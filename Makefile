--- conflicted
+++ resolved
@@ -17,17 +17,11 @@
 test                            :; forge test --no-match-test "testLoad|invariant|test_regression"  # --ffi # enable if you need the `ffi` cheat code on HEVM
 test-with-gas-report            :; forge test --no-match-test "testLoad|invariant|test_regression" --gas-report # --ffi # enable if you need the `ffi` cheat code on HEVM
 test-load                       :; forge test --match-test testLoad --gas-report
-<<<<<<< HEAD
-test-invariant-all              :; forge t --mt invariant --nmc RegressionTest
-test-invariant-erc20            :; forge t --mt invariant --nmc RegressionTest --mc ERC20
-test-invariant-erc721           :; forge t --mt invariant --nmc RegressionTest --mc ERC721
-test-invariant-position         :; forge t --mt invariant --nmc RegressionTest --mc Position
-test-invariant-rewards          :; forge t --mt invariant --nmc RegressionTest --mc Rewards
-=======
 test-invariant-all              :; forge t --mt invariant --nmc "RegressionTest|Panic"
 test-invariant-erc20            :; forge t --mt invariant --nmc "RegressionTest|Panic" --mc ERC20
 test-invariant-erc721           :; forge t --mt invariant --nmc "RegressionTest|Panic" --mc ERC721
->>>>>>> be60ac08
+test-invariant-position         :; forge t --mt invariant --nmc "RegressionTest|Panic" --mc Position
+test-invariant-rewards          :; forge t --mt invariant --nmc "RegressionTest|Panic" --mc Rewards
 test-invariant                  :; forge t --mt ${MT} --nmc RegressionTest
 test-regression-all             : test-regression-erc20 test-regression-erc721 test-regression-position test-regression-rewards
 test-regression-erc20           :; forge t --mt test_regression --mc ERC20
