--- conflicted
+++ resolved
@@ -30,7 +30,6 @@
 test-invariant-erc20-buckets    :; ./tests/forge/invariants/test-invariant-erc20-buckets.sh
 test-invariant-erc721-buckets   :; ./tests/forge/invariants/test-invariant-erc721-buckets.sh
 
-<<<<<<< HEAD
 # Real-world simulation scenarios
 test-rw-simulation-erc20        :; FOUNDRY_INVARIANT_SHRINK_SEQUENCE=false RUST_LOG=forge=info,foundry_evm=info,ethers=info forge t --mt invariant_all_erc20 --mc RealWorldScenario
 test-rw-simulation-erc721       :; FOUNDRY_INVARIANT_SHRINK_SEQUENCE=false RUST_LOG=forge=info,foundry_evm=info,ethers=info forge t --mt invariant_all_erc721 --mc RealWorldScenario
@@ -52,10 +51,9 @@
 
 # Coverage
 coverage                        :; forge coverage --no-match-test "testLoad|invariant"
-=======
+
 # Certora
 certora-erc721-permit          :; $(if $(CERTORAKEY),, @echo "set certora key"; exit 1;) PATH=~/.solc-select/artifacts/solc-0.8.14:~/.solc-select/artifacts:${PATH} certoraRun --solc_map PermitERC721Harness=solc-0.8.14,Auxiliar=solc-0.8.14,SignerMock=solc-0.8.14 --optimize_map PermitERC721Harness=500,Auxiliar=0,SignerMock=0 --rule_sanity basic certora/harness/PermitERC721Harness.sol certora/Auxiliar.sol certora/SignerMock.sol --verify PermitERC721Harness:certora/PermitERC721.spec --multi_assert_check $(if $(short), --short_output,)
->>>>>>> 18f41421
 
 # Generate Gas Snapshots
 snapshot :; forge clean && forge snapshot
