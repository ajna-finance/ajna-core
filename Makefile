# include .env file and export its env vars
# (-include to ignore error if it does not exist)
-include .env && source ./tests/forge/invariants/scenarios/scenario-${SCENARIO}.sh

all: clean install build

# Clean the repo
clean   :; forge clean

# Install the Modules
install :; git submodule update --init --recursive

# Builds
build   :; forge clean && forge build

# Tests
test                            :; forge test --no-match-test "testLoad|invariant|test_regression"  # --ffi # enable if you need the `ffi` cheat code on HEVM
test-with-gas-report            :; forge test --no-match-test "testLoad|invariant|test_regression" --gas-report # --ffi # enable if you need the `ffi` cheat code on HEVM
test-load                       :; forge test --match-test testLoad --gas-report
test-invariant-all              :; forge t --mt invariant --nmc "RegressionTest|Panic"
test-invariant-erc20            :; forge t --mt invariant --nmc "RegressionTest|Panic" --mc ERC20
test-invariant-erc721           :; forge t --mt invariant --nmc "RegressionTest|Panic" --mc ERC721
test-invariant-position         :; forge t --mt invariant --nmc "RegressionTest|Panic" --mc Position
test-invariant-rewards          :; forge t --mt invariant --nmc "RegressionTest|Panic" --mc Rewards
test-invariant                  :; forge t --mt ${MT} --nmc RegressionTest
<<<<<<< HEAD
test-regression-all             : test-regression-erc20 test-regression-erc721 test-regression-position test-regression-rewards
test-regression-erc20           :; forge t --mt test_regression --mc ERC20
test-regression-erc721          :; forge t --mt test_regression --mc ERC721
test-regression-position        :; forge t --mt test_regression --mc Position
test-regression-rewards         :; forge t --mt test_regression --mc Rewards
=======
test-regression-all             : test-regression-erc20 test-regression-erc721 test-regression-prototech
test-regression-erc20           :; forge t --mt test_regression --mc ERC20
test-regression-erc721          :; forge t --mt test_regression --mc ERC721
test-regression-prototech       :; forge t --mt test_regression --mc Prototech
>>>>>>> 1c464eab
test-regression                 :; forge t --mt ${MT}
coverage                        :; forge coverage --no-match-test "testLoad|invariant"
test-invariant-erc20-precision  :; ./tests/forge/invariants/test-invariant-erc20-precision.sh
test-invariant-erc721-precision :; ./tests/forge/invariants/test-invariant-erc721-precision.sh
test-invariant-erc20-buckets    :; ./tests/forge/invariants/test-invariant-erc20-buckets.sh
test-invariant-erc721-buckets   :; ./tests/forge/invariants/test-invariant-erc721-buckets.sh

# Generate Gas Snapshots
snapshot :; forge clean && forge snapshot

analyze:
		slither src/. ; slither src/libraries/external/.


# Deployment
deploy-contracts:
	forge script script/deploy.s.sol \
		--rpc-url ${ETH_RPC_URL} --sender ${DEPLOY_ADDRESS} --keystore ${DEPLOY_KEY} --broadcast -vvv --verify<|MERGE_RESOLUTION|>--- conflicted
+++ resolved
@@ -23,18 +23,12 @@
 test-invariant-position         :; forge t --mt invariant --nmc "RegressionTest|Panic" --mc Position
 test-invariant-rewards          :; forge t --mt invariant --nmc "RegressionTest|Panic" --mc Rewards
 test-invariant                  :; forge t --mt ${MT} --nmc RegressionTest
-<<<<<<< HEAD
-test-regression-all             : test-regression-erc20 test-regression-erc721 test-regression-position test-regression-rewards
-test-regression-erc20           :; forge t --mt test_regression --mc ERC20
-test-regression-erc721          :; forge t --mt test_regression --mc ERC721
-test-regression-position        :; forge t --mt test_regression --mc Position
-test-regression-rewards         :; forge t --mt test_regression --mc Rewards
-=======
 test-regression-all             : test-regression-erc20 test-regression-erc721 test-regression-prototech
 test-regression-erc20           :; forge t --mt test_regression --mc ERC20
 test-regression-erc721          :; forge t --mt test_regression --mc ERC721
 test-regression-prototech       :; forge t --mt test_regression --mc Prototech
->>>>>>> 1c464eab
+test-regression-position        :; forge t --mt test_regression --mc Position
+test-regression-rewards         :; forge t --mt test_regression --mc Rewards
 test-regression                 :; forge t --mt ${MT}
 coverage                        :; forge coverage --no-match-test "testLoad|invariant"
 test-invariant-erc20-precision  :; ./tests/forge/invariants/test-invariant-erc20-precision.sh
