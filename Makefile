--- conflicted
+++ resolved
@@ -22,29 +22,14 @@
 
 # Gas Load Tests
 test-load                       :; forge test --match-test testLoad --gas-report
-<<<<<<< HEAD
-test-invariant-all              :; forge t --mt invariant --nmc "RegressionTest|Panic"
-test-invariant-erc20            :; forge t --mt invariant --nmc "RegressionTest|Panic" --mc ERC20
-test-invariant-erc721           :; forge t --mt invariant --nmc "RegressionTest|Panic" --mc ERC721
-test-invariant-position         :; forge t --mt invariant --nmc "RegressionTest|Panic" --mc Position
-test-invariant-rewards          :; forge t --mt invariant --nmc "RegressionTest|Panic" --mc Rewards
-test-invariant                  :; forge t --mt ${MT} --nmc RegressionTest
-test-regression-all             : test-regression-erc20 test-regression-erc721 test-regression-prototech
-test-regression-erc20           :; forge t --mt test_regression --mc ERC20 --nmc Prototech
-test-regression-erc721          :; forge t --mt test_regression --mc ERC721 --nmc Prototech
-test-regression-prototech       :; forge t --mt test_regression --mc Prototech
-test-regression-position        :; forge t --mt test_regression --mc Position
-test-regression-rewards         :; forge t --mt test_regression --mc Rewards
-test-regression                 :; forge t --mt ${MT}
-coverage                        :; forge coverage --no-match-test "testLoad|invariant"
-=======
 
 # Invariant Tests
 test-invariant-all              :; forge t --mt invariant --nmc ${CONTRACT_EXCLUDES}
 test-invariant-erc20            :; forge t --mt invariant --nmc ${CONTRACT_EXCLUDES} --mc ERC20
 test-invariant-erc721           :; forge t --mt invariant --nmc ${CONTRACT_EXCLUDES} --mc ERC721
+test-invariant-position         :; forge t --mt invariant --nmc ${CONTRACT_EXCLUDES} --mc Position 
+test-invariant-rewards          :; forge t --mt invariant --nmc ${CONTRACT_EXCLUDES} --mc Rewards
 test-invariant                  :; forge t --mt ${MT} --nmc RegressionTest
->>>>>>> 9a9e6c50
 test-invariant-erc20-precision  :; ./tests/forge/invariants/test-invariant-erc20-precision.sh
 test-invariant-erc721-precision :; ./tests/forge/invariants/test-invariant-erc721-precision.sh
 test-invariant-erc20-buckets    :; ./tests/forge/invariants/test-invariant-erc20-buckets.sh
@@ -65,6 +50,8 @@
 test-regression-all             : test-regression-erc20 test-regression-erc721 test-regression-prototech
 test-regression-erc20           :; forge t --mt test_regression --mc ERC20 --nmc "RealWorldRegression|Prototech"
 test-regression-erc721          :; forge t --mt test_regression --mc ERC721 --nmc "RealWorldRegression|Prototech"
+test-regression-rewards         :; forge t --mt test_regression --mc Rewards --nmc "RealWorldRegression|Prototech"
+test-regression-positions       :; forge t --mt test_regression --mc Position --nmc "RealWorldRegression|Prototech"
 test-regression-prototech       :; forge t --mt test_regression --mc Prototech
 test-regression-rw              :; forge t --mt test_regression --mc RealWorldRegression
 test-regression                 :; forge t --mt ${MT}
