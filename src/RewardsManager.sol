// SPDX-License-Identifier: BUSL-1.1

pragma solidity 0.8.14;

import { IERC20 }          from '@openzeppelin/contracts/token/ERC20/IERC20.sol';
import { IERC721 }         from '@openzeppelin/contracts/token/ERC721/IERC721.sol';
import { ReentrancyGuard } from '@openzeppelin/contracts/security/ReentrancyGuard.sol';
import { SafeERC20 }       from '@openzeppelin/contracts/token/ERC20/utils/SafeERC20.sol';

import { IPool }                        from './interfaces/pool/IPool.sol';
import { IPositionManager }             from './interfaces/position/IPositionManager.sol';
import { IPositionManagerOwnerActions } from './interfaces/position/IPositionManagerOwnerActions.sol';
import {
    IRewardsManager,
    IRewardsManagerOwnerActions,
    IRewardsManagerState,
    IRewardsManagerDerivedState
} from './interfaces/rewards/IRewardsManager.sol';
import { StakeInfo, BucketState } from './interfaces/rewards/IRewardsManagerState.sol';

import { PositionManager } from './PositionManager.sol';

import { Maths } from './libraries/internal/Maths.sol';

/**
 *  @title  Rewards (staking) Manager contract
 *  @notice Pool lenders can optionally mint `NFT` that represents their positions.
 *          The Rewards contract allows pool lenders with positions `NFT` to stake and earn `Ajna` tokens. 
 *          Lenders with `NFT`s can:
 *          - `stake` token
 *          - `update bucket exchange rate` and earn rewards
 *          - `claim` rewards
 *          - `unstake` token
 */
contract RewardsManager is IRewardsManager, ReentrancyGuard {

    using SafeERC20 for IERC20;

    /*****************/
    /*** Constants ***/
    /*****************/

    /**
     * @notice Maximum percentage of tokens burned that can be claimed as `Ajna` token `LP` `NFT` rewards.
     */
    uint256 internal constant REWARD_CAP = 0.8 * 1e18;
    /**
     * @notice Maximum percentage of tokens burned that can be claimed as `Ajna` token update rewards.
     */
    uint256 internal constant UPDATE_CAP = 0.1 * 1e18;
    /**
     * @notice Reward factor by which to scale the total rewards earned.
     * @dev ensures that rewards issued to staked lenders in a given pool are less than the `Ajna` tokens burned in that pool.
     */
    uint256 internal constant REWARD_FACTOR = 0.5 * 1e18;
    /**
     * @notice Reward factor by which to scale rewards earned for updating a buckets exchange rate.
     */
    uint256 internal constant UPDATE_CLAIM_REWARD = 0.05 * 1e18;
    /**
     * @notice Time period after a burn event in which buckets exchange rates can be updated.
     */
    uint256 internal constant UPDATE_PERIOD = 2 weeks;

    /***********************/
    /*** State Variables ***/
    /***********************/

    /// @dev `tokenID => epoch => bool has claimed` mapping.
    mapping(uint256 => mapping(uint256 => bool)) public override isEpochClaimed;
    /// @dev `epoch => rewards claimed` mapping.
    mapping(uint256 => uint256) public override rewardsClaimed;
    /// @dev `epoch => update bucket rate rewards claimed` mapping.
    mapping(uint256 => uint256) public override updateRewardsClaimed;

    /// @dev Mapping of per pool bucket exchange rates at a given burn event `poolAddress => bucketIndex => epoch => bucket exchange rate`.
    mapping(address => mapping(uint256 => mapping(uint256 => uint256))) internal bucketExchangeRates;

    /// @dev Mapping `tokenID => Stake info`.
    mapping(uint256 => StakeInfo) internal stakes;

    /******************/
    /*** Immutables ***/
    /******************/

    /// @dev Address of the `Ajna` token.
    address public immutable ajnaToken;
    /// @dev The `PositionManager` contract
    IPositionManager public immutable positionManager;

    /*******************/
    /*** Constructor ***/
    /*******************/

    constructor(address ajnaToken_, IPositionManager positionManager_) {
        if (ajnaToken_ == address(0)) revert DeployWithZeroAddress();

        ajnaToken = ajnaToken_;
        positionManager = positionManager_;
    }

    /**************************/
    /*** External Functions ***/
    /**************************/

    /**
     *  @inheritdoc IRewardsManagerOwnerActions
     *  @dev    === Revert on ===
     *  @dev    not owner `NotOwnerOfDeposit()`
     *  @dev    already claimed `AlreadyClaimed()`
     *  @dev    === Emit events ===
     *  @dev    - `ClaimRewards`
     */
    function claimRewards(
        uint256 tokenId_,
        uint256 epochToClaim_
    ) external override {
        StakeInfo storage stakeInfo = stakes[tokenId_];

        if (msg.sender != stakeInfo.owner) revert NotOwnerOfDeposit();

        if (isEpochClaimed[tokenId_][epochToClaim_]) revert AlreadyClaimed();

        _claimRewards(stakeInfo, tokenId_, epochToClaim_, true, stakeInfo.ajnaPool);
    }

    /**
     *  @inheritdoc IRewardsManagerOwnerActions
     *  @dev    === Revert on ===
     *  @dev    not owner `NotOwnerOfDeposit()`
<<<<<<< HEAD
     *  @dev    invalid index params `MoveStakedLiquidityInvalid()`
     *  @dev    === Emit events ===
     *  @dev    - `MoveStakedLiquidity`
     */
    function moveStakedLiquidity(
        uint256 tokenId_,
        uint256[] memory fromBuckets_,
        uint256[] memory toBuckets_,
        uint256 expiry_
    ) external nonReentrant override {
        StakeInfo storage stakeInfo = stakes[tokenId_];

        if (msg.sender != stakeInfo.owner) revert NotOwnerOfDeposit();

        // check move array sizes match to be able to match on index
        uint256 fromBucketLength = fromBuckets_.length;
        if (fromBucketLength != toBuckets_.length) revert MoveStakedLiquidityInvalid();

        address ajnaPool = stakeInfo.ajnaPool;
        uint256 curBurnEpoch = IPool(ajnaPool).currentBurnEpoch();

        // claim rewards before moving liquidity, if rewards are available, and they haven't already been claimed
        if (!isEpochClaimed[tokenId_][curBurnEpoch]) {
            _claimRewards(
                stakeInfo,
                tokenId_,
                curBurnEpoch,
                false,
                ajnaPool
            );
        }

        uint256 fromIndex;
        uint256 toIndex;
        for (uint256 i = 0; i < fromBucketLength; ) {
            fromIndex = fromBuckets_[i];
            toIndex = toBuckets_[i];

            // call out to position manager to move liquidity between buckets
            IPositionManagerOwnerActions.MoveLiquidityParams memory moveLiquidityParams = IPositionManagerOwnerActions.MoveLiquidityParams(
                tokenId_,
                ajnaPool,
                fromIndex,
                toIndex,
                expiry_
            );
            positionManager.moveLiquidity(moveLiquidityParams);

            // update to bucket state
            BucketState storage toBucket = stakeInfo.snapshot[toIndex];
            toBucket.lpsAtStakeTime  = uint128(positionManager.getLP(tokenId_, toIndex));
            toBucket.rateAtStakeTime = uint128(IPool(ajnaPool).bucketExchangeRate(toIndex));
            delete stakeInfo.snapshot[fromIndex];

            // iterations are bounded by array length (which is itself bounded), preventing overflow / underflow
            unchecked { ++i; }
        }

        emit MoveStakedLiquidity(tokenId_, fromBuckets_, toBuckets_);

        // update to bucket list exchange rates, from buckets are aready updated on claim
        // calculate rewards for updating exchange rates, if any
        uint256 updateReward = _updateBucketExchangeRates(
            ajnaPool,
            toBuckets_
        );

        // transfer rewards to sender
        _transferAjnaRewards(updateReward);
    }

    /**
     *  @inheritdoc IRewardsManagerOwnerActions
     *  @dev    === Revert on ===
     *  @dev    not owner `NotOwnerOfDeposit()`
=======
>>>>>>> 62e5e630
     *  @dev    === Emit events ===
     *  @dev    - `Stake`
     */
    function stake(
        uint256 tokenId_
    ) external override {
        address ajnaPool = PositionManager(address(positionManager)).poolKey(tokenId_);

        // check that msg.sender is owner of tokenId
        if (IERC721(address(positionManager)).ownerOf(tokenId_) != msg.sender) revert NotOwnerOfDeposit();

        StakeInfo storage stakeInfo = stakes[tokenId_];
        stakeInfo.owner    = msg.sender;
        stakeInfo.ajnaPool = ajnaPool;

        uint256 curBurnEpoch = IPool(ajnaPool).currentBurnEpoch();

        // record the staking epoch
        stakeInfo.stakingEpoch = uint96(curBurnEpoch);

        // initialize last time interaction at staking epoch
        stakeInfo.lastClaimedEpoch = uint96(curBurnEpoch);

        uint256[] memory positionIndexes = positionManager.getPositionIndexes(tokenId_);

        for (uint256 i = 0; i < positionIndexes.length; ) {

            uint256 bucketId = positionIndexes[i];

            BucketState storage bucketState = stakeInfo.snapshot[bucketId];

            // record the number of lps in bucket at the time of staking
            bucketState.lpsAtStakeTime = positionManager.getLP(tokenId_, bucketId);
            // record the bucket exchange rate at the time of staking
            bucketState.rateAtStakeTime = IPool(ajnaPool).bucketExchangeRate(bucketId);

            // iterations are bounded by array length (which is itself bounded), preventing overflow / underflow
            unchecked { ++i; }
        }

        emit Stake(msg.sender, ajnaPool, tokenId_);

        // transfer LP NFT to this contract
        IERC721(address(positionManager)).transferFrom(msg.sender, address(this), tokenId_);

        // calculate rewards for updating exchange rates, if any
        uint256 updateReward = _updateBucketExchangeRates(
            ajnaPool,
            positionIndexes
        );

        // transfer rewards to sender
        _transferAjnaRewards(updateReward);
    }

    /**
     *  @inheritdoc IRewardsManagerOwnerActions
     *  @dev    === Revert on ===
     *  @dev    not owner `NotOwnerOfDeposit()`
     *  @dev    === Emit events ===
     *  @dev    - `ClaimRewards`
     *  @dev    - `Unstake`
     */
    function unstake(
        uint256 tokenId_
    ) external override {
<<<<<<< HEAD
        StakeInfo storage stakeInfo = stakes[tokenId_];

        if (msg.sender != stakeInfo.owner) revert NotOwnerOfDeposit();

        address ajnaPool = stakeInfo.ajnaPool;

        // TODO: wrapping like this is also blocking update exchange rates...
        // claim rewards, if rewards are available, and they haven't already been claimed
        uint256 epochToClaim = IPool(ajnaPool).currentBurnEpoch();
        if (!isEpochClaimed[tokenId_][epochToClaim]) {
            _claimRewards(
                stakeInfo,
                tokenId_,
                epochToClaim,
                false,
                ajnaPool
            );
        }

        // remove bucket snapshots recorded at the time of staking
        uint256[] memory positionIndexes = positionManager.getPositionIndexes(tokenId_);
        for (uint256 i = 0; i < positionIndexes.length; ) {
            delete stakeInfo.snapshot[positionIndexes[i]]; // reset BucketState struct for current position

            unchecked { ++i; }
        }

        // remove recorded stake info
        delete stakes[tokenId_];

        emit Unstake(msg.sender, ajnaPool, tokenId_);
=======
        _unstake({ tokenId_: tokenId_, claimRewards_: true });
    }
>>>>>>> 62e5e630

   /**
     *  @inheritdoc IRewardsManagerOwnerActions
     *  @dev    === Revert on ===
     *  @dev    not owner `NotOwnerOfDeposit()`
     *  @dev    === Emit events ===
     *  @dev    - `Unstake`
     */
    function emergencyUnstake(
        uint256 tokenId_
    ) external override {
        _unstake({ tokenId_: tokenId_, claimRewards_: false });
    }

    /**
     *  @inheritdoc IRewardsManagerOwnerActions
     *  @dev    === Emit events ===
     *  @dev    - `UpdateExchangeRates`
     */
    function updateBucketExchangeRatesAndClaim(
        address pool_,
        bytes32 subsetHash_,
        uint256[] calldata indexes_
    ) external override returns (uint256 updateReward) {
        // revert if trying to update exchange rates for a non Ajna pool
        if (!positionManager.isAjnaPool(pool_, subsetHash_)) revert NotAjnaPool();

        updateReward = _updateBucketExchangeRates(pool_, indexes_);

        // transfer rewards to sender
        _transferAjnaRewards(updateReward);
    }

    /*******************************/
    /*** External View Functions ***/
    /*******************************/

    /// @inheritdoc IRewardsManagerDerivedState
    function calculateRewards(
        uint256 tokenId_,
        uint256 epochToClaim_
    ) external view override returns (uint256 rewards_) {

        address ajnaPool         = stakes[tokenId_].ajnaPool;
        uint256 lastClaimedEpoch = stakes[tokenId_].lastClaimedEpoch;
        uint256 stakingEpoch     = stakes[tokenId_].stakingEpoch;

        uint256[] memory positionIndexes = positionManager.getPositionIndexesFiltered(tokenId_);

        // iterate through all burn periods to calculate and claim rewards
        for (uint256 epoch = lastClaimedEpoch; epoch < epochToClaim_; ) {

            rewards_ += _calculateNextEpochRewards(
                tokenId_,
                epoch,
                stakingEpoch,
                ajnaPool,
                positionIndexes
            );

            unchecked { ++epoch; }
        }
    }

    /// @inheritdoc IRewardsManagerState
    function getStakeInfo(
        uint256 tokenId_
    ) external view override returns (address, address, uint256) {
        return (
            stakes[tokenId_].owner,
            stakes[tokenId_].ajnaPool,
            stakes[tokenId_].lastClaimedEpoch
        );
    }

    /// @inheritdoc IRewardsManagerState
    function getBucketStateStakeInfo(
        uint256 tokenId_,
        uint256 bucketId_
    ) external view override returns (uint256, uint256) {
        return (
            stakes[tokenId_].snapshot[bucketId_].lpsAtStakeTime,
            stakes[tokenId_].snapshot[bucketId_].rateAtStakeTime
        );
    }

    /**************************/
    /*** Internal Functions ***/
    /**************************/

    /**
     *  @notice Calculate the amount of rewards that have been accumulated by a staked `NFT`.
     *  @dev    Rewards are calculated as the difference in exchange rates between the last interaction burn event and the current burn event.
     *  @param  tokenId_      `ID` of the staked `LP` `NFT`.
     *  @param  epochToClaim_ The burn epoch to claim rewards for (rewards calculation starts from the last claimed epoch).
     *  @return rewards_      Amount of rewards earned by the `NFT`.
     */
    function _calculateAndClaimRewards(
        uint256 tokenId_,
        uint256 epochToClaim_
    ) internal returns (uint256 rewards_) {

        address ajnaPool         = stakes[tokenId_].ajnaPool;
        uint256 lastClaimedEpoch = stakes[tokenId_].lastClaimedEpoch;
        uint256 stakingEpoch     = stakes[tokenId_].stakingEpoch;

        uint256[] memory positionIndexes = positionManager.getPositionIndexesFiltered(tokenId_);

        // iterate through all burn periods to calculate and claim rewards
        for (uint256 epoch = lastClaimedEpoch; epoch < epochToClaim_; ) {

            uint256 nextEpochRewards = _calculateNextEpochRewards(
                tokenId_,
                epoch,
                stakingEpoch,
                ajnaPool,
                positionIndexes
            );

            rewards_ += nextEpochRewards;

            unchecked { ++epoch; }

            // update epoch token claim trackers
            rewardsClaimed[epoch]           += nextEpochRewards;
            isEpochClaimed[tokenId_][epoch] = true;
        }
    }

    /**
     *  @notice Calculate the amount of rewards that have been accumulated by a staked `NFT` in next epoch.
     *  @dev    Rewards are calculated as the difference in exchange rates between the last interaction burn event and the current burn event.
     *  @param  tokenId_         `ID` of the staked `LP` `NFT`.
     *  @param  epoch_           The current epoch.
     *  @param  stakingEpoch_    The epoch in which token was staked.
     *  @param  ajnaPool_        Address of the pool.
     *  @param  positionIndexes_ Bucket ids associated with `NFT` staked.
     *  @return epochRewards_    Calculated rewards in epoch.
     */
    function _calculateNextEpochRewards(
        uint256 tokenId_,
        uint256 epoch_,
        uint256 stakingEpoch_,
        address ajnaPool_,
        uint256[] memory positionIndexes_
    ) internal view returns (uint256 epochRewards_) {

        uint256 nextEpoch = epoch_ + 1;
        uint256 claimedRewardsInNextEpoch = rewardsClaimed[nextEpoch];
        uint256 bucketIndex;
        uint256 interestEarned;

        // iterate through all buckets and calculate epoch rewards for
        for (uint256 i = 0; i < positionIndexes_.length; ) {
            bucketIndex = positionIndexes_[i];
            BucketState memory bucketSnapshot = stakes[tokenId_].snapshot[bucketIndex];

            uint256 bucketRate;
            if (epoch_ != stakingEpoch_) {

                // if staked in a previous epoch then use the initial exchange rate of epoch
                bucketRate = bucketExchangeRates[ajnaPool_][bucketIndex][epoch_];
            } else {

                // if staked during the epoch then use the bucket rate at the time of staking
                bucketRate = bucketSnapshot.rateAtStakeTime;
            }

            // calculate the amount of interest accrued in current epoch
            interestEarned += _calculateExchangeRateInterestEarned(
                ajnaPool_,
                nextEpoch,
                bucketIndex,
                bucketSnapshot.lpsAtStakeTime,
                bucketRate
            ); 
            unchecked { ++i; }
        }

        // calculate and accumulate rewards if interest earned
        if (interestEarned != 0) {
            epochRewards_ = _calculateNewRewards(
                ajnaPool_,
                interestEarned,
                nextEpoch,
                claimedRewardsInNextEpoch
            );
        }
    }

    /**
     *  @notice Calculate the amount of interest that has accrued to a lender in a bucket based upon their `LP`.
     *  @param  pool_           Address of the pool whose exchange rates are being checked.
     *  @param  nextEventEpoch_ The next event epoch to check the exchange rate for.
     *  @param  bucketIndex_    Index of the bucket to check the exchange rate for.
     *  @param  bucketLP_       Amount of `LP` in bucket.
     *  @param  exchangeRate_   Exchange rate in current epoch.
     *  @return interestEarned_ The amount of interest accrued.
     */
    function _calculateExchangeRateInterestEarned(
        address pool_,
        uint256 nextEventEpoch_,
        uint256 bucketIndex_,
        uint256 bucketLP_,
        uint256 exchangeRate_
    ) internal view returns (uint256 interestEarned_) {

        if (exchangeRate_ != 0) {

            uint256 nextExchangeRate = bucketExchangeRates[pool_][bucketIndex_][nextEventEpoch_];

            // calculate interest earned only if next exchange rate is higher than current exchange rate
            if (nextExchangeRate > exchangeRate_) {

                // calculate the equivalent amount of quote tokens given the stakes lp balance,
                // and the exchange rate at the next and current burn events
                interestEarned_ = Maths.wmul(nextExchangeRate - exchangeRate_, bucketLP_);
            }

        }
    }

    /**
     *  @notice Calculate new rewards between current and next epoch, based on earned interest.
     *  @param  ajnaPool_              Address of the pool.
     *  @param  interestEarned_        The amount of interest accrued to current epoch.
     *  @param  nextEpoch_             The next burn event epoch to calculate new rewards.
     *  @param  rewardsClaimedInEpoch_ Rewards claimed in epoch.
     *  @return newRewards_            New rewards between current and next burn event epoch.
     */
    function _calculateNewRewards(
        address ajnaPool_,
        uint256 interestEarned_,
        uint256 nextEpoch_,
        uint256 rewardsClaimedInEpoch_
    ) internal view returns (uint256 newRewards_) {
        (
            ,
            // total interest accumulated by the pool over the claim period
            uint256 totalBurnedInPeriod,
            // total tokens burned over the claim period
            uint256 totalInterestEarnedInPeriod
        ) = _getEpochInfo(ajnaPool_, nextEpoch_);

        // calculate rewards earned
        newRewards_ = totalInterestEarnedInPeriod == 0 ? 0 : Maths.floorWdiv(
            Maths.wmul(
                Maths.wmul(interestEarned_, totalBurnedInPeriod),
                REWARD_FACTOR
            ),
            totalInterestEarnedInPeriod
        );

        uint256 rewardsCapped = Maths.wmul(REWARD_CAP, totalBurnedInPeriod);

        // Check rewards claimed - check that less than 80% of the tokens for a given burn event have been claimed.
        if (rewardsClaimedInEpoch_ + newRewards_ > rewardsCapped) {

            // set claim reward to difference between cap and reward
            newRewards_ = rewardsCapped - rewardsClaimedInEpoch_;
        }
    }

    /**
     *  @notice Claim rewards that have been accumulated by a staked `NFT`.
     *  @param  stakeInfo_     `StakeInfo` struct containing details of stake to claim rewards for.
     *  @param  tokenId_       `ID` of the staked `LP` `NFT`.
     *  @param  epochToClaim_  The burn epoch to claim rewards for (rewards calculation starts from the last claimed epoch)
     *  @param  validateEpoch_ True if the epoch is received as a parameter and needs to be validated (lower or equal with latest epoch).
     *  @param  ajnaPool_      Address of `Ajna` pool associated with the stake.
     */
    function _claimRewards(
        StakeInfo storage stakeInfo_,
        uint256 tokenId_,
        uint256 epochToClaim_,
        bool validateEpoch_,
        address ajnaPool_
    ) internal {

        // revert if higher epoch to claim than current burn epoch
        if (validateEpoch_ && epochToClaim_ > IPool(ajnaPool_).currentBurnEpoch()) revert EpochNotAvailable();

        // update bucket exchange rates and claim associated rewards
        uint256 rewardsEarned = _updateBucketExchangeRates(
            ajnaPool_,
            positionManager.getPositionIndexes(tokenId_)
        );

        rewardsEarned += _calculateAndClaimRewards(tokenId_, epochToClaim_);

        uint256[] memory burnEpochsClaimed = _getBurnEpochsClaimed(
            stakeInfo_.lastClaimedEpoch,
            epochToClaim_
        );

        emit ClaimRewards(
            msg.sender,
            ajnaPool_,
            tokenId_,
            burnEpochsClaimed,
            rewardsEarned
        );

        // update last interaction burn event
        stakeInfo_.lastClaimedEpoch = uint96(epochToClaim_);

        // transfer rewards to sender
        _transferAjnaRewards(rewardsEarned);
    }

    /**
     *  @notice Retrieve an array of burn epochs from which a depositor has claimed rewards.
     *  @param  lastClaimedEpoch_      The last burn period in which a depositor claimed rewards.
     *  @param  burnEpochToStartClaim_ The most recent burn period from a depositor earned rewards.
     *  @return burnEpochsClaimed_     Array of burn epochs from which a depositor has claimed rewards.
     */
    function _getBurnEpochsClaimed(
        uint256 lastClaimedEpoch_,
        uint256 burnEpochToStartClaim_
    ) internal pure returns (uint256[] memory burnEpochsClaimed_) {
        uint256 numEpochsClaimed = burnEpochToStartClaim_ - lastClaimedEpoch_;

        burnEpochsClaimed_ = new uint256[](numEpochsClaimed);

        uint256 i;
        uint256 claimEpoch = lastClaimedEpoch_ + 1;
        while (claimEpoch <= burnEpochToStartClaim_) {
            burnEpochsClaimed_[i] = claimEpoch;

            // iterations are bounded by array length (which is itself bounded), preventing overflow / underflow
            unchecked {
                ++i;
                ++claimEpoch;
            }
        }
    }

    /**
     *  @notice Retrieve the total ajna tokens burned and total interest earned over a given epoch.
     *  @param  pool_   Address of the `Ajna` pool to retrieve accumulators of.
     *  @param  epoch_  time window used to identify time between Ajna burn events (kickReserve and takeReserve actions).
     *  @return currentBurnTime_ timestamp of the latest burn event.
     *  @return tokensBurned_    total `Ajna` tokens burned in epoch.
     *  @return interestEarned_  total interest earned in epoch.
     */
    function _getEpochInfo(
        address pool_,
        uint256 epoch_
    ) internal view returns (uint256 currentBurnTime_, uint256 tokensBurned_, uint256 interestEarned_) {

        // 0 epoch won't have any ajna burned or interest associated with it
        if (epoch_ != 0) {

            uint256 totalInterestLatest;
            uint256 totalBurnedLatest;

            (
                currentBurnTime_,
                totalInterestLatest,
                totalBurnedLatest
            ) = IPool(pool_).burnInfo(epoch_);

            (
                ,
                uint256 totalInterestPrev,
                uint256 totalBurnedPrev
            ) = IPool(pool_).burnInfo(epoch_ - 1);

            // calculate total tokens burned and interest earned in epoch
            tokensBurned_   = totalBurnedLatest   != 0 ? totalBurnedLatest   - totalBurnedPrev   : 0;
            interestEarned_ = totalInterestLatest != 0 ? totalInterestLatest - totalInterestPrev : 0;
        }
    }

    /**
     *  @notice Update the exchange rate of a list of buckets.
     *  @dev    Called as part of `stake`, `unstake`, and `claimRewards`, as well as `updateBucketExchangeRatesAndClaim`.
     *  @dev    Caller can claim `5%` of the rewards that have accumulated to each bucket since the last burn event, if it hasn't already been updated.
     *  @param  pool_           Address of the pool whose exchange rates are being updated.
     *  @param  indexes_        List of bucket indexes to be updated.
     *  @return updatedRewards_ Update exchange rate rewards.
     */
    function _updateBucketExchangeRates(
        address pool_,
        uint256[] memory indexes_
    ) internal returns (uint256 updatedRewards_) {
        // get the current burn epoch from the given pool
        uint256 curBurnEpoch = IPool(pool_).currentBurnEpoch();

        // retrieve epoch values used to determine if updater receives rewards
        (
            uint256 curBurnTime,
            uint256 totalBurnedInEpoch,
            uint256 totalInterestEarned
        ) = _getEpochInfo(pool_, curBurnEpoch);

        // Update exchange rates without reward if first epoch or if the epoch does not have burned tokens associated with it
        if (curBurnEpoch == 0 || totalBurnedInEpoch == 0) {
            for (uint256 i = 0; i < indexes_.length; ) {

                _updateBucketExchangeRate(
                    pool_,
                    indexes_[i],
                    curBurnEpoch
                );

                // iterations are bounded by array length (which is itself bounded), preventing overflow / underflow
                unchecked { ++i; }
            }
        }

        else {

            if (block.timestamp <= curBurnTime + UPDATE_PERIOD) {

                // update exchange rates and calculate rewards if tokens were burned and within allowed time period
                for (uint256 i = 0; i < indexes_.length; ) {

                    // calculate rewards earned for updating bucket exchange rate
                    updatedRewards_ += _updateBucketExchangeRateAndCalculateRewards(
                        pool_,
                        indexes_[i],
                        curBurnEpoch,
                        totalBurnedInEpoch,
                        totalInterestEarned
                    );

                    // iterations are bounded by array length (which is itself bounded), preventing overflow / underflow
                    unchecked { ++i; }
                }

                uint256 rewardsCap            = Maths.wmul(UPDATE_CAP, totalBurnedInEpoch);
                uint256 rewardsClaimedInEpoch = updateRewardsClaimed[curBurnEpoch];

                // update total tokens claimed for updating bucket exchange rates tracker
                if (rewardsClaimedInEpoch + updatedRewards_ >= rewardsCap) {
                    // if update reward is greater than cap, set to remaining difference
                    updatedRewards_ = rewardsCap - rewardsClaimedInEpoch;
                }

                // accumulate the full amount of additional rewards
                updateRewardsClaimed[curBurnEpoch] += updatedRewards_;
            }
        }

        // emit event with the list of bucket indexes updated
        emit UpdateExchangeRates(msg.sender, pool_, indexes_, updatedRewards_);
    }

    /**
     *  @notice Update the exchange rate of a specific bucket.
     *  @param  pool_        Address of the pool whose exchange rates are being updated.
     *  @param  bucketIndex_ Bucket index to update exchange rate.
     *  @param  burnEpoch_   Current burn epoch of the pool.
     */
    function _updateBucketExchangeRate(
        address pool_,
        uint256 bucketIndex_,
        uint256 burnEpoch_
    ) internal {
        uint256 burnExchangeRate = bucketExchangeRates[pool_][bucketIndex_][burnEpoch_];

        // update bucket exchange rate at epoch only if it wasn't previously updated
        if (burnExchangeRate == 0) {
            uint256 curBucketExchangeRate = IPool(pool_).bucketExchangeRate(bucketIndex_);

            // record bucket exchange rate at epoch
            bucketExchangeRates[pool_][bucketIndex_][burnEpoch_] = curBucketExchangeRate;
        }
    }

    /**
     *  @notice Update the exchange rate of a specific bucket and calculate rewards based on prev exchange rate.
     *  @param  pool_           Address of the pool whose exchange rates are being updated.
     *  @param  bucketIndex_    Bucket index to update exchange rate.
     *  @param  burnEpoch_      Current burn epoch of the pool.
     *  @param  totalBurned_    Total `Ajna` tokens burned in pool.
     *  @param  interestEarned_ Total interest rate earned in pool.
     *  @return rewards_        Rewards for bucket exchange rate update.
     */
    function _updateBucketExchangeRateAndCalculateRewards(
        address pool_,
        uint256 bucketIndex_,
        uint256 burnEpoch_,
        uint256 totalBurned_,
        uint256 interestEarned_
    ) internal returns (uint256 rewards_) {
        uint256 burnExchangeRate = bucketExchangeRates[pool_][bucketIndex_][burnEpoch_];

        // update bucket exchange rate at epoch only if it wasn't previously updated
        if (burnExchangeRate == 0) {
            uint256 curBucketExchangeRate = IPool(pool_).bucketExchangeRate(bucketIndex_);

            // record bucket exchange rate at epoch
            bucketExchangeRates[pool_][bucketIndex_][burnEpoch_] = curBucketExchangeRate;

            // retrieve the bucket exchange rate at the previous epoch
            uint256 prevBucketExchangeRate = bucketExchangeRates[pool_][bucketIndex_][burnEpoch_ - 1];

            // skip reward calculation if update at the previous epoch was missed and if exchange rate decreased due to bad debt
            // prevents excess rewards from being provided from using a 0 value as an input to the interestFactor calculation below.
            if (prevBucketExchangeRate != 0 && prevBucketExchangeRate < curBucketExchangeRate) {

                // retrieve current deposit of the bucket
                (, , , uint256 bucketDeposit, ) = IPool(pool_).bucketInfo(bucketIndex_);

                uint256 burnFactor = Maths.wmul(totalBurned_, bucketDeposit);

                // calculate rewards earned for updating bucket exchange rate 
                rewards_ += interestEarned_ == 0 ? 0 : Maths.wdiv(
                    Maths.wmul(
                        UPDATE_CLAIM_REWARD,
                        Maths.wmul(
                            burnFactor,
                            curBucketExchangeRate - prevBucketExchangeRate
                        )
                    ),
                    Maths.wmul(curBucketExchangeRate, interestEarned_)
                );
            }
        }
    }

    /** 
     *  @notice Utility function to unstake the position token.
     *  @dev    Used by `stake` function to unstake and claim rewards.
     *  @dev    Used by `emergencyUnstake` function to unstake without claiming rewards.
     *  @param tokenId_      The token id to unstake.
     *  @param claimRewards_ Wether the rewards to be calculated and claimed (true for `stake`, false for `emergencyUnstake`)
     */
    function _unstake(uint256 tokenId_, bool claimRewards_) internal {
        StakeInfo storage stakeInfo = stakes[tokenId_];

        if (msg.sender != stakeInfo.owner) revert NotOwnerOfDeposit();

        address ajnaPool = stakeInfo.ajnaPool;

        if (claimRewards_) {
            // claim rewards, if any
            _claimRewards(
                stakeInfo,
                tokenId_,
                IPool(ajnaPool).currentBurnEpoch(),
                false,
                ajnaPool
            );
        }

        // remove bucket snapshots recorded at the time of staking
        uint256[] memory positionIndexes = positionManager.getPositionIndexes(tokenId_);
        for (uint256 i = 0; i < positionIndexes.length; ) {
            delete stakeInfo.snapshot[positionIndexes[i]]; // reset BucketState struct for current position

            unchecked { ++i; }
        }

        // remove recorded stake info
        delete stakes[tokenId_];

        emit Unstake(msg.sender, ajnaPool, tokenId_);

        // transfer LP NFT from contract to sender
        IERC721(address(positionManager)).transferFrom(address(this), msg.sender, tokenId_);
    }

    /**
     *  @notice Utility function to transfer `Ajna` rewards to the sender
     *  @dev    This function is used to transfer rewards to the `msg.sender` after a successful claim or update.
     *  @dev    It is used to ensure that rewards claimers will be able to claim some portion of the remaining tokens if a claim would exceed the remaining contract balance.
     *  @param rewardsEarned_ Amount of rewards earned by the caller.
     */
    function _transferAjnaRewards(uint256 rewardsEarned_) internal {
        // check that rewards earned isn't greater than remaining balance
        // if remaining balance is greater, set to remaining balance
        uint256 ajnaBalance = IERC20(ajnaToken).balanceOf(address(this));
        if (rewardsEarned_ > ajnaBalance) rewardsEarned_ = ajnaBalance;

        if (rewardsEarned_ != 0) {
            // transfer rewards to sender
            IERC20(ajnaToken).safeTransfer(msg.sender, rewardsEarned_);
        }
    }

}<|MERGE_RESOLUTION|>--- conflicted
+++ resolved
@@ -128,84 +128,6 @@
      *  @inheritdoc IRewardsManagerOwnerActions
      *  @dev    === Revert on ===
      *  @dev    not owner `NotOwnerOfDeposit()`
-<<<<<<< HEAD
-     *  @dev    invalid index params `MoveStakedLiquidityInvalid()`
-     *  @dev    === Emit events ===
-     *  @dev    - `MoveStakedLiquidity`
-     */
-    function moveStakedLiquidity(
-        uint256 tokenId_,
-        uint256[] memory fromBuckets_,
-        uint256[] memory toBuckets_,
-        uint256 expiry_
-    ) external nonReentrant override {
-        StakeInfo storage stakeInfo = stakes[tokenId_];
-
-        if (msg.sender != stakeInfo.owner) revert NotOwnerOfDeposit();
-
-        // check move array sizes match to be able to match on index
-        uint256 fromBucketLength = fromBuckets_.length;
-        if (fromBucketLength != toBuckets_.length) revert MoveStakedLiquidityInvalid();
-
-        address ajnaPool = stakeInfo.ajnaPool;
-        uint256 curBurnEpoch = IPool(ajnaPool).currentBurnEpoch();
-
-        // claim rewards before moving liquidity, if rewards are available, and they haven't already been claimed
-        if (!isEpochClaimed[tokenId_][curBurnEpoch]) {
-            _claimRewards(
-                stakeInfo,
-                tokenId_,
-                curBurnEpoch,
-                false,
-                ajnaPool
-            );
-        }
-
-        uint256 fromIndex;
-        uint256 toIndex;
-        for (uint256 i = 0; i < fromBucketLength; ) {
-            fromIndex = fromBuckets_[i];
-            toIndex = toBuckets_[i];
-
-            // call out to position manager to move liquidity between buckets
-            IPositionManagerOwnerActions.MoveLiquidityParams memory moveLiquidityParams = IPositionManagerOwnerActions.MoveLiquidityParams(
-                tokenId_,
-                ajnaPool,
-                fromIndex,
-                toIndex,
-                expiry_
-            );
-            positionManager.moveLiquidity(moveLiquidityParams);
-
-            // update to bucket state
-            BucketState storage toBucket = stakeInfo.snapshot[toIndex];
-            toBucket.lpsAtStakeTime  = uint128(positionManager.getLP(tokenId_, toIndex));
-            toBucket.rateAtStakeTime = uint128(IPool(ajnaPool).bucketExchangeRate(toIndex));
-            delete stakeInfo.snapshot[fromIndex];
-
-            // iterations are bounded by array length (which is itself bounded), preventing overflow / underflow
-            unchecked { ++i; }
-        }
-
-        emit MoveStakedLiquidity(tokenId_, fromBuckets_, toBuckets_);
-
-        // update to bucket list exchange rates, from buckets are aready updated on claim
-        // calculate rewards for updating exchange rates, if any
-        uint256 updateReward = _updateBucketExchangeRates(
-            ajnaPool,
-            toBuckets_
-        );
-
-        // transfer rewards to sender
-        _transferAjnaRewards(updateReward);
-    }
-
-    /**
-     *  @inheritdoc IRewardsManagerOwnerActions
-     *  @dev    === Revert on ===
-     *  @dev    not owner `NotOwnerOfDeposit()`
-=======
->>>>>>> 62e5e630
      *  @dev    === Emit events ===
      *  @dev    - `Stake`
      */
@@ -272,42 +194,8 @@
     function unstake(
         uint256 tokenId_
     ) external override {
-<<<<<<< HEAD
-        StakeInfo storage stakeInfo = stakes[tokenId_];
-
-        if (msg.sender != stakeInfo.owner) revert NotOwnerOfDeposit();
-
-        address ajnaPool = stakeInfo.ajnaPool;
-
-        // TODO: wrapping like this is also blocking update exchange rates...
-        // claim rewards, if rewards are available, and they haven't already been claimed
-        uint256 epochToClaim = IPool(ajnaPool).currentBurnEpoch();
-        if (!isEpochClaimed[tokenId_][epochToClaim]) {
-            _claimRewards(
-                stakeInfo,
-                tokenId_,
-                epochToClaim,
-                false,
-                ajnaPool
-            );
-        }
-
-        // remove bucket snapshots recorded at the time of staking
-        uint256[] memory positionIndexes = positionManager.getPositionIndexes(tokenId_);
-        for (uint256 i = 0; i < positionIndexes.length; ) {
-            delete stakeInfo.snapshot[positionIndexes[i]]; // reset BucketState struct for current position
-
-            unchecked { ++i; }
-        }
-
-        // remove recorded stake info
-        delete stakes[tokenId_];
-
-        emit Unstake(msg.sender, ajnaPool, tokenId_);
-=======
         _unstake({ tokenId_: tokenId_, claimRewards_: true });
     }
->>>>>>> 62e5e630
 
    /**
      *  @inheritdoc IRewardsManagerOwnerActions
@@ -846,14 +734,26 @@
         address ajnaPool = stakeInfo.ajnaPool;
 
         if (claimRewards_) {
-            // claim rewards, if any
-            _claimRewards(
-                stakeInfo,
-                tokenId_,
-                IPool(ajnaPool).currentBurnEpoch(),
-                false,
-                ajnaPool
-            );
+            // claim rewards, if rewards are available, and they haven't already been claimed
+            uint256 epochToClaim = IPool(ajnaPool).currentBurnEpoch();
+            if (!isEpochClaimed[tokenId_][epochToClaim]) {
+                _claimRewards(
+                    stakeInfo,
+                    tokenId_,
+                    epochToClaim,
+                    false,
+                    ajnaPool
+                );
+            }
+            else {
+                // since rewards were already claimed, skip claiming staking rewards and just attempt to claim update rewards
+                uint256 updateReward = _updateBucketExchangeRates(
+                    ajnaPool,
+                    positionManager.getPositionIndexes(tokenId_)
+                );
+                // transfer rewards to sender, if any
+                _transferAjnaRewards(updateReward);
+            }
         }
 
         // remove bucket snapshots recorded at the time of staking
