--- conflicted
+++ resolved
@@ -571,46 +571,6 @@
     }
 
     /**
-<<<<<<< HEAD
-=======
-     *  @notice Retrieve the total ajna tokens burned and total interest earned over a given epoch.
-     *  @param  pool_   Address of the `Ajna` pool to retrieve accumulators of.
-     *  @param  epoch_  time window used to identify time between Ajna burn events (kickReserve and takeReserve actions).
-     *  @return currentBurnTime_ timestamp of the latest burn event.
-     *  @return tokensBurned_    total `Ajna` tokens burned in epoch.
-     *  @return interestEarned_  total interest earned in epoch.
-     */
-    function _getEpochInfo(
-        address pool_,
-        uint256 epoch_
-    ) internal view returns (uint256 currentBurnTime_, uint256 tokensBurned_, uint256 interestEarned_) {
-
-        // 0 epoch won't have any ajna burned or interest associated with it
-        if (epoch_ != 0) {
-
-            uint256 totalInterestLatest;
-            uint256 totalBurnedLatest;
-
-            (
-                currentBurnTime_,
-                totalInterestLatest,
-                totalBurnedLatest
-            ) = IPool(pool_).burnInfo(epoch_);
-
-            (
-                ,
-                uint256 totalInterestPrev,
-                uint256 totalBurnedPrev
-            ) = IPool(pool_).burnInfo(--epoch_);
-
-            // calculate total tokens burned and interest earned in epoch
-            tokensBurned_   = totalBurnedLatest   != 0 ? totalBurnedLatest   - totalBurnedPrev   : 0;
-            interestEarned_ = totalInterestLatest != 0 ? totalInterestLatest - totalInterestPrev : 0;
-        }
-    }
-
-    /**
->>>>>>> 989b5f22
      *  @notice Update the exchange rate of a list of buckets.
      *  @dev    Called as part of `stake`, `unstake`, and `claimRewards`, as well as `updateBucketExchangeRatesAndClaim`.
      *  @dev    Caller can claim `5%` of the rewards that have accumulated to each bucket since the last burn event, if it hasn't already been updated.
