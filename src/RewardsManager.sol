--- conflicted
+++ resolved
@@ -274,10 +274,7 @@
         return (
             stakes[tokenId_].owner,
             stakes[tokenId_].ajnaPool,
-<<<<<<< HEAD
-            stakes[tokenId_].lastClaimedEpoch);
-=======
-            stakes[tokenId_].lastInteractionBurnEpoch
+            stakes[tokenId_].lastClaimedEpoch
         );
     }
 
@@ -290,7 +287,6 @@
             stakes[tokenId_].snapshot[bucketId_].lpsAtStakeTime,
             stakes[tokenId_].snapshot[bucketId_].rateAtStakeTime
         );
->>>>>>> 4d4c275f
     }
 
     /**************************/
@@ -500,11 +496,7 @@
         rewardsEarned += _calculateAndClaimRewards(tokenId_, epochToClaim_);
 
         uint256[] memory burnEpochsClaimed = _getBurnEpochsClaimed(
-<<<<<<< HEAD
-            stakeInfo.lastClaimedEpoch,
-=======
-            stakeInfo_.lastInteractionBurnEpoch,
->>>>>>> 4d4c275f
+            stakeInfo_.lastClaimedEpoch,
             epochToClaim_
         );
 
@@ -517,15 +509,7 @@
         );
 
         // update last interaction burn event
-<<<<<<< HEAD
-        stakeInfo.lastClaimedEpoch = uint96(epochToClaim_);
-
-        uint256 ajnaBalance = IERC20(ajnaToken).balanceOf(address(this));
-
-        if (rewardsEarned > ajnaBalance) rewardsEarned = ajnaBalance;
-=======
-        stakeInfo_.lastInteractionBurnEpoch = uint96(epochToClaim_);
->>>>>>> 4d4c275f
+        stakeInfo_.lastClaimedEpoch = uint96(epochToClaim_);
 
         // transfer rewards to sender
         _transferAjnaRewards(rewardsEarned);
