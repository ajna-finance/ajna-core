--- conflicted
+++ resolved
@@ -518,13 +518,9 @@
             positionManager.getPositionIndexes(tokenId_)
         );
 
-<<<<<<< HEAD
-        rewardsEarned_ += _calculateAndClaimStakingRewards(tokenId_, epochToClaim_);
-=======
         if (!isEpochClaimed[tokenId_][epochToClaim_]) {
-            rewardsEarned += _calculateAndClaimRewards(tokenId_, epochToClaim_);
-        }
->>>>>>> 248d20bf
+            rewardsEarned_ += _calculateAndClaimStakingRewards(tokenId_, epochToClaim_);
+        }
 
         uint256[] memory burnEpochsClaimed = _getBurnEpochsClaimed(
             stakeInfo_.lastClaimedEpoch,
@@ -814,18 +810,16 @@
      *  @param minAmount_      Min amount that rewards claimer wants to recieve.
      */
     function _transferAjnaRewards(uint256 transferAmount_, uint256 minAmount_) internal {
-
         uint256 ajnaBalance = IERC20(ajnaToken).balanceOf(address(this));
 
-        // cap amount to transfer at contract balance
+        // cap amount to transfer at available contract balance
         if (transferAmount_ > ajnaBalance) transferAmount_ = ajnaBalance;
 
-        // revert if available amount to transfer is lower than limit amount
+        // revert if amount to transfer is lower than limit amount
         if (transferAmount_ < minAmount_) revert InsufficientLiquidity();
 
-        // transfer amount to reward claimer
         if (transferAmount_ != 0) {
-            // transfer rewards to sender
+            // transfer amount to rewards claimer
             IERC20(ajnaToken).safeTransfer(msg.sender, transferAmount_);
         }
     }
