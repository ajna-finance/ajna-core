// SPDX-License-Identifier: BUSL-1.1

pragma solidity 0.8.18;

import { IERC20 }    from '@openzeppelin/contracts/token/ERC20/IERC20.sol';
import { IERC721 }   from '@openzeppelin/contracts/token/ERC721/IERC721.sol';
import { SafeERC20 } from '@openzeppelin/contracts/token/ERC20/utils/SafeERC20.sol';

import { IPool }                        from './interfaces/pool/IPool.sol';
import { IPositionManager }             from './interfaces/position/IPositionManager.sol';
import { IPositionManagerOwnerActions } from './interfaces/position/IPositionManagerOwnerActions.sol';
import {
    IRewardsManager,
    IRewardsManagerOwnerActions,
    IRewardsManagerState,
    IRewardsManagerDerivedState
} from './interfaces/rewards/IRewardsManager.sol';
import { 
    StakeInfo,
    BucketState,
    PoolRewardsInfo
} from './interfaces/rewards/IRewardsManagerState.sol';

import { PositionManager } from './PositionManager.sol';

import { Maths } from './libraries/internal/Maths.sol';

/**
 *  @title  Rewards (staking) Manager contract
 *  @notice Pool lenders can optionally mint `NFT` that represents their positions.
 *          The Rewards contract allows pool lenders with positions `NFT` to stake and earn `Ajna` tokens.
 *          Lenders with `NFT`s can:
 *          - `stake` token
 *          - `update bucket exchange rate` and earn rewards
 *          - `claim` rewards
 *          - `unstake` token
 */
contract RewardsManager is IRewardsManager {

    using SafeERC20 for IERC20;

    /*****************/
    /*** Constants ***/
    /*****************/

    /**
     * @notice Maximum percentage of tokens burned that can be claimed as `Ajna` token `LP` `NFT` rewards.
     */
    uint256 internal constant REWARD_CAP = 800000000000000000; // 0.8 * 1e18
    /**
     * @notice Maximum percentage of tokens burned that can be claimed as `Ajna` token update rewards.
     */
    uint256 internal constant UPDATE_CAP = 100000000000000000; // 0.1 * 1e18
    /**
     * @notice Reward factor by which to scale the total rewards earned.
     * @dev ensures that rewards issued to staked lenders in a given pool are less than the `Ajna` tokens burned in that pool.
     */
    uint256 internal constant REWARD_FACTOR = 500000000000000000; // 0.5 * 1e18
    /**
     * @notice Reward factor by which to scale rewards earned for updating a buckets exchange rate.
     */
    uint256 internal constant UPDATE_CLAIM_REWARD = 50000000000000000; // 0.05 * 1e18
    /**
     * @notice Time period after a burn event in which buckets exchange rates can be updated.
     */
    uint256 internal constant UPDATE_PERIOD = 2 weeks;

    /***********************/
    /*** State Variables ***/
    /***********************/

    /// @dev `tokenID => epoch => bool has claimed` mapping.
    mapping(uint256 => mapping(uint256 => bool)) public override isEpochClaimed;

    /// @dev Mapping `pool address => Pool rewards info`.
    mapping(address => PoolRewardsInfo) internal poolRewardsInfo;

    /// @dev Mapping `tokenID => Stake info`.
    mapping(uint256 => StakeInfo) internal stakes;

    /******************/
    /*** Immutables ***/
    /******************/

    /// @dev Address of the `Ajna` token.
    address public immutable ajnaToken;
    /// @dev The `PositionManager` contract
    IPositionManager public immutable positionManager;

    /*******************/
    /*** Constructor ***/
    /*******************/

    /**
     *  @notice Deploys the RewardsManager contract.
     *  @param ajnaToken_ Address of the token which will be distributed to staked Position owners.
     *  @param positionManager_ Address of the PositionManager contract.
     */
    constructor(address ajnaToken_, IPositionManager positionManager_) {
        if (
            ajnaToken_ == address(0) || address(positionManager_) == address(0)
        ) revert DeployWithZeroAddress();

        ajnaToken = ajnaToken_;
        positionManager = positionManager_;
    }

    /**************************/
    /*** External Functions ***/
    /**************************/

    /**
     *  @inheritdoc IRewardsManagerOwnerActions
     *  @dev    === Revert on ===
     *  @dev    not owner `NotOwnerOfDeposit()`
     *  @dev    already claimed `AlreadyClaimed()`
     *  @dev    === Emit events ===
     *  @dev    - `ClaimRewards`
     */
    function claimRewards(
        uint256 tokenId_,
        uint256 epochToClaim_,
        uint256 minAmount_
    ) external override {
        StakeInfo storage stakeInfo = stakes[tokenId_];

        if (msg.sender != stakeInfo.owner) revert NotOwnerOfDeposit();

        if (isEpochClaimed[tokenId_][epochToClaim_]) revert AlreadyClaimed();

        address ajnaPool = stakeInfo.ajnaPool;
        uint256 rewardsEarned = _calculateAndClaimAllRewards(
            stakeInfo,
            tokenId_,
            IPool(ajnaPool).currentBurnEpoch(),
            epochToClaim_,
            true,
            ajnaPool
        );

        // transfer rewards to claimer, ensuring amount is not below specified min amount
        _transferAjnaRewards({
            transferAmount_: rewardsEarned,
            minAmount_:      minAmount_
        });
    }

    /**
     *  @inheritdoc IRewardsManagerOwnerActions
     *  @dev    === Revert on ===
     *  @dev    not owner `NotOwnerOfDeposit()`
     *  @dev    === Emit events ===
     *  @dev    - `Stake`
     */
    function stake(
        uint256 tokenId_
    ) external override {
        address ajnaPool = positionManager.poolKey(tokenId_);

        // check that msg.sender is owner of tokenId
        if (IERC721(address(positionManager)).ownerOf(tokenId_) != msg.sender) revert NotOwnerOfDeposit();

        StakeInfo storage stakeInfo = stakes[tokenId_];
        stakeInfo.owner    = msg.sender;
        stakeInfo.ajnaPool = ajnaPool;

        uint256 curBurnEpoch = IPool(ajnaPool).currentBurnEpoch();

        // record the staking epoch
        stakeInfo.stakingEpoch = uint96(curBurnEpoch);

        // initialize last time interaction at staking epoch
        stakeInfo.lastClaimedEpoch = uint96(curBurnEpoch);

        uint256[] memory positionIndexes = positionManager.getPositionIndexes(tokenId_);
        uint256 noOfPositions = positionIndexes.length;
        uint256 bucketId;

        for (uint256 i = 0; i < noOfPositions; ) {
            bucketId = positionIndexes[i];

            BucketState storage bucketState = stakeInfo.snapshot[bucketId];
            // record the number of lps in bucket at the time of staking
            bucketState.lpsAtStakeTime = positionManager.getLP(tokenId_, bucketId);
            // record the bucket exchange rate at the time of staking
            bucketState.rateAtStakeTime = IPool(ajnaPool).bucketExchangeRate(bucketId);

            // iterations are bounded by array length (which is itself bounded), preventing overflow / underflow
            unchecked { ++i; }
        }

        emit Stake(msg.sender, ajnaPool, tokenId_);

        // transfer LP NFT to this contract
        IERC721(address(positionManager)).transferFrom(msg.sender, address(this), tokenId_);

        // calculate rewards for updating exchange rates, if any
        uint256 updateReward = _updateBucketExchangeRates(
            ajnaPool,
            curBurnEpoch,
            positionIndexes
        );

        // transfer bucket update rewards to sender even if there's not enough balance for entire amount
        _transferAjnaRewards({
            transferAmount_: updateReward,
            minAmount_:      0
        });
    }

    /**
     *  @inheritdoc IRewardsManagerOwnerActions
     *  @dev    === Revert on ===
     *  @dev    not owner `NotOwnerOfDeposit()`
     *  @dev    === Emit events ===
     *  @dev    - `ClaimRewards`
     *  @dev    - `Unstake`
     */
    function unstake(
        uint256 tokenId_
    ) external override {
        _unstake({
            tokenId_:      tokenId_,
            claimRewards_: true
        });
    }

   /**
     *  @inheritdoc IRewardsManagerOwnerActions
     *  @dev    === Revert on ===
     *  @dev    not owner `NotOwnerOfDeposit()`
     *  @dev    === Emit events ===
     *  @dev    - `Unstake`
     */
    function emergencyUnstake(
        uint256 tokenId_
    ) external override {
        _unstake({
            tokenId_:      tokenId_,
            claimRewards_: false
        });
    }

    /**
     *  @inheritdoc IRewardsManagerOwnerActions
     *  @dev    === Emit events ===
     *  @dev    - `UpdateExchangeRates`
     */
    function updateBucketExchangeRatesAndClaim(
        address pool_,
        bytes32 subsetHash_,
        uint256[] calldata indexes_
    ) external override returns (uint256 updateReward) {
        // revert if trying to update exchange rates for a non Ajna pool
        if (!positionManager.isAjnaPool(pool_, subsetHash_)) revert NotAjnaPool();

        updateReward = _updateBucketExchangeRates(pool_, IPool(pool_).currentBurnEpoch(), indexes_);

        // transfer bucket update rewards to sender even if there's not enough balance for entire amount
        _transferAjnaRewards({
            transferAmount_: updateReward,
            minAmount_:      0
        });
    }

    /*******************************/
    /*** External View Functions ***/
    /*******************************/

    /// @inheritdoc IRewardsManagerDerivedState
    function calculateRewards(
        uint256 tokenId_,
        uint256 epochToClaim_
    ) external view override returns (uint256 rewards_) {
        address ajnaPool         = stakes[tokenId_].ajnaPool;
        uint256 lastClaimedEpoch = stakes[tokenId_].lastClaimedEpoch;
        uint256 stakingEpoch     = stakes[tokenId_].stakingEpoch;

        uint256[] memory positionIndexes = positionManager.getPositionIndexesFiltered(tokenId_);

        // iterate through all burn periods to calculate and claim rewards
        for (uint256 epoch = lastClaimedEpoch; epoch < epochToClaim_; ) {

            rewards_ += _calculateNextEpochRewards(
                tokenId_,
                epoch,
                stakingEpoch,
                ajnaPool,
                positionIndexes
            );

            unchecked { ++epoch; }
        }
    }

    /// @inheritdoc IRewardsManagerState
    function getStakeInfo(
        uint256 tokenId_
    ) external view override returns (address, address, uint256) {
        return (
            stakes[tokenId_].owner,
            stakes[tokenId_].ajnaPool,
            stakes[tokenId_].lastClaimedEpoch
        );
    }

    /// @inheritdoc IRewardsManagerState
    function getBucketStateStakeInfo(
        uint256 tokenId_,
        uint256 bucketId_
    ) external view override returns (uint256, uint256) {
        return (
            stakes[tokenId_].snapshot[bucketId_].lpsAtStakeTime,
            stakes[tokenId_].snapshot[bucketId_].rateAtStakeTime
        );
    }

    /// @inheritdoc IRewardsManagerState
    function isBucketUpdated(
        address pool_,
        uint256 bucketIndex_,
        uint256 epoch_
    ) external view override returns (bool) {
        return poolRewardsInfo[pool_].bucketExchangeRates[bucketIndex_][epoch_] != 0;
    }

    /// @inheritdoc IRewardsManagerState
    function getRewardsClaimed(
        address pool_,
        uint256 epoch_
    ) external view override returns (uint256) {
        return poolRewardsInfo[pool_].rewardsClaimed[epoch_];
    }

    /// @inheritdoc IRewardsManagerState
    function getUpdateRewardsClaimed(
        address pool_,
        uint256 epoch_
    ) external view override returns (uint256) {
        return poolRewardsInfo[pool_].updateBucketRewardsClaimed[epoch_];
    }

    /**************************/
    /*** Internal Functions ***/
    /**************************/

    /**
     *  @notice Calculate the amount of rewards that have been accumulated by a staked `NFT`.
     *  @dev    Rewards are calculated as the difference in exchange rates between the last interaction burn event and the current burn event.
     *  @param  tokenId_      `ID` of the staked `LP` `NFT`.
     *  @param  epochToClaim_ The burn epoch to claim rewards for (rewards calculation starts from the last claimed epoch).
     *  @return rewards_      Amount of rewards earned by the `NFT`.
     */
    function _calculateAndClaimStakingRewards(
        uint256 tokenId_,
        uint256 epochToClaim_
    ) internal returns (uint256 rewards_) {
        address ajnaPool         = stakes[tokenId_].ajnaPool;
        uint256 lastClaimedEpoch = stakes[tokenId_].lastClaimedEpoch;
        uint256 stakingEpoch     = stakes[tokenId_].stakingEpoch;

        mapping(uint256 => uint256) storage rewardsClaimed = poolRewardsInfo[ajnaPool].rewardsClaimed;

        uint256[] memory positionIndexes = positionManager.getPositionIndexesFiltered(tokenId_);

        // iterate through all burn periods to calculate and claim rewards
        for (uint256 epoch = lastClaimedEpoch; epoch < epochToClaim_; ) {

            uint256 nextEpochRewards = _calculateNextEpochRewards(
                tokenId_,
                epoch,
                stakingEpoch,
                ajnaPool,
                positionIndexes
            );

            rewards_ += nextEpochRewards;

            unchecked { ++epoch; }

            // update epoch token claim trackers
            rewardsClaimed[epoch] += nextEpochRewards;
            isEpochClaimed[tokenId_][epoch] = true;
        }
    }

    /**
     *  @notice Calculate the amount of rewards that have been accumulated by a staked `NFT` in next epoch.
     *  @dev    Rewards are calculated as the difference in exchange rates between the last interaction burn event and the current burn event.
     *  @param  tokenId_         `ID` of the staked `LP` `NFT`.
     *  @param  epoch_           The current epoch.
     *  @param  stakingEpoch_    The epoch in which token was staked.
     *  @param  ajnaPool_        Address of the pool.
     *  @param  positionIndexes_ Bucket ids associated with `NFT` staked.
     *  @return epochRewards_    Calculated rewards in epoch.
     */
    function _calculateNextEpochRewards(
        uint256 tokenId_,
        uint256 epoch_,
        uint256 stakingEpoch_,
        address ajnaPool_,
        uint256[] memory positionIndexes_
    ) internal view returns (uint256 epochRewards_) {

        uint256 nextEpoch = epoch_ + 1;
        uint256 claimedRewardsInNextEpoch = poolRewardsInfo[ajnaPool_].rewardsClaimed[nextEpoch];
        uint256 bucketIndex;
        uint256 interestEarned;

        // iterate through all buckets and calculate epoch rewards for each bucket
        StakeInfo storage _stakeInfo = stakes[tokenId_];
        uint256 noOfPositions = positionIndexes_.length;
        for (uint256 i = 0; i < noOfPositions; ) {
            bucketIndex = positionIndexes_[i];
            BucketState storage bucketSnapshot = _stakeInfo.snapshot[bucketIndex];

            uint256 bucketRate;
            if (epoch_ != stakingEpoch_) {

                // if staked in a previous epoch then use the initial exchange rate of epoch
                bucketRate = poolRewardsInfo[ajnaPool_].bucketExchangeRates[bucketIndex][epoch_];
            } else {

                // if staked during the epoch then use the bucket rate at the time of staking
                bucketRate = bucketSnapshot.rateAtStakeTime;
            }

            // calculate the amount of interest accrued in current epoch
            interestEarned += _calculateExchangeRateInterestEarned(
                ajnaPool_,
                nextEpoch,
                bucketIndex,
                bucketSnapshot.lpsAtStakeTime,
                bucketRate
            );
            unchecked { ++i; }
        }

        // calculate and accumulate rewards if interest earned
        if (interestEarned != 0) {
            epochRewards_ = _calculateNewRewards(
                ajnaPool_,
                interestEarned,
                nextEpoch,
                claimedRewardsInNextEpoch
            );
        }
    }

    /**
     *  @notice Calculate the amount of interest that has accrued to a lender in a bucket based upon their `LP`.
     *  @param  pool_           Address of the pool whose exchange rates are being checked.
     *  @param  nextEventEpoch_ The next event epoch to check the exchange rate for.
     *  @param  bucketIndex_    Index of the bucket to check the exchange rate for.
     *  @param  bucketLP_       Amount of `LP` in bucket.
     *  @param  exchangeRate_   Exchange rate in current epoch.
     *  @return interestEarned_ The amount of interest accrued.
     */
    function _calculateExchangeRateInterestEarned(
        address pool_,
        uint256 nextEventEpoch_,
        uint256 bucketIndex_,
        uint256 bucketLP_,
        uint256 exchangeRate_
    ) internal view returns (uint256 interestEarned_) {

        if (exchangeRate_ != 0) {

            uint256 nextExchangeRate = poolRewardsInfo[pool_].bucketExchangeRates[bucketIndex_][nextEventEpoch_];

            // calculate interest earned only if next exchange rate is higher than current exchange rate
            if (nextExchangeRate > exchangeRate_) {

                // calculate the equivalent amount of quote tokens given the stakes lp balance,
                // and the exchange rate at the next and current burn events
                interestEarned_ = Maths.wmul(nextExchangeRate - exchangeRate_, bucketLP_);
            }

        }
    }

    /**
     *  @notice Calculate new rewards between current and next epoch, based on earned interest.
     *  @param  ajnaPool_              Address of the pool.
     *  @param  interestEarned_        The amount of interest accrued to current epoch.
     *  @param  nextEpoch_             The next burn event epoch to calculate new rewards.
     *  @param  rewardsClaimedInEpoch_ Rewards claimed in epoch.
     *  @return newRewards_            New rewards between current and next burn event epoch.
     */
    function _calculateNewRewards(
        address ajnaPool_,
        uint256 interestEarned_,
        uint256 nextEpoch_,
        uint256 rewardsClaimedInEpoch_
    ) internal view returns (uint256 newRewards_) {
        (
            ,
            // total interest accumulated by the pool over the claim period
            uint256 totalBurnedInPeriod,
            // total tokens burned over the claim period
            uint256 totalInterestEarnedInPeriod
        ) = _getEpochInfo(ajnaPool_, nextEpoch_);

        // calculate rewards earned
        newRewards_ = totalInterestEarnedInPeriod == 0 ? 0 : Maths.floorWdiv(
            Maths.wmul(
                Maths.wmul(interestEarned_, totalBurnedInPeriod),
                REWARD_FACTOR
            ),
            totalInterestEarnedInPeriod
        );

        uint256 rewardsCapped = Maths.wmul(REWARD_CAP, totalBurnedInPeriod);

        // Check rewards claimed - check that less than 80% of the tokens for a given burn event have been claimed.
        if (rewardsClaimedInEpoch_ + newRewards_ > rewardsCapped) {

            // set claim reward to difference between cap and reward
            newRewards_ = rewardsClaimedInEpoch_ > rewardsCapped ? 0 : rewardsCapped - rewardsClaimedInEpoch_;
        }
    }

    /**
     *  @notice Claim rewards that have been accumulated by a staked `NFT`.
     *  @param  stakeInfo_     `StakeInfo` struct containing details of stake to claim rewards for.
     *  @param  tokenId_       `ID` of the staked `LP` `NFT`.
     *  @param  epochToClaim_  The burn epoch to claim rewards for (rewards calculation starts from the last claimed epoch)
     *  @param  validateEpoch_ True if the epoch is received as a parameter and needs to be validated (lower or equal with latest epoch).
     *  @param  ajnaPool_      Address of `Ajna` pool associated with the stake.
     */
    function _calculateAndClaimAllRewards(
        StakeInfo storage stakeInfo_,
        uint256 tokenId_,
        uint256 curBurnEpoch_,
        uint256 epochToClaim_,
        bool validateEpoch_,
        address ajnaPool_
    ) internal returns (uint256 rewardsEarned_) {

        // revert if higher epoch to claim than current burn epoch
        if (validateEpoch_ && epochToClaim_ > curBurnEpoch_) revert EpochNotAvailable();

        // update bucket exchange rates and claim associated rewards
        rewardsEarned_ = _updateBucketExchangeRates(
            ajnaPool_,
            curBurnEpoch_,
            positionManager.getPositionIndexes(tokenId_)
        );

        if (!isEpochClaimed[tokenId_][epochToClaim_]) {
            rewardsEarned_ += _calculateAndClaimStakingRewards(tokenId_, epochToClaim_);
        }

        uint256[] memory burnEpochsClaimed = _getBurnEpochsClaimed(
            stakeInfo_.lastClaimedEpoch,
            epochToClaim_
        );

        emit ClaimRewards(
            msg.sender,
            ajnaPool_,
            tokenId_,
            burnEpochsClaimed,
            rewardsEarned_
        );

        // update last interaction burn event
        stakeInfo_.lastClaimedEpoch = uint96(epochToClaim_);
    }

    /**
     *  @notice Retrieve an array of burn epochs from which a depositor has claimed rewards.
     *  @param  lastClaimedEpoch_      The last burn period in which a depositor claimed rewards.
     *  @param  burnEpochToStartClaim_ The most recent burn period from a depositor earned rewards.
     *  @return burnEpochsClaimed_     Array of burn epochs from which a depositor has claimed rewards.
     */
    function _getBurnEpochsClaimed(
        uint256 lastClaimedEpoch_,
        uint256 burnEpochToStartClaim_
    ) internal pure returns (uint256[] memory burnEpochsClaimed_) {
        burnEpochsClaimed_ = new uint256[](burnEpochToStartClaim_ - lastClaimedEpoch_);

        uint256 i;
        uint256 claimEpoch = ++lastClaimedEpoch_;
        while (claimEpoch <= burnEpochToStartClaim_) {
            burnEpochsClaimed_[i] = claimEpoch;

            // iterations are bounded by array length (which is itself bounded), preventing overflow / underflow
            unchecked {
                ++i;
                ++claimEpoch;
            }
        }
    }

    /**
     *  @notice Update the exchange rate of a list of buckets.
     *  @dev    Called as part of `stake`, `unstake`, and `claimRewards`, as well as `updateBucketExchangeRatesAndClaim`.
     *  @dev    Caller can claim `5%` of the rewards that have accumulated to each bucket since the last burn event, if it hasn't already been updated.
     *  @param  pool_           Address of the pool whose exchange rates are being updated.
     *  @param  curBurnEpoch_   Current Burn Epoch
     *  @param  indexes_        List of bucket indexes to be updated.
     *  @return updatedRewards_ Update exchange rate rewards.
     */
    function _updateBucketExchangeRates(
        address pool_,
        uint256 curBurnEpoch_,
        uint256[] memory indexes_
    ) internal returns (uint256 updatedRewards_) {

        // retrieve epoch values used to determine if updater receives rewards
        (
            uint256 curBurnTime,
            uint256 totalBurnedInEpoch,
            uint256 totalInterestEarned
        ) = _getEpochInfo(pool_, curBurnEpoch_);

        // Update exchange rates without reward if first epoch or if the epoch does not have burned tokens associated with it
<<<<<<< HEAD
        if (curBurnEpoch_ == 0 || totalBurnedInEpoch == 0) {
=======
        if (totalBurnedInEpoch == 0) {
>>>>>>> 656eccf7
            uint256 noOfIndexes = indexes_.length;

            for (uint256 i = 0; i < noOfIndexes; ) {
                _updateBucketExchangeRate(
                    pool_,
                    indexes_[i],
                    curBurnEpoch_
                );

                // iterations are bounded by array length (which is itself bounded), preventing overflow / underflow
                unchecked { ++i; }
            }
        }
        else {
            if (block.timestamp <= curBurnTime + UPDATE_PERIOD) {
                mapping(uint256 => uint256) storage updateRewardsClaimed = poolRewardsInfo[pool_].updateBucketRewardsClaimed;

                // update exchange rates and calculate rewards if tokens were burned and within allowed time period
                uint256 noOfIndexes = indexes_.length;
                for (uint256 i = 0; i < noOfIndexes; ) {

                    // calculate rewards earned for updating bucket exchange rate
                    updatedRewards_ += _updateBucketExchangeRateAndCalculateRewards(
                        pool_,
                        indexes_[i],
                        curBurnEpoch_,
                        totalBurnedInEpoch,
                        totalInterestEarned
                    );

                    // iterations are bounded by array length (which is itself bounded), preventing overflow / underflow
                    unchecked { ++i; }
                }

                uint256 rewardsCap            = Maths.wmul(UPDATE_CAP, totalBurnedInEpoch);
                uint256 rewardsClaimedInEpoch = updateRewardsClaimed[curBurnEpoch_];

                // update total tokens claimed for updating bucket exchange rates tracker
                if (rewardsClaimedInEpoch + updatedRewards_ >= rewardsCap) {
                    // if update reward is greater than cap, set to remaining difference
                    updatedRewards_ = rewardsClaimedInEpoch > rewardsCap ? 0 : rewardsCap - rewardsClaimedInEpoch;
                }

                // accumulate the full amount of additional rewards
<<<<<<< HEAD
                updateRewardsClaimed[curBurnEpoch_] += updatedRewards_;
=======
                updateRewardsClaimed[curBurnEpoch] += updatedRewards_;
            } else {
                // block.timestamp is greater than curBurnTime + UPDATE_PERIOD do not emit UpdateExchangeRates
                return 0;
>>>>>>> 656eccf7
            }
        }

        // emit event with the list of bucket indexes updated
        emit UpdateExchangeRates(msg.sender, pool_, indexes_, updatedRewards_);
    }

    /**
     *  @notice Update the exchange rate of a specific bucket.
     *  @param  pool_        Address of the pool whose exchange rates are being updated.
     *  @param  bucketIndex_ Bucket index to update exchange rate.
     *  @param  burnEpoch_   Current burn epoch of the pool.
     */
    function _updateBucketExchangeRate(
        address pool_,
        uint256 bucketIndex_,
        uint256 burnEpoch_
    ) internal {
        // cache storage pointer for reduced gas
        mapping(uint256 => uint256) storage _bucketExchangeRates = poolRewardsInfo[pool_].bucketExchangeRates[bucketIndex_];
        uint256 burnExchangeRate = _bucketExchangeRates[burnEpoch_];

        // update bucket exchange rate at epoch only if it wasn't previously updated
        if (burnExchangeRate == 0) {
            uint256 curBucketExchangeRate = IPool(pool_).bucketExchangeRate(bucketIndex_);

            // record bucket exchange rate at epoch
            _bucketExchangeRates[burnEpoch_] = curBucketExchangeRate;
        }
    }

    /**
     *  @notice Update the exchange rate of a specific bucket and calculate rewards based on prev exchange rate.
     *  @param  pool_           Address of the pool whose exchange rates are being updated.
     *  @param  bucketIndex_    Bucket index to update exchange rate.
     *  @param  burnEpoch_      Current burn epoch of the pool.
     *  @param  totalBurned_    Total `Ajna` tokens burned in pool.
     *  @param  interestEarned_ Total interest rate earned in pool.
     *  @return rewards_        Rewards for bucket exchange rate update.
     */
    function _updateBucketExchangeRateAndCalculateRewards(
        address pool_,
        uint256 bucketIndex_,
        uint256 burnEpoch_,
        uint256 totalBurned_,
        uint256 interestEarned_
    ) internal returns (uint256 rewards_) {
        // cache storage pointer for reduced gas
        mapping(uint256 => uint256) storage _bucketExchangeRates = poolRewardsInfo[pool_].bucketExchangeRates[bucketIndex_];
        uint256 burnExchangeRate = _bucketExchangeRates[burnEpoch_];

        // update bucket exchange rate at epoch only if it wasn't previously updated
        if (burnExchangeRate == 0) {
            uint256 curBucketExchangeRate = IPool(pool_).bucketExchangeRate(bucketIndex_);

            // record bucket exchange rate at epoch
            _bucketExchangeRates[burnEpoch_] = curBucketExchangeRate;

            // retrieve the bucket exchange rate at the previous epoch
            uint256 prevBucketExchangeRate = _bucketExchangeRates[--burnEpoch_];

            // skip reward calculation if update at the previous epoch was missed and if exchange rate decreased due to bad debt
            // prevents excess rewards from being provided from using a 0 value as an input to the interestFactor calculation below.
            if (prevBucketExchangeRate != 0 && prevBucketExchangeRate < curBucketExchangeRate) {

                // retrieve current deposit of the bucket
                (, , , uint256 bucketDeposit, ) = IPool(pool_).bucketInfo(bucketIndex_);

                uint256 burnFactor = Maths.wmul(totalBurned_, bucketDeposit);

                // calculate rewards earned for updating bucket exchange rate
                rewards_ = interestEarned_ == 0 ? 0 : Maths.wdiv(
                    Maths.wmul(
                        UPDATE_CLAIM_REWARD,
                        Maths.wmul(
                            burnFactor,
                            curBucketExchangeRate - prevBucketExchangeRate
                        )
                    ),
                    Maths.wmul(curBucketExchangeRate, interestEarned_)
                );
            }
        }
    }

    /**
     *  @notice Utility function to unstake the position token.
     *  @dev    Used by `stake` function to unstake and claim rewards.
     *  @dev    Used by `emergencyUnstake` function to unstake without claiming rewards.
     *  @param tokenId_      The token id to unstake.
     *  @param claimRewards_ Wether the rewards to be calculated and claimed (true for `stake`, false for `emergencyUnstake`)
     */
    function _unstake(uint256 tokenId_, bool claimRewards_) internal {
        StakeInfo storage stakeInfo = stakes[tokenId_];

        if (msg.sender != stakeInfo.owner) revert NotOwnerOfDeposit();

        address ajnaPool = stakeInfo.ajnaPool;
        uint256 rewardsEarned;
        uint256 curBurnEpoch = IPool(ajnaPool).currentBurnEpoch();

        // gracefully unstake, claim rewards if any
        if (claimRewards_) {
            rewardsEarned = _calculateAndClaimAllRewards(
                stakeInfo,
                tokenId_,
                curBurnEpoch,
                curBurnEpoch,
                false,
                ajnaPool
            );
        }

        // remove bucket snapshots recorded at the time of staking
        uint256[] memory positionIndexes = positionManager.getPositionIndexes(tokenId_);
        uint256 noOfIndexes = positionIndexes.length;

        for (uint256 i = 0; i < noOfIndexes; ) {
            delete stakeInfo.snapshot[positionIndexes[i]]; // reset BucketState struct for current position

            unchecked { ++i; }
        }

        // remove recorded stake info
        delete stakes[tokenId_];

        emit Unstake(msg.sender, ajnaPool, tokenId_);

        // gracefully unstake, transfer rewards to claimer ensuring entire amount
        if (claimRewards_) {
            _transferAjnaRewards({
                transferAmount_: rewardsEarned,
                minAmount_:      rewardsEarned
            });
        }

        // transfer LP NFT from contract to sender
        IERC721(address(positionManager)).transferFrom(address(this), msg.sender, tokenId_);
    }

    /**
     *  @notice Utility function to transfer `Ajna` rewards to the sender.
     *  @dev    This function is used to transfer rewards to the `msg.sender` after a successful claim or update.
     *  @dev    It is used to ensure that rewards claimers are able to claim portion from remaining tokens if a claim would exceed the remaining contract balance.
     *  @dev    Reverts with `InsufficientLiquidity` if calculated rewards or contract balance is below specified min amount to receive limit.
     *  @param transferAmount_ Amount of rewards earned by the caller.
     *  @param minAmount_      Min amount that rewards claimer wants to recieve.
     */
    function _transferAjnaRewards(uint256 transferAmount_, uint256 minAmount_) internal {
        uint256 ajnaBalance = IERC20(ajnaToken).balanceOf(address(this));

        // cap amount to transfer at available contract balance
        if (transferAmount_ > ajnaBalance) transferAmount_ = ajnaBalance;

        // revert if amount to transfer is lower than limit amount
        if (transferAmount_ < minAmount_) revert InsufficientLiquidity();

        if (transferAmount_ != 0) {
            // transfer amount to rewards claimer
            IERC20(ajnaToken).safeTransfer(msg.sender, transferAmount_);
        }
    }
}

    /**********************/
    /** Rewards Utilities */
    /**********************/

    /**
     *  @notice Retrieve the total ajna tokens burned and total interest earned over a given epoch.
     *  @param  pool_   Address of the `Ajna` pool to retrieve accumulators of.
     *  @param  epoch_  time window used to identify time between Ajna burn events (kickReserve and takeReserve actions).
     *  @return currentBurnTime_ timestamp of the latest burn event.
     *  @return tokensBurned_    total `Ajna` tokens burned in epoch.
     *  @return interestEarned_  total interest earned in epoch.
     */
    function _getEpochInfo(
        address pool_,
        uint256 epoch_
    ) view returns (uint256 currentBurnTime_, uint256 tokensBurned_, uint256 interestEarned_) {

        // 0 epoch won't have any ajna burned or interest associated with it
        if (epoch_ != 0) {

            uint256 totalInterestLatest;
            uint256 totalBurnedLatest;

            (
                currentBurnTime_,
                totalInterestLatest,
                totalBurnedLatest
            ) = IPool(pool_).burnInfo(epoch_);

            (
                ,
                uint256 totalInterestPrev,
                uint256 totalBurnedPrev
            ) = IPool(pool_).burnInfo(epoch_ - 1);

            // calculate total tokens burned and interest earned in epoch
            tokensBurned_   = totalBurnedLatest   != 0 ? totalBurnedLatest   - totalBurnedPrev   : 0;
            interestEarned_ = totalInterestLatest != 0 ? totalInterestLatest - totalInterestPrev : 0;
        }
    }<|MERGE_RESOLUTION|>--- conflicted
+++ resolved
@@ -616,11 +616,7 @@
         ) = _getEpochInfo(pool_, curBurnEpoch_);
 
         // Update exchange rates without reward if first epoch or if the epoch does not have burned tokens associated with it
-<<<<<<< HEAD
-        if (curBurnEpoch_ == 0 || totalBurnedInEpoch == 0) {
-=======
         if (totalBurnedInEpoch == 0) {
->>>>>>> 656eccf7
             uint256 noOfIndexes = indexes_.length;
 
             for (uint256 i = 0; i < noOfIndexes; ) {
@@ -665,14 +661,10 @@
                 }
 
                 // accumulate the full amount of additional rewards
-<<<<<<< HEAD
                 updateRewardsClaimed[curBurnEpoch_] += updatedRewards_;
-=======
-                updateRewardsClaimed[curBurnEpoch] += updatedRewards_;
             } else {
                 // block.timestamp is greater than curBurnTime + UPDATE_PERIOD do not emit UpdateExchangeRates
                 return 0;
->>>>>>> 656eccf7
             }
         }
 
