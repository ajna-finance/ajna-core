--- conflicted
+++ resolved
@@ -200,39 +200,8 @@
     function unstake(
         uint256 tokenId_
     ) external override {
-<<<<<<< HEAD
-        StakeInfo storage stakeInfo = stakes[tokenId_];
-
-        if (msg.sender != stakeInfo.owner) revert NotOwnerOfDeposit();
-
-        address ajnaPool = stakeInfo.ajnaPool;
-
-        // claim rewards, if any
-        _claimRewards(
-            stakeInfo,
-            tokenId_,
-            IPool(ajnaPool).currentBurnEpoch(),
-            false,
-            ajnaPool
-        );
-
-        // remove bucket snapshots recorded at the time of staking
-        uint256[] memory positionIndexes = stakeInfo.indexesAtStakeTime;
-        uint256 noOfPositionsAtStakeTime = positionIndexes.length;
-        for (uint256 i = 0; i < noOfPositionsAtStakeTime; ) {
-            delete stakeInfo.snapshot[positionIndexes[i]]; // reset BucketState struct for current position
-
-            unchecked { ++i; }
-        }
-
-        // remove recorded stake info
-        delete stakes[tokenId_];
-
-        emit Unstake(msg.sender, ajnaPool, tokenId_);
-=======
         _unstake({ tokenId_: tokenId_, claimRewards_: true });
     }
->>>>>>> 5d415561
 
    /**
      *  @inheritdoc IRewardsManagerOwnerActions
@@ -778,9 +747,12 @@
         }
 
         // remove bucket snapshots recorded at the time of staking
-        uint256[] memory positionIndexes = positionManager.getPositionIndexes(tokenId_);
-        for (uint256 i = 0; i < positionIndexes.length; ) {
-            delete stakeInfo.snapshot[positionIndexes[i]]; // reset BucketState struct for current position
+        uint256[] memory positionIndexes = stakeInfo.indexesAtStakeTime;
+        uint256 noOfPositionsAtStakeTime = positionIndexes.length;
+
+        for (uint256 i = 0; i < noOfPositionsAtStakeTime; ) {
+            // reset BucketState struct for current position
+            delete stakeInfo.snapshot[positionIndexes[i]];
 
             unchecked { ++i; }
         }
