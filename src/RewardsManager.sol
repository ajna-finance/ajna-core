--- conflicted
+++ resolved
@@ -590,13 +590,9 @@
 
         // Update exchange rates without reward if first epoch or if the epoch does not have burned tokens associated with it
         if (curBurnEpoch == 0 || totalBurnedInEpoch == 0) {
-<<<<<<< HEAD
-            for (uint256 i = 0; i < indexes_.length; ) {
-=======
             uint256 noOfIndexes = indexes_.length;
 
             for (uint256 i = 0; i < noOfIndexes; ) {
->>>>>>> 9a9e6c50
                 _updateBucketExchangeRate(
                     pool_,
                     indexes_[i],
