--- conflicted
+++ resolved
@@ -624,46 +624,6 @@
     }
 
     /**
-<<<<<<< HEAD
-=======
-     *  @notice Retrieve the total ajna tokens burned and total interest earned over a given epoch.
-     *  @param  pool_   Address of the `Ajna` pool to retrieve accumulators of.
-     *  @param  epoch_  time window used to identify time between Ajna burn events (kickReserve and takeReserve actions).
-     *  @return currentBurnTime_ timestamp of the latest burn event.
-     *  @return tokensBurned_    total `Ajna` tokens burned in epoch.
-     *  @return interestEarned_  total interest earned in epoch.
-     */
-    function _getEpochInfo(
-        address pool_,
-        uint256 epoch_
-    ) internal view returns (uint256 currentBurnTime_, uint256 tokensBurned_, uint256 interestEarned_) {
-
-        // 0 epoch won't have any ajna burned or interest associated with it
-        if (epoch_ != 0) {
-
-            uint256 totalInterestLatest;
-            uint256 totalBurnedLatest;
-
-            (
-                currentBurnTime_,
-                totalInterestLatest,
-                totalBurnedLatest
-            ) = IPool(pool_).burnInfo(epoch_);
-
-            (
-                ,
-                uint256 totalInterestPrev,
-                uint256 totalBurnedPrev
-            ) = IPool(pool_).burnInfo(epoch_ - 1);
-
-            // calculate total tokens burned and interest earned in epoch
-            tokensBurned_   = totalBurnedLatest   != 0 ? totalBurnedLatest   - totalBurnedPrev   : 0;
-            interestEarned_ = totalInterestLatest != 0 ? totalInterestLatest - totalInterestPrev : 0;
-        }
-    }
-
-    /**
->>>>>>> 31e67c21
      *  @notice Update the exchange rate of a list of buckets.
      *  @dev    Called as part of `stake`, `unstake`, and `claimRewards`, as well as `updateBucketExchangeRatesAndClaim`.
      *  @dev    Caller can claim `5%` of the rewards that have accumulated to each bucket since the last burn event, if it hasn't already been updated.
@@ -678,10 +638,6 @@
         // get the current burn epoch from the given pool
         uint256 curBurnEpoch = IPool(pool_).currentBurnEpoch();
 
-<<<<<<< HEAD
-        // update exchange rates without calculating reward if first burn hasn't occured
-        if (curBurnEpoch == 0) {
-=======
         // retrieve epoch values used to determine if updater receives rewards
         (
             uint256 curBurnTime,
@@ -691,7 +647,6 @@
 
         // Update exchange rates without reward if first epoch or if the epoch does not have burned tokens associated with it
         if (curBurnEpoch == 0 || totalBurnedInEpoch == 0) {
->>>>>>> 31e67c21
             for (uint256 i = 0; i < indexes_.length; ) {
                 _updateBucketExchangeRate(
                     pool_,
@@ -705,15 +660,6 @@
         }
 
         else {
-<<<<<<< HEAD
-            // retrieve accumulator values used to calculate rewards accrued
-            (
-                uint256 curBurnTime,
-                uint256 totalBurnedInEpoch,
-                uint256 totalInterestEarned
-            ) = _getPoolAccumulators(pool_, curBurnEpoch, curBurnEpoch - 1);
-=======
->>>>>>> 31e67c21
 
             if (block.timestamp <= curBurnTime + UPDATE_PERIOD) {
 
@@ -843,37 +789,38 @@
     /**********************/
 
     /**
-     *  @notice Retrieve the total ajna tokens burned and total interest earned by a pool since a given block.
-     *  @param  pool_                  Address of the `Ajna` pool to retrieve accumulators of.
-     *  @param  currentBurnEventEpoch_ The latest burn event.
-     *  @param  lastBurnEventEpoch_    The burn event to use as checkpoint since which values have accumulated.
-     *  @return Timestamp of the latest burn event.
-     *  @return Total `Ajna` tokens burned by the pool since the last burn event.
-     *  @return Total interest earned by the pool since the last burn event.
-     */
-    function _getPoolAccumulators(
+     *  @notice Retrieve the total ajna tokens burned and total interest earned over a given epoch.
+     *  @param  pool_   Address of the `Ajna` pool to retrieve accumulators of.
+     *  @param  epoch_  time window used to identify time between Ajna burn events (kickReserve and takeReserve actions).
+     *  @return currentBurnTime_ timestamp of the latest burn event.
+     *  @return tokensBurned_    total `Ajna` tokens burned in epoch.
+     *  @return interestEarned_  total interest earned in epoch.
+     */
+    function _getEpochInfo(
         address pool_,
-        uint256 currentBurnEventEpoch_,
-        uint256 lastBurnEventEpoch_
-    ) view returns (uint256, uint256, uint256) {
-        (
-            uint256 currentBurnTime,
-            uint256 totalInterestLatest,
-            uint256 totalBurnedLatest
-        ) = IPool(pool_).burnInfo(currentBurnEventEpoch_);
-
-        (
-            ,
-            uint256 totalInterestAtBlock,
-            uint256 totalBurnedAtBlock
-        ) = IPool(pool_).burnInfo(lastBurnEventEpoch_);
-
-        uint256 totalBurned   = totalBurnedLatest   != 0 ? totalBurnedLatest   - totalBurnedAtBlock   : totalBurnedAtBlock;
-        uint256 totalInterest = totalInterestLatest != 0 ? totalInterestLatest - totalInterestAtBlock : totalInterestAtBlock;
-
-        return (
-            currentBurnTime,
-            totalBurned,
-            totalInterest
-        );
+        uint256 epoch_
+    ) view returns (uint256 currentBurnTime_, uint256 tokensBurned_, uint256 interestEarned_) {
+
+        // 0 epoch won't have any ajna burned or interest associated with it
+        if (epoch_ != 0) {
+
+            uint256 totalInterestLatest;
+            uint256 totalBurnedLatest;
+
+            (
+                currentBurnTime_,
+                totalInterestLatest,
+                totalBurnedLatest
+            ) = IPool(pool_).burnInfo(epoch_);
+
+            (
+                ,
+                uint256 totalInterestPrev,
+                uint256 totalBurnedPrev
+            ) = IPool(pool_).burnInfo(epoch_ - 1);
+
+            // calculate total tokens burned and interest earned in epoch
+            tokensBurned_   = totalBurnedLatest   != 0 ? totalBurnedLatest   - totalBurnedPrev   : 0;
+            interestEarned_ = totalInterestLatest != 0 ? totalInterestLatest - totalInterestPrev : 0;
+        }
     }