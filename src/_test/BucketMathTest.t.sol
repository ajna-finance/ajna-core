// SPDX-License-Identifier: GPL-3.0-or-later
pragma solidity 0.8.11;

import {DSTestPlus} from "./utils/DSTestPlus.sol";

import "../libraries/BucketMath.sol";

contract BucketMathTest is DSTestPlus {
    function testPriceToIndex() public {
<<<<<<< HEAD
        int256 badPrice = 5 * 10**10;

        vm.expectRevert(BucketMath.PriceOutsideBoundry.selector);
        BucketMath.priceToIndex(badPrice);
=======
        uint256 priceToTest = 5 * 10**18;
>>>>>>> 8a11cf9e

        int256 priceToTest = 5 * 10**18;
        int256 index = BucketMath.priceToIndex(priceToTest);

        assertEq(index, 323);
    }

<<<<<<< HEAD
    /*
    function testIndexToPrice() public {
        int256 badIndex = 7000;

        vm.expectRevert(BucketMath.IndexOutsideBoundry.selector);
        BucketMath.indexToPrice(badIndex);

        int256 indexToTest = 544;
        int256 price = BucketMath.indexToPrice(indexToTest);

        assertEq(price, 322);
    }
    */

    function testPriceToIndexFuzzy(int256 priceToIndex) public {
=======
    function testIsValidPrice() public {
        assertTrue(BucketMath.isValidPrice(BucketMath.MAX_PRICE));
        assertTrue(BucketMath.isValidPrice(BucketMath.MIN_PRICE));
        assertTrue(BucketMath.isValidPrice(49_910.043670274810022205 * 10**18));
        assertTrue(!BucketMath.isValidPrice(2_000 * 10**18));
    }

    function testPriceIndexConversion() public {
        uint256 priceToTest = BucketMath.MAX_PRICE;
        assertEq(BucketMath.indexToPrice(4156), priceToTest);
        assertEq(BucketMath.priceToIndex(priceToTest), 4156);

        priceToTest = 49_910.043670274810022205 * 10**18;
        assertEq(BucketMath.indexToPrice(2169), priceToTest);
        assertEq(BucketMath.priceToIndex(priceToTest), 2169);

        priceToTest = 2_000.221618840727700609 * 10**18;
        assertEq(BucketMath.indexToPrice(1524), priceToTest);
        assertEq(BucketMath.priceToIndex(priceToTest), 1524);

        priceToTest = 146.575625611106531706 * 10**18;
        assertEq(BucketMath.indexToPrice(1000), priceToTest);
        assertEq(BucketMath.priceToIndex(priceToTest), 1000);

        priceToTest = 145.846393642892072537 * 10**18;
        assertEq(BucketMath.indexToPrice(999), priceToTest);
        assertEq(BucketMath.priceToIndex(priceToTest), 999);

        priceToTest = 5.263790124045347667 * 10**18;
        assertEq(BucketMath.indexToPrice(333), priceToTest);
        assertEq(BucketMath.priceToIndex(priceToTest), 333);

        priceToTest = 1.646668492116543299 * 10**18;
        assertEq(BucketMath.indexToPrice(100), priceToTest);
        assertEq(BucketMath.priceToIndex(priceToTest), 100);

        priceToTest = 1.315628874808846999 * 10**18;
        assertEq(BucketMath.indexToPrice(55), priceToTest);
        assertEq(BucketMath.priceToIndex(priceToTest), 55);

        priceToTest = 1.051140132040790557 * 10**18;
        assertEq(BucketMath.indexToPrice(10), priceToTest);
        assertEq(BucketMath.priceToIndex(priceToTest), 10);

        priceToTest = 0.000046545370002462 * 10**18;
        assertEq(BucketMath.indexToPrice(-2000), priceToTest);
        assertEq(BucketMath.priceToIndex(priceToTest), -2000);

        priceToTest = 0.006822416727411372 * 10**18;
        assertEq(BucketMath.indexToPrice(-1000), priceToTest);
        assertEq(BucketMath.priceToIndex(priceToTest), -1000);

        priceToTest = 0.006856528811048429 * 10**18;
        assertEq(BucketMath.indexToPrice(-999), priceToTest);
        assertEq(BucketMath.priceToIndex(priceToTest), -999);

        priceToTest = 0.189977179263271283 * 10**18;
        assertEq(BucketMath.indexToPrice(-333), priceToTest);
        assertEq(BucketMath.priceToIndex(priceToTest), -333);

        priceToTest = 0.607286776171110946 * 10**18;
        assertEq(BucketMath.indexToPrice(-100), priceToTest);
        assertEq(BucketMath.priceToIndex(priceToTest), -100);

        priceToTest = 0.951347940696068854 * 10**18;
        assertEq(BucketMath.indexToPrice(-10), priceToTest);
        assertEq(BucketMath.priceToIndex(priceToTest), -10);

        priceToTest = BucketMath.MIN_PRICE;
        assertEq(BucketMath.indexToPrice(-3232), priceToTest);
        assertEq(BucketMath.priceToIndex(priceToTest), -3232);
    }

    function testPriceBucketCorrectness() public {
        for (
            int256 i = BucketMath.MIN_PRICE_INDEX;
            i < BucketMath.MAX_PRICE_INDEX;
            i++
        ) {
            uint256 priceToTest = BucketMath.indexToPrice(i);
            assertEq(BucketMath.priceToIndex(priceToTest), i);
            assertEq(priceToTest, BucketMath.indexToPrice(i));
        }
    }

    function testClosestPriceBucket() public {
        uint256 priceToTest = 2_000 * 10**18;

        (int256 index, uint256 price) = BucketMath.getClosestBucket(
            priceToTest
        );

        assertEq(index, 1524);
        assertEq(price, 2000.221618840727700609 * 1e18);
    }

    function testPriceToIndexFuzzy(uint256 priceToIndex) public {
>>>>>>> 8a11cf9e
        if (
            priceToIndex < BucketMath.MIN_PRICE ||
            priceToIndex >= BucketMath.MAX_PRICE
        ) {
            return;
        }

        (int256 index, uint256 price) = BucketMath.getClosestBucket(
            priceToIndex
        );

        assertEq(BucketMath.indexToPrice(index), price);
        assertEq(BucketMath.priceToIndex(price), index);
    }
}<|MERGE_RESOLUTION|>--- conflicted
+++ resolved
@@ -7,38 +7,17 @@
 
 contract BucketMathTest is DSTestPlus {
     function testPriceToIndex() public {
-<<<<<<< HEAD
-        int256 badPrice = 5 * 10**10;
+        uint256 badPrice = 5 * 10**10;
 
         vm.expectRevert(BucketMath.PriceOutsideBoundry.selector);
         BucketMath.priceToIndex(badPrice);
-=======
+
         uint256 priceToTest = 5 * 10**18;
->>>>>>> 8a11cf9e
-
-        int256 priceToTest = 5 * 10**18;
         int256 index = BucketMath.priceToIndex(priceToTest);
 
         assertEq(index, 323);
     }
 
-<<<<<<< HEAD
-    /*
-    function testIndexToPrice() public {
-        int256 badIndex = 7000;
-
-        vm.expectRevert(BucketMath.IndexOutsideBoundry.selector);
-        BucketMath.indexToPrice(badIndex);
-
-        int256 indexToTest = 544;
-        int256 price = BucketMath.indexToPrice(indexToTest);
-
-        assertEq(price, 322);
-    }
-    */
-
-    function testPriceToIndexFuzzy(int256 priceToIndex) public {
-=======
     function testIsValidPrice() public {
         assertTrue(BucketMath.isValidPrice(BucketMath.MAX_PRICE));
         assertTrue(BucketMath.isValidPrice(BucketMath.MIN_PRICE));
@@ -136,7 +115,6 @@
     }
 
     function testPriceToIndexFuzzy(uint256 priceToIndex) public {
->>>>>>> 8a11cf9e
         if (
             priceToIndex < BucketMath.MIN_PRICE ||
             priceToIndex >= BucketMath.MAX_PRICE
