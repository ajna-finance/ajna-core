--- conflicted
+++ resolved
@@ -165,18 +165,12 @@
 
         // check pool balance and that interest accumulated
         assertEq(pool.totalQuoteToken(), 9_000 * 1e45);
-<<<<<<< HEAD
         assertEq(pool.totalDebt(), 1000.013001099216594901568631000000000000000000000 * 1e45);
         assertEq(
             pool.totalCollateral(),
             200.790937395069026649243637516 * 1e27
         );
         assertEq(pool.inflatorSnapshot(), 1.000013001099216594901568631 * 1e27);
-=======
-        assertEq(pool.totalDebt(), 1000.013001099140905000 * 1e45);
-        assertEq(pool.totalCollateral(), 200.890773948998099718546295708 * 1e27);
-        assertEq(pool.inflatorSnapshot(), 1.000013001099140905 * 1e18);
->>>>>>> 0c954c52
         assertEq(pool.lastInflatorSnapshotUpdate(), 8200);
         assertEq(pool.lup(), 100.332368143282009890 * 1e18);
         assertEq(quote.balanceOf(address(pool)), 9_000 * 1e18);
@@ -300,14 +294,10 @@
         // check pool balance
         assertEq(pool.totalQuoteToken(), 0);
         assertEq(pool.totalDebt(), 1_000 * 1e45);
-<<<<<<< HEAD
         assertEq(
             pool.totalCollateral(),
             200.455302902616749045232864441 * 1e27
         );
-=======
-        assertEq(pool.totalCollateral(), 200.765832484960910633115967961 * 1e27);
->>>>>>> 0c954c52
     }
 
     function testLiquidateScenario1TimeWarp() public {
@@ -408,13 +398,9 @@
         // check pool balance
         assertEq(pool.totalQuoteToken(), 0);
         assertEq(pool.totalDebt(), 1_000 * 1e45);
-<<<<<<< HEAD
         assertEq(
             pool.totalCollateral(),
             200.189909584313202057545482525 * 1e27
         );
-=======
-        assertEq(pool.totalCollateral(), 200.553791036413161552155813918 * 1e27);
->>>>>>> 0c954c52
     }
 }