--- conflicted
+++ resolved
@@ -5,19 +5,13 @@
 import { DSTestPlus }                               from "./utils/DSTestPlus.sol";
 import { UserWithCollateral, UserWithQuoteToken }     from "./utils/Users.sol";
 
-import { ERC20Pool }                            from "../ERC20Pool.sol";
-import { ERC20PoolFactory }                     from "../ERC20PoolFactory.sol";
-import { PositionManager, IPositionManager }    from "../PositionManager.sol";
-
-<<<<<<< HEAD
+import { ERC20Pool }        from "../ERC20Pool.sol";
+import { ERC20PoolFactory } from "../ERC20PoolFactory.sol";
+import { PositionManager }  from "../PositionManager.sol";
+
+import {IPositionManager} from "../interfaces/IPositionManager.sol";
+
 import { AjnaToken } from "../tokens/Ajna.sol";
-=======
-import {ERC20Pool} from "../ERC20Pool.sol";
-import {ERC20PoolFactory} from "../ERC20PoolFactory.sol";
-import {PositionManager} from "../PositionManager.sol";
-import {AjnaToken} from "../tokens/Ajna.sol";
-import {IPositionManager} from "../interfaces/IPositionManager.sol";
->>>>>>> 1aa9ae17
 
 contract PermitTest is DSTestPlus {
     PositionManager     internal _positionManager;
@@ -149,13 +143,8 @@
             );
 
         vm.prank(unapprovedSpender);
-<<<<<<< HEAD
-        vm.expectRevert(PositionManager.NotApproved.selector);
+        vm.expectRevert(IPositionManager.NotApproved.selector);
         _positionManager.increaseLiquidity(increaseLiquidityParamsUnapproved);
-=======
-        vm.expectRevert(IPositionManager.NotApproved.selector);
-        positionManager.increaseLiquidity(increaseLiquidityParamsUnapproved);
->>>>>>> 1aa9ae17
     }
 
     // @notice: owner, newowner, spender, unapproved spender testing permission
