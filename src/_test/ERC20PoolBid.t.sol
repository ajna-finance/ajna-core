// SPDX-License-Identifier: GPL-3.0-or-later
pragma solidity 0.8.11;

import { ERC20Pool  }      from "../ERC20Pool.sol";
import { ERC20PoolFactory} from "../ERC20PoolFactory.sol";

import { IPool } from "../interfaces/IPool.sol";

import { Buckets }    from "../base/Buckets.sol";

import { BucketMath } from "../libraries/BucketMath.sol";
import { Maths }      from "../libraries/Maths.sol";

import { DSTestPlus }                             from "./utils/DSTestPlus.sol";
import { CollateralToken, QuoteToken }            from "./utils/Tokens.sol";
import { UserWithCollateral, UserWithQuoteToken } from "./utils/Users.sol";

contract ERC20PoolBidTest is DSTestPlus {

    address            internal _poolAddress;
    CollateralToken    internal _collateral;
    ERC20Pool          internal _pool;
    QuoteToken         internal _quote;
    UserWithCollateral internal _borrower;
    UserWithQuoteToken internal _lender;
    UserWithCollateral internal _bidder;

    function setUp() external {
        _collateral  = new CollateralToken();
        _quote       = new QuoteToken();
        _poolAddress = new ERC20PoolFactory().deployPool(address(_collateral), address(_quote));
        _pool        = ERC20Pool(_poolAddress);

        _borrower   = new UserWithCollateral();
        _bidder     = new UserWithCollateral();
        _lender     = new UserWithQuoteToken();

        _collateral.mint(address(_borrower), 100 * 1e18);
        _collateral.mint(address(_bidder), 100 * 1e18);
        _quote.mint(address(_lender), 200_000 * 1e18);

        _borrower.approveToken(_collateral, address(_pool), 100 * 1e18);
        _bidder.approveToken(_collateral, address(_pool), 100 * 1e18);
        _lender.approveToken(_quote, address(_pool), 200_000 * 1e18);
    }

    /**
     *  @notice Lender deposits 9000 quote accross 3 buckets and borrower borrows 4000.
     *          Bidder successfully purchases 6000 quote partially in 2 purchases.
     */
    function testPurchaseBidPartialAmount() external {
        _lender.addQuoteToken(_pool, address(_lender), 3_000 * 1e18, _p4000);
        _lender.addQuoteToken(_pool, address(_lender), 3_000 * 1e18, _p3010);
        _lender.addQuoteToken(_pool, address(_lender), 3_000 * 1e18, _p1004);

        assertEq(_pool.lup(), 0);

        assertEq(_pool.totalDebt(),       0);
        assertEq(_pool.totalQuoteToken(), 9_000 * 1e18);
        assertEq(_pool.pwauSum(),         24_050_428.089622859610921000 * 1e18);

        assertEq(_pool.getPoolCollateralization(), Maths.ONE_WAD);
        assertEq(_pool.getPoolActualUtilization(), 0);

        // borrower takes a loan of 4000 DAI making bucket 4000 to be fully utilized
        _borrower.addCollateral(_pool, 100 * 1e18);
        _borrower.borrow(_pool, 4_000 * 1e18, 3_000 * 1e18);
<<<<<<< HEAD
=======
        assertEq(_pool.lup(), 3_010.892022197881557845 * 1e18);
        assertEq(_pool.getPoolCollateralization(), 75.272300554947038946 * 1e18);
>>>>>>> d151ef26

        assertEq(_pool.lup(), _p3010);

        assertEq(_pool.totalDebt(),       4_000 * 1e18);
        assertEq(_pool.totalQuoteToken(), 5_000 * 1e18);
        assertEq(_pool.totalCollateral(), 100 * 1e18);
        assertEq(_pool.pwauSum(),         9_036_753.031683275440972000 * 1e18);

        assertEq(_pool.getPoolCollateralization(), 75.272300554947038956 * 1e18);
        assertEq(_pool.getPoolActualUtilization(), 0.571318056302942289 * 1e18);

        // check bidder and pool balances after borrowing and before purchaseBid
        assertEq(_collateral.balanceOf(address(_bidder)), 100 * 1e18);
        assertEq(_quote.balanceOf(address(_bidder)),      0);
        assertEq(_collateral.balanceOf(address(_pool)),   100 * 1e18);
        assertEq(_quote.balanceOf(address(_pool)),        5_000 * 1e18);
<<<<<<< HEAD
=======
        assertEq(_pool.totalQuoteToken(),                 5_000 * 1e18);
        assertEq(_pool.totalCollateral(),                 100 * 1e18);
        assertEq(_pool.getPoolCollateralization(),        75.272300554947038946 * 1e18);
        assertEq(_pool.getPoolActualUtilization(),        0.444444444444444444 * 1e18);
>>>>>>> d151ef26

        // check 4_000.927678580567537368 bucket balance before purchase bid
        (, , , uint256 deposit, uint256 debt, , , uint256 bucketCollateral) = _pool.bucketAt(_p4000);
        assertEq(deposit, 0);
        assertEq(debt,    3_000 * 1e18);

        // check 3_010.892022197881557845 bucket balance before purchase bid
        (, , , deposit, debt, , , bucketCollateral) = _pool.bucketAt(_p3010);
        assertEq(deposit,          2_000 * 1e18);
        assertEq(debt,             1_000 * 1e18);
        assertEq(bucketCollateral, 0);

        // should revert if invalid price
        vm.expectRevert("BM:PTI:OOB");
        _bidder.purchaseBid(_pool, _p1, 1_000);

        // should revert if bidder doesn't have enough collateral
        vm.expectRevert("P:PB:INSUF_COLLAT");
        _bidder.purchaseBid(_pool, 2_000_000 * 1e18, _p4000);

        // should revert if trying to purchase more than on bucket
        vm.expectRevert("B:PB:INSUF_BUCKET_LIQ");
        _bidder.purchaseBid(_pool, 4_000 * 1e18, _p4000);

        // purchase 2000 bid from 4_000.927678580567537368 bucket
        vm.expectEmit(true, true, false, true);
        emit Transfer(address(_bidder), address(_pool), 0.499884067064554307 * 1e18);
        vm.expectEmit(true, true, false, true);
        emit Transfer(address(_pool), address(_bidder), 2_000 * 1e18);
        vm.expectEmit(true, true, false, true);
        emit Purchase(address(_bidder), _p4000, 2_000 * 1e18, 0.499884067064554307 * 1e18);
        _bidder.purchaseBid(_pool, 2_000 * 1e18, _p4000);

        assertEq(_pool.lup(), _p1004);
<<<<<<< HEAD

        assertEq(_pool.totalDebt(),       4_000 * 1e18);
        assertEq(_pool.totalQuoteToken(), 3_000 * 1e18);
        assertEq(_pool.totalCollateral(), 100 * 1e18);
        assertEq(_pool.pwauSum(),         3_014_968.987287512325282000 * 1e18);

        assertEq(_pool.getPoolCollateralization(), 25.124741560729269374 * 1e18);
        assertEq(_pool.getPoolActualUtilization(), 0.571428571428571429 * 1e18);

        // check bidder and pool balances
        assertEq(_collateral.balanceOf(address(_bidder)), 99.500115932935445693 * 1e18);
        assertEq(_quote.balanceOf(address(_bidder)),      2_000 * 1e18);
        assertEq(_collateral.balanceOf(address(_pool)),   100.499884067064554307 * 1e18);
        assertEq(_quote.balanceOf(address(_pool)),        3_000 * 1e18);

=======
        assertEq(_pool.getPoolCollateralization(), 25.124741560729269377 * 1e18);
>>>>>>> d151ef26
        // check 4_000.927678580567537368 bucket balance after purchase bid
        (, , , deposit, debt, , , bucketCollateral) = _pool.bucketAt(_p4000);
        assertEq(deposit,          0);
        assertEq(debt,             1_000 * 1e18);
        assertEq(bucketCollateral, 0.499884067064554307 * 1e18);

        // check 3_010.892022197881557845 bucket balance after purchase bid
        (, , , deposit, debt, , , bucketCollateral) = _pool.bucketAt(_p3010);
        assertEq(deposit,          0);
        assertEq(debt,             3_000 * 1e18);
        assertEq(bucketCollateral, 0);

        // check 1_004.989662429170775094 bucket balance after purchase bid
        (, , , deposit, debt, , , bucketCollateral) = _pool.bucketAt(_p1004);
        assertEq(deposit,          3_000 * 1e18);
        assertEq(debt,             0);
        assertEq(bucketCollateral, 0);
<<<<<<< HEAD
=======

        // check bidder and pool balances
        assertEq(_collateral.balanceOf(address(_bidder)), 99.500115932935445693 * 1e18);
        assertEq(_quote.balanceOf(address(_bidder)),      2_000 * 1e18);
        assertEq(_collateral.balanceOf(address(_pool)),   100.499884067064554307 * 1e18);
        assertEq(_quote.balanceOf(address(_pool)),        3_000 * 1e18);
        assertEq(_pool.totalQuoteToken(),                 3_000 * 1e18);
        assertEq(_pool.totalCollateral(),                 100 * 1e18);
        assertEq(_pool.getPoolCollateralization(),        25.124741560729269377 * 1e18);
        assertEq(_pool.getPoolActualUtilization(),        0.571428571428571429 * 1e18);
>>>>>>> d151ef26
    }

    /**
     *  @notice Lender deposits 7000 quote accross 3 buckets and borrower borrows 2000 quote.
     *          Bidder successfully purchases 6000 quote fully accross 2 purchases.
     */
    function testPurchaseBidEntireAmount() external {
        _lender.addQuoteToken(_pool, address(_lender), 1_000 * 1e18, _p4000);
        _lender.addQuoteToken(_pool, address(_lender), 1_000 * 1e18, _p3010);
        _lender.addQuoteToken(_pool, address(_lender), 5_000 * 1e18, _p2000);

        assertEq(_pool.hpb(), _p4000);
        assertEq(_pool.lup(), 0);

        assertEq(_pool.totalDebt(),       0);
        assertEq(_pool.totalQuoteToken(), 7_000 * 1e18);
        assertEq(_pool.totalCollateral(), 0);
        assertEq(_pool.pwauSum(),         17_012_927.794982087598258000 * 1e18);

        assertEq(_pool.getPoolCollateralization(), Maths.ONE_WAD);
        assertEq(_pool.getPoolActualUtilization(), 0);

        // borrower takes a loan of 1000 DAI from bucket 4000
        _borrower.addCollateral(_pool, 100 * 1e18);
        _borrower.borrow(_pool, 1_000 * 1e18, 3_000 * 1e18);
        // borrower takes a loan of 1000 DAI from bucket 3000
        _borrower.borrow(_pool, 1_000 * 1e18, 3_000 * 1e18);

        assertEq(_pool.hpb(), _p4000);
        assertEq(_pool.lup(), _p3010);

        assertEq(_pool.totalDebt(),       2_000 * 1e18);
        assertEq(_pool.totalQuoteToken(), 5_000 * 1e18);
        assertEq(_pool.totalCollateral(), 100 * 1e18);
        assertEq(_pool.pwauSum(),         10_001_108.094203638503045000 * 1e18);

        assertEq(_pool.getPoolCollateralization(), 150.544601109894077798 * 1e18);
        assertEq(_pool.getPoolActualUtilization(), 0.375823789632159460 * 1e18);

        // check bidder and pool balances
        assertEq(_collateral.balanceOf(address(_bidder)), 100 * 1e18);
        assertEq(_quote.balanceOf(address(_bidder)),      0);
        assertEq(_collateral.balanceOf(address(_pool)),   100 * 1e18);
        assertEq(_quote.balanceOf(address(_pool)),        5_000 * 1e18);
<<<<<<< HEAD
=======
        assertEq(_pool.totalCollateral(),                 100 * 1e18);
        assertEq(_pool.getPoolCollateralization(),        150.544601109894077892 * 1e18);
        assertEq(_pool.getPoolActualUtilization(),        0.285714285714285714 * 1e18);

        assertEq(_pool.hpb(), _p4000);
        assertEq(_pool.lup(), _p3010);
>>>>>>> d151ef26

        // check 4_000.927678580567537368 bucket balance before purchase Bid
        (, , , uint256 deposit, uint256 debt, , , uint256 bucketCollateral) = _pool.bucketAt(_p4000);
        assertEq(deposit,          0);
        assertEq(debt,             1_000 * 1e18);
        assertEq(bucketCollateral, 0);

        // check 3_010.892022197881557845 bucket balance before purchase bid
        (, , , deposit, debt, , , bucketCollateral) = _pool.bucketAt(_p3010);
        assertEq(deposit,          0);
        assertEq(debt,             1_000 * 1e18);
        assertEq(bucketCollateral, 0);

        // check 2_000.221618840727700609 bucket balance before purchase bid
        (, , , deposit, debt, , , bucketCollateral) = _pool.bucketAt(_p2000);
        assertEq(deposit,          5_000 * 1e18);
        assertEq(debt,             0);
        assertEq(bucketCollateral, 0);

        // purchase 1000 bid - entire amount in 4000 bucket
        vm.expectEmit(true, true, false, true);
        emit Transfer(address(_bidder), address(_pool), 0.249942033532277153 * 1e18);
        vm.expectEmit(true, true, false, true);
        emit Transfer(address(_pool), address(_bidder), 1_000 * 1e18);
        vm.expectEmit(true, true, false, true);
        emit Purchase(address(_bidder), _p4000, 1_000 * 1e18, 0.249942033532277153 * 1e18);
        _bidder.purchaseBid(_pool, 1_000 * 1e18, _p4000);

        assertEq(_pool.hpb(), _p3010); // hbp should be pushed downwards
        assertEq(_pool.lup(), _p2000); // lup should be pushed downwards

        assertEq(_pool.totalDebt(),       2_000 * 1e18);
        assertEq(_pool.totalQuoteToken(), 4_000 * 1e18);
        assertEq(_pool.totalCollateral(), 100 * 1e18);
        assertEq(_pool.pwauSum(),         8_000_886.475362910802436000 * 1e18);

        assertEq(_pool.getPoolCollateralization(), 100.011080942036385043 * 1e18);
        assertEq(_pool.getPoolActualUtilization(), 0.333333333333333333 * 1e18);

        // check bidder and pool balances
        assertEq(_collateral.balanceOf(address(_bidder)), 99.750057966467722847 * 1e18);
        assertEq(_quote.balanceOf(address(_bidder)),      1_000 * 1e18);
        assertEq(_collateral.balanceOf(address(_pool)),   100.249942033532277153 * 1e18);
        assertEq(_quote.balanceOf(address(_pool)),        4_000 * 1e18);

        // check 4_000.927678580567537368 bucket balance after purchase Bid
        (, , , deposit, debt, , , bucketCollateral) = _pool.bucketAt(_p4000);
        assertEq(deposit,          0);
        assertEq(debt,             0);
        assertEq(bucketCollateral, 0.249942033532277153 * 1e18);

        // check 3_010.892022197881557845 bucket balance
        (, , , deposit, debt, , , bucketCollateral) = _pool.bucketAt(_p3010);
        assertEq(deposit,          0);
        assertEq(debt,             1_000 * 1e18);
        assertEq(bucketCollateral, 0);

        // check 2_000.221618840727700609 bucket balance
        (, , , deposit, debt, , , bucketCollateral) = _pool.bucketAt(_p2000);
        assertEq(deposit,          4_000 * 1e18);
        assertEq(debt,             1_000 * 1e18);
        assertEq(bucketCollateral, 0);
<<<<<<< HEAD
=======

        // check bidder and pool balances
        assertEq(_collateral.balanceOf(address(_bidder)), 99.750057966467722847 * 1e18);
        assertEq(_quote.balanceOf(address(_bidder)),      1_000 * 1e18);
        assertEq(_collateral.balanceOf(address(_pool)),   100.249942033532277153 * 1e18);
        assertEq(_quote.balanceOf(address(_pool)),        4_000 * 1e18);
        assertEq(_pool.totalCollateral(),                 100 * 1e18);
        assertEq(_pool.getPoolCollateralization(),        100.011080942036385030 * 1e18);
        assertEq(_pool.getPoolActualUtilization(),        0.333333333333333333 * 1e18);

>>>>>>> d151ef26
    }

    function testPurchaseBidCannotReallocate() external {
        _lender.addQuoteToken(_pool, address(_lender), 1_000 * 1e18, _p4000);
        _lender.addQuoteToken(_pool, address(_lender), 1_000 * 1e18, _p3010);
        _lender.addQuoteToken(_pool, address(_lender), 500 * 1e18,   _p2000);

        assertEq(_pool.hpb(), _p4000);
        assertEq(_pool.lup(), 0);

        assertEq(_pool.totalDebt(),       0);
        assertEq(_pool.totalQuoteToken(), 2_500 * 1e18);
        assertEq(_pool.totalCollateral(), 0);
        assertEq(_pool.pwauSum(),         8_011_930.510198812945517500 * 1e18);

        assertEq(_pool.getPoolCollateralization(), Maths.ONE_WAD);
        assertEq(_pool.getPoolActualUtilization(), 0);

        // borrower takes a loan of 1000 DAI from bucket 4000
        _borrower.addCollateral(_pool, 100 * 1e18);
        _borrower.borrow(_pool, 1_000 * 1e18, 3_000 * 1e18);

        // borrower takes a loan of 1000 DAI from bucket 3000
        _borrower.borrow(_pool, 1_000 * 1e18, 3_000 * 1e18);

        assertEq(_pool.hpb(), _p4000);
        assertEq(_pool.lup(), _p3010);

        assertEq(_pool.totalDebt(),       2_000 * 1e18);
        assertEq(_pool.totalQuoteToken(), 500 * 1e18);
        assertEq(_pool.totalCollateral(), 100 * 1e18);
        assertEq(_pool.pwauSum(),         1_000_110.809420363850304500 * 1e18);

        assertEq(_pool.getPoolCollateralization(), 150.544601109894077798 * 1e18);
        assertEq(_pool.getPoolActualUtilization(), 0.857572517071109020 * 1e18);

        // should revert if trying to bid more than available liquidity (1000 vs 500)
        vm.expectRevert("B:RD:NO_REALLOC_LOCATION");
        _bidder.purchaseBid(_pool, 1_000 * 1e18, _p4000);
    }

    /**
     *  @notice Lender deposits 4000 quote accross 3 buckets and borrower borrows 2000 quote.
     *          Bidder reverts: attempt to purchase 1000 quote.
     */
    function testPurchaseBidUndercollateralized() external {
        _lender.addQuoteToken(_pool, address(_lender), 1_000 * 1e18, _p4000);
        _lender.addQuoteToken(_pool, address(_lender), 1_000 * 1e18, _p3010);
        _lender.addQuoteToken(_pool, address(_lender), 2_000 * 1e18, _p1);

        assertEq(_pool.hpb(), _p4000);
        assertEq(_pool.lup(), 0);

        assertEq(_pool.totalDebt(),       0);
        assertEq(_pool.totalQuoteToken(), 4_000 * 1e18);
        assertEq(_pool.totalCollateral(), 0);
        assertEq(_pool.pwauSum(),         7_013_819.700778449095213000 * 1e18);

        assertEq(_pool.getPoolCollateralization(), Maths.ONE_WAD);
        assertEq(_pool.getPoolActualUtilization(), 0);

        // borrower takes a loan of 1000 DAI from bucket 4000
        _borrower.addCollateral(_pool, 100 * 1e18);
        _borrower.borrow(_pool, 1_000 * 1e18, 3_000 * 1e18);

        // borrower takes a loan of 1000 DAI from bucket 3000
        _borrower.borrow(_pool, 1_000 * 1e18, 3_000 * 1e18);

        assertEq(_pool.hpb(), _p4000);
        assertEq(_pool.lup(), _p3010);

        assertEq(_pool.totalDebt(),       2_000 * 1e18);
        assertEq(_pool.totalQuoteToken(), 2_000 * 1e18);
        assertEq(_pool.totalCollateral(), 100 * 1e18);
        assertEq(_pool.pwauSum(),         2000 * 1e18);

        assertEq(_pool.getPoolCollateralization(), 150.544601109894077798 * 1e18);
        assertEq(_pool.getPoolActualUtilization(), 0.999667982785362184 * 1e18);

        // should revert when leave pool undercollateralized
        vm.expectRevert("P:PB:POOL_UNDER_COLLAT");
        _bidder.purchaseBid(_pool, 1_000 * 1e18, _p4000);
    }

}<|MERGE_RESOLUTION|>--- conflicted
+++ resolved
@@ -65,11 +65,6 @@
         // borrower takes a loan of 4000 DAI making bucket 4000 to be fully utilized
         _borrower.addCollateral(_pool, 100 * 1e18);
         _borrower.borrow(_pool, 4_000 * 1e18, 3_000 * 1e18);
-<<<<<<< HEAD
-=======
-        assertEq(_pool.lup(), 3_010.892022197881557845 * 1e18);
-        assertEq(_pool.getPoolCollateralization(), 75.272300554947038946 * 1e18);
->>>>>>> d151ef26
 
         assertEq(_pool.lup(), _p3010);
 
@@ -78,7 +73,7 @@
         assertEq(_pool.totalCollateral(), 100 * 1e18);
         assertEq(_pool.pwauSum(),         9_036_753.031683275440972000 * 1e18);
 
-        assertEq(_pool.getPoolCollateralization(), 75.272300554947038956 * 1e18);
+        assertEq(_pool.getPoolCollateralization(), 75.272300554947038946 * 1e18);
         assertEq(_pool.getPoolActualUtilization(), 0.571318056302942289 * 1e18);
 
         // check bidder and pool balances after borrowing and before purchaseBid
@@ -86,13 +81,6 @@
         assertEq(_quote.balanceOf(address(_bidder)),      0);
         assertEq(_collateral.balanceOf(address(_pool)),   100 * 1e18);
         assertEq(_quote.balanceOf(address(_pool)),        5_000 * 1e18);
-<<<<<<< HEAD
-=======
-        assertEq(_pool.totalQuoteToken(),                 5_000 * 1e18);
-        assertEq(_pool.totalCollateral(),                 100 * 1e18);
-        assertEq(_pool.getPoolCollateralization(),        75.272300554947038946 * 1e18);
-        assertEq(_pool.getPoolActualUtilization(),        0.444444444444444444 * 1e18);
->>>>>>> d151ef26
 
         // check 4_000.927678580567537368 bucket balance before purchase bid
         (, , , uint256 deposit, uint256 debt, , , uint256 bucketCollateral) = _pool.bucketAt(_p4000);
@@ -127,14 +115,13 @@
         _bidder.purchaseBid(_pool, 2_000 * 1e18, _p4000);
 
         assertEq(_pool.lup(), _p1004);
-<<<<<<< HEAD
 
         assertEq(_pool.totalDebt(),       4_000 * 1e18);
         assertEq(_pool.totalQuoteToken(), 3_000 * 1e18);
         assertEq(_pool.totalCollateral(), 100 * 1e18);
         assertEq(_pool.pwauSum(),         3_014_968.987287512325282000 * 1e18);
 
-        assertEq(_pool.getPoolCollateralization(), 25.124741560729269374 * 1e18);
+        assertEq(_pool.getPoolCollateralization(), 25.124741560729269377 * 1e18);
         assertEq(_pool.getPoolActualUtilization(), 0.571428571428571429 * 1e18);
 
         // check bidder and pool balances
@@ -143,9 +130,6 @@
         assertEq(_collateral.balanceOf(address(_pool)),   100.499884067064554307 * 1e18);
         assertEq(_quote.balanceOf(address(_pool)),        3_000 * 1e18);
 
-=======
-        assertEq(_pool.getPoolCollateralization(), 25.124741560729269377 * 1e18);
->>>>>>> d151ef26
         // check 4_000.927678580567537368 bucket balance after purchase bid
         (, , , deposit, debt, , , bucketCollateral) = _pool.bucketAt(_p4000);
         assertEq(deposit,          0);
@@ -163,19 +147,6 @@
         assertEq(deposit,          3_000 * 1e18);
         assertEq(debt,             0);
         assertEq(bucketCollateral, 0);
-<<<<<<< HEAD
-=======
-
-        // check bidder and pool balances
-        assertEq(_collateral.balanceOf(address(_bidder)), 99.500115932935445693 * 1e18);
-        assertEq(_quote.balanceOf(address(_bidder)),      2_000 * 1e18);
-        assertEq(_collateral.balanceOf(address(_pool)),   100.499884067064554307 * 1e18);
-        assertEq(_quote.balanceOf(address(_pool)),        3_000 * 1e18);
-        assertEq(_pool.totalQuoteToken(),                 3_000 * 1e18);
-        assertEq(_pool.totalCollateral(),                 100 * 1e18);
-        assertEq(_pool.getPoolCollateralization(),        25.124741560729269377 * 1e18);
-        assertEq(_pool.getPoolActualUtilization(),        0.571428571428571429 * 1e18);
->>>>>>> d151ef26
     }
 
     /**
@@ -212,7 +183,7 @@
         assertEq(_pool.totalCollateral(), 100 * 1e18);
         assertEq(_pool.pwauSum(),         10_001_108.094203638503045000 * 1e18);
 
-        assertEq(_pool.getPoolCollateralization(), 150.544601109894077798 * 1e18);
+        assertEq(_pool.getPoolCollateralization(), 150.544601109894077892 * 1e18);
         assertEq(_pool.getPoolActualUtilization(), 0.375823789632159460 * 1e18);
 
         // check bidder and pool balances
@@ -220,15 +191,6 @@
         assertEq(_quote.balanceOf(address(_bidder)),      0);
         assertEq(_collateral.balanceOf(address(_pool)),   100 * 1e18);
         assertEq(_quote.balanceOf(address(_pool)),        5_000 * 1e18);
-<<<<<<< HEAD
-=======
-        assertEq(_pool.totalCollateral(),                 100 * 1e18);
-        assertEq(_pool.getPoolCollateralization(),        150.544601109894077892 * 1e18);
-        assertEq(_pool.getPoolActualUtilization(),        0.285714285714285714 * 1e18);
-
-        assertEq(_pool.hpb(), _p4000);
-        assertEq(_pool.lup(), _p3010);
->>>>>>> d151ef26
 
         // check 4_000.927678580567537368 bucket balance before purchase Bid
         (, , , uint256 deposit, uint256 debt, , , uint256 bucketCollateral) = _pool.bucketAt(_p4000);
@@ -265,7 +227,7 @@
         assertEq(_pool.totalCollateral(), 100 * 1e18);
         assertEq(_pool.pwauSum(),         8_000_886.475362910802436000 * 1e18);
 
-        assertEq(_pool.getPoolCollateralization(), 100.011080942036385043 * 1e18);
+        assertEq(_pool.getPoolCollateralization(), 100.011080942036385030 * 1e18);
         assertEq(_pool.getPoolActualUtilization(), 0.333333333333333333 * 1e18);
 
         // check bidder and pool balances
@@ -291,19 +253,6 @@
         assertEq(deposit,          4_000 * 1e18);
         assertEq(debt,             1_000 * 1e18);
         assertEq(bucketCollateral, 0);
-<<<<<<< HEAD
-=======
-
-        // check bidder and pool balances
-        assertEq(_collateral.balanceOf(address(_bidder)), 99.750057966467722847 * 1e18);
-        assertEq(_quote.balanceOf(address(_bidder)),      1_000 * 1e18);
-        assertEq(_collateral.balanceOf(address(_pool)),   100.249942033532277153 * 1e18);
-        assertEq(_quote.balanceOf(address(_pool)),        4_000 * 1e18);
-        assertEq(_pool.totalCollateral(),                 100 * 1e18);
-        assertEq(_pool.getPoolCollateralization(),        100.011080942036385030 * 1e18);
-        assertEq(_pool.getPoolActualUtilization(),        0.333333333333333333 * 1e18);
-
->>>>>>> d151ef26
     }
 
     function testPurchaseBidCannotReallocate() external {
@@ -337,7 +286,7 @@
         assertEq(_pool.totalCollateral(), 100 * 1e18);
         assertEq(_pool.pwauSum(),         1_000_110.809420363850304500 * 1e18);
 
-        assertEq(_pool.getPoolCollateralization(), 150.544601109894077798 * 1e18);
+        assertEq(_pool.getPoolCollateralization(), 150.544601109894077892 * 1e18);
         assertEq(_pool.getPoolActualUtilization(), 0.857572517071109020 * 1e18);
 
         // should revert if trying to bid more than available liquidity (1000 vs 500)
@@ -380,7 +329,7 @@
         assertEq(_pool.totalCollateral(), 100 * 1e18);
         assertEq(_pool.pwauSum(),         2000 * 1e18);
 
-        assertEq(_pool.getPoolCollateralization(), 150.544601109894077798 * 1e18);
+        assertEq(_pool.getPoolCollateralization(), 150.544601109894077892 * 1e18);
         assertEq(_pool.getPoolActualUtilization(), 0.999667982785362184 * 1e18);
 
         // should revert when leave pool undercollateralized
