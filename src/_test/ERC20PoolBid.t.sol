--- conflicted
+++ resolved
@@ -58,13 +58,8 @@
         bidder.purchaseBid(pool, 2_000_000 * 1e18, 1663);
 
         // should revert if trying to purchase more than on bucket
-<<<<<<< HEAD
-        vm.expectRevert("ajna/not-enough-quote-token");
+        vm.expectRevert("ajna/insufficient-bucket-size");
         bidder.purchaseBid(pool, 4_000 * 1e18, 1663);
-=======
-        vm.expectRevert("ajna/insufficient-bucket-size");
-        bidder.purchaseBid(pool, 4_000 * 1e18, 4_000 * 1e18);
->>>>>>> db7d71af
 
         // check bidder and pool balances
         assertEq(collateral.balanceOf(address(bidder)), 100 * 1e18);
@@ -83,15 +78,10 @@
             ,
             ,
             uint256 bucketCollateral
-<<<<<<< HEAD
         ) = pool.bucketAt(4_000.927678580567537368 * 1e18);
-        assertEq(deposit, 3_000 * 1e18);
-=======
-        ) = pool.bucketAt(4_000 * 1e18);
-        assertEq(deposit, 0);
->>>>>>> db7d71af
+        assertEq(deposit, 0);
         assertEq(debt, 3_000 * 1e18);
-        // check 3000 bucket balance before purchase bid
+        // check 3_010.892022197881557845 bucket balance before purchase bid
         (, , , deposit, debt, , , bucketCollateral) = pool.bucketAt(
             3_010.892022197881557845 * 1e18
         );
@@ -182,29 +172,20 @@
             ,
             ,
             uint256 bucketCollateral
-<<<<<<< HEAD
         ) = pool.bucketAt(4_000.927678580567537368 * 1e18);
-        assertEq(deposit, 1_000 * 1e18);
-        assertEq(debt, 1_000 * 1e18);
-        assertEq(bucketCollateral, 0);
-
+        assertEq(deposit, 0);
+        assertEq(debt, 1_000 * 1e18);
+        assertEq(bucketCollateral, 0);
         // check 3_010.892022197881557845 bucket balance before purchase bid
-=======
-        ) = pool.bucketAt(4_000 * 1e18);
-        assertEq(deposit, 0);
-        assertEq(debt, 1_000 * 1e18);
-        assertEq(bucketCollateral, 0);
-        // check 3000 bucket balance before purchase bid
->>>>>>> db7d71af
-        (, , , deposit, debt, , , bucketCollateral) = pool.bucketAt(
-            3_010.892022197881557845 * 1e18
-        );
-        assertEq(deposit, 0);
-        assertEq(debt, 1_000 * 1e18);
-        assertEq(bucketCollateral, 0);
-        // check 2000 bucket balance before purchase bid
-        (, , , deposit, debt, , , bucketCollateral) = pool.bucketAt(
-            2_000 * 1e18
+        (, , , deposit, debt, , , bucketCollateral) = pool.bucketAt(
+            3_010.892022197881557845 * 1e18
+        );
+        assertEq(deposit, 0);
+        assertEq(debt, 1_000 * 1e18);
+        assertEq(bucketCollateral, 0);
+        // check 2_000.221618840727700609 bucket balance before purchase bid
+        (, , , deposit, debt, , , bucketCollateral) = pool.bucketAt(
+            2_000.221618840727700609 * 1e18
         );
         assertEq(deposit, 5_000 * 1e18);
         assertEq(debt, 0);
@@ -226,35 +207,22 @@
         bidder.purchaseBid(pool, 1_000 * 1e18, 1663);
 
         // lup should be pushed downwards
-<<<<<<< HEAD
         assertEq(pool.lup(), 2_000.221618840727700609 * 1e18);
-=======
-        assertEq(pool.lup(), 2_000 * 1e18);
->>>>>>> db7d71af
         // check 4000 bucket balance after purchase Bid
         (, , , deposit, debt, , , bucketCollateral) = pool.bucketAt(
             4_000.927678580567537368 * 1e18
         );
         assertEq(deposit, 0);
         assertEq(debt, 0);
-<<<<<<< HEAD
         assertEq(bucketCollateral, 0.249942033532277153 * 1e18);
         // check 3_010.892022197881557845 bucket after before purchase Bid
-=======
-        assertEq(bucketCollateral, 0.25 * 1e18);
-        // check 3000 bucket balance
->>>>>>> db7d71af
-        (, , , deposit, debt, , , bucketCollateral) = pool.bucketAt(
-            3_010.892022197881557845 * 1e18
-        );
-        assertEq(deposit, 0);
-        assertEq(debt, 1_000 * 1e18);
-        assertEq(bucketCollateral, 0);
-<<<<<<< HEAD
+        (, , , deposit, debt, , , bucketCollateral) = pool.bucketAt(
+            3_010.892022197881557845 * 1e18
+        );
+        assertEq(deposit, 0);
+        assertEq(debt, 1_000 * 1e18);
+        assertEq(bucketCollateral, 0);
         // check 2_000.221618840727700609 bucket after before purchase Bid
-=======
-        // check 2000 bucket balance
->>>>>>> db7d71af
         (, , , deposit, debt, , , bucketCollateral) = pool.bucketAt(
             2_000.221618840727700609 * 1e18
         );
