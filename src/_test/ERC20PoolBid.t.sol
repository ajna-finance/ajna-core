// SPDX-License-Identifier: GPL-3.0-or-later
pragma solidity 0.8.11;

import {DSTestPlus} from "./utils/DSTestPlus.sol";
import {UserWithCollateral, UserWithQuoteToken} from "./utils/Users.sol";
import {CollateralToken, QuoteToken} from "./utils/Tokens.sol";

import {ERC20Pool} from "../ERC20Pool.sol";
import {ERC20PoolFactory} from "../ERC20PoolFactory.sol";
import {Buckets} from "../libraries/Buckets.sol";

contract ERC20PoolBidTest is DSTestPlus {
    ERC20Pool internal pool;
    CollateralToken internal collateral;
    QuoteToken internal quote;

    UserWithCollateral internal borrower;
    UserWithQuoteToken internal lender;
    UserWithCollateral internal bidder;

    function setUp() public {
        collateral = new CollateralToken();
        quote = new QuoteToken();

        ERC20PoolFactory factory = new ERC20PoolFactory();
        pool = factory.deployPool(collateral, quote);

        borrower = new UserWithCollateral();
        collateral.mint(address(borrower), 100 * 1e18);
        borrower.approveToken(collateral, address(pool), 100 * 1e18);

        bidder = new UserWithCollateral();
        collateral.mint(address(bidder), 100 * 1e18);
        bidder.approveToken(collateral, address(pool), 100 * 1e18);

        lender = new UserWithQuoteToken();
        quote.mint(address(lender), 200_000 * 1e18);
        lender.approveToken(quote, address(pool), 200_000 * 1e18);
    }

    function testPurchaseBidPartialAmount() public {
        lender.addQuoteToken(
            pool,
            address(lender),
            3_000 * 1e18,
            4_000.927678580567537368 * 1e18
        );
        lender.addQuoteToken(
            pool,
            address(lender),
            3_000 * 1e18,
            3_010.892022197881557845 * 1e18
        );
        lender.addQuoteToken(
            pool,
            address(lender),
            3_000 * 1e18,
            1_004.989662429170775094 * 1e18
        );

        // borrower takes a loan of 4000 DAI making bucket 4000 to be fully utilized
        borrower.addCollateral(pool, 100 * 1e18);
        borrower.borrow(pool, 4_000 * 1e18, 3_000 * 1e18);
        assertEq(pool.lup(), 3_010.892022197881557845 * 1e18);

        // should revert if invalid price
<<<<<<< HEAD
        vm.expectRevert(ERC20Pool.InvalidPrice.selector);
        bidder.purchaseBid(pool, 1 * 1e18, 1_000);

        // should revert if bidder doesn't have enough collateral
        vm.expectRevert(ERC20Pool.InsufficientCollateralBalance.selector);
        bidder.purchaseBid(pool, 2_000_000 * 1e18, 4000 * 1e18);

        // should revert if trying to purchase more than on bucket
        (, , , uint256 amount, , , , ) = pool.bucketAt(4_000 * 1e18);
        vm.expectRevert(
            abi.encodeWithSelector(
                Buckets.InsufficientBucketLiquidity.selector,
                amount
            )
        );
        bidder.purchaseBid(pool, 4_000 * 1e18, 4_000 * 1e18);
=======
        vm.expectRevert("ajna/invalid-price");
        bidder.purchaseBid(pool, 1 * 1e18, 1_000);

        // should revert if bidder doesn't have enough collateral
        vm.expectRevert("ajna/not-enough-collateral-balance");
        bidder.purchaseBid(
            pool,
            2_000_000 * 1e18,
            4_000.927678580567537368 * 1e18
        );

        // should revert if trying to purchase more than on bucket
        vm.expectRevert("ajna/insufficient-bucket-size");
        bidder.purchaseBid(pool, 4_000 * 1e18, 4_000.927678580567537368 * 1e18);
>>>>>>> 8a11cf9e

        // check bidder and pool balances
        assertEq(collateral.balanceOf(address(bidder)), 100 * 1e18);
        assertEq(quote.balanceOf(address(bidder)), 0);
        assertEq(collateral.balanceOf(address(pool)), 100 * 1e18);
        assertEq(quote.balanceOf(address(pool)), 5_000 * 1e18);
        assertEq(pool.totalCollateral(), 100 * 1e18);

        // check 4_000.927678580567537368 bucket balance before purchase bid
        (
            ,
            ,
            ,
            uint256 deposit,
            uint256 debt,
            ,
            ,
            uint256 bucketCollateral
        ) = pool.bucketAt(4_000.927678580567537368 * 1e18);
        assertEq(deposit, 0);
        assertEq(debt, 3_000 * 1e18);
        // check 3_010.892022197881557845 bucket balance before purchase bid
        (, , , deposit, debt, , , bucketCollateral) = pool.bucketAt(
            3_010.892022197881557845 * 1e18
        );
        assertEq(deposit, 2_000 * 1e18);
        assertEq(debt, 1_000 * 1e18);
        assertEq(bucketCollateral, 0);

        // purchase 2000 bid from 4_000.927678580567537368 bucket
        vm.expectEmit(true, true, false, true);
        emit Transfer(
            address(bidder),
            address(pool),
            0.499884067064554307 * 1e18
        );
        vm.expectEmit(true, true, false, true);
        emit Transfer(address(pool), address(bidder), 2_000 * 1e18);
        vm.expectEmit(true, true, false, true);
        emit Purchase(
            address(bidder),
            4_000.927678580567537368 * 1e18,
            2_000 * 1e18,
            0.499884067064554307 * 1e18
        );
        bidder.purchaseBid(pool, 2_000 * 1e18, 4_000.927678580567537368 * 1e18);

        assertEq(pool.lup(), 1_004.989662429170775094 * 1e18);
        // check 4_000.927678580567537368 bucket balance after purchase bid
        (, , , deposit, debt, , , bucketCollateral) = pool.bucketAt(
            4_000.927678580567537368 * 1e18
        );
        assertEq(deposit, 0);
        assertEq(debt, 1_000 * 1e18);
        assertEq(bucketCollateral, 0.499884067064554307 * 1e18);
        // check 3_010.892022197881557845 bucket balance after purchase bid
        (, , , deposit, debt, , , bucketCollateral) = pool.bucketAt(
            3_010.892022197881557845 * 1e18
        );
        assertEq(deposit, 0);
        assertEq(debt, 3_000 * 1e18);
        assertEq(bucketCollateral, 0);
        // check 1_004.989662429170775094 bucket balance after purchase bid
        (, , , deposit, debt, , , bucketCollateral) = pool.bucketAt(
            1_004.989662429170775094 * 1e18
        );
        assertEq(deposit, 3_000 * 1e18);
        assertEq(debt, 0);
        assertEq(bucketCollateral, 0);

        // check bidder and pool balances
        assertEq(
            collateral.balanceOf(address(bidder)),
            99.500115932935445693 * 1e18
        );
        assertEq(quote.balanceOf(address(bidder)), 2_000 * 1e18);
        assertEq(
            collateral.balanceOf(address(pool)),
            100.499884067064554307 * 1e18
        );
        assertEq(quote.balanceOf(address(pool)), 3_000 * 1e18);
        assertEq(pool.totalCollateral(), 100 * 1e18);
    }

    function testPurchaseBidEntireAmount() public {
        lender.addQuoteToken(
            pool,
            address(lender),
            1_000 * 1e18,
            4_000.927678580567537368 * 1e18
        );
        lender.addQuoteToken(
            pool,
            address(lender),
            1_000 * 1e18,
            3_010.892022197881557845 * 1e18
        );
        lender.addQuoteToken(
            pool,
            address(lender),
            5_000 * 1e18,
            2_000.221618840727700609 * 1e18
        );

        // borrower takes a loan of 1000 DAI from bucket 4000
        borrower.addCollateral(pool, 100 * 1e18);
        borrower.borrow(pool, 1_000 * 1e18, 3_000 * 1e18);
        // borrower takes a loan of 1000 DAI from bucket 3000
        borrower.borrow(pool, 1_000 * 1e18, 3_000 * 1e18);

        // check bidder and pool balances
        assertEq(collateral.balanceOf(address(bidder)), 100 * 1e18);
        assertEq(quote.balanceOf(address(bidder)), 0);
        assertEq(collateral.balanceOf(address(pool)), 100 * 1e18);
        assertEq(quote.balanceOf(address(pool)), 5_000 * 1e18);
        assertEq(pool.totalCollateral(), 100 * 1e18);
        assertEq(pool.lup(), 3_010.892022197881557845 * 1e18);

        // check 4_000.927678580567537368 bucket balance before purchase Bid
        (
            ,
            ,
            ,
            uint256 deposit,
            uint256 debt,
            ,
            ,
            uint256 bucketCollateral
        ) = pool.bucketAt(4_000.927678580567537368 * 1e18);
        assertEq(deposit, 0);
        assertEq(debt, 1_000 * 1e18);
        assertEq(bucketCollateral, 0);
        // check 3_010.892022197881557845 bucket balance before purchase bid
        (, , , deposit, debt, , , bucketCollateral) = pool.bucketAt(
            3_010.892022197881557845 * 1e18
        );
        assertEq(deposit, 0);
        assertEq(debt, 1_000 * 1e18);
        assertEq(bucketCollateral, 0);
        // check 2_000.221618840727700609 bucket balance before purchase bid
        (, , , deposit, debt, , , bucketCollateral) = pool.bucketAt(
            2_000.221618840727700609 * 1e18
        );
        assertEq(deposit, 5_000 * 1e18);
        assertEq(debt, 0);
        assertEq(bucketCollateral, 0);

        // purchase 1000 bid - entire amount in 4000 bucket
        vm.expectEmit(true, true, false, true);
        emit Transfer(
            address(bidder),
            address(pool),
            0.249942033532277153 * 1e18
        );
        vm.expectEmit(true, true, false, true);
        emit Transfer(address(pool), address(bidder), 1_000 * 1e18);
        vm.expectEmit(true, true, false, true);
        emit Purchase(
            address(bidder),
            4_000.927678580567537368 * 1e18,
            1_000 * 1e18,
            0.249942033532277153 * 1e18
        );
        bidder.purchaseBid(pool, 1_000 * 1e18, 4_000.927678580567537368 * 1e18);

        // lup should be pushed downwards
        assertEq(pool.lup(), 2_000.221618840727700609 * 1e18);
        // check 4_000.927678580567537368 bucket balance after purchase Bid
        (, , , deposit, debt, , , bucketCollateral) = pool.bucketAt(
            4_000.927678580567537368 * 1e18
        );
        assertEq(deposit, 0);
        assertEq(debt, 0);
        assertEq(bucketCollateral, 0.249942033532277153 * 1e18);
        // check 3_010.892022197881557845 bucket balance
        (, , , deposit, debt, , , bucketCollateral) = pool.bucketAt(
            3_010.892022197881557845 * 1e18
        );
        assertEq(deposit, 0);
        assertEq(debt, 1_000 * 1e18);
        assertEq(bucketCollateral, 0);
        // check 2_000.221618840727700609 bucket balance
        (, , , deposit, debt, , , bucketCollateral) = pool.bucketAt(
            2_000.221618840727700609 * 1e18
        );
        assertEq(deposit, 4_000 * 1e18);
        assertEq(debt, 1_000 * 1e18);
        assertEq(bucketCollateral, 0);

        // check bidder and pool balances
        assertEq(
            collateral.balanceOf(address(bidder)),
            99.750057966467722847 * 1e18
        );
        assertEq(quote.balanceOf(address(bidder)), 1_000 * 1e18);
        assertEq(
            collateral.balanceOf(address(pool)),
            100.249942033532277153 * 1e18
        );
        assertEq(quote.balanceOf(address(pool)), 4_000 * 1e18);
        assertEq(pool.totalCollateral(), 100 * 1e18);
    }

    function testPurchaseBidCannotReallocate() public {
        lender.addQuoteToken(
            pool,
            address(lender),
            1_000 * 1e18,
            4_000.927678580567537368 * 1e18
        );
        lender.addQuoteToken(
            pool,
            address(lender),
            1_000 * 1e18,
            3_010.892022197881557845 * 1e18
        );
        lender.addQuoteToken(
            pool,
            address(lender),
            500 * 1e18,
            2_000.221618840727700609 * 1e18
        );

        // borrower takes a loan of 1000 DAI from bucket 4000
        borrower.addCollateral(pool, 100 * 1e18);
        borrower.borrow(pool, 1_000 * 1e18, 3_000 * 1e18);
        // borrower takes a loan of 1000 DAI from bucket 3000
        borrower.borrow(pool, 1_000 * 1e18, 3_000 * 1e18);

        assertEq(pool.lup(), 3_010.892022197881557845 * 1e18);

<<<<<<< HEAD
        // should revert if trying to bid more than available liquidity (1000 vs 500)

        vm.expectRevert(
            abi.encodeWithSelector(
                ERC20Pool.InsufficientLiquidity.selector,
                pool.totalQuoteToken() - pool.totalDebt()
            )
        );
        bidder.purchaseBid(pool, 1_000 * 1e18, 4_000 * 1e18);
=======
        // should revert if debt cannot be reallocated
        vm.expectRevert("ajna/failed-to-reallocate");
        bidder.purchaseBid(pool, 1_000 * 1e18, 4_000.927678580567537368 * 1e18);
>>>>>>> 8a11cf9e
    }

    function testPurchaseBidUndercollateralized() public {
        lender.addQuoteToken(
            pool,
            address(lender),
            1_000 * 1e18,
            4_000.927678580567537368 * 1e18
        );
        lender.addQuoteToken(
            pool,
            address(lender),
            1_000 * 1e18,
            3_010.892022197881557845 * 1e18
        );
        lender.addQuoteToken(pool, address(lender), 2_000 * 1e18, 1 * 1e18);

        // borrower takes a loan of 1000 DAI from bucket 4000
        borrower.addCollateral(pool, 100 * 1e18);
        borrower.borrow(pool, 1_000 * 1e18, 3_000 * 1e18);
        // borrower takes a loan of 1000 DAI from bucket 3000
        borrower.borrow(pool, 1_000 * 1e18, 3_000 * 1e18);

        assertEq(pool.lup(), 3_010.892022197881557845 * 1e18);

        // should revert when leave pool undercollateralized
<<<<<<< HEAD
        vm.expectRevert(
            abi.encodeWithSelector(
                ERC20Pool.PoolUndercollateralized.selector,
                0.05 * 1e18
            )
        );
        bidder.purchaseBid(pool, 1_000 * 1e18, 4_000 * 1e18);
=======
        vm.expectRevert("ajna/pool-undercollateralized");
        bidder.purchaseBid(pool, 1_000 * 1e18, 4_000.927678580567537368 * 1e18);
>>>>>>> 8a11cf9e
    }
}<|MERGE_RESOLUTION|>--- conflicted
+++ resolved
@@ -64,39 +64,28 @@
         assertEq(pool.lup(), 3_010.892022197881557845 * 1e18);
 
         // should revert if invalid price
-<<<<<<< HEAD
         vm.expectRevert(ERC20Pool.InvalidPrice.selector);
         bidder.purchaseBid(pool, 1 * 1e18, 1_000);
 
         // should revert if bidder doesn't have enough collateral
         vm.expectRevert(ERC20Pool.InsufficientCollateralBalance.selector);
-        bidder.purchaseBid(pool, 2_000_000 * 1e18, 4000 * 1e18);
+        bidder.purchaseBid(
+            pool,
+            2_000_000 * 1e18,
+            4_000.927678580567537368 * 1e18
+        );
 
         // should revert if trying to purchase more than on bucket
-        (, , , uint256 amount, , , , ) = pool.bucketAt(4_000 * 1e18);
+        (, , , uint256 amount, , , , ) = pool.bucketAt(
+            4_000.927678580567537368 * 1e18
+        );
         vm.expectRevert(
             abi.encodeWithSelector(
                 Buckets.InsufficientBucketLiquidity.selector,
                 amount
             )
         );
-        bidder.purchaseBid(pool, 4_000 * 1e18, 4_000 * 1e18);
-=======
-        vm.expectRevert("ajna/invalid-price");
-        bidder.purchaseBid(pool, 1 * 1e18, 1_000);
-
-        // should revert if bidder doesn't have enough collateral
-        vm.expectRevert("ajna/not-enough-collateral-balance");
-        bidder.purchaseBid(
-            pool,
-            2_000_000 * 1e18,
-            4_000.927678580567537368 * 1e18
-        );
-
-        // should revert if trying to purchase more than on bucket
-        vm.expectRevert("ajna/insufficient-bucket-size");
         bidder.purchaseBid(pool, 4_000 * 1e18, 4_000.927678580567537368 * 1e18);
->>>>>>> 8a11cf9e
 
         // check bidder and pool balances
         assertEq(collateral.balanceOf(address(bidder)), 100 * 1e18);
@@ -328,7 +317,6 @@
 
         assertEq(pool.lup(), 3_010.892022197881557845 * 1e18);
 
-<<<<<<< HEAD
         // should revert if trying to bid more than available liquidity (1000 vs 500)
 
         vm.expectRevert(
@@ -337,12 +325,7 @@
                 pool.totalQuoteToken() - pool.totalDebt()
             )
         );
-        bidder.purchaseBid(pool, 1_000 * 1e18, 4_000 * 1e18);
-=======
-        // should revert if debt cannot be reallocated
-        vm.expectRevert("ajna/failed-to-reallocate");
         bidder.purchaseBid(pool, 1_000 * 1e18, 4_000.927678580567537368 * 1e18);
->>>>>>> 8a11cf9e
     }
 
     function testPurchaseBidUndercollateralized() public {
@@ -369,17 +352,12 @@
         assertEq(pool.lup(), 3_010.892022197881557845 * 1e18);
 
         // should revert when leave pool undercollateralized
-<<<<<<< HEAD
         vm.expectRevert(
             abi.encodeWithSelector(
                 ERC20Pool.PoolUndercollateralized.selector,
                 0.05 * 1e18
             )
         );
-        bidder.purchaseBid(pool, 1_000 * 1e18, 4_000 * 1e18);
-=======
-        vm.expectRevert("ajna/pool-undercollateralized");
         bidder.purchaseBid(pool, 1_000 * 1e18, 4_000.927678580567537368 * 1e18);
->>>>>>> 8a11cf9e
     }
 }