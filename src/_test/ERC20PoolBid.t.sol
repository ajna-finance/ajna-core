// SPDX-License-Identifier: GPL-3.0-or-later
pragma solidity 0.8.11;

import { ERC20Pool  }      from "../ERC20Pool.sol";
import { ERC20PoolFactory} from "../ERC20PoolFactory.sol";

import { IPool } from "../interfaces/IPool.sol";

import { Buckets }    from "../libraries/Buckets.sol";
import { BucketMath } from "../libraries/BucketMath.sol";
import { Maths }      from "../libraries/Maths.sol";

import { DSTestPlus }                             from "./utils/DSTestPlus.sol";
import { CollateralToken, QuoteToken }            from "./utils/Tokens.sol";
import { UserWithCollateral, UserWithQuoteToken } from "./utils/Users.sol";

contract ERC20PoolBidTest is DSTestPlus {

    address            internal _poolAddress;
    CollateralToken    internal _collateral;
    ERC20Pool          internal _pool;
    QuoteToken         internal _quote;
    UserWithCollateral internal _borrower;
    UserWithQuoteToken internal _lender;
    UserWithCollateral internal _bidder;

    function setUp() external {
        _collateral  = new CollateralToken();
        _quote       = new QuoteToken();
        _poolAddress = new ERC20PoolFactory().deployPool(address(_collateral), address(_quote));
        _pool        = ERC20Pool(_poolAddress);  

        _borrower   = new UserWithCollateral();
        _bidder     = new UserWithCollateral();
        _lender     = new UserWithQuoteToken();

        _collateral.mint(address(_borrower), 100 * 1e18);
        _collateral.mint(address(_bidder), 100 * 1e18);
        _quote.mint(address(_lender), 200_000 * 1e18);

        _borrower.approveToken(_collateral, address(_pool), 100 * 1e18);
        _bidder.approveToken(_collateral, address(_pool), 100 * 1e18);
        _lender.approveToken(_quote, address(_pool), 200_000 * 1e18);
    }

    // @notice: lender deposits 9000 quote accross 3 buckets
    // @notice: borrower borrows 4000
    // @notice: bidder successfully purchases 6000 quote partially in 2 purchases
    function testPurchaseBidPartialAmount() external {
        _lender.addQuoteToken(_pool, address(_lender), 3_000 * 1e18, _p4000);
        _lender.addQuoteToken(_pool, address(_lender), 3_000 * 1e18, _p3010);
        _lender.addQuoteToken(_pool, address(_lender), 3_000 * 1e18, _p1004);
<<<<<<< HEAD
        assertEq(_pool.totalQuoteToken(), 9_000 * 1e18);
=======
        assertEq(_pool.totalQuoteToken(),          9_000 * 1e45);
        assertEq(_pool.getPoolCollateralization(), Maths.ONE_RAY);
        assertEq(_pool.getPoolActualUtilization(), 0);
>>>>>>> 19090991

        // borrower takes a loan of 4000 DAI making bucket 4000 to be fully utilized
        _borrower.addCollateral(_pool, 100 * 1e18);
        _borrower.borrow(_pool, 4_000 * 1e18, 3_000 * 1e18);
        assertEq(_pool.lup(), 3_010.892022197881557845 * 1e18);
        assertEq(_pool.getPoolCollateralization(), 75.272300554947038946124999990 * 1e27);

        // should revert if invalid price
        vm.expectRevert(BucketMath.PriceOutsideBoundry.selector);
        _bidder.purchaseBid(_pool, _p1, 1_000);

        // should revert if bidder doesn't have enough collateral
        vm.expectRevert(IPool.InsufficientCollateralBalance.selector);
        _bidder.purchaseBid(_pool, 2_000_000 * 1e18, _p4000);

        // should revert if trying to purchase more than on bucket
        (, , , uint256 amount, uint256 bucketDebt, , , ) = _pool.bucketAt(_p4000);

        vm.expectRevert(
            abi.encodeWithSelector(
                Buckets.InsufficientBucketLiquidity.selector,
                amount + bucketDebt
            )
        );
        _bidder.purchaseBid(_pool, 4_000 * 1e18, _p4000);

        // check bidder and pool balances after borrowing and before purchaseBid
        assertEq(_collateral.balanceOf(address(_bidder)), 100 * 1e18);
        assertEq(_quote.balanceOf(address(_bidder)),      0);
        assertEq(_collateral.balanceOf(address(_pool)),   100 * 1e18);
        assertEq(_quote.balanceOf(address(_pool)),        5_000 * 1e18);
<<<<<<< HEAD
        assertEq(_pool.totalQuoteToken(),                 5_000 * 1e18);
        assertEq(_pool.totalCollateral(),                 100 * 1e18);
=======
        assertEq(_pool.totalQuoteToken(),                 5_000 * 1e45);
        assertEq(_pool.totalCollateral(),                 100 * 1e27);
        assertEq(_pool.getPoolCollateralization(),        75.272300554947038946124999990 * 1e27);
        assertEq(_pool.getPoolActualUtilization(),        0.444444444444444444444444444 * 1e27);
>>>>>>> 19090991

        // check 4_000.927678580567537368 bucket balance before purchase bid
        (, , , uint256 deposit, uint256 debt, , , uint256 bucketCollateral) = _pool.bucketAt(_p4000);
        assertEq(deposit, 0);
        assertEq(debt,    3_000 * 1e18);

        // check 3_010.892022197881557845 bucket balance before purchase bid
        (, , , deposit, debt, , , bucketCollateral) = _pool.bucketAt(_p3010);
        assertEq(deposit,          2_000 * 1e18);
        assertEq(debt,             1_000 * 1e18);
        assertEq(bucketCollateral, 0);

        // purchase 2000 bid from 4_000.927678580567537368 bucket
        vm.expectEmit(true, true, false, true);
        emit Transfer(address(_bidder), address(_pool), 0.499884067064554307 * 1e18);
        vm.expectEmit(true, true, false, true);
        emit Transfer(address(_pool), address(_bidder), 2_000 * 1e18);
        vm.expectEmit(true, true, false, true);
        emit Purchase(
            address(_bidder),
            _p4000,
            2_000 * 1e18,
            0.499884067064554307 * 1e18
        );
        _bidder.purchaseBid(_pool, 2_000 * 1e18, _p4000);

        assertEq(_pool.lup(), _p1004);
        assertEq(_pool.getPoolCollateralization(), 25.124741560729269377350000003 * 1e27);
        // check 4_000.927678580567537368 bucket balance after purchase bid
        (, , , deposit, debt, , , bucketCollateral) = _pool.bucketAt(_p4000);
        assertEq(deposit,          0);
        assertEq(debt,             1_000 * 1e18);
        assertEq(bucketCollateral, 0.499884067064554307 * 1e18);

        // check 3_010.892022197881557845 bucket balance after purchase bid
        (, , , deposit, debt, , , bucketCollateral) = _pool.bucketAt(_p3010);
        assertEq(deposit,          0);
        assertEq(debt,             3_000 * 1e18);
        assertEq(bucketCollateral, 0);

        // check 1_004.989662429170775094 bucket balance after purchase bid
        (, , , deposit, debt, , , bucketCollateral) = _pool.bucketAt(_p1004);
        assertEq(deposit,          3_000 * 1e18);
        assertEq(debt,             0);
        assertEq(bucketCollateral, 0);

        // check bidder and pool balances
        assertEq(_collateral.balanceOf(address(_bidder)), 99.500115932935445693 * 1e18);
        assertEq(_quote.balanceOf(address(_bidder)),      2_000 * 1e18);
        assertEq(_collateral.balanceOf(address(_pool)),   100.499884067064554307 * 1e18);
        assertEq(_quote.balanceOf(address(_pool)),        3_000 * 1e18);
<<<<<<< HEAD
        assertEq(_pool.totalQuoteToken(),                 3_000 * 1e18);
        assertEq(_pool.totalCollateral(),                 100 * 1e18);
=======
        assertEq(_pool.totalQuoteToken(),                 3_000 * 1e45);
        assertEq(_pool.totalCollateral(),                 100 * 1e27);
        assertEq(_pool.getPoolCollateralization(),        25.124741560729269377350000003 * 1e27);
        assertEq(_pool.getPoolActualUtilization(),        0.571428571428571428571428571 * 1e27);
>>>>>>> 19090991
    }

    // @notice: lender deposits 7000 quote accross 3 buckets
    // @notice: borrower borrows 2000 quote
    // @notice: bidder successfully purchases 6000 quote fully accross 2 purchases
    function testPurchaseBidEntireAmount() external {
        _lender.addQuoteToken(_pool, address(_lender), 1_000 * 1e18, _p4000);
        _lender.addQuoteToken(_pool, address(_lender), 1_000 * 1e18, _p3010);
        _lender.addQuoteToken(_pool, address(_lender), 5_000 * 1e18, _p2000);

        // borrower takes a loan of 1000 DAI from bucket 4000
        _borrower.addCollateral(_pool, 100 * 1e18);
        _borrower.borrow(_pool, 1_000 * 1e18, 3_000 * 1e18);
        // borrower takes a loan of 1000 DAI from bucket 3000
        _borrower.borrow(_pool, 1_000 * 1e18, 3_000 * 1e18);

        // check bidder and pool balances
        assertEq(_collateral.balanceOf(address(_bidder)), 100 * 1e18);
        assertEq(_quote.balanceOf(address(_bidder)),      0);
        assertEq(_collateral.balanceOf(address(_pool)),   100 * 1e18);
        assertEq(_quote.balanceOf(address(_pool)),        5_000 * 1e18);
<<<<<<< HEAD
        assertEq(_pool.totalCollateral(),                 100 * 1e18);
=======
        assertEq(_pool.totalCollateral(),                 100 * 1e27);
        assertEq(_pool.getPoolCollateralization(),        150.544601109894077892249999979 * 1e27);
        assertEq(_pool.getPoolActualUtilization(),        0.285714285714285714285714286 * 1e27);
>>>>>>> 19090991

        assertEq(_pool.hpb(), _p4000);
        assertEq(_pool.lup(), _p3010);

        // check 4_000.927678580567537368 bucket balance before purchase Bid
        (, , , uint256 deposit, uint256 debt, , , uint256 bucketCollateral) = _pool.bucketAt(_p4000);
        assertEq(deposit,          0);
        assertEq(debt,             1_000 * 1e18);
        assertEq(bucketCollateral, 0);

        // check 3_010.892022197881557845 bucket balance before purchase bid
        (, , , deposit, debt, , , bucketCollateral) = _pool.bucketAt(_p3010);
        assertEq(deposit,          0);
        assertEq(debt,             1_000 * 1e18);
        assertEq(bucketCollateral, 0);

        // check 2_000.221618840727700609 bucket balance before purchase bid
        (, , , deposit, debt, , , bucketCollateral) = _pool.bucketAt(_p2000);
        assertEq(deposit,          5_000 * 1e18);
        assertEq(debt,             0);
        assertEq(bucketCollateral, 0);

        // purchase 1000 bid - entire amount in 4000 bucket
        vm.expectEmit(true, true, false, true);
        emit Transfer(address(_bidder), address(_pool), 0.249942033532277153 * 1e18);
        vm.expectEmit(true, true, false, true);
        emit Transfer(address(_pool), address(_bidder), 1_000 * 1e18);
        vm.expectEmit(true, true, false, true);
        emit Purchase(
            address(_bidder),
            _p4000,
            1_000 * 1e18,
            0.249942033532277153 * 1e18
        );
        _bidder.purchaseBid(_pool, 1_000 * 1e18, _p4000);

        assertEq(_pool.hpb(), _p3010); // hbp should be pushed downwards
        assertEq(_pool.lup(), _p2000); // lup should be pushed downwards

        // check 4_000.927678580567537368 bucket balance after purchase Bid
        (, , , deposit, debt, , , bucketCollateral) = _pool.bucketAt(_p4000);
        assertEq(deposit,          0);
        assertEq(debt,             0);
        assertEq(bucketCollateral, 0.249942033532277153 * 1e18);

        // check 3_010.892022197881557845 bucket balance
        (, , , deposit, debt, , , bucketCollateral) = _pool.bucketAt(_p3010);
        assertEq(deposit,          0);
        assertEq(debt,             1_000 * 1e18);
        assertEq(bucketCollateral, 0);

        // check 2_000.221618840727700609 bucket balance
        (, , , deposit, debt, , , bucketCollateral) = _pool.bucketAt(_p2000);
        assertEq(deposit,          4_000 * 1e18);
        assertEq(debt,             1_000 * 1e18);
        assertEq(bucketCollateral, 0);

        // check bidder and pool balances
        assertEq(_collateral.balanceOf(address(_bidder)), 99.750057966467722847 * 1e18);
        assertEq(_quote.balanceOf(address(_bidder)),      1_000 * 1e18);
        assertEq(_collateral.balanceOf(address(_pool)),   100.249942033532277153 * 1e18);
        assertEq(_quote.balanceOf(address(_pool)),        4_000 * 1e18);
<<<<<<< HEAD
        assertEq(_pool.totalCollateral(),                 100 * 1e18);
=======
        assertEq(_pool.totalCollateral(),                 100 * 1e27);
        assertEq(_pool.getPoolCollateralization(),        100.011080942036385030449999999 * 1e27);
        assertEq(_pool.getPoolActualUtilization(),        0.333333333333333333333333333 * 1e27);

>>>>>>> 19090991
    }

    function testPurchaseBidCannotReallocate() external {
        _lender.addQuoteToken(_pool, address(_lender), 1_000 * 1e18, _p4000);
        _lender.addQuoteToken(_pool, address(_lender), 1_000 * 1e18, _p3010);
        _lender.addQuoteToken(_pool, address(_lender), 500 * 1e18,   _p2000);

        // borrower takes a loan of 1000 DAI from bucket 4000
        _borrower.addCollateral(_pool, 100 * 1e18);
        _borrower.borrow(_pool, 1_000 * 1e18, 3_000 * 1e18);

        // borrower takes a loan of 1000 DAI from bucket 3000
        _borrower.borrow(_pool, 1_000 * 1e18, 3_000 * 1e18);

        assertEq(_pool.lup(), _p3010);

        // should revert if trying to bid more than available liquidity (1000 vs 500)
        vm.expectRevert(Buckets.NoDepositToReallocateTo.selector);
        _bidder.purchaseBid(_pool, 1_000 * 1e18, _p4000);
    }

    // @notice: lender deposits 4000 quote accross 3 buckets
    // @notice: borrower borrows 2000 quote
    // @notice: bidder attempts to purchase 1000 quote, it reverts
    function testPurchaseBidUndercollateralized() external {
        _lender.addQuoteToken(_pool, address(_lender), 1_000 * 1e18, _p4000);
        _lender.addQuoteToken(_pool, address(_lender), 1_000 * 1e18, _p3010);
        _lender.addQuoteToken(_pool, address(_lender), 2_000 * 1e18, _p1);

        // borrower takes a loan of 1000 DAI from bucket 4000
        _borrower.addCollateral(_pool, 100 * 1e18);
        _borrower.borrow(_pool, 1_000 * 1e18, 3_000 * 1e18);

        // borrower takes a loan of 1000 DAI from bucket 3000
        _borrower.borrow(_pool, 1_000 * 1e18, 3_000 * 1e18);

        assertEq(_pool.lup(), _p3010);

        // should revert when leave pool undercollateralized
        vm.expectRevert(
            abi.encodeWithSelector(IPool.PoolUndercollateralized.selector, 0.05 * 1e27)
        );
        _bidder.purchaseBid(_pool, 1_000 * 1e18, _p4000);
    }

}<|MERGE_RESOLUTION|>--- conflicted
+++ resolved
@@ -50,13 +50,9 @@
         _lender.addQuoteToken(_pool, address(_lender), 3_000 * 1e18, _p4000);
         _lender.addQuoteToken(_pool, address(_lender), 3_000 * 1e18, _p3010);
         _lender.addQuoteToken(_pool, address(_lender), 3_000 * 1e18, _p1004);
-<<<<<<< HEAD
-        assertEq(_pool.totalQuoteToken(), 9_000 * 1e18);
-=======
-        assertEq(_pool.totalQuoteToken(),          9_000 * 1e45);
+        assertEq(_pool.totalQuoteToken(),          9_000 * 1e18);
         assertEq(_pool.getPoolCollateralization(), Maths.ONE_RAY);
         assertEq(_pool.getPoolActualUtilization(), 0);
->>>>>>> 19090991
 
         // borrower takes a loan of 4000 DAI making bucket 4000 to be fully utilized
         _borrower.addCollateral(_pool, 100 * 1e18);
@@ -88,15 +84,10 @@
         assertEq(_quote.balanceOf(address(_bidder)),      0);
         assertEq(_collateral.balanceOf(address(_pool)),   100 * 1e18);
         assertEq(_quote.balanceOf(address(_pool)),        5_000 * 1e18);
-<<<<<<< HEAD
         assertEq(_pool.totalQuoteToken(),                 5_000 * 1e18);
         assertEq(_pool.totalCollateral(),                 100 * 1e18);
-=======
-        assertEq(_pool.totalQuoteToken(),                 5_000 * 1e45);
-        assertEq(_pool.totalCollateral(),                 100 * 1e27);
         assertEq(_pool.getPoolCollateralization(),        75.272300554947038946124999990 * 1e27);
         assertEq(_pool.getPoolActualUtilization(),        0.444444444444444444444444444 * 1e27);
->>>>>>> 19090991
 
         // check 4_000.927678580567537368 bucket balance before purchase bid
         (, , , uint256 deposit, uint256 debt, , , uint256 bucketCollateral) = _pool.bucketAt(_p4000);
@@ -148,15 +139,10 @@
         assertEq(_quote.balanceOf(address(_bidder)),      2_000 * 1e18);
         assertEq(_collateral.balanceOf(address(_pool)),   100.499884067064554307 * 1e18);
         assertEq(_quote.balanceOf(address(_pool)),        3_000 * 1e18);
-<<<<<<< HEAD
         assertEq(_pool.totalQuoteToken(),                 3_000 * 1e18);
         assertEq(_pool.totalCollateral(),                 100 * 1e18);
-=======
-        assertEq(_pool.totalQuoteToken(),                 3_000 * 1e45);
-        assertEq(_pool.totalCollateral(),                 100 * 1e27);
         assertEq(_pool.getPoolCollateralization(),        25.124741560729269377350000003 * 1e27);
         assertEq(_pool.getPoolActualUtilization(),        0.571428571428571428571428571 * 1e27);
->>>>>>> 19090991
     }
 
     // @notice: lender deposits 7000 quote accross 3 buckets
@@ -178,13 +164,9 @@
         assertEq(_quote.balanceOf(address(_bidder)),      0);
         assertEq(_collateral.balanceOf(address(_pool)),   100 * 1e18);
         assertEq(_quote.balanceOf(address(_pool)),        5_000 * 1e18);
-<<<<<<< HEAD
-        assertEq(_pool.totalCollateral(),                 100 * 1e18);
-=======
-        assertEq(_pool.totalCollateral(),                 100 * 1e27);
+        assertEq(_pool.totalCollateral(),                 100 * 1e18);
         assertEq(_pool.getPoolCollateralization(),        150.544601109894077892249999979 * 1e27);
         assertEq(_pool.getPoolActualUtilization(),        0.285714285714285714285714286 * 1e27);
->>>>>>> 19090991
 
         assertEq(_pool.hpb(), _p4000);
         assertEq(_pool.lup(), _p3010);
@@ -247,14 +229,10 @@
         assertEq(_quote.balanceOf(address(_bidder)),      1_000 * 1e18);
         assertEq(_collateral.balanceOf(address(_pool)),   100.249942033532277153 * 1e18);
         assertEq(_quote.balanceOf(address(_pool)),        4_000 * 1e18);
-<<<<<<< HEAD
-        assertEq(_pool.totalCollateral(),                 100 * 1e18);
-=======
-        assertEq(_pool.totalCollateral(),                 100 * 1e27);
+        assertEq(_pool.totalCollateral(),                 100 * 1e18);
         assertEq(_pool.getPoolCollateralization(),        100.011080942036385030449999999 * 1e27);
         assertEq(_pool.getPoolActualUtilization(),        0.333333333333333333333333333 * 1e27);
 
->>>>>>> 19090991
     }
 
     function testPurchaseBidCannotReallocate() external {
