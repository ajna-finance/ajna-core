// SPDX-License-Identifier: GPL-3.0-or-later
pragma solidity 0.8.14;

import { ERC20Pool }        from "../../erc20/ERC20Pool.sol";
import { ERC20PoolFactory } from "../../erc20/ERC20PoolFactory.sol";

import { IERC20Pool } from "../../erc20/interfaces/IERC20Pool.sol";
import { IScaledPool } from "../../base/interfaces/IScaledPool.sol";

import { BucketMath } from "../../libraries/BucketMath.sol";
import { Maths }      from "../../libraries/Maths.sol";

import { ERC20HelperContract } from "./ERC20DSTestPlus.sol";

contract ERC20ScaledCollateralTest is ERC20HelperContract {

    address internal _borrower;
    address internal _borrower2;
    address internal _lender;
    address internal _bidder;

    function setUp() external {
        _borrower  = makeAddr("borrower");
        _borrower2 = makeAddr("borrower2");
        _lender    = makeAddr("lender");
        _bidder    = makeAddr("bidder");

        _mintCollateralAndApproveTokens(_borrower,  150 * 1e18);
        _mintCollateralAndApproveTokens(_borrower2,  100 * 1e18);

        _mintQuoteAndApproveTokens(_lender,   200_000 * 1e18);
        _mintQuoteAndApproveTokens(_bidder,  200_000 * 1e18);
    }

    /**
     *  @notice With 1 lender and 1 borrower test pledgeCollateral, borrow, and pullCollateral.
     */
    function testAddPullCollateral() external {
        uint256 depositIndexHighest = 2550;
        uint256 depositIndexHigh    = 2551;
        uint256 depositIndexMed     = 2552;

        // lender deposits 10000 Quote into 3 buckets
        changePrank(_lender);
        _pool.addQuoteToken(10_000 * 1e18, depositIndexHighest);
        _pool.addQuoteToken(10_000 * 1e18, depositIndexHigh);
        _pool.addQuoteToken(10_000 * 1e18, depositIndexMed);

        // check initial pool state
        assertEq(_pool.htp(), 0);
        assertEq(_pool.lup(), BucketMath.MAX_PRICE);

        assertEq(_pool.poolSize(),     30_000 * 1e18);
        assertEq(_pool.borrowerDebt(), 0);

        assertEq(_pool.pledgedCollateral(),   0);
        assertEq(_collateral.balanceOf(_borrower), 150 * 1e18);

        // borrower deposits 100 collateral
        changePrank(_borrower);
        vm.expectEmit(true, true, false, true);
        emit PledgeCollateral(_borrower, 100 * 1e18);
        _pool.pledgeCollateral(_borrower, 100 * 1e18);

        // check pool state collateral accounting updated successfully
        assertEq(_pool.pledgedCollateral(),        100 * 1e18);
        assertEq(_collateral.balanceOf(_borrower), 50 * 1e18);

        // get a 21_000 Quote loan
        vm.expectEmit(true, true, false, true);
        emit Borrow(_borrower, 2_981.007422784467321543 * 1e18, 21_000 * 1e18);
        vm.expectEmit(true, true, false, true);
        emit Transfer(address(_pool), _borrower, 21_000 * 1e18);
        _pool.borrow(21_000 * 1e18, 3000);

        // check pool state
        assertEq(_pool.htp(), 210.201923076923077020 * 1e18);
        assertEq(_pool.lup(), 2_981.007422784467321543 * 1e18);

        assertEq(_pool.poolSize(),          30_000 * 1e18);
        assertEq(_pool.borrowerDebt(),      21_020.192307692307702000 * 1e18);
        assertEq(_pool.pledgedCollateral(), 100 * 1e18);

        assertEq(_pool.encumberedCollateral(_pool.borrowerDebt(), _pool.lup()), 7.051372011699988577 * 1e18);

        // check borrower state
        (uint256 borrowerDebt, , uint256 borrowerCollateral, ) = _pool.borrowerInfo(_borrower);
        assertEq(borrowerDebt,       _pool.borrowerDebt());
        assertEq(borrowerCollateral, _pool.pledgedCollateral());
        assertEq(
            _pool.encumberedCollateral(_pool.borrowerDebt(), _pool.lup()),
            _pool.encumberedCollateral(borrowerDebt, _pool.lup())
        );
        assertEq(_collateral.balanceOf(_borrower), 50 * 1e18);

        assertEq(_pool.borrowerCollateralization(borrowerDebt, borrowerCollateral, _pool.lup()), _pool.poolCollateralization());

        // pass time to allow interest to accrue
        skip(864000);

        // remove some of the collateral
        vm.expectEmit(true, true, false, true);
        emit PullCollateral(_borrower, 50 * 1e18);
        _pool.pullCollateral(50 * 1e18);

        // check borrower state
        (borrowerDebt, , borrowerCollateral, ) = _pool.borrowerInfo(_borrower);
        assertEq(borrowerDebt,       _pool.borrowerDebt());
        assertEq(borrowerCollateral, _pool.pledgedCollateral());
        assertEq(
            _pool.encumberedCollateral(_pool.borrowerDebt(), _pool.lup()),
            _pool.encumberedCollateral(borrowerDebt, _pool.lup())
        );
        assertEq(_collateral.balanceOf(_borrower), 100 * 1e18);

        assertEq(_pool.borrowerCollateralization(borrowerDebt, borrowerCollateral, _pool.lup()), _pool.poolCollateralization());

        // remove all of the remaining unencumbered collateral
        uint256 unencumberedCollateral = borrowerCollateral - _pool.encumberedCollateral(borrowerDebt, _pool.lup());
        vm.expectEmit(true, true, false, true);
        emit PullCollateral(_borrower, unencumberedCollateral);
        _pool.pullCollateral(unencumberedCollateral);

        // check t0 TP
        assertEq(_pool.loanQueueHead(), _borrower);
        (uint256 t0Tp, ) = _pool.loans(_borrower);
        assertEq(t0Tp, 2_976.926646662711731447 * 1e18);

        // check pool state
        assertEq(_pool.htp(), 2_981.007422784467321393 * 1e18); // HTP should be different than t0 TP recorded in TP queue
        assertEq(_pool.lup(), 2_981.007422784467321543 * 1e18);

        assertEq(_pool.poolSize(),          30_025.933063902025680000 * 1e18);
        assertEq(_pool.borrowerDebt(),      21_049.006823139002918431 * 1e18);
        assertEq(_pool.pledgedCollateral(), _pool.encumberedCollateral(_pool.borrowerDebt(), _pool.lup()));

        assertEq(_pool.encumberedCollateral(_pool.borrowerDebt(), _pool.lup()), 7.061038044473493202 * 1e18);

        // check borrower state
        (borrowerDebt, , borrowerCollateral, ) = _pool.borrowerInfo(_borrower);
        assertEq(borrowerDebt,       _pool.borrowerDebt());
        assertEq(borrowerCollateral, _pool.pledgedCollateral());
        assertEq(
            _pool.encumberedCollateral(_pool.borrowerDebt(), _pool.lup()),
            _pool.encumberedCollateral(borrowerDebt, _pool.lup())
        );
        assertEq(_collateral.balanceOf(_borrower), 142.938961955526506798 * 1e18);

        assertEq(_pool.borrowerCollateralization(borrowerDebt, borrowerCollateral, _pool.lup()), _pool.poolCollateralization());
    }

    /**
     *  @notice 1 borrower tests reverts in pullCollateral.
     *          Reverts:
     *              Attempts to remove more than available unencumbered collateral.
     */
    function testPullCollateralRequireEnoughCollateral() external {
        uint256 testCollateralAmount = 100 * 1e18;

        changePrank(_borrower);
        // should revert if trying to remove more collateral than is available
<<<<<<< HEAD
        vm.expectRevert("S:PC:NOT_ENOUGH_COLLATERAL");
        _pool.pullCollateral(testCollateralAmount);
=======
        vm.expectRevert(IScaledPool.RemoveCollateralInsufficientCollateral.selector);
        _pool.pullCollateral(testCollateralAmount, address(0), address(0));
>>>>>>> 5a566d08

        // borrower deposits 100 collateral
        vm.expectEmit(true, true, true, true);
        emit PledgeCollateral(_borrower, testCollateralAmount);
        _pool.pledgeCollateral(_borrower, testCollateralAmount);

        // should be able to now remove collateral
        vm.expectEmit(true, true, true, true);
        emit PullCollateral(_borrower, testCollateralAmount);
        _pool.pullCollateral(testCollateralAmount);
    }

    /**
     *  @notice 1 actor tests addCollateral and removeCollateral.
     */
    function testRemoveCollateral() external {
        // test setup
        uint256 testIndex = 2550;
        uint256 priceAtTestIndex = _pool.indexToPrice(testIndex);
        deal(address(_collateral), _bidder,  100 * 1e18);

        changePrank(_bidder);
        _collateral.approve(address(_pool), 100 * 1e18);

        // actor deposits collateral into a bucket
        uint256 collateralToDeposit = 4 * 1e18;
        vm.expectEmit(true, true, false, true);
        emit AddCollateral(_bidder, priceAtTestIndex, collateralToDeposit);
        vm.expectEmit(true, true, false, true);
        emit Transfer(_bidder, address(_pool), collateralToDeposit);
        _pool.addCollateral(collateralToDeposit, testIndex);

        // check bucket state
        (uint256 lpAccumulator, uint256 availableCollateral) = _pool.buckets(testIndex);
        assertEq(availableCollateral, collateralToDeposit);
        (uint256 lpBalance, ) = _pool.bucketLenders(testIndex, _bidder);
        assertEq(lpBalance, 12_043.56808879152623138 * 1e27);
        assertEq(lpAccumulator, lpBalance);

        // check pool state and balances
        assertEq(_collateral.balanceOf(_lender),        0);
        assertEq(_collateral.balanceOf(address(_pool)), collateralToDeposit);
        assertEq(_quote.balanceOf(address(_pool)),      0);

        // actor withdraws some of their collateral
        uint256 collateralToWithdraw = 1.53 * 1e18;
        vm.expectEmit(true, true, true, true);
        emit RemoveCollateral(_bidder, priceAtTestIndex, collateralToWithdraw);
        vm.expectEmit(true, true, true, true);
        emit Transfer(address(_pool), _bidder, collateralToWithdraw);
        uint256 lpRedeemed = _pool.removeCollateral(collateralToWithdraw, testIndex);
        assertEq(lpRedeemed, 4_606.664793962758783502850000000 * 1e27);

        // actor withdraws remainder of their _collateral
        collateralToWithdraw = 2.47 * 1e18;
        vm.expectEmit(true, true, true, true);
        emit RemoveCollateral(_bidder, priceAtTestIndex, collateralToWithdraw);
        vm.expectEmit(true, true, true, true);
        emit Transfer(address(_pool), _bidder, collateralToWithdraw);
        uint256 collateralRemoved;
        (collateralRemoved, lpRedeemed) = _pool.removeAllCollateral(testIndex);
        assertEq(collateralRemoved, collateralToWithdraw);
        assertEq(lpRedeemed, 7_436.90329482876744787715 * 1e27);

        // confirm no LP remains
        (, availableCollateral, lpBalance, ) = _pool.bucketAt(testIndex);
        assertEq(availableCollateral, 0);
        assertEq(lpBalance, 0);
        (lpBalance, ) = _pool.bucketLenders(testIndex, _bidder);
        assertEq(lpBalance, 0);
    }

    function testRemoveHalfCollateral() external {
        // test setup
        uint256 testIndex = 1530;
        uint256 priceAtTestIndex = _pool.indexToPrice(testIndex);
        deal(address(_collateral), _bidder,  1 * 1e18);

        changePrank(_bidder);
        _collateral.approve(address(_pool), 1 * 1e18);

        // actor deposits collateral into a bucket
        uint256 collateralToDeposit = 1 * 1e18;
        _pool.addCollateral(collateralToDeposit, testIndex);

        // actor withdraws half their collateral
        uint256 collateralToWithdraw = 0.5 * 1e18;
        vm.expectEmit(true, true, true, true);
        emit RemoveCollateral(_bidder, priceAtTestIndex, collateralToWithdraw);
        vm.expectEmit(true, true, true, true);
        emit Transfer(address(_pool), _bidder, collateralToWithdraw);
        _pool.removeCollateral(collateralToWithdraw, testIndex);

        // actor withdraws remainder of their _collateral
        vm.expectEmit(true, true, true, true);
        emit RemoveCollateral(_bidder, priceAtTestIndex, collateralToWithdraw);
        vm.expectEmit(true, true, true, true);
        emit Transfer(address(_pool), _bidder, collateralToWithdraw);
        uint256 collateralRemoved;
        (collateralRemoved, ) = _pool.removeAllCollateral(testIndex);
        assertEq(collateralRemoved, collateralToWithdraw);

        // confirm no LP remains
        (, uint256 availableCollateral, uint256 lpBalance, ) = _pool.bucketAt(testIndex);
        assertEq(availableCollateral, 0);
        assertEq(lpBalance, 0);
        (lpBalance, ) = _pool.bucketLenders(testIndex, _bidder);
        assertEq(lpBalance, 0);
    }

    function testRemoveCollateralRequireChecks() external {
        uint256 testIndex = 6348;

        // should revert if no collateral in the bucket
        changePrank(_lender);
        vm.expectRevert(IScaledPool.RemoveCollateralInsufficientCollateral.selector);
        _pool.removeAllCollateral(testIndex);
        vm.expectRevert(IScaledPool.RemoveCollateralInsufficientCollateral.selector);
        _pool.removeCollateral(3.50 * 1e18, testIndex);

        // another actor deposits some collateral
        deal(address(_collateral), _bidder,  100 * 1e18);
        changePrank(_bidder);
        _collateral.approve(address(_pool), 100 * 1e18);
        _pool.addCollateral(0.65 * 1e18, testIndex);

        // should revert if insufficient collateral in the bucket
        changePrank(_lender);
        vm.expectRevert(IScaledPool.RemoveCollateralInsufficientCollateral.selector);
        _pool.removeCollateral(1.25 * 1e18, testIndex);

        // should revert if actor does not have LP
        vm.expectRevert(IERC20Pool.RemoveCollateralNoClaim.selector);
        _pool.removeAllCollateral(testIndex);
        vm.expectRevert(IScaledPool.RemoveCollateralInsufficientLP.selector);
        _pool.removeCollateral(0.32 * 1e18, testIndex);
    }

    function testMoveCollateral() external {
        // actor deposits collateral into two buckets
        changePrank(_lender);
        deal(address(_collateral), _lender, 20 * 1e18);
        _collateral.approve(address(_pool), 20 * 1e18);
        _pool.addCollateral(16.3 * 1e18, 3333);
        _pool.addCollateral(3.7 * 1e18, 3334);
        skip(2 hours);

        // should revert if bucket doesn't have enough collateral to move
        vm.expectRevert("S:MC:INSUF_COL");
        _pool.moveCollateral(5 * 1e18, 3334, 3333);

        // should revert if actor doesn't have enough LP to move specified amount
        changePrank(_borrower);
        _pool.addCollateral(1.3 * 1e18, 3334);
        changePrank(_lender);
        vm.expectRevert("S:MC:INSUF_LPS");
        _pool.moveCollateral(5 * 1e18, 3334, 3333);

        // actor moves all their LP into one bucket
        vm.expectEmit(true, true, true, true);
        emit MoveCollateral(_lender, 3334, 3333, 3.7 * 1e18);
        _pool.moveCollateral(3.7 * 1e18, 3334, 3333);

        // check buckets
        (, uint256 collateral, uint256 lpb, ) = _pool.bucketAt(3333);
        assertEq(collateral, 20 * 1e18);
        assertEq(lpb, 1212.547669559140393300613496942 * 1e27);
        (, collateral, lpb, ) = _pool.bucketAt(3334);
        assertEq(collateral, 1.3 * 1e18);
        assertEq(lpb, 78.423481115765299705109135142 * 1e27);

        // check actor LP
        (uint256 lpBalance, ) = _pool.bucketLenders(3333, address(_lender));
        assertEq(lpBalance, 1212.547669559140393300613496942 * 1e27);
        (lpBalance, ) = _pool.bucketLenders(3334, address(_lender));
//        assertEq(lpBalance, 0);  // FIXME: optimized LP calculation leaves 73999932 LP here
    }

    function testMoveHalfCollateral() external {
        uint256 fromBucket = 1369;
        uint256 toBucket = 1111;

        // actor deposits collateral
        changePrank(_lender);
        deal(address(_collateral), _lender, 1 * 1e18);
        _collateral.approve(address(_pool), 1 * 1e18);
        _pool.addCollateral(1 * 1e18, fromBucket);
        skip(2 hours);

        // check LP
        (, uint256 availableCollateral, uint256 lpBalance, ) = _pool.bucketAt(fromBucket);
        assertEq(availableCollateral, 1 * 1e18);
        (lpBalance, ) = _pool.bucketLenders(fromBucket, _lender);
        assertEq(lpBalance, 1_088_464.114498091939987319 * 1e27);
        uint256 lpbLast = lpBalance;

        // actor moves half their LP into another bucket
        vm.expectEmit(true, true, true, true);
        emit MoveCollateral(_lender, fromBucket, toBucket, 0.5 * 1e18);
        _pool.moveCollateral(0.5 * 1e18, fromBucket, toBucket);

        // check LP
        (, availableCollateral, lpBalance, ) = _pool.bucketAt(fromBucket);
        assertEq(availableCollateral, 0.5 * 1e18);
        assertEq(lpBalance, Maths.rdiv(lpbLast, 2 * 1e27));
        lpbLast = lpBalance;
        (lpBalance, ) = _pool.bucketLenders(fromBucket, _lender);
        assertEq(lpBalance, lpbLast);
        assertEq(lpBalance, 544_232.0572490459699936595 * 1e27);

        // actor moves remaining LP into the same bucket
        vm.expectEmit(true, true, true, true);
        emit MoveCollateral(_lender, fromBucket, toBucket, 0.5 * 1e18);
        _pool.moveCollateral(0.5 * 1e18, fromBucket, toBucket);

        // confirm no LP remains
        (, availableCollateral, lpBalance, ) = _pool.bucketAt(fromBucket);
        assertEq(availableCollateral, 0);
        assertEq(lpBalance, 0);
        (lpBalance, ) = _pool.bucketLenders(fromBucket, _lender);
        assertEq(lpBalance, 0);
    }

    function testPledgeCollateralFromDifferentActor() external {
        // check initial pool state
        assertEq(_pool.pledgedCollateral(),   0);
        assertEq(_collateral.balanceOf(_borrower),  150 * 1e18);
        assertEq(_collateral.balanceOf(_borrower2), 100 * 1e18);

        // borrower deposits 100 collateral
        changePrank(_borrower2);
        vm.expectEmit(true, true, false, true);
        emit PledgeCollateral(_borrower, 100 * 1e18);
        vm.expectEmit(true, true, false, true);
        emit Transfer(_borrower2, address(_pool), 100 * 1e18);
        _pool.pledgeCollateral(_borrower, 100 * 1e18);

        // check pool state collateral accounting updated properly
        assertEq(_pool.pledgedCollateral(),         100 * 1e18);
        assertEq(_collateral.balanceOf(_borrower),  150 * 1e18);
        assertEq(_collateral.balanceOf(_borrower2), 0);
    }

    // TODO: add collateralization, utilization and encumberance test? -> use hardcoded amounts in pure functions without creaitng whole pool flows
}<|MERGE_RESOLUTION|>--- conflicted
+++ resolved
@@ -121,11 +121,6 @@
         emit PullCollateral(_borrower, unencumberedCollateral);
         _pool.pullCollateral(unencumberedCollateral);
 
-        // check t0 TP
-        assertEq(_pool.loanQueueHead(), _borrower);
-        (uint256 t0Tp, ) = _pool.loans(_borrower);
-        assertEq(t0Tp, 2_976.926646662711731447 * 1e18);
-
         // check pool state
         assertEq(_pool.htp(), 2_981.007422784467321393 * 1e18); // HTP should be different than t0 TP recorded in TP queue
         assertEq(_pool.lup(), 2_981.007422784467321543 * 1e18);
@@ -159,13 +154,8 @@
 
         changePrank(_borrower);
         // should revert if trying to remove more collateral than is available
-<<<<<<< HEAD
-        vm.expectRevert("S:PC:NOT_ENOUGH_COLLATERAL");
+        vm.expectRevert(IScaledPool.RemoveCollateralInsufficientCollateral.selector);
         _pool.pullCollateral(testCollateralAmount);
-=======
-        vm.expectRevert(IScaledPool.RemoveCollateralInsufficientCollateral.selector);
-        _pool.pullCollateral(testCollateralAmount, address(0), address(0));
->>>>>>> 5a566d08
 
         // borrower deposits 100 collateral
         vm.expectEmit(true, true, true, true);
