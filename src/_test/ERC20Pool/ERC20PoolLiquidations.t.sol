// SPDX-License-Identifier: GPL-3.0-or-later
pragma solidity 0.8.14;

import { ERC20HelperContract } from './ERC20DSTestPlus.sol';

import '../../erc20/ERC20Pool.sol';
import '../../erc20/ERC20PoolFactory.sol';

import '../../libraries/Maths.sol';
import '../../libraries/PoolUtils.sol';

contract ERC20PoolLiquidationsTest is ERC20HelperContract {

    address internal _borrower;
    address internal _borrower2;
    address internal _lender;

    function setUp() external {
        _borrower  = makeAddr("borrower");
        _borrower2 = makeAddr("borrower2");
        _lender    = makeAddr("lender");

        _mintQuoteAndApproveTokens(_lender, 120_000 * 1e18);

        _mintCollateralAndApproveTokens(_borrower,  4 * 1e18);
        _mintCollateralAndApproveTokens(_borrower2, 1_000 * 1e18);

        // Lender adds Quote token accross 5 prices
        _addLiquidity(
            {
                from:   _lender,
                amount: 2_000 * 1e18,
                index:  _i9_91,
                newLup: BucketMath.MAX_PRICE
            }
        );
        _addLiquidity(
            {
                from:   _lender,
                amount: 5_000 * 1e18,
                index:  _i9_81,
                newLup: BucketMath.MAX_PRICE
            }
        );
        _addLiquidity(
            {
                from:   _lender,
                amount: 11_000 * 1e18,
                index:  _i9_72,
                newLup: BucketMath.MAX_PRICE
            }
        );
        _addLiquidity(
            {
                from:   _lender,
                amount: 25_000 * 1e18,
                index:  _i9_62,
                newLup: BucketMath.MAX_PRICE
            }
        );
        _addLiquidity(
            {
                from:   _lender,
                amount: 30_000 * 1e18,
                index:  _i9_52,
                newLup: BucketMath.MAX_PRICE
            }
        );

        // first borrower adds collateral token and borrows
        _pledgeCollateral(
            {
                from:     _borrower,
                borrower: _borrower,
                amount:   2 * 1e18
            }
        );
        _borrow(
            {
                from:       _borrower,
                amount:     19.25 * 1e18,
                indexLimit: _i9_91,
                newLup:     9.917184843435912074 * 1e18
            }
        );

        // second borrower adds collateral token and borrows
        _pledgeCollateral(
            {
                from:     _borrower2,
                borrower: _borrower2,
                amount:   1_000 * 1e18
            }
        );
        _borrow(
            {
                from:       _borrower2,
                amount:     7_980 * 1e18,
                indexLimit: _i9_72,
                newLup:     9.721295865031779605 * 1e18
            }
        );

        /*****************************/
        /*** Assert pre-kick state ***/
        /*****************************/

        _assertPool(
            PoolState({
                htp:                  9.634254807692307697 * 1e18,
                lup:                  9.721295865031779605 * 1e18,
                poolSize:             73_000 * 1e18,
                pledgedCollateral:    1_002 * 1e18,
                encumberedCollateral: 823.649613971736296163 * 1e18,
                poolDebt:             8_006.941586538461542154 * 1e18,
                actualUtilization:    0.109684131322444679 * 1e18,
                targetUtilization:    1e18,
                minDebtAmount:        400.347079326923077108 * 1e18,
                loans:                2,
                maxBorrower:          address(_borrower),
                interestRate:         0.05 * 1e18,
                interestRateUpdate:   0
            })
        );
        _assertBorrower(
            {
                borrower:                  _borrower,
                borrowerDebt:              19.268509615384615394 * 1e18,
                borrowerCollateral:        2 * 1e18,
                borrowerMompFactor:        9.917184843435912074 * 1e18,
                borrowerCollateralization: 1.009034539679184679 * 1e18
            }
        );
        _assertBorrower(
            {
                borrower:                  _borrower2,
                borrowerDebt:              7_987.673076923076926760 * 1e18,
                borrowerCollateral:        1_000 * 1e18,
                borrowerMompFactor:        9.818751856078723036 * 1e18,
                borrowerCollateralization: 1.217037273735858713 * 1e18
            }
        );
        _assertReserveAuction(
            {
                reserves:                   7.691586538461542154 * 1e18,
                claimableReserves :         0,
                claimableReservesRemaining: 0,
                auctionPrice:               0,
                timeRemaining:              3 days
            }
        );
        assertEq(_quote.balanceOf(_lender), 47_000 * 1e18);

    }

    function testKick() external {
        _assertAuction(
            {
                borrower:    _borrower,
                active:      false,
                kicker:      address(0),
                bondSize:    0,
                bondFactor:  0,
                kickTime:    0,
                kickMomp:    0
            }
        );

        // Skip to make borrower undercollateralized
        skip(100 days);

        _kick(
            {
                from:       _lender,
                borrower:   _borrower,
                debt:       19.534277977147272573 * 1e18,
                collateral: 2 * 1e18,
                bond:       0.195342779771472726 * 1e18
            }
        );

        /******************************/
        /*** Assert Post-kick state ***/
        /******************************/

        _assertPool(
            PoolState({
                htp:                  8.209538814158655264 * 1e18,
                lup:                  9.721295865031779605 * 1e18,
                poolSize:             73_094.502279691716022000 * 1e18,
                pledgedCollateral:    1_002 * 1e18,
                encumberedCollateral: 835.010119425512354679 * 1e18,
                poolDebt:             8_117.380421230925720814 * 1e18,
                actualUtilization:    0.111053227918158028 * 1e18,
                targetUtilization:    0.833368500318426368 * 1e18,
                minDebtAmount:        811.738042123092572081 * 1e18,
                loans:                1,
                maxBorrower:          address(_borrower2),
                interestRate:         0.045 * 1e18,
                interestRateUpdate:   block.timestamp
            })
        );
        _assertBorrower(
            {
                borrower:                  _borrower,
                borrowerDebt:              19.778456451861613480 * 1e18,
                borrowerCollateral:        2 * 1e18,
                borrowerMompFactor:        9.917184843435912074 * 1e18,
                borrowerCollateralization: 0.983018658578564579 * 1e18
            }
        );
        _assertBorrower(
            {
                borrower:                  _borrower2,
                borrowerDebt:              8_097.846143253778448241 * 1e18,
                borrowerCollateral:        1_000 * 1e18,
                borrowerMompFactor:        9.818751856078723036 * 1e18,
                borrowerCollateralization: 1.200479200648987171 * 1e18
            }
        );
        assertEq(_quote.balanceOf(_lender), 46_999.804657220228527274 * 1e18);
        _assertAuction(
            {
                borrower:    _borrower,
                active:      true,
                kicker:      _lender,
                bondSize:    0.195342779771472726 * 1e18,
                bondFactor:  0.01 * 1e18,
                kickTime:    block.timestamp,
                kickMomp:    9.721295865031779605 * 1e18
            }
        );
        _assertKicker(
            {
                kicker:    _lender,
                claimable: 0,
                locked:    0.195342779771472726 * 1e18
            }
        );
        _assertReserveAuction(
            {
                reserves:                   23.628141539209698814 * 1e18,
                claimableReserves :         0,
                claimableReservesRemaining: 0,
                auctionPrice:               0,
                timeRemaining:              0
            }
        );

        // kick should fail if borrower properly collateralized
        _assertKickCollateralizedBorrowerRevert(
            {
                from:       _lender,
                borrower:   _borrower2
            }
        );
    }

    function testKickAndSaveByRepay() external {

        _assertAuction(
            {
                borrower:    _borrower,
                active:      false,
                kicker:      address(0),
                bondSize:    0,
                bondFactor:  0,
                kickTime:    0,
                kickMomp:    0
            }
        );

        // Skip to make borrower undercollateralized
        skip(100 days);

        _kick(
            {
                from:       _lender,
                borrower:   _borrower,
                debt:       19.534277977147272573 * 1e18,
                collateral: 2 * 1e18,
                bond:       0.195342779771472726 * 1e18
            }
        );
        _assertAuction(
            {
                borrower:    _borrower,
                active:      true,
                kicker:      _lender,
                bondSize:    0.195342779771472726 * 1e18,
                bondFactor:  0.01 * 1e18,
                kickTime:    block.timestamp,
                kickMomp:    9.721295865031779605 * 1e18
            }
        );
        _assertKicker(
            {
                kicker:    _lender,
                claimable: 0,
                locked:    0.195342779771472726 * 1e18
            }
        );

        _repay(
            {
                from:      _borrower,
                borrower:  _borrower,
                amount:    15 * 1e18,
                repaid:    15 * 1e18,
                newLup:    9.721295865031779605 * 1e18
            }
        );
        _assertAuction(
            {
                borrower:    _borrower,
                active:      false,
                kicker:      address(0),
                bondSize:    0,
                bondFactor:  0,
                kickTime:    0,
                kickMomp:    0
            }
        );
        _assertKicker(
            {
                kicker:    _lender,
                claimable: 0.195342779771472726 * 1e18,
                locked:    0
            }
        );
    }

    function testKickAndSaveByPledgeCollateral() external {

        _assertAuction(
            {
                borrower:    _borrower,
                active:      false,
                kicker:      address(0),
                bondSize:    0,
                bondFactor:  0,
                kickTime:    0,
                kickMomp:    0
            }
        );

        // Skip to make borrower undercollateralized
        skip(100 days);

        _kick(
            {
                from:        _lender,
                borrower:    _borrower,
                debt:        19.534277977147272573 * 1e18,
                collateral:  2 * 1e18,
                bond:        0.195342779771472726 * 1e18
            }
        );
        _assertAuction(
            {
                borrower:    _borrower,
                active:      true,
                kicker:      _lender,
                bondSize:    0.195342779771472726 * 1e18,
                bondFactor:  0.01 * 1e18,
                kickTime:    block.timestamp,
                kickMomp:    9.721295865031779605 * 1e18
            }
        );
        _assertKicker(
            {
                kicker:    _lender,
                claimable: 0,
                locked:    0.195342779771472726 * 1e18
            }
        );

        _pledgeCollateral(
            {
                from:     _borrower,
                borrower: _borrower,
                amount:   2 * 1e18
            }
        );
        _assertAuction(
            {
                borrower:    _borrower,
                active:      false,
                kicker:      address(0),
                bondSize:    0,
                bondFactor:  0,
                kickTime:    0,
                kickMomp:    0
            }
        );
        _assertKicker(
            {
                kicker:    _lender,
                claimable: 0.195342779771472726 * 1e18,
                locked:    0
            }
        );
    }

    function testKickActiveAuctionReverts() external {

        _assertAuction(
            {
                borrower:    _borrower,
                active:      false,
                kicker:      address(0),
                bondSize:    0,
                bondFactor:  0,
                kickTime:    0,
                kickMomp:    0
            }
        );

        // Skip to make borrower undercollateralized
        skip(100 days);

        _kick(
            {
                from:        _lender,
                borrower:    _borrower,
                debt:        19.534277977147272573 * 1e18,
                collateral:  2 * 1e18,
                bond:        0.195342779771472726 * 1e18
            }
        );
        _assertAuction(
            {
                borrower:    _borrower,
                active:      true,
                kicker:      _lender,
                bondSize:    0.195342779771472726 * 1e18,
                bondFactor:  0.01 * 1e18,
                kickTime:    block.timestamp,
                kickMomp:    9.721295865031779605 * 1e18
            }
        );

        // kick should fail if borrower in liquidation
        _assertKickAuctionActiveRevert(
            {
                from:       _lender,
                borrower:   _borrower
            }
        );

        // should not allow borrower to draw more debt if auction kicked
        _assertBorrowAuctionActiveRevert(
            {
                from:       _borrower,
                amount:     1 * 1e18,
                indexLimit: 7000
            }
        );
    }

    function testTakeGTNeutral() external {

        // Skip to make borrower undercollateralized
        skip(100 days);

        _kick(
            {
                from:       _lender,
                borrower:   _borrower,
                debt:       19.534277977147272573 * 1e18,
                collateral: 2 * 1e18,
                bond:       0.195342779771472726 * 1e18
            }
        );
        _assertAuction(
            {
                borrower:    _borrower,
                active:      true,
                kicker:      _lender,
                bondSize:    0.195342779771472726 * 1e18,
                bondFactor:  0.01 * 1e18,
                kickTime:    block.timestamp,
                kickMomp:    9.721295865031779605 * 1e18
            }
        );
        _assertKicker(
            {
                kicker:    _lender,
                claimable: 0,
                locked:    0.195342779771472726 * 1e18
            }
        );
        skip(2 hours);

        _take(
            {
                from:            _lender,
                borrower:        _borrower,
                maxCollateral:   200 * 1e18,
                bondChange:      0.195828313427972085 * 1e18,
                givenAmount:     19.582831342797208527 * 1e18,
                collateralTaken: 2 * 1e18,
                isReward:        false
            }
        );
        _assertAuction(
            {
                borrower:    _borrower,
                active:      false,
                kicker:      address(0),
                bondSize:    0,
                bondFactor:  0,
                kickTime:    0,
                kickMomp:    0
            }
        );

        _assertBorrower(
            {
                borrower:                  _borrower,
                borrowerDebt:              0 * 1e18,
                borrowerCollateral:        0 * 1e18,
                borrowerMompFactor:        0,
                borrowerCollateralization: 1.0 * 1e18
            }
        );

        _assertKicker(
            {
                kicker:    _lender,
                claimable: 0, // the entire bond was penalized
                locked:    0
            }
        );
    }

    function testTakeLTNeutral() external {

        // Borrower2 borrows
        _borrow(
            {
                from:       _borrower2,
                amount:     1_730 * 1e18,
                indexLimit: _i9_72,
                newLup:     9.721295865031779605 * 1e18
            }
        );

        // Skip to make borrower undercollateralized
        skip(100 days);
        _assertBorrower(
            {
                borrower:                  _borrower2,
                borrowerDebt:              9_853.394241979221645666 * 1e18,
                borrowerCollateral:        1_000 * 1e18,
                borrowerMompFactor:        9.818751856078723036 * 1e18,
                borrowerCollateralization: 0.986593617011217057 * 1e18
            }
        );
        _kick(
            {
                from:       _lender,
                borrower:   _borrower2,
                debt:       9_853.394241979221645666 * 1e18,
                collateral: 1_000 * 1e18,
                bond:       98.533942419792216457 * 1e18
            }
        );
        _assertAuction(
            {
                borrower:    _borrower2,
                active:      true,
                kicker:      _lender,
                bondSize:    98.533942419792216457 * 1e18,
                bondFactor:  0.01 * 1e18,
                kickTime:    block.timestamp,
                kickMomp:    9.721295865031779605 * 1e18
            }
        );
        _assertKicker(
            {
                kicker:    _lender,
                claimable: 0,
                locked:    98.533942419792216457 * 1e18
            }
        );
        _assertBorrower(
            {
                borrower:                  _borrower2,
                borrowerDebt:              9_976.561670003961916237 * 1e18,
                borrowerCollateral:        1_000 * 1e18,
                borrowerMompFactor:        9.818751856078723036 * 1e18,
                borrowerCollateralization: 0.974413448899967463 * 1e18
            }
        );

        // skip ahead so take can be called on the loan
        skip(10 hours);

        // perform partial take for 20 collateral
        _take(
            {
                from:            _lender,
                borrower:        _borrower2,
                maxCollateral:   20 * 1e18,
                bondChange:      0.121516198312897248 * 1e18,
                givenAmount:     12.151619831289724800 * 1e18,
                collateralTaken: 20 * 1e18,
                isReward:        true
            }
        );
        _assertAuction(
            {
                borrower:    _borrower2,
                active:      true,
                kicker:      _lender,
                bondSize:    98.655458618105113705 * 1e18,
                bondFactor:  0.01 * 1e18,
                kickTime:    block.timestamp - 10 hours,
                kickMomp:    9.721295865031779605 * 1e18
            }
        );
        _assertKicker(
            {
                kicker:    _lender,
                claimable: 0,
                locked:    98.655458618105113705 * 1e18 // locked bond + reward, auction is not yet finished
            }
        );
        _assertBorrower(
            {
                borrower:                  _borrower2,
                borrowerDebt:              9_965.044074140935162829 * 1e18,
                borrowerCollateral:        980 * 1e18,
                borrowerMompFactor:        9.684667957374334904 * 1e18,
                borrowerCollateralization: 0.956028882245805301 * 1e18
            }
        );

        // take remaining collateral
        _take(
            {
                from:            _lender,
                borrower:        _borrower2,
                maxCollateral:   981 * 1e18,
                bondChange:      5.954293717331965152 * 1e18,
                givenAmount:     595.429371733196515200 * 1e18,
                collateralTaken: 980 * 1e18,
                isReward:        true
            }
        );
        _assertAuction(
            {
                borrower:    _borrower2,
                active:      true,
                kicker:      _lender,
                bondSize:    104.609752335437078857 * 1e18,
                bondFactor:  0.01 * 1e18,
                kickTime:    8640000,
                kickMomp:    9.721295865031779605 * 1e18
            }
        );
        _assertKicker(
            {
                kicker:    _lender,
                claimable: 0 * 1e18,
                locked:    104.609752335437078857 * 1e18 // locked bond + reward, auction is not yet finalized
            }
        );
        _assertBorrower(
            {
                borrower:                  _borrower2,
                borrowerDebt:              9_375.568996125070612781 * 1e18,
                borrowerCollateral:        0,
                borrowerMompFactor:        9.588542815647469183 * 1e18,
                borrowerCollateralization: 0
            }
        );

        // should revert if there's no more collateral to be auctioned
        _assertTakeInsufficentCollateralRevert(
            {
                from:          _lender,
                borrower:      _borrower2,
                maxCollateral: 10 * 1e18
            }
        );

    }

    function testTakeReverts() external {
        // should revert if there's no auction started
        _assertTakeNoAuctionRevert(
            {
                from:          _lender,
                borrower:      _borrower,
                maxCollateral: 10 * 1e18
            }
        );

        skip(100 days);

        _kick(
            {
                from:       _lender,
                borrower:   _borrower,
                debt:       19.534277977147272573 * 1e18,
                collateral: 2 * 1e18,
                bond:       0.195342779771472726 * 1e18
            }
        );

        // should revert if auction in grace period
        _assertTakeAuctionInCooldownRevert(
            {
                from:          _lender,
                borrower:      _borrower,
                maxCollateral: 10 * 1e18
            }
        );

        skip(2 hours);

        // should revert if auction leaves borrower with debt under minimum pool debt
        _assertTakeDebtUnderMinPoolDebtRevert(
            {
                from:          _lender,
                borrower:      _borrower,
                maxCollateral: 0.1 * 1e18
            }
        );

    }

<<<<<<< HEAD
=======
    function testAuctionPrice() external {
        skip(6238);
        uint256 referencePrice = 8_678.5 * 1e18;
        uint256 kickTime = block.timestamp;
        assertEq(PoolUtils.auctionPrice(referencePrice, kickTime), 277_712.0 * 1e18);
        skip(1444); // price should not change in the first hour
        assertEq(PoolUtils.auctionPrice(referencePrice, kickTime), 277_712.0 * 1e18);

        skip(5756);     // 2 hours
        assertEq(PoolUtils.auctionPrice(referencePrice, kickTime), 138_856.0 * 1e18);
        skip(2394);     // 2 hours, 39 minutes, 54 seconds
        assertEq(PoolUtils.auctionPrice(referencePrice, kickTime), 87_574.910740335995562528 * 1e18);
        skip(2586);     // 3 hours, 23 minutes
        assertEq(PoolUtils.auctionPrice(referencePrice, kickTime), 53_227.960156860514117568 * 1e18);
        skip(3);        // 3 seconds later
        assertEq(PoolUtils.auctionPrice(referencePrice, kickTime), 53_197.223359425583052544 * 1e18);
        skip(20153);    // 8 hours, 35 minutes, 53 seconds
        assertEq(PoolUtils.auctionPrice(referencePrice, kickTime), 1_098.262930507548946240 * 1e18);
        skip(97264);    // 36 hours
        assertEq(PoolUtils.auctionPrice(referencePrice, kickTime), 0.000008082482836960 * 1e18);
        skip(129600);   // 72 hours
        assertEq(PoolUtils.auctionPrice(referencePrice, kickTime), 0);
    }

>>>>>>> 5d8aac37
    // TODO: move to DSTestPlus?
    function _logBorrowerInfo(address borrower_) internal {
        (
            uint256 borrowerDebt,
            uint256 collateralDeposited,
            uint256 mompFactor
        ) = _poolUtils.borrowerInfo(address(_pool), borrower_);

        emit log_named_uint("borrowerDebt        ", borrowerDebt);
        emit log_named_uint("collateralDeposited ", collateralDeposited);
        emit log_named_uint("mompFactor ",           mompFactor);
        emit log_named_uint("collateralEncumbered", PoolUtils.encumberance(borrowerDebt, _lup()));
        emit log_named_uint("collateralization   ", PoolUtils.collateralization(borrowerDebt, collateralDeposited, _lup()));
    }
}<|MERGE_RESOLUTION|>--- conflicted
+++ resolved
@@ -732,33 +732,6 @@
 
     }
 
-<<<<<<< HEAD
-=======
-    function testAuctionPrice() external {
-        skip(6238);
-        uint256 referencePrice = 8_678.5 * 1e18;
-        uint256 kickTime = block.timestamp;
-        assertEq(PoolUtils.auctionPrice(referencePrice, kickTime), 277_712.0 * 1e18);
-        skip(1444); // price should not change in the first hour
-        assertEq(PoolUtils.auctionPrice(referencePrice, kickTime), 277_712.0 * 1e18);
-
-        skip(5756);     // 2 hours
-        assertEq(PoolUtils.auctionPrice(referencePrice, kickTime), 138_856.0 * 1e18);
-        skip(2394);     // 2 hours, 39 minutes, 54 seconds
-        assertEq(PoolUtils.auctionPrice(referencePrice, kickTime), 87_574.910740335995562528 * 1e18);
-        skip(2586);     // 3 hours, 23 minutes
-        assertEq(PoolUtils.auctionPrice(referencePrice, kickTime), 53_227.960156860514117568 * 1e18);
-        skip(3);        // 3 seconds later
-        assertEq(PoolUtils.auctionPrice(referencePrice, kickTime), 53_197.223359425583052544 * 1e18);
-        skip(20153);    // 8 hours, 35 minutes, 53 seconds
-        assertEq(PoolUtils.auctionPrice(referencePrice, kickTime), 1_098.262930507548946240 * 1e18);
-        skip(97264);    // 36 hours
-        assertEq(PoolUtils.auctionPrice(referencePrice, kickTime), 0.000008082482836960 * 1e18);
-        skip(129600);   // 72 hours
-        assertEq(PoolUtils.auctionPrice(referencePrice, kickTime), 0);
-    }
-
->>>>>>> 5d8aac37
     // TODO: move to DSTestPlus?
     function _logBorrowerInfo(address borrower_) internal {
         (
