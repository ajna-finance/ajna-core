// SPDX-License-Identifier: GPL-3.0-or-later
pragma solidity 0.8.14;

import { ERC20HelperContract } from './ERC20DSTestPlus.sol';

import '../../erc20/ERC20Pool.sol';
import '../../erc20/ERC20PoolFactory.sol';

import '../../libraries/Maths.sol';
import '../../libraries/PoolUtils.sol';

contract ERC20PoolLiquidationsTest is ERC20HelperContract {

    address internal _borrower;
    address internal _borrower2;
    address internal _lender;
    address internal _lender1;

    function setUp() external {
        _borrower  = makeAddr("borrower");
        _borrower2 = makeAddr("borrower2");
        _lender    = makeAddr("lender");
        _lender1   = makeAddr("lender1");

        _mintQuoteAndApproveTokens(_lender,  120_000 * 1e18);
        _mintQuoteAndApproveTokens(_lender1, 120_000 * 1e18);

        _mintCollateralAndApproveTokens(_borrower,  4 * 1e18);
        _mintCollateralAndApproveTokens(_borrower2, 1_000 * 1e18);
        _mintCollateralAndApproveTokens(_lender1,   4 * 1e18);

        // Lender adds Quote token accross 5 prices
        _addLiquidity(
            {
                from:   _lender,
                amount: 2_000 * 1e18,
                index:  _i9_91,
                newLup: BucketMath.MAX_PRICE
            }
        );
        _addLiquidity(
            {
                from:   _lender,
                amount: 5_000 * 1e18,
                index:  _i9_81,
                newLup: BucketMath.MAX_PRICE
            }
        );
        _addLiquidity(
            {
                from:   _lender,
                amount: 11_000 * 1e18,
                index:  _i9_72,
                newLup: BucketMath.MAX_PRICE
            }
        );
        _addLiquidity(
            {
                from:   _lender,
                amount: 25_000 * 1e18,
                index:  _i9_62,
                newLup: BucketMath.MAX_PRICE
            }
        );
        _addLiquidity(
            {
                from:   _lender,
                amount: 30_000 * 1e18,
                index:  _i9_52,
                newLup: BucketMath.MAX_PRICE
            }
        );

        // first borrower adds collateral token and borrows
        _pledgeCollateral(
            {
                from:     _borrower,
                borrower: _borrower,
                amount:   2 * 1e18
            }
        );
        _borrow(
            {
                from:       _borrower,
                amount:     19.25 * 1e18,
                indexLimit: _i9_91,
                newLup:     9.917184843435912074 * 1e18
            }
        );

        // second borrower adds collateral token and borrows
        _pledgeCollateral(
            {
                from:     _borrower2,
                borrower: _borrower2,
                amount:   1_000 * 1e18
            }
        );
        _borrow(
            {
                from:       _borrower2,
                amount:     7_980 * 1e18,
                indexLimit: _i9_72,
                newLup:     9.721295865031779605 * 1e18
            }
        );

        /*****************************/
        /*** Assert pre-kick state ***/
        /*****************************/

        _assertPool(
            PoolState({
                htp:                  9.634254807692307697 * 1e18,
                lup:                  9.721295865031779605 * 1e18,
                poolSize:             73_000 * 1e18,
                pledgedCollateral:    1_002 * 1e18,
                encumberedCollateral: 823.649613971736296163 * 1e18,
                poolDebt:             8_006.941586538461542154 * 1e18,
                actualUtilization:    0.109684131322444679 * 1e18,
                targetUtilization:    1e18,
                minDebtAmount:        400.347079326923077108 * 1e18,
                loans:                2,
                maxBorrower:          address(_borrower),
                interestRate:         0.05 * 1e18,
                interestRateUpdate:   _startTime
            })
        );
        _assertBorrower(
            {
                borrower:                  _borrower,
                borrowerDebt:              19.268509615384615394 * 1e18,
                borrowerCollateral:        2 * 1e18,
                borrowerMompFactor:        9.917184843435912074 * 1e18,
                borrowerCollateralization: 1.009034539679184679 * 1e18
            }
        );
        _assertBorrower(
            {
                borrower:                  _borrower2,
                borrowerDebt:              7_987.673076923076926760 * 1e18,
                borrowerCollateral:        1_000 * 1e18,
                borrowerMompFactor:        9.818751856078723036 * 1e18,
                borrowerCollateralization: 1.217037273735858713 * 1e18
            }
        );
        _assertReserveAuction(
            {
                reserves:                   7.691586538461542154 * 1e18,
                claimableReserves :         0,
                claimableReservesRemaining: 0,
                auctionPrice:               0,
                timeRemaining:              0
            }
        );
        assertEq(_quote.balanceOf(_lender), 47_000 * 1e18);

    }

    function testKick() external {
        _assertAuction(
            {
                borrower:   _borrower,
                active:     false,
                kicker:     address(0),
                bondSize:   0,
                bondFactor: 0,
                kickTime:   0,
                kickMomp:   0
            }
        );

        // Skip to make borrower undercollateralized
        skip(100 days);

        _kick(
            {
                from:       _lender,
                borrower:   _borrower,
                debt:       19.534277977147272573 * 1e18,
                collateral: 2 * 1e18,
                bond:       0.195342779771472726 * 1e18
            }
        );

        /******************************/
        /*** Assert Post-kick state ***/
        /******************************/

        _assertPool(
            PoolState({
                htp:                  8.209538814158655264 * 1e18,
                lup:                  9.721295865031779605 * 1e18,
                poolSize:             73_094.502279691716022000 * 1e18,
                pledgedCollateral:    1_002 * 1e18,
                encumberedCollateral: 835.010119425512354679 * 1e18,
                poolDebt:             8_117.380421230925720814 * 1e18,
                actualUtilization:    0.111053227918158028 * 1e18,
                targetUtilization:    0.833368500318426368 * 1e18,
                minDebtAmount:        811.738042123092572081 * 1e18,
                loans:                1,
                maxBorrower:          address(_borrower2),
                interestRate:         0.045 * 1e18,
                interestRateUpdate:   block.timestamp
            })
        );
        _assertBorrower(
            {
                borrower:                  _borrower,
                borrowerDebt:              19.778456451861613480 * 1e18,
                borrowerCollateral:        2 * 1e18,
                borrowerMompFactor:        9.917184843435912074 * 1e18,
                borrowerCollateralization: 0.983018658578564579 * 1e18
            }
        );
        _assertBorrower(
            {
                borrower:                  _borrower2,
                borrowerDebt:              8_097.846143253778448241 * 1e18,
                borrowerCollateral:        1_000 * 1e18,
                borrowerMompFactor:        9.818751856078723036 * 1e18,
                borrowerCollateralization: 1.200479200648987171 * 1e18
            }
        );
        assertEq(_quote.balanceOf(_lender), 46_999.804657220228527274 * 1e18);
        _assertAuction(
            {
                borrower:   _borrower,
                active:     true,
                kicker:     _lender,
                bondSize:   0.195342779771472726 * 1e18,
                bondFactor: 0.01 * 1e18,
                kickTime:   block.timestamp,
                kickMomp:   9.721295865031779605 * 1e18
            }
        );
        _assertKicker(
            {
                kicker:    _lender,
                claimable: 0,
                locked:    0.195342779771472726 * 1e18
            }
        );
        _assertReserveAuction(
            {
                reserves:                   23.628141539209698814 * 1e18,
                claimableReserves :         0,
                claimableReservesRemaining: 0,
                auctionPrice:               0,
                timeRemaining:              0
            }
        );

        // kick should fail if borrower properly collateralized
        _assertKickCollateralizedBorrowerRevert(
            {
                from:       _lender,
                borrower:   _borrower2
            }
        );
    }

    function testKickAndSaveByRepay() external {

        _assertAuction(
            {
                borrower:   _borrower,
                active:     false,
                kicker:     address(0),
                bondSize:   0,
                bondFactor: 0,
                kickTime:   0,
                kickMomp:   0
            }
        );

        // Skip to make borrower undercollateralized
        skip(100 days);

        _kick(
            {
                from:       _lender,
                borrower:   _borrower,
                debt:       19.534277977147272573 * 1e18,
                collateral: 2 * 1e18,
                bond:       0.195342779771472726 * 1e18
            }
        );
        _assertAuction(
            {
                borrower:   _borrower,
                active:     true,
                kicker:     _lender,
                bondSize:   0.195342779771472726 * 1e18,
                bondFactor: 0.01 * 1e18,
                kickTime:   block.timestamp,
                kickMomp:   9.721295865031779605 * 1e18
            }
        );
        _assertKicker(
            {
                kicker:    _lender,
                claimable: 0,
                locked:    0.195342779771472726 * 1e18
            }
        );

        _repay(
            {
                from:      _borrower,
                borrower:  _borrower,
                amount:    15 * 1e18,
                repaid:    15 * 1e18,
                newLup:    9.721295865031779605 * 1e18
            }
        );
        _assertAuction(
            {
                borrower:   _borrower,
                active:     false,
                kicker:     address(0),
                bondSize:   0,
                bondFactor: 0,
                kickTime:   0,
                kickMomp:   0
            }
        );
        _assertKicker(
            {
                kicker:    _lender,
                claimable: 0.195342779771472726 * 1e18,
                locked:    0
            }
        );
    }

    function testKickAndSaveByPledgeCollateral() external {

        _assertAuction(
            {
                borrower:   _borrower,
                active:     false,
                kicker:     address(0),
                bondSize:   0,
                bondFactor: 0,
                kickTime:   0,
                kickMomp:   0
            }
        );

        // Skip to make borrower undercollateralized
        skip(100 days);

        _kick(
            {
                from:        _lender,
                borrower:    _borrower,
                debt:        19.534277977147272573 * 1e18,
                collateral:  2 * 1e18,
                bond:        0.195342779771472726 * 1e18
            }
        );
        _assertAuction(
            {
                borrower:   _borrower,
                active:     true,
                kicker:     _lender,
                bondSize:   0.195342779771472726 * 1e18,
                bondFactor: 0.01 * 1e18,
                kickTime:   block.timestamp,
                kickMomp:   9.721295865031779605 * 1e18
            }
        );
        _assertKicker(
            {
                kicker:    _lender,
                claimable: 0,
                locked:    0.195342779771472726 * 1e18
            }
        );

        _pledgeCollateral(
            {
                from:     _borrower,
                borrower: _borrower,
                amount:   2 * 1e18
            }
        );
        _assertAuction(
            {
                borrower:   _borrower,
                active:     false,
                kicker:     address(0),
                bondSize:   0,
                bondFactor: 0,
                kickTime:   0,
                kickMomp:   0
            }
        );
        _assertKicker(
            {
                kicker:    _lender,
                claimable: 0.195342779771472726 * 1e18,
                locked:    0
            }
        );
    }

    function testKickActiveAuctionReverts() external {

        _assertAuction(
            {
                borrower:   _borrower,
                active:     false,
                kicker:     address(0),
                bondSize:   0,
                bondFactor: 0,
                kickTime:   0,
                kickMomp:   0
            }
        );

        // Skip to make borrower undercollateralized
        skip(100 days);

        _kick(
            {
                from:        _lender,
                borrower:    _borrower,
                debt:        19.534277977147272573 * 1e18,
                collateral:  2 * 1e18,
                bond:        0.195342779771472726 * 1e18
            }
        );
        _assertAuction(
            {
                borrower:   _borrower,
                active:     true,
                kicker:     _lender,
                bondSize:   0.195342779771472726 * 1e18,
                bondFactor: 0.01 * 1e18,
                kickTime:   block.timestamp,
                kickMomp:   9.721295865031779605 * 1e18
            }
        );

        // kick should fail if borrower in liquidation
        _assertKickAuctionActiveRevert(
            {
                from:       _lender,
                borrower:   _borrower
            }
        );

        // should not allow borrower to draw more debt if auction kicked
        _assertBorrowAuctionActiveRevert(
            {
                from:       _borrower,
                amount:     1 * 1e18,
                indexLimit: 7000
            }
        );
    }

    function testTakeGTNeutral() external {

        // Skip to make borrower undercollateralized
        skip(100 days);

        _kick(
            {
                from:       _lender,
                borrower:   _borrower,
                debt:       19.534277977147272573 * 1e18,
                collateral: 2 * 1e18,
                bond:       0.195342779771472726 * 1e18
            }
        );
        _assertAuction(
            {
                borrower:   _borrower,
                active:     true,
                kicker:     _lender,
                bondSize:   0.195342779771472726 * 1e18,
                bondFactor: 0.01 * 1e18,
                kickTime:   block.timestamp,
                kickMomp:   9.721295865031779605 * 1e18
            }
        );
        _assertKicker(
            {
                kicker:    _lender,
                claimable: 0,
                locked:    0.195342779771472726 * 1e18
            }
        );
        skip(2 hours);

        _take(
            {
                from:            _lender,
                borrower:        _borrower,
                maxCollateral:   200 * 1e18,
                bondChange:      0.195828313427972085 * 1e18,
                givenAmount:     19.582831342797208527 * 1e18,
                collateralTaken: 2 * 1e18,
                isReward:        false
            }
        );
        _assertAuction(
            {
                borrower:   _borrower,
                active:     false,
                kicker:     address(0),
                bondSize:   0,
                bondFactor: 0,
                kickTime:   0,
                kickMomp:   0
            }
        );

        _assertBorrower(
            {
                borrower:                  _borrower,
                borrowerDebt:              0 * 1e18,
                borrowerCollateral:        0 * 1e18,
                borrowerMompFactor:        0,
                borrowerCollateralization: 1.0 * 1e18
            }
        );

        _assertKicker(
            {
                kicker:    _lender,
                claimable: 0, // the entire bond was penalized
                locked:    0
            }
        );
    }

    function testTakeLTNeutral() external {
<<<<<<< HEAD
=======

>>>>>>> 5d8aac37
        // Borrower2 borrows
        _borrow(
            {
                from:       _borrower2,
                amount:     1_730 * 1e18,
                indexLimit: _i9_72,
                newLup:     9.721295865031779605 * 1e18
            }
        );

        // Skip to make borrower undercollateralized
        skip(100 days);
        _assertBorrower(
            {
                borrower:                  _borrower2,
                borrowerDebt:              9_853.394241979221645666 * 1e18,
                borrowerCollateral:        1_000 * 1e18,
                borrowerMompFactor:        9.818751856078723036 * 1e18,
                borrowerCollateralization: 0.986593617011217057 * 1e18
            }
        );
        _kick(
            {
                from:       _lender,
                borrower:   _borrower2,
                debt:       9_853.394241979221645666 * 1e18,
                collateral: 1_000 * 1e18,
                bond:       98.533942419792216457 * 1e18
            }
        );
        _assertAuction(
            {
                borrower:   _borrower2,
                active:     true,
                kicker:     _lender,
                bondSize:   98.533942419792216457 * 1e18,
                bondFactor: 0.01 * 1e18,
                kickTime:   block.timestamp,
                kickMomp:   9.721295865031779605 * 1e18
            }
        );
        _assertKicker(
            {
                kicker:    _lender,
                claimable: 0,
                locked:    98.533942419792216457 * 1e18
            }
        );
        _assertBorrower(
            {
                borrower:                  _borrower2,
                borrowerDebt:              9_976.561670003961916237 * 1e18,
                borrowerCollateral:        1_000 * 1e18,
                borrowerMompFactor:        9.818751856078723036 * 1e18,
                borrowerCollateralization: 0.974413448899967463 * 1e18
            }
        );

        // skip ahead so take can be called on the loan
        skip(10 hours);

        // perform partial take for 20 collateral
        _take(
            {
                from:            _lender,
                borrower:        _borrower2,
                maxCollateral:   20 * 1e18,
                bondChange:      0.121516198312897248 * 1e18,
                givenAmount:     12.151619831289724800 * 1e18,
                collateralTaken: 20 * 1e18,
                isReward:        true
            }
        );
        _assertAuction(
            {
                borrower:   _borrower2,
                active:     true,
                kicker:     _lender,
                bondSize:   98.655458618105113705 * 1e18,
                bondFactor: 0.01 * 1e18,
                kickTime:   block.timestamp - 10 hours,
                kickMomp:   9.721295865031779605 * 1e18
            }
        );
        _assertKicker(
            {
                kicker:    _lender,
                claimable: 0,
                locked:    98.655458618105113705 * 1e18 // locked bond + reward, auction is not yet finished
            }
        );
        _assertBorrower(
            {
                borrower:                  _borrower2,
                borrowerDebt:              9_965.044074140935162829 * 1e18,
                borrowerCollateral:        980 * 1e18,
                borrowerMompFactor:        9.684667957374334904 * 1e18,
                borrowerCollateralization: 0.956028882245805301 * 1e18
            }
        );

        // take remaining collateral
        _take(
            {
                from:            _lender,
                borrower:        _borrower2,
                maxCollateral:   981 * 1e18,
                bondChange:      5.954293717331965152 * 1e18,
                givenAmount:     595.429371733196515200 * 1e18,
                collateralTaken: 980 * 1e18,
                isReward:        true
            }
        );
        _assertAuction(
            {
                borrower:   _borrower2,
                active:     true,
                kicker:     _lender,
                bondSize:   104.609752335437078857 * 1e18,
                bondFactor: 0.01 * 1e18,
                kickTime:   _startTime + 100 days,
                kickMomp:   9.721295865031779605 * 1e18
            }
        );
        _assertKicker(
            {
                kicker:    _lender,
                claimable: 0 * 1e18,
                locked:    104.609752335437078857 * 1e18 // locked bond + reward, auction is not yet finalized
            }
        );
        _assertBorrower(
            {
                borrower:                  _borrower2,
                borrowerDebt:              9_375.568996125070612781 * 1e18,
                borrowerCollateral:        0,
                borrowerMompFactor:        9.588542815647469183 * 1e18,
                borrowerCollateralization: 0
            }
        );

        // should revert if there's no more collateral to be auctioned
        _assertTakeInsufficentCollateralRevert(
            {
                from:          _lender,
                borrower:      _borrower2,
                maxCollateral: 10 * 1e18
            }
        );

<<<<<<< HEAD
        // full clear / debt heal
        uint256 snapshot = vm.snapshot();
        _assertBucket(
            {
                index:        3696,
                lpBalance:    2_000 * 1e27,
                collateral:   0,
                deposit:      2_118.911507166546111004 * 1e18,
                exchangeRate: 1.059455753583273055502000000 * 1e27
            }
        );
        _heal(
            {
                from:       _lender,
                borrower:   _borrower2,
                maxDepth:   10,
                healedDebt: 9_375.568996125070613905 * 1e18
            }
        );
        _assertAuction(
            {
                borrower:   _borrower2,
                active:     false,
                kicker:     address(0),
                bondSize:   0,
                bondFactor: 0,
                kickTime:   0,
                kickMomp:   0
            }
        );
        _assertKicker(
            {
                kicker:    _lender,
                claimable: 104.609752335437078857 * 1e18,
                locked:    0
            }
        );
        _assertBorrower(
            {
                borrower:                  _borrower2,
                borrowerDebt:              0,
                borrowerCollateral:        0,
                borrowerMompFactor:        9.588542815647469183 * 1e18,
                borrowerInflator:          1.013844966011693846 * 1e18,
                borrowerCollateralization: 1 * 1e18,
                borrowerPendingDebt:       0
            }
        );
        _assertBucket(
            {
                index:        _i9_91,
                lpBalance:    0, // bucket is bankrupt
                collateral:   0,
                deposit:      0,
                exchangeRate: 1 * 1e27
            }
        );
        _assertLenderLpBalance(
            {
                lender:      _lender,
                index:       _i9_91,
                lpBalance:   0, // bucket is bankrupt
                depositTime: _startTime
            }
        );
        _assertBucket(
            {
                index:        _i9_81,
                lpBalance:    0, // bucket is bankrupt
                collateral:   0,
                deposit:      0,
                exchangeRate: 1 * 1e27
            }
        );
        _assertLenderLpBalance(
            {
                lender:      _lender,
                index:       _i9_81,
                lpBalance:   0, // bucket is bankrupt
                depositTime: _startTime
            }
        );
        _assertBucket(
            {
                index:        _i9_72,
                lpBalance:    11_000 * 1e27,
                collateral:   0,
                deposit:      8_897.866273040591852453 * 1e18,
                exchangeRate: 0.808896933912781077495727272 * 1e27
            }
        );
        _assertLenderLpBalance(
            {
                lender:      _lender,
                index:       _i9_72,
                lpBalance:   11_000 * 1e27,
                depositTime: _startTime
            }
        );
        _assertBucket(
            {
                index:        _i9_62,
                lpBalance:    25_000 * 1e27,
                collateral:   0,
                deposit:      25_000 * 1e18,
                exchangeRate: 1 * 1e27
            }
        );
        _assertLenderLpBalance(
            {
                lender:      _lender,
                index:       _i9_62,
                lpBalance:   25_000 * 1e27,
                depositTime: _startTime
            }
        );
        _assertBucket(
            {
                index:        _i9_52,
                lpBalance:    30_000 * 1e27,
                collateral:   0,
                deposit:      30_000 * 1e18,
                exchangeRate: 1 * 1e27
            }
        );
        _assertLenderLpBalance(
            {
                lender:      _lender,
                index:       _i9_52,
                lpBalance:   30_000 * 1e27,
                depositTime: _startTime
            }
        );
        vm.revertTo(snapshot);

        // partial clears / debt heal - max buckets to use is 1
        _heal(
            {
                from:       _lender,
                borrower:   _borrower2,
                maxDepth:   1,
                healedDebt: 154.217189467890354358 * 1e18
            }
        );
        _assertAuction(
            {
                borrower:   _borrower2,
                active:     true,
                kicker:     _lender,
                bondSize:   104.609752335437078857 * 1e18,
                bondFactor: 0.01 * 1e18,
                kickTime:   _startTime + 100 days,
                kickMomp:   9.721295865031779605 * 1e18
            }
        );
        _assertKicker(
            {
                kicker:    _lender,
                claimable: 0,
                locked:    104.609752335437078857 * 1e18 // locked bond + reward, auction is not yet finalized
            }
        );
        _assertBorrower(
            {
                borrower:                  _borrower2,
                borrowerDebt:              9_221.351806657180259547 * 1e18,
                borrowerCollateral:        0,
                borrowerMompFactor:        9.588542815647469183 * 1e18,
                borrowerInflator:          1.013844966011693846 * 1e18,
                borrowerCollateralization: 0,
                borrowerPendingDebt:       9_221.351806657180259547 * 1e18
            }
        );
        // clear remaining debt
        _heal(
            {
                from:       _lender,
                borrower:   _borrower2,
                maxDepth:   5,
                healedDebt: 9_221.351806657180259547 * 1e18
            }
        );
        _assertAuction(
            {
                borrower:   _borrower2,
                active:     false,
                kicker:     address(0),
                bondSize:   0,
                bondFactor: 0,
                kickTime:   0,
                kickMomp:   0
            }
        );
        _assertKicker(
            {
                kicker:    _lender,
                claimable: 104.609752335437078857 * 1e18,
                locked:    0
            }
        );
        _assertBorrower(
            {
                borrower:                  _borrower2,
                borrowerDebt:              0,
                borrowerCollateral:        0,
                borrowerMompFactor:        9.588542815647469183 * 1e18,
                borrowerInflator:          1.013844966011693846 * 1e18,
                borrowerCollateralization: 1 * 1e18,
                borrowerPendingDebt:       0
            }
        );
=======
>>>>>>> 5d8aac37
    }

    function testTakeReverts() external {
        // should revert if there's no auction started
        _assertTakeNoAuctionRevert(
            {
                from:          _lender,
                borrower:      _borrower,
                maxCollateral: 10 * 1e18
            }
        );

        skip(100 days);

        _kick(
            {
                from:       _lender,
                borrower:   _borrower,
                debt:       19.534277977147272573 * 1e18,
                collateral: 2 * 1e18,
                bond:       0.195342779771472726 * 1e18
            }
        );

        // should revert if auction in grace period
        _assertTakeAuctionInCooldownRevert(
            {
                from:          _lender,
                borrower:      _borrower,
                maxCollateral: 10 * 1e18
            }
        );

        skip(2 hours);

        // should revert if auction leaves borrower with debt under minimum pool debt
        _assertTakeDebtUnderMinPoolDebtRevert(
            {
                from:          _lender,
                borrower:      _borrower,
                maxCollateral: 0.1 * 1e18
            }
        );
    }

    function testHealOnAuctionKicked72HoursAgoAndPartiallyTaken() external {
        // Borrower2 borrows
        _borrow(
            {
                from:       _borrower2,
                amount:     1_730 * 1e18,
                indexLimit: _i9_72,
                newLup:     9.721295865031779605 * 1e18
            }
        );

        // Skip to make borrower undercollateralized
        skip(100 days);
        _kick(
            {
                from:       _lender,
                borrower:   _borrower2,
                debt:       9_853.394241979221645666 * 1e18,
                collateral: 1_000 * 1e18,
                bond:       98.533942419792216457 * 1e18
            }
        );
        _assertAuction(
            {
                borrower:   _borrower2,
                active:     true,
                kicker:     _lender,
                bondSize:   98.533942419792216457 * 1e18,
                bondFactor: 0.01 * 1e18,
                kickTime:   _startTime + 100 days,
                kickMomp:   9.721295865031779605 * 1e18
            }
        );
        _assertBorrower(
            {
                borrower:                  _borrower2,
                borrowerDebt:              9_976.561670003961916237 * 1e18,
                borrowerCollateral:        1_000 * 1e18,
                borrowerMompFactor:        9.818751856078723036 * 1e18,
                borrowerInflator:          1.013792886272348689 * 1e18,
                borrowerCollateralization: 0.974413448899967463 * 1e18,
                borrowerPendingDebt:       9_976.561670003961916237 * 1e18
            }
        );
        _assertBucket(
            {
                index:        _i9_91,
                lpBalance:    2_000 * 1e27,
                collateral:   0,
                deposit:      2_118.781595119199960000 * 1e18,
                exchangeRate: 1.05939079755959998 * 1e27
            }
        );
        _assertBucket(
            {
                index:        _i9_81,
                lpBalance:    5_000 * 1e27,
                collateral:   0,
                deposit:      5_000 * 1e18,
                exchangeRate: 1 * 1e27
            }
        );
        _assertBucket(
            {
                index:        _i9_72,
                lpBalance:    11_000 * 1e27,
                collateral:   0,
                deposit:      11_000 * 1e18,
                exchangeRate: 1 * 1e27
            }
        );
        _assertBucket(
            {
                index:        _i9_62,
                lpBalance:    25_000 * 1e27,
                collateral:   0,
                deposit:      25_000 * 1e18,
                exchangeRate: 1 * 1e27
            }
        );

        // skip ahead so take can be called on the loan
        skip(10 hours);
        // take partial 800 collateral
        _take(
            {
                from:            _lender,
                borrower:        _borrower2,
                maxCollateral:   800 * 1e18,
                bondChange:      4.860647932515889920 * 1e18,
                givenAmount:     486.064793251588992000 * 1e18,
                collateralTaken: 800 * 1e18,
                isReward:        true
            }
        );
        _assertAuction(
            {
                borrower:   _borrower2,
                active:     true,
                kicker:     _lender,
                bondSize:   103.394590352308106377 * 1e18,
                bondFactor: 0.01 * 1e18,
                kickTime:   _startTime + 100 days,
                kickMomp:   9.721295865031779605 * 1e18
            }
        );
        _assertBorrower(
            {
                borrower:                  _borrower2,
                borrowerDebt:              9_495.870032454838889425 * 1e18,
                borrowerCollateral:        200 * 1e18,
                borrowerMompFactor:        9.684667957374334904 * 1e18,
                borrowerInflator:          1.013844966011693846 * 1e18,
                borrowerCollateralization: 0.204747871059870949 * 1e18,
                borrowerPendingDebt:       9_495.870032454838889425 * 1e18
            }
        );
        _assertBucket(
            {
                index:        _i9_91,
                lpBalance:    2_000 * 1e27,
                collateral:   0,
                deposit:      2_118.911507166546111004 * 1e18,
                exchangeRate: 1.059455753583273055502 * 1e27
            }
        );
        _assertBucket(
            {
                index:        _i9_81,
                lpBalance:    5_000 * 1e27,
                collateral:   0,
                deposit:      5_000.306572531226000000 * 1e18,
                exchangeRate: 1.0000613145062452 * 1e27
            }
        );
        _assertBucket(
            {
                index:        _i9_72,
                lpBalance:    11_000 * 1e27,
                collateral:   0,
                deposit:      11_000 * 1e18,
                exchangeRate: 1 * 1e27
            }
        );
        _assertBucket(
            {
                index:        _i9_62,
                lpBalance:    25_000 * 1e27,
                collateral:   0,
                deposit:      25_000 * 1e18,
                exchangeRate: 1 * 1e27
            }
        );

        // heal should affect first 3 buckets, reducing deposit and incrementing collateral
        skip(73 hours);
        _heal(
            {
                from:       _lender,
                borrower:   _borrower2,
                maxDepth:   10,
                healedDebt: 9_495.870032454838889425 * 1e18
            }
        );
        _assertAuction(
            {
                borrower:   _borrower2,
                active:     false,
                kicker:     address(0),
                bondSize:   0,
                bondFactor: 0,
                kickTime:   0,
                kickMomp:   0
            }
        );
        _assertBorrower(
            {
                borrower:                  _borrower2,
                borrowerDebt:              0,
                borrowerCollateral:        0,
                borrowerMompFactor:        9.684667957374334904 * 1e18,
                borrowerInflator:          1.013844966011693846 * 1e18,
                borrowerCollateralization: 1 * 1e18,
                borrowerPendingDebt:       0
            }
        );
        _assertBucket(
            {
                index:        _i9_91,
                lpBalance:    2_000 * 1e27,
                collateral:   200 * 1e18,
                deposit:      0,
                exchangeRate: 0.9917184843435912074 * 1e27
            }
        );
        _assertBucket(
            {
                index:        _i9_81,
                lpBalance:    0,
                collateral:   0,
                deposit:      0,
                exchangeRate: 1 * 1e27
            }
        );
        _assertBucket(
            {
                index:        _i9_72,
                lpBalance:    11_000 * 1e27,
                collateral:   0,
                deposit:      8_776.350074727694604454 * 1e18,
                exchangeRate: 0.797850006793426782223090909 * 1e27
            }
        );
        _assertBucket(
            {
                index:        _i9_62,
                lpBalance:    25_000 * 1e27,
                collateral:   0,
                deposit:      25_000 * 1e18,
                exchangeRate: 1 * 1e27
            }
        );
    }

    function testHealOnAuctionKicked72HoursAgo() external {
        // Borrower2 borrows
        _borrow(
            {
                from:       _borrower2,
                amount:     1_730 * 1e18,
                indexLimit: _i9_72,
                newLup:     9.721295865031779605 * 1e18
            }
        );

        // Skip to make borrower undercollateralized
        skip(100 days);
        _kick(
            {
                from:       _lender,
                borrower:   _borrower2,
                debt:       9_853.394241979221645666 * 1e18,
                collateral: 1_000 * 1e18,
                bond:       98.533942419792216457 * 1e18
            }
        );
        _assertAuction(
            {
                borrower:   _borrower2,
                active:     true,
                kicker:     _lender,
                bondSize:   98.533942419792216457 * 1e18,
                bondFactor: 0.01 * 1e18,
                kickTime:   _startTime + 100 days,
                kickMomp:   9.721295865031779605 * 1e18
            }
        );
        _assertBorrower(
            {
                borrower:                  _borrower2,
                borrowerDebt:              9_976.561670003961916237 * 1e18,
                borrowerCollateral:        1_000 * 1e18,
                borrowerMompFactor:        9.818751856078723036 * 1e18,
                borrowerInflator:          1.013792886272348689 * 1e18,
                borrowerCollateralization: 0.974413448899967463 * 1e18,
                borrowerPendingDebt:       9_976.561670003961916237 * 1e18
            }
        );
        _assertBucket(
            {
                index:        _i9_91,
                lpBalance:    2_000 * 1e27,
                collateral:   0,
                deposit:      2_118.781595119199960000 * 1e18,
                exchangeRate: 1.05939079755959998 * 1e27
            }
        );
        _assertBucket(
            {
                index:        _i9_81,
                lpBalance:    5_000 * 1e27,
                collateral:   0,
                deposit:      5_000 * 1e18,
                exchangeRate: 1 * 1e27
            }
        );
        _assertBucket(
            {
                index:        _i9_72,
                lpBalance:    11_000 * 1e27,
                collateral:   0,
                deposit:      11_000 * 1e18,
                exchangeRate: 1 * 1e27
            }
        );
        _assertBucket(
            {
                index:        _i9_62,
                lpBalance:    25_000 * 1e27,
                collateral:   0,
                deposit:      25_000 * 1e18,
                exchangeRate: 1 * 1e27
            }
        );

        // heal should work on an kicked auction if 72 hours passed from kick time
        // heal should affect first 3 buckets, reducing deposit and incrementing collateral
        skip(73 hours);
        _heal(
            {
                from:       _lender,
                borrower:   _borrower2,
                maxDepth:   10,
                healedDebt: 9_976.561670003961916237 * 1e18
            }
        );
        _assertAuction(
            {
                borrower:   _borrower2,
                active:     false,
                kicker:     address(0),
                bondSize:   0,
                bondFactor: 0,
                kickTime:   0,
                kickMomp:   0
            }
        );
        _assertBorrower(
            {
                borrower:                  _borrower2,
                borrowerDebt:              0,
                borrowerCollateral:        0,
                borrowerMompFactor:        9.818751856078723036 * 1e18,
                borrowerInflator:          1.013792886272348689 * 1e18,
                borrowerCollateralization: 1 * 1e18,
                borrowerPendingDebt:       0
            }
        );
        _assertBucket(
            {
                index:        _i9_91,
                lpBalance:    2_000 * 1e27,
                collateral:   213.647484499757089173 * 1e18,
                deposit:      0,
                exchangeRate: 1.059390797559599980000723485 * 1e27
            }
        );
        _assertBucket(
            {
                index:        _i9_81,
                lpBalance:    5_000 * 1e27,
                collateral:   509.229693680926841063 * 1e18,
                deposit:      0,
                exchangeRate: 0.999999999999999999999092167 * 1e27
            }
        );
        _assertBucket(
            {
                index:        _i9_72,
                lpBalance:    11_000 * 1e27,
                collateral:   277.122821819316069764 * 1e18,
                deposit:      8_290.284277977147272573 * 1e18,
                exchangeRate: 0.998570656348654837501066179 * 1e27
            }
        );
        _assertBucket(
            {
                index:        _i9_62,
                lpBalance:    25_000 * 1e27,
                collateral:   0,
                deposit:      25_000 * 1e18,
                exchangeRate: 1 * 1e27
            }
        );
    }

    function testHealAuctionReverts() external {
        // Borrower2 borrows
        _borrow(
            {
                from:       _borrower2,
                amount:     1_730 * 1e18,
                indexLimit: _i9_72,
                newLup:     9.721295865031779605 * 1e18
            }
        );

        // Skip to make borrower undercollateralized
        skip(100 days);
        // heal should revert on a borrower that is not auctioned
        _assertHealOnNotKickedAuctionRevert(
            {
                from:     _lender,
                borrower: _borrower2
            }
        );

        uint256 kickTime = _startTime + 100 days;
        _kick(
            {
                from:       _lender,
                borrower:   _borrower2,
                debt:       9_853.394241979221645666 * 1e18,
                collateral: 1_000 * 1e18,
                bond:       98.533942419792216457 * 1e18
            }
        );
        _assertAuction(
            {
                borrower:   _borrower2,
                active:     true,
                kicker:     _lender,
                bondSize:   98.533942419792216457 * 1e18,
                bondFactor: 0.01 * 1e18,
                kickTime:   kickTime,
                kickMomp:   9.721295865031779605 * 1e18
            }
        );
        _assertBorrower(
            {
                borrower:                  _borrower2,
                borrowerDebt:              9_976.561670003961916237 * 1e18,
                borrowerCollateral:        1_000 * 1e18,
                borrowerMompFactor:        9.818751856078723036 * 1e18,
                borrowerInflator:          1.013792886272348689 * 1e18,
                borrowerCollateralization: 0.974413448899967463 * 1e18,
                borrowerPendingDebt:       9_976.561670003961916237 * 1e18
            }
        );

        // heal should revert on an kicked auction but 72 hours not passed (there's still debt to heal and collateral to be auctioned)
        _assertHealOnNotClearableAuctionRevert(
            {
                from:     _lender,
                borrower: _borrower2
            }
        );
        // skip ahead so take can be called on the loan
        skip(10 hours);
        // take entire collateral
        _take(
            {
                from:            _lender,
                borrower:        _borrower2,
                maxCollateral:   1_000 * 1e18,
                bondChange:      6.075809915644862400 * 1e18,
                givenAmount:     607.580991564486240000 * 1e18,
                collateralTaken: 1_000 * 1e18,
                isReward:        true
            }
        );

        // remove quote tokens should fail since auction head is clearable
        _assertRemoveLiquidityAuctionNotClearedRevert(
            {
                from:   _lender,
                amount: 1_000 * 1e18,
                index:  _i9_52
            }
        );
        _assertRemoveAllLiquidityAuctionNotClearedRevert(
            {
                from:   _lender,
                index:  _i9_52
            }
        );
        // remove collateral should fail since auction head is clearable
        _assertRemoveCollateralAuctionNotClearedRevert(
            {
                from:   _lender,
                amount: 10 * 1e18,
                index:  _i9_52
            }
        );

        // add liquidity in same block should be possible as debt was not yet healed / bucket is not yet insolvent
        _addLiquidity(
            {
                from:   _lender1,
                amount: 100 * 1e18,
                index:  _i9_91,
                newLup: 9.721295865031779605 * 1e18
            }
        );
        _assertLenderLpBalance(
            {
                lender:      _lender1,
                index:       _i9_91,
                lpBalance:   94.388085261495553091346700232 * 1e27,
                depositTime: _startTime + 100 days + 10 hours
            }
        );
        // adding to a different bucket for testing move in same block with bucket bankruptcy
        _addLiquidity(
            {
                from:   _lender1,
                amount: 100 * 1e18,
                index:  _i9_52,
                newLup: 9.721295865031779605 * 1e18
            }
        );

        // heal to make buckets insolvent
        // heal should work because there is still debt to heal but no collateral left to auction (even if 72 hours didn't pass from kick)
        _assertBorrower(
            {
                borrower:                  _borrower2,
                borrowerDebt:              9_375.568996125070613905 * 1e18,
                borrowerCollateral:        0,
                borrowerMompFactor:        9.588542815647469183 * 1e18,
                borrowerInflator:          1.013844966011693846 * 1e18,
                borrowerCollateralization: 0,
                borrowerPendingDebt:       9_375.568996125070613905 * 1e18
            }
        );
        assertTrue(block.timestamp - kickTime < 72 hours); // assert auction was kicked less than 72 hours ago
        _heal(
            {
                from:       _lender,
                borrower:   _borrower2,
                maxDepth:   10,
                healedDebt: 9_375.568996125070613905 * 1e18
            }
        );

        // bucket is insolvent, balances are resetted
        _assertBucket(
            {
                index:        _i9_91,
                lpBalance:    0, // bucket is bankrupt
                collateral:   0,
                deposit:      0,
                exchangeRate: 1 * 1e27
            }
        );
        // after bucket bankruptcy lenders balance is zero
        _assertLenderLpBalance(
            {
                lender:      _lender,
                index:       _i9_91,
                lpBalance:   0,
                depositTime: _startTime
            }
        );
        _assertLenderLpBalance(
            {
                lender:      _lender1,
                index:       _i9_91,
                lpBalance:   0,
                depositTime: _startTime + 100 days + 10 hours
            }
        );
        // cannot add liquidity in same block when bucket marked insolvent
        _assertAddLiquidityBankruptcyBlockRevert(
            {
                from:   _lender1,
                amount: 1_000 * 1e18,
                index:  _i9_91
            }
        );
        // cannot add collateral in same block when bucket marked insolvent
        _assertAddCollateralBankruptcyBlockRevert(
            {
                from:   _lender1,
                amount: 10 * 1e18,
                index:  _i9_91
            }
        );
        // cannot move LPs in same block when bucket marked insolvent
        _assertMoveLiquidityBankruptcyBlockRevert(
            {
                from:      _lender1,
                amount:    10 * 1e18,
                fromIndex: _i9_52,
                toIndex:   _i9_91
            }
        );

        // all operations should work if not in same block
        skip(1 hours);
        _pool.addQuoteToken(100 * 1e18, _i9_91);
        _pool.moveQuoteToken(10 * 1e18, _i9_52, _i9_91);
        ERC20Pool(address(_pool)).addCollateral(4 * 1e18, _i9_91);
        _assertLenderLpBalance(
            {
                lender:      _lender1,
                index:       _i9_91,
                lpBalance:   149.668739373743648321147432044 * 1e27,
                depositTime: _startTime + 100 days + 10 hours + 1 hours
            }
        );
        // bucket is healthy again
        _assertBucket(
            {
                index:        _i9_91,
                lpBalance:    149.668739373743648321147432044 * 1e27,
                collateral:   4 * 1e18,
                deposit:      109.999999999999999948 * 1e18,
                exchangeRate: 0.999999999999999999484545454 * 1e27
            }
        );
    }

    function testAuctionPrice() external {
        skip(6238);
        uint256 referencePrice = 8_678.5 * 1e18;
        uint256 kickTime = block.timestamp;
        assertEq(PoolUtils.auctionPrice(referencePrice, kickTime), 277_712.0 * 1e18);
        skip(1444); // price should not change in the first hour
        assertEq(PoolUtils.auctionPrice(referencePrice, kickTime), 277_712.0 * 1e18);

        skip(5756);     // 2 hours
        assertEq(PoolUtils.auctionPrice(referencePrice, kickTime), 138_856.0 * 1e18);
        skip(2394);     // 2 hours, 39 minutes, 54 seconds
        assertEq(PoolUtils.auctionPrice(referencePrice, kickTime), 87_574.910740335995562528 * 1e18);
        skip(2586);     // 3 hours, 23 minutes
        assertEq(PoolUtils.auctionPrice(referencePrice, kickTime), 53_227.960156860514117568 * 1e18);
        skip(3);        // 3 seconds later
        assertEq(PoolUtils.auctionPrice(referencePrice, kickTime), 53_197.223359425583052544 * 1e18);
        skip(20153);    // 8 hours, 35 minutes, 53 seconds
        assertEq(PoolUtils.auctionPrice(referencePrice, kickTime), 1_098.262930507548946240 * 1e18);
        skip(97264);    // 36 hours
        assertEq(PoolUtils.auctionPrice(referencePrice, kickTime), 0.000008082482836960 * 1e18);
        skip(129600);   // 72 hours
        assertEq(PoolUtils.auctionPrice(referencePrice, kickTime), 0);
    }

    // TODO: move to DSTestPlus?
    function _logBorrowerInfo(address borrower_) internal {
        (
            uint256 borrowerDebt,
            uint256 collateralDeposited,
            uint256 mompFactor
        ) = _poolUtils.borrowerInfo(address(_pool), borrower_);

        emit log_named_uint("borrowerDebt        ", borrowerDebt);
        emit log_named_uint("collateralDeposited ", collateralDeposited);
        emit log_named_uint("mompFactor ",           mompFactor);
        emit log_named_uint("collateralEncumbered", PoolUtils.encumberance(borrowerDebt, _lup()));
        emit log_named_uint("collateralization   ", PoolUtils.collateralization(borrowerDebt, collateralDeposited, _lup()));
    }
}<|MERGE_RESOLUTION|>--- conflicted
+++ resolved
@@ -193,11 +193,11 @@
                 lup:                  9.721295865031779605 * 1e18,
                 poolSize:             73_094.502279691716022000 * 1e18,
                 pledgedCollateral:    1_002 * 1e18,
-                encumberedCollateral: 835.010119425512354679 * 1e18,
-                poolDebt:             8_117.380421230925720814 * 1e18,
-                actualUtilization:    0.111053227918158028 * 1e18,
+                encumberedCollateral: 835.035237319063220561 * 1e18,
+                poolDebt:             8_117.624599705640061720 * 1e18,
+                actualUtilization:    0.111056568504208946 * 1e18,
                 targetUtilization:    0.833368500318426368 * 1e18,
-                minDebtAmount:        811.738042123092572081 * 1e18,
+                minDebtAmount:        811.762459970564006172 * 1e18,
                 loans:                1,
                 maxBorrower:          address(_borrower2),
                 interestRate:         0.045 * 1e18,
@@ -243,7 +243,7 @@
         );
         _assertReserveAuction(
             {
-                reserves:                   23.628141539209698814 * 1e18,
+                reserves:                   23.872320013924039720 * 1e18,
                 claimableReserves :         0,
                 claimableReservesRemaining: 0,
                 auctionPrice:               0,
@@ -539,10 +539,6 @@
     }
 
     function testTakeLTNeutral() external {
-<<<<<<< HEAD
-=======
-
->>>>>>> 5d8aac37
         // Borrower2 borrows
         _borrow(
             {
@@ -693,7 +689,6 @@
             }
         );
 
-<<<<<<< HEAD
         // full clear / debt heal
         uint256 snapshot = vm.snapshot();
         _assertBucket(
@@ -710,7 +705,7 @@
                 from:       _lender,
                 borrower:   _borrower2,
                 maxDepth:   10,
-                healedDebt: 9_375.568996125070613905 * 1e18
+                healedDebt: 9_375.568996125070612781 * 1e18
             }
         );
         _assertAuction(
@@ -737,9 +732,7 @@
                 borrowerDebt:              0,
                 borrowerCollateral:        0,
                 borrowerMompFactor:        9.588542815647469183 * 1e18,
-                borrowerInflator:          1.013844966011693846 * 1e18,
-                borrowerCollateralization: 1 * 1e18,
-                borrowerPendingDebt:       0
+                borrowerCollateralization: 1 * 1e18
             }
         );
         _assertBucket(
@@ -781,8 +774,8 @@
                 index:        _i9_72,
                 lpBalance:    11_000 * 1e27,
                 collateral:   0,
-                deposit:      8_897.866273040591852453 * 1e18,
-                exchangeRate: 0.808896933912781077495727272 * 1e27
+                deposit:      8_897.866273040591852451 * 1e18,
+                exchangeRate: 0.808896933912781077495545454 * 1e27
             }
         );
         _assertLenderLpBalance(
@@ -835,7 +828,7 @@
                 from:       _lender,
                 borrower:   _borrower2,
                 maxDepth:   1,
-                healedDebt: 154.217189467890354358 * 1e18
+                healedDebt: 154.217189467890353232 * 1e18
             }
         );
         _assertAuction(
@@ -859,12 +852,10 @@
         _assertBorrower(
             {
                 borrower:                  _borrower2,
-                borrowerDebt:              9_221.351806657180259547 * 1e18,
+                borrowerDebt:              9_221.351806657180259549 * 1e18,
                 borrowerCollateral:        0,
                 borrowerMompFactor:        9.588542815647469183 * 1e18,
-                borrowerInflator:          1.013844966011693846 * 1e18,
-                borrowerCollateralization: 0,
-                borrowerPendingDebt:       9_221.351806657180259547 * 1e18
+                borrowerCollateralization: 0
             }
         );
         // clear remaining debt
@@ -873,7 +864,7 @@
                 from:       _lender,
                 borrower:   _borrower2,
                 maxDepth:   5,
-                healedDebt: 9_221.351806657180259547 * 1e18
+                healedDebt: 9_221.351806657180259549 * 1e18
             }
         );
         _assertAuction(
@@ -900,13 +891,9 @@
                 borrowerDebt:              0,
                 borrowerCollateral:        0,
                 borrowerMompFactor:        9.588542815647469183 * 1e18,
-                borrowerInflator:          1.013844966011693846 * 1e18,
-                borrowerCollateralization: 1 * 1e18,
-                borrowerPendingDebt:       0
-            }
-        );
-=======
->>>>>>> 5d8aac37
+                borrowerCollateralization: 1 * 1e18
+            }
+        );
     }
 
     function testTakeReverts() external {
@@ -991,9 +978,7 @@
                 borrowerDebt:              9_976.561670003961916237 * 1e18,
                 borrowerCollateral:        1_000 * 1e18,
                 borrowerMompFactor:        9.818751856078723036 * 1e18,
-                borrowerInflator:          1.013792886272348689 * 1e18,
-                borrowerCollateralization: 0.974413448899967463 * 1e18,
-                borrowerPendingDebt:       9_976.561670003961916237 * 1e18
+                borrowerCollateralization: 0.974413448899967463 * 1e18
             }
         );
         _assertBucket(
@@ -1061,12 +1046,10 @@
         _assertBorrower(
             {
                 borrower:                  _borrower2,
-                borrowerDebt:              9_495.870032454838889425 * 1e18,
+                borrowerDebt:              9_495.870032454838888301 * 1e18,
                 borrowerCollateral:        200 * 1e18,
                 borrowerMompFactor:        9.684667957374334904 * 1e18,
-                borrowerInflator:          1.013844966011693846 * 1e18,
-                borrowerCollateralization: 0.204747871059870949 * 1e18,
-                borrowerPendingDebt:       9_495.870032454838889425 * 1e18
+                borrowerCollateralization: 0.204747871059870949 * 1e18
             }
         );
         _assertBucket(
@@ -1113,7 +1096,7 @@
                 from:       _lender,
                 borrower:   _borrower2,
                 maxDepth:   10,
-                healedDebt: 9_495.870032454838889425 * 1e18
+                healedDebt: 9_495.870032454838888301 * 1e18
             }
         );
         _assertAuction(
@@ -1133,9 +1116,7 @@
                 borrowerDebt:              0,
                 borrowerCollateral:        0,
                 borrowerMompFactor:        9.684667957374334904 * 1e18,
-                borrowerInflator:          1.013844966011693846 * 1e18,
-                borrowerCollateralization: 1 * 1e18,
-                borrowerPendingDebt:       0
+                borrowerCollateralization: 1 * 1e18
             }
         );
         _assertBucket(
@@ -1161,8 +1142,8 @@
                 index:        _i9_72,
                 lpBalance:    11_000 * 1e27,
                 collateral:   0,
-                deposit:      8_776.350074727694604454 * 1e18,
-                exchangeRate: 0.797850006793426782223090909 * 1e27
+                deposit:      8_776.350074727694604452 * 1e18,
+                exchangeRate: 0.797850006793426782222909090 * 1e27
             }
         );
         _assertBucket(
@@ -1215,9 +1196,7 @@
                 borrowerDebt:              9_976.561670003961916237 * 1e18,
                 borrowerCollateral:        1_000 * 1e18,
                 borrowerMompFactor:        9.818751856078723036 * 1e18,
-                borrowerInflator:          1.013792886272348689 * 1e18,
-                borrowerCollateralization: 0.974413448899967463 * 1e18,
-                borrowerPendingDebt:       9_976.561670003961916237 * 1e18
+                borrowerCollateralization: 0.974413448899967463 * 1e18
             }
         );
         _assertBucket(
@@ -1285,9 +1264,7 @@
                 borrowerDebt:              0,
                 borrowerCollateral:        0,
                 borrowerMompFactor:        9.818751856078723036 * 1e18,
-                borrowerInflator:          1.013792886272348689 * 1e18,
-                borrowerCollateralization: 1 * 1e18,
-                borrowerPendingDebt:       0
+                borrowerCollateralization: 1 * 1e18
             }
         );
         _assertBucket(
@@ -1376,9 +1353,7 @@
                 borrowerDebt:              9_976.561670003961916237 * 1e18,
                 borrowerCollateral:        1_000 * 1e18,
                 borrowerMompFactor:        9.818751856078723036 * 1e18,
-                borrowerInflator:          1.013792886272348689 * 1e18,
-                borrowerCollateralization: 0.974413448899967463 * 1e18,
-                borrowerPendingDebt:       9_976.561670003961916237 * 1e18
+                borrowerCollateralization: 0.974413448899967463 * 1e18
             }
         );
 
@@ -1459,12 +1434,10 @@
         _assertBorrower(
             {
                 borrower:                  _borrower2,
-                borrowerDebt:              9_375.568996125070613905 * 1e18,
+                borrowerDebt:              9_375.568996125070612781 * 1e18,
                 borrowerCollateral:        0,
                 borrowerMompFactor:        9.588542815647469183 * 1e18,
-                borrowerInflator:          1.013844966011693846 * 1e18,
-                borrowerCollateralization: 0,
-                borrowerPendingDebt:       9_375.568996125070613905 * 1e18
+                borrowerCollateralization: 0
             }
         );
         assertTrue(block.timestamp - kickTime < 72 hours); // assert auction was kicked less than 72 hours ago
@@ -1473,7 +1446,7 @@
                 from:       _lender,
                 borrower:   _borrower2,
                 maxDepth:   10,
-                healedDebt: 9_375.568996125070613905 * 1e18
+                healedDebt: 9_375.568996125070612781 * 1e18
             }
         );
 
