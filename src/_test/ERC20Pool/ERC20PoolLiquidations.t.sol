// SPDX-License-Identifier: GPL-3.0-or-later
pragma solidity 0.8.14;

import { ERC20HelperContract } from './ERC20DSTestPlus.sol';

import '../../erc20/ERC20Pool.sol';
import '../../erc20/ERC20PoolFactory.sol';

import '../../libraries/Maths.sol';
import '../../libraries/PoolUtils.sol';

contract ERC20PoolLiquidationsTest is ERC20HelperContract {

    address internal _borrower;
    address internal _borrower2;
    address internal _lender;

    function setUp() external {
        _borrower  = makeAddr("borrower");
        _borrower2 = makeAddr("borrower2");
        _lender    = makeAddr("lender");

        _mintQuoteAndApproveTokens(_lender, 120_000 * 1e18);

        _mintCollateralAndApproveTokens(_borrower,  4 * 1e18);
        _mintCollateralAndApproveTokens(_borrower2, 1_000 * 1e18);

        // Lender adds Quote token accross 5 prices
        _addLiquidity(
            {
                from:   _lender,
                amount: 2_000 * 1e18,
                index:  _i9_91,
                newLup: BucketMath.MAX_PRICE
            }
        );
        _addLiquidity(
            {
                from:   _lender,
                amount: 5_000 * 1e18,
                index:  _i9_81,
                newLup: BucketMath.MAX_PRICE
            }
        );
        _addLiquidity(
            {
                from:   _lender,
                amount: 11_000 * 1e18,
                index:  _i9_72,
                newLup: BucketMath.MAX_PRICE
            }
        );
        _addLiquidity(
            {
                from:   _lender,
                amount: 25_000 * 1e18,
                index:  _i9_62,
                newLup: BucketMath.MAX_PRICE
            }
        );
        _addLiquidity(
            {
                from:   _lender,
                amount: 30_000 * 1e18,
                index:  _i9_52,
                newLup: BucketMath.MAX_PRICE
            }
        );

        // first borrower adds collateral token and borrows
        _pledgeCollateral(
            {
                from:     _borrower,
                borrower: _borrower,
                amount:   2 * 1e18
            }
        );
        _borrow(
            {
                from:       _borrower,
                amount:     19.25 * 1e18,
                indexLimit: _i9_91,
                newLup:     9.917184843435912074 * 1e18
            }
        );

        // second borrower adds collateral token and borrows
        _pledgeCollateral(
            {
                from:     _borrower2,
                borrower: _borrower2,
                amount:   1_000 * 1e18
            }
        );
        _borrow(
            {
                from:       _borrower2,
                amount:     7_980 * 1e18,
                indexLimit: _i9_72,
                newLup:     9.721295865031779605 * 1e18
            }
        );

        /*****************************/
        /*** Assert pre-kick state ***/
        /*****************************/

        _assertPool(
            PoolState({
                htp:                  9.634254807692307697 * 1e18,
                lup:                  9.721295865031779605 * 1e18,
                poolSize:             73_000 * 1e18,
                pledgedCollateral:    1_002 * 1e18,
                encumberedCollateral: 823.649613971736296163 * 1e18,
                poolDebt:             8_006.941586538461542154 * 1e18,
                actualUtilization:    0.109684131322444679 * 1e18,
                targetUtilization:    1e18,
                minDebtAmount:        400.347079326923077108 * 1e18,
                loans:                2,
                maxBorrower:          address(_borrower),
                interestRate:         0.05 * 1e18,
                interestRateUpdate:   0
            })
        );
        _assertBorrower(
            {
                borrower:                  _borrower,
                borrowerDebt:              19.268509615384615394 * 1e18,
                borrowerCollateral:        2 * 1e18,
                borrowerMompFactor:        9.917184843435912074 * 1e18,
                borrowerCollateralization: 1.009034539679184679 * 1e18
            }
        );
        _assertBorrower(
            {
                borrower:                  _borrower2,
                borrowerDebt:              7_987.673076923076926760 * 1e18,
                borrowerCollateral:        1_000 * 1e18,
                borrowerMompFactor:        9.818751856078723036 * 1e18,
                borrowerCollateralization: 1.217037273735858713 * 1e18
            }
        );
        _assertReserveAuction(
            {
                reserves:                   7.691586538461542154 * 1e18,
                claimableReserves :         0,
                claimableReservesRemaining: 0,
                auctionPrice:               0,
                timeRemaining:              3 days
            }
        );
        assertEq(_quote.balanceOf(_lender), 47_000 * 1e18);

    }

    function testKick() external {
        _assertAuction(
            {
                borrower:    _borrower,
                active:      false,
                kicker:      address(0),
                bondSize:    0,
                bondFactor:  0,
                kickTime:    0,
                kickMomp:    0
            }
        );

        // Skip to make borrower undercollateralized
        skip(100 days);

        _kick(
            {
                from:       _lender,
                borrower:   _borrower,
                debt:       19.534277977147272573 * 1e18,
                collateral: 2 * 1e18,
                bond:       0.195342779771472726 * 1e18
            }
        );

        /******************************/
        /*** Assert Post-kick state ***/
        /******************************/

        _assertPool(
            PoolState({
                htp:                  8.209538814158655264 * 1e18,
                lup:                  9.721295865031779605 * 1e18,
                poolSize:             73_094.502279691716022000 * 1e18,
                pledgedCollateral:    1_002 * 1e18,
                encumberedCollateral: 835.010119425512354679 * 1e18,
                poolDebt:             8_117.380421230925720814 * 1e18,
                actualUtilization:    0.111053227918158028 * 1e18,
                targetUtilization:    0.833368500318426368 * 1e18,
                minDebtAmount:        811.738042123092572081 * 1e18,
                loans:                1,
                maxBorrower:          address(_borrower2),
                interestRate:         0.045 * 1e18,
                interestRateUpdate:   block.timestamp
            })
        );
        _assertBorrower(
            {
                borrower:                  _borrower,
                borrowerDebt:              19.778456451861613480 * 1e18,
                borrowerCollateral:        2 * 1e18,
                borrowerMompFactor:        9.917184843435912074 * 1e18,
                borrowerCollateralization: 0.983018658578564579 * 1e18
            }
        );
        _assertBorrower(
            {
                borrower:                  _borrower2,
                borrowerDebt:              8_097.846143253778448241 * 1e18,
                borrowerCollateral:        1_000 * 1e18,
                borrowerMompFactor:        9.818751856078723036 * 1e18,
                borrowerCollateralization: 1.200479200648987171 * 1e18
            }
        );
        assertEq(_quote.balanceOf(_lender), 46_999.804657220228527274 * 1e18);
        _assertAuction(
            {
                borrower:    _borrower,
                active:      true,
                kicker:      _lender,
                bondSize:    0.195342779771472726 * 1e18,
                bondFactor:  0.01 * 1e18,
                kickTime:    block.timestamp,
                kickMomp:    9.721295865031779605 * 1e18
            }
        );
        _assertKicker(
            {
                kicker:    _lender,
                claimable: 0,
                locked:    0.195342779771472726 * 1e18
            }
        );
        _assertReserveAuction(
            {
                reserves:                   23.628141539209698814 * 1e18,
                claimableReserves :         0,
                claimableReservesRemaining: 0,
                auctionPrice:               0,
                timeRemaining:              0
            }
        );

        // kick should fail if borrower properly collateralized
        _assertKickCollateralizedBorrowerRevert(
            {
                from:       _lender,
                borrower:   _borrower2
            }
        );
    }

    function testKickAndSaveByRepay() external {

        _assertAuction(
            {
                borrower:    _borrower,
                active:      false,
                kicker:      address(0),
                bondSize:    0,
                bondFactor:  0,
                kickTime:    0,
                kickMomp:    0
            }
        );

        // Skip to make borrower undercollateralized
        skip(100 days);

        _kick(
            {
                from:       _lender,
                borrower:   _borrower,
                debt:       19.534277977147272573 * 1e18,
                collateral: 2 * 1e18,
                bond:       0.195342779771472726 * 1e18
            }
        );
        _assertAuction(
            {
                borrower:    _borrower,
                active:      true,
                kicker:      _lender,
                bondSize:    0.195342779771472726 * 1e18,
                bondFactor:  0.01 * 1e18,
                kickTime:    block.timestamp,
                kickMomp:    9.721295865031779605 * 1e18
            }
        );
        _assertKicker(
            {
                kicker:    _lender,
                claimable: 0,
                locked:    0.195342779771472726 * 1e18
            }
        );

        _repay(
            {
                from:      _borrower,
                borrower:  _borrower,
                amount:    15 * 1e18,
                repaid:    15 * 1e18,
                newLup:    9.721295865031779605 * 1e18
            }
        );
        _assertAuction(
            {
                borrower:    _borrower,
                active:      false,
                kicker:      address(0),
                bondSize:    0,
                bondFactor:  0,
                kickTime:    0,
                kickMomp:    0
            }
        );
        _assertKicker(
            {
                kicker:    _lender,
                claimable: 0.195342779771472726 * 1e18,
                locked:    0
            }
        );
    }

    function testKickAndSaveByPledgeCollateral() external {

        _assertAuction(
            {
                borrower:    _borrower,
                active:      false,
                kicker:      address(0),
                bondSize:    0,
                bondFactor:  0,
                kickTime:    0,
                kickMomp:    0
            }
        );

        // Skip to make borrower undercollateralized
        skip(100 days);

        _kick(
            {
                from:        _lender,
                borrower:    _borrower,
                debt:        19.534277977147272573 * 1e18,
                collateral:  2 * 1e18,
                bond:        0.195342779771472726 * 1e18
            }
        );
        _assertAuction(
            {
                borrower:    _borrower,
                active:      true,
                kicker:      _lender,
                bondSize:    0.195342779771472726 * 1e18,
                bondFactor:  0.01 * 1e18,
                kickTime:    block.timestamp,
                kickMomp:    9.721295865031779605 * 1e18
            }
        );
        _assertKicker(
            {
                kicker:    _lender,
                claimable: 0,
                locked:    0.195342779771472726 * 1e18
            }
        );

        _pledgeCollateral(
            {
                from:     _borrower,
                borrower: _borrower,
                amount:   2 * 1e18
            }
        );
        _assertAuction(
            {
                borrower:    _borrower,
                active:      false,
                kicker:      address(0),
                bondSize:    0,
                bondFactor:  0,
                kickTime:    0,
                kickMomp:    0
            }
        );
        _assertKicker(
            {
                kicker:    _lender,
                claimable: 0.195342779771472726 * 1e18,
                locked:    0
            }
        );
    }

    function testKickActiveAuctionReverts() external {

        _assertAuction(
            {
                borrower:    _borrower,
                active:      false,
                kicker:      address(0),
                bondSize:    0,
                bondFactor:  0,
                kickTime:    0,
                kickMomp:    0
            }
        );

        // Skip to make borrower undercollateralized
        skip(100 days);

        _kick(
            {
                from:        _lender,
                borrower:    _borrower,
                debt:        19.534277977147272573 * 1e18,
                collateral:  2 * 1e18,
                bond:        0.195342779771472726 * 1e18
            }
        );
        _assertAuction(
            {
                borrower:    _borrower,
                active:      true,
                kicker:      _lender,
                bondSize:    0.195342779771472726 * 1e18,
                bondFactor:  0.01 * 1e18,
                kickTime:    block.timestamp,
                kickMomp:    9.721295865031779605 * 1e18
            }
        );

        // kick should fail if borrower in liquidation
        _assertKickAuctionActiveRevert(
            {
                from:       _lender,
                borrower:   _borrower
            }
        );

        // should not allow borrower to draw more debt if auction kicked
        _assertBorrowAuctionActiveRevert(
            {
                from:       _borrower,
                amount:     1 * 1e18,
                indexLimit: 7000
            }
        );
    }

    function testTakeGTNeutral() external {

        // Skip to make borrower undercollateralized
        skip(100 days);

        _kick(
            {
                from:       _lender,
                borrower:   _borrower,
                debt:       19.534277977147272573 * 1e18,
                collateral: 2 * 1e18,
                bond:       0.195342779771472726 * 1e18
            }
        );

        _assertAuction(
            {
                borrower:    _borrower,
                active:      true,
                kicker:      _lender,
                bondSize:    0.195342779771472726 * 1e18,
                bondFactor:  0.01 * 1e18,
                kickTime:    block.timestamp,
                kickMomp:    9.721295865031779605 * 1e18
            }
        );

        _assertKicker(
            {
                kicker:    _lender,
                claimable: 0,
                locked:    0.195342779771472726 * 1e18
            }
        );
        skip(2 hours);

        _take(
            {
                from:            _lender,
                borrower:        _borrower,
<<<<<<< HEAD
                maxCollateral:   2 * 1e18,
                bondChange:      0.195342779771472726 * 1e18,
                givenAmount:     19.778659656225180612 * 1e18,
                collateralTaken: 0.127160642539504961 * 1e18,
=======
                maxCollateral:   200 * 1e18,
                bondChange:      0.195828313427972085 * 1e18,
                givenAmount:     19.582831342797208527 * 1e18,
                collateralTaken: 2 * 1e18,
>>>>>>> 5d8aac37
                isReward:        false
            }
        );

        _assertAuction(
            {
                borrower:    _borrower,
                active:      false,
                kicker:      address(0),
                bondSize:    0,
                bondFactor:  0,
                kickTime:    0,
                kickMomp:    0
            }
        );

        _assertBorrower(
            {
                borrower:                  _borrower,
                borrowerDebt:              0 * 1e18,
                borrowerCollateral:        1.872839357460495039 * 1e18,
                borrowerMompFactor:        0,
                borrowerCollateralization: 1.0 * 1e18
            }
        );

        _assertKicker(
            {
                kicker:    _lender,
                claimable: 0, // the entire bond was penalized
                locked:    0
            }
        );
    }

    function testTakeLTNeutral() external {

        // Borrower2 borrows
        _borrow(
            {
                from:       _borrower2,
                amount:     1_730 * 1e18,
                indexLimit: _i9_72,
                newLup:     9.721295865031779605 * 1e18
            }
        );

        // Skip to make borrower undercollateralized
        skip(100 days);
        _assertBorrower(
            {
                borrower:                  _borrower2,
                borrowerDebt:              9_853.394241979221645666 * 1e18,
                borrowerCollateral:        1_000 * 1e18,
                borrowerMompFactor:        9.818751856078723036 * 1e18,
                borrowerCollateralization: 0.986593617011217057 * 1e18
            }
        );
        _kick(
            {
                from:       _lender,
                borrower:   _borrower2,
                debt:       9_853.394241979221645666 * 1e18,
                collateral: 1_000 * 1e18,
                bond:       98.533942419792216457 * 1e18
            }
        );
        _assertAuction(
            {
                borrower:    _borrower2,
                active:      true,
                kicker:      _lender,
                bondSize:    98.533942419792216457 * 1e18,
                bondFactor:  0.01 * 1e18,
                kickTime:    block.timestamp,
                kickMomp:    9.721295865031779605 * 1e18
            }
        );
        _assertKicker(
            {
                kicker:    _lender,
                claimable: 0,
                locked:    98.533942419792216457 * 1e18
            }
        );
        _assertBorrower(
            {
                borrower:                  _borrower2,
                borrowerDebt:              9_976.561670003961916237 * 1e18,
                borrowerCollateral:        1_000 * 1e18,
                borrowerMompFactor:        9.818751856078723036 * 1e18,
                borrowerCollateralization: 0.974413448899967463 * 1e18
            }
        );

        // skip ahead so take can be called on the loan
        skip(10 hours);

        // perform partial take for 20 collateral
        _take(
            {
                from:            _lender,
                borrower:        _borrower2,
                maxCollateral:   20 * 1e18,
                bondChange:      0.121516198312897248 * 1e18,
                givenAmount:     12.151619831289724800 * 1e18,
                collateralTaken: 20 * 1e18,
                isReward:        true
            }
        );
        _assertAuction(
            {
                borrower:    _borrower2,
                active:      true,
                kicker:      _lender,
                bondSize:    98.655458618105113705 * 1e18,
                bondFactor:  0.01 * 1e18,
                kickTime:    block.timestamp - 10 hours,
                kickMomp:    9.721295865031779605 * 1e18
            }
        );
        _assertKicker(
            {
                kicker:    _lender,
                claimable: 0,
                locked:    98.655458618105113705 * 1e18 // locked bond + reward, auction is not yet finished
            }
        );
        _assertBorrower(
            {
                borrower:                  _borrower2,
                borrowerDebt:              9_965.044074140935162829 * 1e18,
                borrowerCollateral:        980 * 1e18,
                borrowerMompFactor:        9.684667957374334904 * 1e18,
                borrowerCollateralization: 0.956028882245805301 * 1e18
            }
        );

        // take remaining collateral
        _take(
            {
                from:            _lender,
                borrower:        _borrower2,
                maxCollateral:   981 * 1e18,
                bondChange:      5.954293717331965152 * 1e18,
                givenAmount:     595.429371733196515200 * 1e18,
                collateralTaken: 980 * 1e18,
                isReward:        true
            }
        );
        _assertAuction(
            {
                borrower:    _borrower2,
                active:      true,
                kicker:      _lender,
                bondSize:    104.609752335437078857 * 1e18,
                bondFactor:  0.01 * 1e18,
                kickTime:    8640000,
                kickMomp:    9.721295865031779605 * 1e18
            }
        );
        _assertKicker(
            {
                kicker:    _lender,
                claimable: 0 * 1e18,
                locked:    104.609752335437078857 * 1e18 // locked bond + reward, auction is not yet finalized
            }
        );
        _assertBorrower(
            {
                borrower:                  _borrower2,
                borrowerDebt:              9_375.568996125070612781 * 1e18,
                borrowerCollateral:        0,
                borrowerMompFactor:        9.588542815647469183 * 1e18,
                borrowerCollateralization: 0
            }
        );

        // should revert if there's no more collateral to be auctioned
        _assertTakeInsufficentCollateralRevert(
            {
                from:          _lender,
                borrower:      _borrower2,
                maxCollateral: 10 * 1e18
            }
        );

    }

    function testTakeReverts() external {
        // should revert if there's no auction started
        _assertTakeNoAuctionRevert(
            {
                from:          _lender,
                borrower:      _borrower,
                maxCollateral: 10 * 1e18
            }
        );

        skip(100 days);

        _kick(
            {
                from:       _lender,
                borrower:   _borrower,
                debt:       19.534277977147272573 * 1e18,
                collateral: 2 * 1e18,
                bond:       0.195342779771472726 * 1e18
            }
        );

        // should revert if auction in grace period
        _assertTakeAuctionInCooldownRevert(
            {
                from:          _lender,
                borrower:      _borrower,
                maxCollateral: 10 * 1e18
            }
        );

        skip(2 hours);

        // should revert if auction leaves borrower with debt under minimum pool debt
        _assertTakeDebtUnderMinPoolDebtRevert(
            {
                from:          _lender,
                borrower:      _borrower,
                maxCollateral: 0.1 * 1e18
            }
        );

    }

    function testAuctionPrice() external {
        skip(6238);
        uint256 referencePrice = 8_678.5 * 1e18;
        uint256 kickTime = block.timestamp;
        assertEq(PoolUtils.auctionPrice(referencePrice, kickTime), 277_712.0 * 1e18);
        skip(1444); // price should not change in the first hour
        assertEq(PoolUtils.auctionPrice(referencePrice, kickTime), 277_712.0 * 1e18);

        skip(5756);     // 2 hours
        assertEq(PoolUtils.auctionPrice(referencePrice, kickTime), 138_856.0 * 1e18);
        skip(2394);     // 2 hours, 39 minutes, 54 seconds
        assertEq(PoolUtils.auctionPrice(referencePrice, kickTime), 87_574.910740335995562528 * 1e18);
        skip(2586);     // 3 hours, 23 minutes
        assertEq(PoolUtils.auctionPrice(referencePrice, kickTime), 53_227.960156860514117568 * 1e18);
        skip(3);        // 3 seconds later
        assertEq(PoolUtils.auctionPrice(referencePrice, kickTime), 53_197.223359425583052544 * 1e18);
        skip(20153);    // 8 hours, 35 minutes, 53 seconds
        assertEq(PoolUtils.auctionPrice(referencePrice, kickTime), 1_098.262930507548946240 * 1e18);
        skip(97264);    // 36 hours
        assertEq(PoolUtils.auctionPrice(referencePrice, kickTime), 0.000008082482836960 * 1e18);
        skip(129600);   // 72 hours
        assertEq(PoolUtils.auctionPrice(referencePrice, kickTime), 0);
    }

    // TODO: move to DSTestPlus?
    function _logBorrowerInfo(address borrower_) internal {
        (
            uint256 borrowerDebt,
            uint256 collateralDeposited,
            uint256 mompFactor
        ) = _poolUtils.borrowerInfo(address(_pool), borrower_);

        emit log_named_uint("borrowerDebt        ", borrowerDebt);
        emit log_named_uint("collateralDeposited ", collateralDeposited);
        emit log_named_uint("mompFactor ",           mompFactor);
        emit log_named_uint("collateralEncumbered", PoolUtils.encumberance(borrowerDebt, _lup()));
        emit log_named_uint("collateralization   ", PoolUtils.collateralization(borrowerDebt, collateralDeposited, _lup()));
    }
}<|MERGE_RESOLUTION|>--- conflicted
+++ resolved
@@ -162,7 +162,9 @@
                 bondSize:    0,
                 bondFactor:  0,
                 kickTime:    0,
-                kickMomp:    0
+                kickMomp:    0,
+                totalBondEscrowed:    0,
+                auctionPrice:    0
             }
         );
 
@@ -221,13 +223,15 @@
         assertEq(_quote.balanceOf(_lender), 46_999.804657220228527274 * 1e18);
         _assertAuction(
             {
-                borrower:    _borrower,
-                active:      true,
-                kicker:      _lender,
-                bondSize:    0.195342779771472726 * 1e18,
-                bondFactor:  0.01 * 1e18,
-                kickTime:    block.timestamp,
-                kickMomp:    9.721295865031779605 * 1e18
+                borrower:          _borrower,
+                active:            true,
+                kicker:            _lender,
+                bondSize:          0.195342779771472726 * 1e18,
+                bondFactor:        0.01 * 1e18,
+                kickTime:          block.timestamp,
+                kickMomp:          9.721295865031779605 * 1e18,
+                totalBondEscrowed: 0.195342779771472726 * 1e18,
+                auctionPrice:      311.081467681016947360 * 1e18
             }
         );
         _assertKicker(
@@ -260,13 +264,15 @@
 
         _assertAuction(
             {
-                borrower:    _borrower,
-                active:      false,
-                kicker:      address(0),
-                bondSize:    0,
-                bondFactor:  0,
-                kickTime:    0,
-                kickMomp:    0
+                borrower:          _borrower,
+                active:            false,
+                kicker:            address(0),
+                bondSize:          0,
+                bondFactor:        0,
+                kickTime:          0,
+                kickMomp:          0,
+                totalBondEscrowed: 0 * 1e18,
+                auctionPrice:      0
             }
         );
 
@@ -284,15 +290,18 @@
         );
         _assertAuction(
             {
-                borrower:    _borrower,
-                active:      true,
-                kicker:      _lender,
-                bondSize:    0.195342779771472726 * 1e18,
-                bondFactor:  0.01 * 1e18,
-                kickTime:    block.timestamp,
-                kickMomp:    9.721295865031779605 * 1e18
-            }
-        );
+                borrower:          _borrower,
+                active:            true,
+                kicker:            _lender,
+                bondSize:          0.195342779771472726 * 1e18,
+                bondFactor:        0.01 * 1e18,
+                kickTime:          block.timestamp,
+                kickMomp:          9.721295865031779605 * 1e18,
+                totalBondEscrowed: 0.195342779771472726 * 1e18,
+                auctionPrice:      311.081467681016947360 * 1e18
+            }
+        );
+
         _assertKicker(
             {
                 kicker:    _lender,
@@ -312,13 +321,15 @@
         );
         _assertAuction(
             {
-                borrower:    _borrower,
-                active:      false,
-                kicker:      address(0),
-                bondSize:    0,
-                bondFactor:  0,
-                kickTime:    0,
-                kickMomp:    0
+                borrower:          _borrower,
+                active:            false,
+                kicker:            address(0),
+                bondSize:          0,
+                bondFactor:        0,
+                kickTime:          0,
+                kickMomp:          0,
+                totalBondEscrowed: 0.195342779771472726 * 1e18,
+                auctionPrice:      0
             }
         );
         _assertKicker(
@@ -334,13 +345,15 @@
 
         _assertAuction(
             {
-                borrower:    _borrower,
-                active:      false,
-                kicker:      address(0),
-                bondSize:    0,
-                bondFactor:  0,
-                kickTime:    0,
-                kickMomp:    0
+                borrower:          _borrower,
+                active:            false,
+                kicker:            address(0),
+                bondSize:          0,
+                bondFactor:        0,
+                kickTime:          0,
+                kickMomp:          0,
+                totalBondEscrowed: 0,
+                auctionPrice:      0
             }
         );
 
@@ -358,13 +371,15 @@
         );
         _assertAuction(
             {
-                borrower:    _borrower,
-                active:      true,
-                kicker:      _lender,
-                bondSize:    0.195342779771472726 * 1e18,
-                bondFactor:  0.01 * 1e18,
-                kickTime:    block.timestamp,
-                kickMomp:    9.721295865031779605 * 1e18
+                borrower:          _borrower,
+                active:            true,
+                kicker:            _lender,
+                bondSize:          0.195342779771472726 * 1e18,
+                bondFactor:        0.01 * 1e18,
+                kickTime:          block.timestamp,
+                kickMomp:          9.721295865031779605 * 1e18,
+                totalBondEscrowed: 0.195342779771472726 * 1e18,
+                auctionPrice:      311.081467681016947360 * 1e18
             }
         );
         _assertKicker(
@@ -384,13 +399,15 @@
         );
         _assertAuction(
             {
-                borrower:    _borrower,
-                active:      false,
-                kicker:      address(0),
-                bondSize:    0,
-                bondFactor:  0,
-                kickTime:    0,
-                kickMomp:    0
+                borrower:          _borrower,
+                active:            false,
+                kicker:            address(0),
+                bondSize:          0,
+                bondFactor:        0,
+                kickTime:          0,
+                kickMomp:          0,
+                totalBondEscrowed: 0.195342779771472726 * 1e18,
+                auctionPrice:      0
             }
         );
         _assertKicker(
@@ -406,13 +423,15 @@
 
         _assertAuction(
             {
-                borrower:    _borrower,
-                active:      false,
-                kicker:      address(0),
-                bondSize:    0,
-                bondFactor:  0,
-                kickTime:    0,
-                kickMomp:    0
+                borrower:          _borrower,
+                active:            false,
+                kicker:            address(0),
+                bondSize:          0,
+                bondFactor:        0,
+                kickTime:          0,
+                kickMomp:          0,
+                totalBondEscrowed: 0,
+                auctionPrice:      0
             }
         );
 
@@ -430,13 +449,15 @@
         );
         _assertAuction(
             {
-                borrower:    _borrower,
-                active:      true,
-                kicker:      _lender,
-                bondSize:    0.195342779771472726 * 1e18,
-                bondFactor:  0.01 * 1e18,
-                kickTime:    block.timestamp,
-                kickMomp:    9.721295865031779605 * 1e18
+                borrower:          _borrower,
+                active:            true,
+                kicker:            _lender,
+                bondSize:          0.195342779771472726 * 1e18,
+                bondFactor:        0.01 * 1e18,
+                kickTime:          block.timestamp,
+                kickMomp:          9.721295865031779605 * 1e18,
+                totalBondEscrowed: 0.195342779771472726 * 1e18,
+                auctionPrice:      311.081467681016947360 * 1e18
             }
         );
 
@@ -475,13 +496,15 @@
 
         _assertAuction(
             {
-                borrower:    _borrower,
-                active:      true,
-                kicker:      _lender,
-                bondSize:    0.195342779771472726 * 1e18,
-                bondFactor:  0.01 * 1e18,
-                kickTime:    block.timestamp,
-                kickMomp:    9.721295865031779605 * 1e18
+                borrower:          _borrower,
+                active:            true,
+                kicker:            _lender,
+                bondSize:          0.195342779771472726 * 1e18,
+                bondFactor:        0.01 * 1e18,
+                kickTime:          block.timestamp,
+                kickMomp:          9.721295865031779605 * 1e18,
+                totalBondEscrowed: 0.195342779771472726 * 1e18,
+                auctionPrice:      311.081467681016947360 * 1e18
             }
         );
 
@@ -498,30 +521,25 @@
             {
                 from:            _lender,
                 borrower:        _borrower,
-<<<<<<< HEAD
                 maxCollateral:   2 * 1e18,
                 bondChange:      0.195342779771472726 * 1e18,
                 givenAmount:     19.778659656225180612 * 1e18,
                 collateralTaken: 0.127160642539504961 * 1e18,
-=======
-                maxCollateral:   200 * 1e18,
-                bondChange:      0.195828313427972085 * 1e18,
-                givenAmount:     19.582831342797208527 * 1e18,
-                collateralTaken: 2 * 1e18,
->>>>>>> 5d8aac37
                 isReward:        false
             }
         );
 
         _assertAuction(
             {
-                borrower:    _borrower,
-                active:      false,
-                kicker:      address(0),
-                bondSize:    0,
-                bondFactor:  0,
-                kickTime:    0,
-                kickMomp:    0
+                borrower:          _borrower,
+                active:            false,
+                kicker:            address(0),
+                bondSize:          0,
+                bondFactor:        0,
+                kickTime:          0,
+                kickMomp:          0,
+                totalBondEscrowed: 0,
+                auctionPrice:      0
             }
         );
 
@@ -578,13 +596,15 @@
         );
         _assertAuction(
             {
-                borrower:    _borrower2,
-                active:      true,
-                kicker:      _lender,
-                bondSize:    98.533942419792216457 * 1e18,
-                bondFactor:  0.01 * 1e18,
-                kickTime:    block.timestamp,
-                kickMomp:    9.721295865031779605 * 1e18
+                borrower:          _borrower2,
+                active:            true,
+                kicker:            _lender,
+                bondSize:          98.533942419792216457 * 1e18,
+                bondFactor:        0.01 * 1e18,
+                kickTime:          block.timestamp,
+                kickMomp:          9.721295865031779605 * 1e18,
+                totalBondEscrowed: 98.533942419792216457 * 1e18,
+                auctionPrice:      311.081467681016947360 * 1e18
             }
         );
         _assertKicker(
@@ -607,7 +627,7 @@
         // skip ahead so take can be called on the loan
         skip(10 hours);
 
-        // perform partial take for 20 collateral
+        // // perform partial take for 20 collateral
         _take(
             {
                 from:            _lender,
@@ -621,13 +641,15 @@
         );
         _assertAuction(
             {
-                borrower:    _borrower2,
-                active:      true,
-                kicker:      _lender,
-                bondSize:    98.655458618105113705 * 1e18,
-                bondFactor:  0.01 * 1e18,
-                kickTime:    block.timestamp - 10 hours,
-                kickMomp:    9.721295865031779605 * 1e18
+                borrower:          _borrower2,
+                active:            true,
+                kicker:            _lender,
+                bondSize:          98.655458618105113705 * 1e18,
+                bondFactor:        0.01 * 1e18,
+                kickTime:          block.timestamp - 10 hours,
+                kickMomp:          9.721295865031779605 * 1e18,
+                totalBondEscrowed: 98.655458618105113705 * 1e18,
+                auctionPrice:      0.607580991564486240 * 1e18
             }
         );
         _assertKicker(
@@ -661,13 +683,15 @@
         );
         _assertAuction(
             {
-                borrower:    _borrower2,
-                active:      true,
-                kicker:      _lender,
-                bondSize:    104.609752335437078857 * 1e18,
-                bondFactor:  0.01 * 1e18,
-                kickTime:    8640000,
-                kickMomp:    9.721295865031779605 * 1e18
+                borrower:          _borrower2,
+                active:            true,
+                kicker:            _lender,
+                bondSize:          104.609752335437078857 * 1e18,
+                bondFactor:        0.01 * 1e18,
+                kickTime:          8640000,
+                kickMomp:          9.721295865031779605 * 1e18,
+                totalBondEscrowed: 104.609752335437078857 * 1e18,
+                auctionPrice:      0.607580991564486240 * 1e18
             }
         );
         _assertKicker(
@@ -695,11 +719,11 @@
                 maxCollateral: 10 * 1e18
             }
         );
-
     }
 
     function testTakeReverts() external {
-        // should revert if there's no auction started
+
+                // should revert if there's no auction started
         _assertTakeNoAuctionRevert(
             {
                 from:          _lender,
@@ -739,7 +763,6 @@
                 maxCollateral: 0.1 * 1e18
             }
         );
-
     }
 
     function testAuctionPrice() external {
@@ -779,5 +802,6 @@
         emit log_named_uint("mompFactor ",           mompFactor);
         emit log_named_uint("collateralEncumbered", PoolUtils.encumberance(borrowerDebt, _lup()));
         emit log_named_uint("collateralization   ", PoolUtils.collateralization(borrowerDebt, collateralDeposited, _lup()));
-    }
+     }
+
 }