// SPDX-License-Identifier: GPL-3.0-or-later
pragma solidity 0.8.14;

import { ERC20HelperContract } from './ERC20DSTestPlus.sol';

import '../../erc20/ERC20Pool.sol';
import '../../erc20/ERC20PoolFactory.sol';

import '../../libraries/Maths.sol';
import '../../libraries/PoolUtils.sol';

contract ERC20PoolLiquidationsTest is ERC20HelperContract {

    address internal _borrower;
    address internal _borrower2;
    address internal _lender;
    address internal _lender1;

    function setUp() external {
        _borrower  = makeAddr("borrower");
        _borrower2 = makeAddr("borrower2");
        _lender    = makeAddr("lender");
        _lender1   = makeAddr("lender1");

        _mintQuoteAndApproveTokens(_lender,  120_000 * 1e18);
        _mintQuoteAndApproveTokens(_lender1, 120_000 * 1e18);

        _mintCollateralAndApproveTokens(_borrower,  4 * 1e18);
        _mintCollateralAndApproveTokens(_borrower2, 1_000 * 1e18);
        _mintCollateralAndApproveTokens(_lender1,   4 * 1e18);

        // Lender adds Quote token accross 5 prices
        _addLiquidity(
            {
                from:   _lender,
                amount: 2_000 * 1e18,
                index:  _i9_91,
                newLup: BucketMath.MAX_PRICE
            }
        );
        _addLiquidity(
            {
                from:   _lender,
                amount: 5_000 * 1e18,
                index:  _i9_81,
                newLup: BucketMath.MAX_PRICE
            }
        );
        _addLiquidity(
            {
                from:   _lender,
                amount: 11_000 * 1e18,
                index:  _i9_72,
                newLup: BucketMath.MAX_PRICE
            }
        );
        _addLiquidity(
            {
                from:   _lender,
                amount: 25_000 * 1e18,
                index:  _i9_62,
                newLup: BucketMath.MAX_PRICE
            }
        );
        _addLiquidity(
            {
                from:   _lender,
                amount: 30_000 * 1e18,
                index:  _i9_52,
                newLup: BucketMath.MAX_PRICE
            }
        );

        // first borrower adds collateral token and borrows
        _pledgeCollateral(
            {
                from:     _borrower,
                borrower: _borrower,
                amount:   2 * 1e18
            }
        );
        _borrow(
            {
                from:       _borrower,
                amount:     19.25 * 1e18,
                indexLimit: _i9_91,
                newLup:     9.917184843435912074 * 1e18
            }
        );

        // second borrower adds collateral token and borrows
        _pledgeCollateral(
            {
                from:     _borrower2,
                borrower: _borrower2,
                amount:   1_000 * 1e18
            }
        );
        _borrow(
            {
                from:       _borrower2,
                amount:     7_980 * 1e18,
                indexLimit: _i9_72,
                newLup:     9.721295865031779605 * 1e18
            }
        );

        /*****************************/
        /*** Assert pre-kick state ***/
        /*****************************/

        _assertPool(
            PoolState({
                htp:                  9.634254807692307697 * 1e18,
                lup:                  9.721295865031779605 * 1e18,
                poolSize:             73_000 * 1e18,
                pledgedCollateral:    1_002 * 1e18,
                encumberedCollateral: 823.649613971736296163 * 1e18,
                poolDebt:             8_006.941586538461542154 * 1e18,
                actualUtilization:    0.109684131322444679 * 1e18,
                targetUtilization:    1e18,
                minDebtAmount:        400.347079326923077108 * 1e18,
                loans:                2,
                maxBorrower:          address(_borrower),
                interestRate:         0.05 * 1e18,
                interestRateUpdate:   _startTime
            })
        );
        _assertBorrower(
            {
                borrower:                  _borrower,
                borrowerDebt:              19.268509615384615394 * 1e18,
                borrowerCollateral:        2 * 1e18,
                borrowerMompFactor:        9.917184843435912074 * 1e18,
                borrowerCollateralization: 1.009034539679184679 * 1e18
            }
        );
        _assertBorrower(
            {
                borrower:                  _borrower2,
                borrowerDebt:              7_987.673076923076926760 * 1e18,
                borrowerCollateral:        1_000 * 1e18,
                borrowerMompFactor:        9.818751856078723036 * 1e18,
                borrowerCollateralization: 1.217037273735858713 * 1e18
            }
        );
        _assertReserveAuction(
            {
                reserves:                   7.691586538461542154 * 1e18,
                claimableReserves :         0,
                claimableReservesRemaining: 0,
                auctionPrice:               0,
                timeRemaining:              0
            }
        );
        assertEq(_quote.balanceOf(_lender), 47_000 * 1e18);

    }

    function testKick() external {
        _assertAuction(
            {
<<<<<<< HEAD
                borrower:          _borrower,
                active:            false,
                kicker:            address(0),
                bondSize:          0,
                bondFactor:        0,
                kickTime:          0,
                kickMomp:          0,
                totalBondEscrowed: 0,
                auctionPrice:      0
=======
                borrower:   _borrower,
                active:     false,
                kicker:     address(0),
                bondSize:   0,
                bondFactor: 0,
                kickTime:   0,
                kickMomp:   0
>>>>>>> 9ba3b404
            }
        );

        // Skip to make borrower undercollateralized
        skip(100 days);

        _kick(
            {
                from:       _lender,
                borrower:   _borrower,
                debt:       19.534277977147272573 * 1e18,
                collateral: 2 * 1e18,
                bond:       0.195342779771472726 * 1e18
            }
        );

        /******************************/
        /*** Assert Post-kick state ***/
        /******************************/

        _assertPool(
            PoolState({
                htp:                  8.209538814158655264 * 1e18,
                lup:                  9.721295865031779605 * 1e18,
                poolSize:             73_094.502279691716022000 * 1e18,
                pledgedCollateral:    1_002 * 1e18,
                encumberedCollateral: 835.035237319063220561 * 1e18,
                poolDebt:             8_117.624599705640061720 * 1e18,
                actualUtilization:    0.111056568504208946 * 1e18,
                targetUtilization:    0.833368500318426368 * 1e18,
                minDebtAmount:        811.762459970564006172 * 1e18,
                loans:                1,
                maxBorrower:          address(_borrower2),
                interestRate:         0.045 * 1e18,
                interestRateUpdate:   block.timestamp
            })
        );
        _assertBorrower(
            {
                borrower:                  _borrower,
                borrowerDebt:              19.778456451861613480 * 1e18,
                borrowerCollateral:        2 * 1e18,
                borrowerMompFactor:        9.917184843435912074 * 1e18,
                borrowerCollateralization: 0.983018658578564579 * 1e18
            }
        );
        _assertBorrower(
            {
                borrower:                  _borrower2,
                borrowerDebt:              8_097.846143253778448241 * 1e18,
                borrowerCollateral:        1_000 * 1e18,
                borrowerMompFactor:        9.818751856078723036 * 1e18,
                borrowerCollateralization: 1.200479200648987171 * 1e18
            }
        );
        assertEq(_quote.balanceOf(_lender), 46_999.804657220228527274 * 1e18);
        _assertAuction(
            {
<<<<<<< HEAD
                borrower:          _borrower,
                active:            true,
                kicker:            _lender,
                bondSize:          0.195342779771472726 * 1e18,
                bondFactor:        0.01 * 1e18,
                kickTime:          block.timestamp,
                kickMomp:          9.721295865031779605 * 1e18,
                totalBondEscrowed: 0.195342779771472726 * 1e18,
                auctionPrice:      311.081467681016947360 * 1e18
=======
                borrower:   _borrower,
                active:     true,
                kicker:     _lender,
                bondSize:   0.195342779771472726 * 1e18,
                bondFactor: 0.01 * 1e18,
                kickTime:   block.timestamp,
                kickMomp:   9.721295865031779605 * 1e18
>>>>>>> 9ba3b404
            }
        );
        _assertKicker(
            {
                kicker:    _lender,
                claimable: 0,
                locked:    0.195342779771472726 * 1e18
            }
        );
        _assertReserveAuction(
            {
                reserves:                   23.872320013924039720 * 1e18,
                claimableReserves :         0,
                claimableReservesRemaining: 0,
                auctionPrice:               0,
                timeRemaining:              0
            }
        );

        // kick should fail if borrower properly collateralized
        _assertKickCollateralizedBorrowerRevert(
            {
                from:       _lender,
                borrower:   _borrower2
            }
        );
    }

    function testKickAndSaveByRepay() external {

        _assertAuction(
            {
<<<<<<< HEAD
                borrower:          _borrower,
                active:            false,
                kicker:            address(0),
                bondSize:          0,
                bondFactor:        0,
                kickTime:          0,
                kickMomp:          0,
                totalBondEscrowed: 0 * 1e18,
                auctionPrice:      0
=======
                borrower:   _borrower,
                active:     false,
                kicker:     address(0),
                bondSize:   0,
                bondFactor: 0,
                kickTime:   0,
                kickMomp:   0
>>>>>>> 9ba3b404
            }
        );

        // Skip to make borrower undercollateralized
        skip(100 days);

        _kick(
            {
                from:       _lender,
                borrower:   _borrower,
                debt:       19.534277977147272573 * 1e18,
                collateral: 2 * 1e18,
                bond:       0.195342779771472726 * 1e18
            }
        );
        _assertAuction(
            {
<<<<<<< HEAD
                borrower:          _borrower,
                active:            true,
                kicker:            _lender,
                bondSize:          0.195342779771472726 * 1e18,
                bondFactor:        0.01 * 1e18,
                kickTime:          block.timestamp,
                kickMomp:          9.721295865031779605 * 1e18,
                totalBondEscrowed: 0.195342779771472726 * 1e18,
                auctionPrice:      311.081467681016947360 * 1e18
=======
                borrower:   _borrower,
                active:     true,
                kicker:     _lender,
                bondSize:   0.195342779771472726 * 1e18,
                bondFactor: 0.01 * 1e18,
                kickTime:   block.timestamp,
                kickMomp:   9.721295865031779605 * 1e18
>>>>>>> 9ba3b404
            }
        );

        _assertKicker(
            {
                kicker:    _lender,
                claimable: 0,
                locked:    0.195342779771472726 * 1e18
            }
        );

        _repay(
            {
                from:      _borrower,
                borrower:  _borrower,
                amount:    15 * 1e18,
                repaid:    15 * 1e18,
                newLup:    9.721295865031779605 * 1e18
            }
        );
        _assertAuction(
            {
<<<<<<< HEAD
                borrower:          _borrower,
                active:            false,
                kicker:            address(0),
                bondSize:          0,
                bondFactor:        0,
                kickTime:          0,
                kickMomp:          0,
                totalBondEscrowed: 0.195342779771472726 * 1e18,
                auctionPrice:      0
=======
                borrower:   _borrower,
                active:     false,
                kicker:     address(0),
                bondSize:   0,
                bondFactor: 0,
                kickTime:   0,
                kickMomp:   0
>>>>>>> 9ba3b404
            }
        );
        _assertKicker(
            {
                kicker:    _lender,
                claimable: 0.195342779771472726 * 1e18,
                locked:    0
            }
        );
    }

    function testKickAndSaveByPledgeCollateral() external {

        _assertAuction(
            {
<<<<<<< HEAD
                borrower:          _borrower,
                active:            false,
                kicker:            address(0),
                bondSize:          0,
                bondFactor:        0,
                kickTime:          0,
                kickMomp:          0,
                totalBondEscrowed: 0,
                auctionPrice:      0
=======
                borrower:   _borrower,
                active:     false,
                kicker:     address(0),
                bondSize:   0,
                bondFactor: 0,
                kickTime:   0,
                kickMomp:   0
>>>>>>> 9ba3b404
            }
        );

        // Skip to make borrower undercollateralized
        skip(100 days);

        _kick(
            {
                from:        _lender,
                borrower:    _borrower,
                debt:        19.534277977147272573 * 1e18,
                collateral:  2 * 1e18,
                bond:        0.195342779771472726 * 1e18
            }
        );
        _assertAuction(
            {
<<<<<<< HEAD
                borrower:          _borrower,
                active:            true,
                kicker:            _lender,
                bondSize:          0.195342779771472726 * 1e18,
                bondFactor:        0.01 * 1e18,
                kickTime:          block.timestamp,
                kickMomp:          9.721295865031779605 * 1e18,
                totalBondEscrowed: 0.195342779771472726 * 1e18,
                auctionPrice:      311.081467681016947360 * 1e18
=======
                borrower:   _borrower,
                active:     true,
                kicker:     _lender,
                bondSize:   0.195342779771472726 * 1e18,
                bondFactor: 0.01 * 1e18,
                kickTime:   block.timestamp,
                kickMomp:   9.721295865031779605 * 1e18
>>>>>>> 9ba3b404
            }
        );
        _assertKicker(
            {
                kicker:    _lender,
                claimable: 0,
                locked:    0.195342779771472726 * 1e18
            }
        );

        _pledgeCollateral(
            {
                from:     _borrower,
                borrower: _borrower,
                amount:   2 * 1e18
            }
        );
        _assertAuction(
            {
<<<<<<< HEAD
                borrower:          _borrower,
                active:            false,
                kicker:            address(0),
                bondSize:          0,
                bondFactor:        0,
                kickTime:          0,
                kickMomp:          0,
                totalBondEscrowed: 0.195342779771472726 * 1e18,
                auctionPrice:      0
=======
                borrower:   _borrower,
                active:     false,
                kicker:     address(0),
                bondSize:   0,
                bondFactor: 0,
                kickTime:   0,
                kickMomp:   0
>>>>>>> 9ba3b404
            }
        );
        _assertKicker(
            {
                kicker:    _lender,
                claimable: 0.195342779771472726 * 1e18,
                locked:    0
            }
        );
    }

    function testKickActiveAuctionReverts() external {

        _assertAuction(
            {
<<<<<<< HEAD
                borrower:          _borrower,
                active:            false,
                kicker:            address(0),
                bondSize:          0,
                bondFactor:        0,
                kickTime:          0,
                kickMomp:          0,
                totalBondEscrowed: 0,
                auctionPrice:      0
=======
                borrower:   _borrower,
                active:     false,
                kicker:     address(0),
                bondSize:   0,
                bondFactor: 0,
                kickTime:   0,
                kickMomp:   0
>>>>>>> 9ba3b404
            }
        );

        // Skip to make borrower undercollateralized
        skip(100 days);

        _kick(
            {
                from:        _lender,
                borrower:    _borrower,
                debt:        19.534277977147272573 * 1e18,
                collateral:  2 * 1e18,
                bond:        0.195342779771472726 * 1e18
            }
        );
        _assertAuction(
            {
<<<<<<< HEAD
                borrower:          _borrower,
                active:            true,
                kicker:            _lender,
                bondSize:          0.195342779771472726 * 1e18,
                bondFactor:        0.01 * 1e18,
                kickTime:          block.timestamp,
                kickMomp:          9.721295865031779605 * 1e18,
                totalBondEscrowed: 0.195342779771472726 * 1e18,
                auctionPrice:      311.081467681016947360 * 1e18
=======
                borrower:   _borrower,
                active:     true,
                kicker:     _lender,
                bondSize:   0.195342779771472726 * 1e18,
                bondFactor: 0.01 * 1e18,
                kickTime:   block.timestamp,
                kickMomp:   9.721295865031779605 * 1e18
>>>>>>> 9ba3b404
            }
        );

        // kick should fail if borrower in liquidation
        _assertKickAuctionActiveRevert(
            {
                from:       _lender,
                borrower:   _borrower
            }
        );

        // should not allow borrower to draw more debt if auction kicked
        _assertBorrowAuctionActiveRevert(
            {
                from:       _borrower,
                amount:     1 * 1e18,
                indexLimit: 7000
            }
        );
    }

    function testTakeGTNeutral() external {

        // Skip to make borrower undercollateralized
        skip(100 days);

        _kick(
            {
                from:       _lender,
                borrower:   _borrower,
                debt:       19.534277977147272573 * 1e18,
                collateral: 2 * 1e18,
                bond:       0.195342779771472726 * 1e18
            }
        );

        _assertAuction(
            {
<<<<<<< HEAD
                borrower:          _borrower,
                active:            true,
                kicker:            _lender,
                bondSize:          0.195342779771472726 * 1e18,
                bondFactor:        0.01 * 1e18,
                kickTime:          block.timestamp,
                kickMomp:          9.721295865031779605 * 1e18,
                totalBondEscrowed: 0.195342779771472726 * 1e18,
                auctionPrice:      311.081467681016947360 * 1e18
=======
                borrower:   _borrower,
                active:     true,
                kicker:     _lender,
                bondSize:   0.195342779771472726 * 1e18,
                bondFactor: 0.01 * 1e18,
                kickTime:   block.timestamp,
                kickMomp:   9.721295865031779605 * 1e18
>>>>>>> 9ba3b404
            }
        );

        _assertKicker(
            {
                kicker:    _lender,
                claimable: 0,
                locked:    0.195342779771472726 * 1e18
            }
        );
        skip(2 hours);

        _take(
            {
                from:            _lender,
                borrower:        _borrower,
                maxCollateral:   2 * 1e18,
                bondChange:      0.195342779771472726 * 1e18,
                givenAmount:     19.778659656225180612 * 1e18,
                collateralTaken: 0.127160642539504961 * 1e18,
                isReward:        false
            }
        );

        _assertAuction(
            {
<<<<<<< HEAD
                borrower:          _borrower,
                active:            false,
                kicker:            address(0),
                bondSize:          0,
                bondFactor:        0,
                kickTime:          0,
                kickMomp:          0,
                totalBondEscrowed: 0,
                auctionPrice:      0
=======
                borrower:   _borrower,
                active:     false,
                kicker:     address(0),
                bondSize:   0,
                bondFactor: 0,
                kickTime:   0,
                kickMomp:   0
>>>>>>> 9ba3b404
            }
        );

        _assertBorrower(
            {
                borrower:                  _borrower,
                borrowerDebt:              0 * 1e18,
                borrowerCollateral:        1.872839357460495039 * 1e18,
                borrowerMompFactor:        0,
                borrowerCollateralization: 1.0 * 1e18
            }
        );

        _assertKicker(
            {
                kicker:    _lender,
                claimable: 0, // the entire bond was penalized
                locked:    0
            }
        );
    }

    function testTakeLTNeutral() external {
        // Borrower2 borrows
        _borrow(
            {
                from:       _borrower2,
                amount:     1_730 * 1e18,
                indexLimit: _i9_72,
                newLup:     9.721295865031779605 * 1e18
            }
        );

        // Skip to make borrower undercollateralized
        skip(100 days);
        _assertBorrower(
            {
                borrower:                  _borrower2,
                borrowerDebt:              9_853.394241979221645666 * 1e18,
                borrowerCollateral:        1_000 * 1e18,
                borrowerMompFactor:        9.818751856078723036 * 1e18,
                borrowerCollateralization: 0.986593617011217057 * 1e18
            }
        );
        _kick(
            {
                from:       _lender,
                borrower:   _borrower2,
                debt:       9_853.394241979221645666 * 1e18,
                collateral: 1_000 * 1e18,
                bond:       98.533942419792216457 * 1e18
            }
        );
        _assertAuction(
            {
<<<<<<< HEAD
                borrower:          _borrower2,
                active:            true,
                kicker:            _lender,
                bondSize:          98.533942419792216457 * 1e18,
                bondFactor:        0.01 * 1e18,
                kickTime:          block.timestamp,
                kickMomp:          9.721295865031779605 * 1e18,
                totalBondEscrowed: 98.533942419792216457 * 1e18,
                auctionPrice:      311.081467681016947360 * 1e18
=======
                borrower:   _borrower2,
                active:     true,
                kicker:     _lender,
                bondSize:   98.533942419792216457 * 1e18,
                bondFactor: 0.01 * 1e18,
                kickTime:   block.timestamp,
                kickMomp:   9.721295865031779605 * 1e18
>>>>>>> 9ba3b404
            }
        );
        _assertKicker(
            {
                kicker:    _lender,
                claimable: 0,
                locked:    98.533942419792216457 * 1e18
            }
        );
        _assertBorrower(
            {
                borrower:                  _borrower2,
                borrowerDebt:              9_976.561670003961916237 * 1e18,
                borrowerCollateral:        1_000 * 1e18,
                borrowerMompFactor:        9.818751856078723036 * 1e18,
                borrowerCollateralization: 0.974413448899967463 * 1e18
            }
        );

        // skip ahead so take can be called on the loan
        skip(10 hours);

        // // perform partial take for 20 collateral
        _take(
            {
                from:            _lender,
                borrower:        _borrower2,
                maxCollateral:   20 * 1e18,
                bondChange:      0.121516198312897248 * 1e18,
                givenAmount:     12.151619831289724800 * 1e18,
                collateralTaken: 20 * 1e18,
                isReward:        true
            }
        );
        _assertAuction(
            {
<<<<<<< HEAD
                borrower:          _borrower2,
                active:            true,
                kicker:            _lender,
                bondSize:          98.655458618105113705 * 1e18,
                bondFactor:        0.01 * 1e18,
                kickTime:          block.timestamp - 10 hours,
                kickMomp:          9.721295865031779605 * 1e18,
                totalBondEscrowed: 98.655458618105113705 * 1e18,
                auctionPrice:      0.607580991564486240 * 1e18
=======
                borrower:   _borrower2,
                active:     true,
                kicker:     _lender,
                bondSize:   98.655458618105113705 * 1e18,
                bondFactor: 0.01 * 1e18,
                kickTime:   block.timestamp - 10 hours,
                kickMomp:   9.721295865031779605 * 1e18
>>>>>>> 9ba3b404
            }
        );
        _assertKicker(
            {
                kicker:    _lender,
                claimable: 0,
                locked:    98.655458618105113705 * 1e18 // locked bond + reward, auction is not yet finished
            }
        );
        _assertBorrower(
            {
                borrower:                  _borrower2,
                borrowerDebt:              9_965.044074140935162829 * 1e18,
                borrowerCollateral:        980 * 1e18,
                borrowerMompFactor:        9.684667957374334904 * 1e18,
                borrowerCollateralization: 0.956028882245805301 * 1e18
            }
        );

        // take remaining collateral
        _take(
            {
                from:            _lender,
                borrower:        _borrower2,
                maxCollateral:   981 * 1e18,
                bondChange:      5.954293717331965152 * 1e18,
                givenAmount:     595.429371733196515200 * 1e18,
                collateralTaken: 980 * 1e18,
                isReward:        true
            }
        );
        _assertAuction(
            {
<<<<<<< HEAD
                borrower:          _borrower2,
                active:            true,
                kicker:            _lender,
                bondSize:          104.609752335437078857 * 1e18,
                bondFactor:        0.01 * 1e18,
                kickTime:          8640000,
                kickMomp:          9.721295865031779605 * 1e18,
                totalBondEscrowed: 104.609752335437078857 * 1e18,
                auctionPrice:      0.607580991564486240 * 1e18
=======
                borrower:   _borrower2,
                active:     true,
                kicker:     _lender,
                bondSize:   104.609752335437078857 * 1e18,
                bondFactor: 0.01 * 1e18,
                kickTime:   _startTime + 100 days,
                kickMomp:   9.721295865031779605 * 1e18
>>>>>>> 9ba3b404
            }
        );
        _assertKicker(
            {
                kicker:    _lender,
                claimable: 0 * 1e18,
                locked:    104.609752335437078857 * 1e18 // locked bond + reward, auction is not yet finalized
            }
        );
        _assertBorrower(
            {
                borrower:                  _borrower2,
                borrowerDebt:              9_375.568996125070612781 * 1e18,
                borrowerCollateral:        0,
                borrowerMompFactor:        9.588542815647469183 * 1e18,
                borrowerCollateralization: 0
            }
        );

        // should revert if there's no more collateral to be auctioned
        _assertTakeInsufficentCollateralRevert(
            {
                from:          _lender,
                borrower:      _borrower2,
                maxCollateral: 10 * 1e18
            }
        );
<<<<<<< HEAD
=======

        // full clear / debt heal
        uint256 snapshot = vm.snapshot();
        _assertBucket(
            {
                index:        3696,
                lpBalance:    2_000 * 1e27,
                collateral:   0,
                deposit:      2_118.911507166546111004 * 1e18,
                exchangeRate: 1.059455753583273055502000000 * 1e27
            }
        );
        _heal(
            {
                from:       _lender,
                borrower:   _borrower2,
                maxDepth:   10,
                healedDebt: 9_375.568996125070612781 * 1e18
            }
        );
        _assertAuction(
            {
                borrower:   _borrower2,
                active:     false,
                kicker:     address(0),
                bondSize:   0,
                bondFactor: 0,
                kickTime:   0,
                kickMomp:   0
            }
        );
        _assertKicker(
            {
                kicker:    _lender,
                claimable: 104.609752335437078857 * 1e18,
                locked:    0
            }
        );
        _assertBorrower(
            {
                borrower:                  _borrower2,
                borrowerDebt:              0,
                borrowerCollateral:        0,
                borrowerMompFactor:        9.588542815647469183 * 1e18,
                borrowerCollateralization: 1 * 1e18
            }
        );
        _assertBucket(
            {
                index:        _i9_91,
                lpBalance:    0, // bucket is bankrupt
                collateral:   0,
                deposit:      0,
                exchangeRate: 1 * 1e27
            }
        );
        _assertLenderLpBalance(
            {
                lender:      _lender,
                index:       _i9_91,
                lpBalance:   0, // bucket is bankrupt
                depositTime: _startTime
            }
        );
        _assertBucket(
            {
                index:        _i9_81,
                lpBalance:    0, // bucket is bankrupt
                collateral:   0,
                deposit:      0,
                exchangeRate: 1 * 1e27
            }
        );
        _assertLenderLpBalance(
            {
                lender:      _lender,
                index:       _i9_81,
                lpBalance:   0, // bucket is bankrupt
                depositTime: _startTime
            }
        );
        _assertBucket(
            {
                index:        _i9_72,
                lpBalance:    11_000 * 1e27,
                collateral:   0,
                deposit:      8_897.866273040591852451 * 1e18,
                exchangeRate: 0.808896933912781077495545454 * 1e27
            }
        );
        _assertLenderLpBalance(
            {
                lender:      _lender,
                index:       _i9_72,
                lpBalance:   11_000 * 1e27,
                depositTime: _startTime
            }
        );
        _assertBucket(
            {
                index:        _i9_62,
                lpBalance:    25_000 * 1e27,
                collateral:   0,
                deposit:      25_000 * 1e18,
                exchangeRate: 1 * 1e27
            }
        );
        _assertLenderLpBalance(
            {
                lender:      _lender,
                index:       _i9_62,
                lpBalance:   25_000 * 1e27,
                depositTime: _startTime
            }
        );
        _assertBucket(
            {
                index:        _i9_52,
                lpBalance:    30_000 * 1e27,
                collateral:   0,
                deposit:      30_000 * 1e18,
                exchangeRate: 1 * 1e27
            }
        );
        _assertLenderLpBalance(
            {
                lender:      _lender,
                index:       _i9_52,
                lpBalance:   30_000 * 1e27,
                depositTime: _startTime
            }
        );
        vm.revertTo(snapshot);

        // partial clears / debt heal - max buckets to use is 1
        _heal(
            {
                from:       _lender,
                borrower:   _borrower2,
                maxDepth:   1,
                healedDebt: 154.217189467890353232 * 1e18
            }
        );
        _assertAuction(
            {
                borrower:   _borrower2,
                active:     true,
                kicker:     _lender,
                bondSize:   104.609752335437078857 * 1e18,
                bondFactor: 0.01 * 1e18,
                kickTime:   _startTime + 100 days,
                kickMomp:   9.721295865031779605 * 1e18
            }
        );
        _assertKicker(
            {
                kicker:    _lender,
                claimable: 0,
                locked:    104.609752335437078857 * 1e18 // locked bond + reward, auction is not yet finalized
            }
        );
        _assertBorrower(
            {
                borrower:                  _borrower2,
                borrowerDebt:              9_221.351806657180259549 * 1e18,
                borrowerCollateral:        0,
                borrowerMompFactor:        9.588542815647469183 * 1e18,
                borrowerCollateralization: 0
            }
        );
        // clear remaining debt
        _heal(
            {
                from:       _lender,
                borrower:   _borrower2,
                maxDepth:   5,
                healedDebt: 9_221.351806657180259549 * 1e18
            }
        );
        _assertAuction(
            {
                borrower:   _borrower2,
                active:     false,
                kicker:     address(0),
                bondSize:   0,
                bondFactor: 0,
                kickTime:   0,
                kickMomp:   0
            }
        );
        _assertKicker(
            {
                kicker:    _lender,
                claimable: 104.609752335437078857 * 1e18,
                locked:    0
            }
        );
        _assertBorrower(
            {
                borrower:                  _borrower2,
                borrowerDebt:              0,
                borrowerCollateral:        0,
                borrowerMompFactor:        9.588542815647469183 * 1e18,
                borrowerCollateralization: 1 * 1e18
            }
        );
>>>>>>> 9ba3b404
    }

    function testTakeReverts() external {

        // should revert if there's no auction started
        _assertTakeNoAuctionRevert(
            {
                from:          _lender,
                borrower:      _borrower,
                maxCollateral: 10 * 1e18
            }
        );

        skip(100 days);

        _kick(
            {
                from:       _lender,
                borrower:   _borrower,
                debt:       19.534277977147272573 * 1e18,
                collateral: 2 * 1e18,
                bond:       0.195342779771472726 * 1e18
            }
        );

        // should revert if auction in grace period
        _assertTakeAuctionInCooldownRevert(
            {
                from:          _lender,
                borrower:      _borrower,
                maxCollateral: 10 * 1e18
            }
        );

        skip(2 hours);

        // should revert if auction leaves borrower with debt under minimum pool debt
        _assertTakeDebtUnderMinPoolDebtRevert(
            {
                from:          _lender,
                borrower:      _borrower,
                maxCollateral: 0.1 * 1e18
            }
        );
<<<<<<< HEAD
=======
    }

    function testHealOnAuctionKicked72HoursAgoAndPartiallyTaken() external {
        // Borrower2 borrows
        _borrow(
            {
                from:       _borrower2,
                amount:     1_730 * 1e18,
                indexLimit: _i9_72,
                newLup:     9.721295865031779605 * 1e18
            }
        );

        // Skip to make borrower undercollateralized
        skip(100 days);
        _kick(
            {
                from:       _lender,
                borrower:   _borrower2,
                debt:       9_853.394241979221645666 * 1e18,
                collateral: 1_000 * 1e18,
                bond:       98.533942419792216457 * 1e18
            }
        );
        _assertAuction(
            {
                borrower:   _borrower2,
                active:     true,
                kicker:     _lender,
                bondSize:   98.533942419792216457 * 1e18,
                bondFactor: 0.01 * 1e18,
                kickTime:   _startTime + 100 days,
                kickMomp:   9.721295865031779605 * 1e18
            }
        );
        _assertBorrower(
            {
                borrower:                  _borrower2,
                borrowerDebt:              9_976.561670003961916237 * 1e18,
                borrowerCollateral:        1_000 * 1e18,
                borrowerMompFactor:        9.818751856078723036 * 1e18,
                borrowerCollateralization: 0.974413448899967463 * 1e18
            }
        );
        _assertBucket(
            {
                index:        _i9_91,
                lpBalance:    2_000 * 1e27,
                collateral:   0,
                deposit:      2_118.781595119199960000 * 1e18,
                exchangeRate: 1.05939079755959998 * 1e27
            }
        );
        _assertBucket(
            {
                index:        _i9_81,
                lpBalance:    5_000 * 1e27,
                collateral:   0,
                deposit:      5_000 * 1e18,
                exchangeRate: 1 * 1e27
            }
        );
        _assertBucket(
            {
                index:        _i9_72,
                lpBalance:    11_000 * 1e27,
                collateral:   0,
                deposit:      11_000 * 1e18,
                exchangeRate: 1 * 1e27
            }
        );
        _assertBucket(
            {
                index:        _i9_62,
                lpBalance:    25_000 * 1e27,
                collateral:   0,
                deposit:      25_000 * 1e18,
                exchangeRate: 1 * 1e27
            }
        );

        // skip ahead so take can be called on the loan
        skip(10 hours);
        // take partial 800 collateral
        _take(
            {
                from:            _lender,
                borrower:        _borrower2,
                maxCollateral:   800 * 1e18,
                bondChange:      4.860647932515889920 * 1e18,
                givenAmount:     486.064793251588992000 * 1e18,
                collateralTaken: 800 * 1e18,
                isReward:        true
            }
        );
        _assertAuction(
            {
                borrower:   _borrower2,
                active:     true,
                kicker:     _lender,
                bondSize:   103.394590352308106377 * 1e18,
                bondFactor: 0.01 * 1e18,
                kickTime:   _startTime + 100 days,
                kickMomp:   9.721295865031779605 * 1e18
            }
        );
        _assertBorrower(
            {
                borrower:                  _borrower2,
                borrowerDebt:              9_495.870032454838888301 * 1e18,
                borrowerCollateral:        200 * 1e18,
                borrowerMompFactor:        9.684667957374334904 * 1e18,
                borrowerCollateralization: 0.204747871059870949 * 1e18
            }
        );
        _assertBucket(
            {
                index:        _i9_91,
                lpBalance:    2_000 * 1e27,
                collateral:   0,
                deposit:      2_118.911507166546111004 * 1e18,
                exchangeRate: 1.059455753583273055502 * 1e27
            }
        );
        _assertBucket(
            {
                index:        _i9_81,
                lpBalance:    5_000 * 1e27,
                collateral:   0,
                deposit:      5_000.306572531226000000 * 1e18,
                exchangeRate: 1.0000613145062452 * 1e27
            }
        );
        _assertBucket(
            {
                index:        _i9_72,
                lpBalance:    11_000 * 1e27,
                collateral:   0,
                deposit:      11_000 * 1e18,
                exchangeRate: 1 * 1e27
            }
        );
        _assertBucket(
            {
                index:        _i9_62,
                lpBalance:    25_000 * 1e27,
                collateral:   0,
                deposit:      25_000 * 1e18,
                exchangeRate: 1 * 1e27
            }
        );

        // heal should affect first 3 buckets, reducing deposit and incrementing collateral
        skip(73 hours);
        _heal(
            {
                from:       _lender,
                borrower:   _borrower2,
                maxDepth:   10,
                healedDebt: 9_495.870032454838888301 * 1e18
            }
        );
        _assertAuction(
            {
                borrower:   _borrower2,
                active:     false,
                kicker:     address(0),
                bondSize:   0,
                bondFactor: 0,
                kickTime:   0,
                kickMomp:   0
            }
        );
        _assertBorrower(
            {
                borrower:                  _borrower2,
                borrowerDebt:              0,
                borrowerCollateral:        0,
                borrowerMompFactor:        9.684667957374334904 * 1e18,
                borrowerCollateralization: 1 * 1e18
            }
        );
        _assertBucket(
            {
                index:        _i9_91,
                lpBalance:    2_000 * 1e27,
                collateral:   200 * 1e18,
                deposit:      0,
                exchangeRate: 0.9917184843435912074 * 1e27
            }
        );
        _assertBucket(
            {
                index:        _i9_81,
                lpBalance:    0,
                collateral:   0,
                deposit:      0,
                exchangeRate: 1 * 1e27
            }
        );
        _assertBucket(
            {
                index:        _i9_72,
                lpBalance:    11_000 * 1e27,
                collateral:   0,
                deposit:      8_776.350074727694604452 * 1e18,
                exchangeRate: 0.797850006793426782222909090 * 1e27
            }
        );
        _assertBucket(
            {
                index:        _i9_62,
                lpBalance:    25_000 * 1e27,
                collateral:   0,
                deposit:      25_000 * 1e18,
                exchangeRate: 1 * 1e27
            }
        );
    }

    function testHealOnAuctionKicked72HoursAgo() external {
        // Borrower2 borrows
        _borrow(
            {
                from:       _borrower2,
                amount:     1_730 * 1e18,
                indexLimit: _i9_72,
                newLup:     9.721295865031779605 * 1e18
            }
        );

        // Skip to make borrower undercollateralized
        skip(100 days);
        _kick(
            {
                from:       _lender,
                borrower:   _borrower2,
                debt:       9_853.394241979221645666 * 1e18,
                collateral: 1_000 * 1e18,
                bond:       98.533942419792216457 * 1e18
            }
        );
        _assertAuction(
            {
                borrower:   _borrower2,
                active:     true,
                kicker:     _lender,
                bondSize:   98.533942419792216457 * 1e18,
                bondFactor: 0.01 * 1e18,
                kickTime:   _startTime + 100 days,
                kickMomp:   9.721295865031779605 * 1e18
            }
        );
        _assertBorrower(
            {
                borrower:                  _borrower2,
                borrowerDebt:              9_976.561670003961916237 * 1e18,
                borrowerCollateral:        1_000 * 1e18,
                borrowerMompFactor:        9.818751856078723036 * 1e18,
                borrowerCollateralization: 0.974413448899967463 * 1e18
            }
        );
        _assertBucket(
            {
                index:        _i9_91,
                lpBalance:    2_000 * 1e27,
                collateral:   0,
                deposit:      2_118.781595119199960000 * 1e18,
                exchangeRate: 1.05939079755959998 * 1e27
            }
        );
        _assertBucket(
            {
                index:        _i9_81,
                lpBalance:    5_000 * 1e27,
                collateral:   0,
                deposit:      5_000 * 1e18,
                exchangeRate: 1 * 1e27
            }
        );
        _assertBucket(
            {
                index:        _i9_72,
                lpBalance:    11_000 * 1e27,
                collateral:   0,
                deposit:      11_000 * 1e18,
                exchangeRate: 1 * 1e27
            }
        );
        _assertBucket(
            {
                index:        _i9_62,
                lpBalance:    25_000 * 1e27,
                collateral:   0,
                deposit:      25_000 * 1e18,
                exchangeRate: 1 * 1e27
            }
        );

        // heal should work on an kicked auction if 72 hours passed from kick time
        // heal should affect first 3 buckets, reducing deposit and incrementing collateral
        skip(73 hours);
        _heal(
            {
                from:       _lender,
                borrower:   _borrower2,
                maxDepth:   10,
                healedDebt: 9_976.561670003961916237 * 1e18
            }
        );
        _assertAuction(
            {
                borrower:   _borrower2,
                active:     false,
                kicker:     address(0),
                bondSize:   0,
                bondFactor: 0,
                kickTime:   0,
                kickMomp:   0
            }
        );
        _assertBorrower(
            {
                borrower:                  _borrower2,
                borrowerDebt:              0,
                borrowerCollateral:        0,
                borrowerMompFactor:        9.818751856078723036 * 1e18,
                borrowerCollateralization: 1 * 1e18
            }
        );
        _assertBucket(
            {
                index:        _i9_91,
                lpBalance:    2_000 * 1e27,
                collateral:   213.647484499757089173 * 1e18,
                deposit:      0,
                exchangeRate: 1.059390797559599980000723485 * 1e27
            }
        );
        _assertBucket(
            {
                index:        _i9_81,
                lpBalance:    5_000 * 1e27,
                collateral:   509.229693680926841063 * 1e18,
                deposit:      0,
                exchangeRate: 0.999999999999999999999092167 * 1e27
            }
        );
        _assertBucket(
            {
                index:        _i9_72,
                lpBalance:    11_000 * 1e27,
                collateral:   277.122821819316069764 * 1e18,
                deposit:      8_290.284277977147272573 * 1e18,
                exchangeRate: 0.998570656348654837501066179 * 1e27
            }
        );
        _assertBucket(
            {
                index:        _i9_62,
                lpBalance:    25_000 * 1e27,
                collateral:   0,
                deposit:      25_000 * 1e18,
                exchangeRate: 1 * 1e27
            }
        );
    }

    function testHealAuctionReverts() external {
        // Borrower2 borrows
        _borrow(
            {
                from:       _borrower2,
                amount:     1_730 * 1e18,
                indexLimit: _i9_72,
                newLup:     9.721295865031779605 * 1e18
            }
        );

        // Skip to make borrower undercollateralized
        skip(100 days);
        // heal should revert on a borrower that is not auctioned
        _assertHealOnNotKickedAuctionRevert(
            {
                from:     _lender,
                borrower: _borrower2
            }
        );

        uint256 kickTime = _startTime + 100 days;
        _kick(
            {
                from:       _lender,
                borrower:   _borrower2,
                debt:       9_853.394241979221645666 * 1e18,
                collateral: 1_000 * 1e18,
                bond:       98.533942419792216457 * 1e18
            }
        );
        _assertAuction(
            {
                borrower:   _borrower2,
                active:     true,
                kicker:     _lender,
                bondSize:   98.533942419792216457 * 1e18,
                bondFactor: 0.01 * 1e18,
                kickTime:   kickTime,
                kickMomp:   9.721295865031779605 * 1e18
            }
        );
        _assertBorrower(
            {
                borrower:                  _borrower2,
                borrowerDebt:              9_976.561670003961916237 * 1e18,
                borrowerCollateral:        1_000 * 1e18,
                borrowerMompFactor:        9.818751856078723036 * 1e18,
                borrowerCollateralization: 0.974413448899967463 * 1e18
            }
        );

        // heal should revert on an kicked auction but 72 hours not passed (there's still debt to heal and collateral to be auctioned)
        _assertHealOnNotClearableAuctionRevert(
            {
                from:     _lender,
                borrower: _borrower2
            }
        );
        // skip ahead so take can be called on the loan
        skip(10 hours);
        // take entire collateral
        _take(
            {
                from:            _lender,
                borrower:        _borrower2,
                maxCollateral:   1_000 * 1e18,
                bondChange:      6.075809915644862400 * 1e18,
                givenAmount:     607.580991564486240000 * 1e18,
                collateralTaken: 1_000 * 1e18,
                isReward:        true
            }
        );

        // remove quote tokens should fail since auction head is clearable
        _assertRemoveLiquidityAuctionNotClearedRevert(
            {
                from:   _lender,
                amount: 1_000 * 1e18,
                index:  _i9_52
            }
        );
        _assertRemoveAllLiquidityAuctionNotClearedRevert(
            {
                from:   _lender,
                index:  _i9_52
            }
        );
        // remove collateral should fail since auction head is clearable
        _assertRemoveCollateralAuctionNotClearedRevert(
            {
                from:   _lender,
                amount: 10 * 1e18,
                index:  _i9_52
            }
        );

        // add liquidity in same block should be possible as debt was not yet healed / bucket is not yet insolvent
        _addLiquidity(
            {
                from:   _lender1,
                amount: 100 * 1e18,
                index:  _i9_91,
                newLup: 9.721295865031779605 * 1e18
            }
        );
        _assertLenderLpBalance(
            {
                lender:      _lender1,
                index:       _i9_91,
                lpBalance:   94.388085261495553091346700232 * 1e27,
                depositTime: _startTime + 100 days + 10 hours
            }
        );
        // adding to a different bucket for testing move in same block with bucket bankruptcy
        _addLiquidity(
            {
                from:   _lender1,
                amount: 100 * 1e18,
                index:  _i9_52,
                newLup: 9.721295865031779605 * 1e18
            }
        );

        // heal to make buckets insolvent
        // heal should work because there is still debt to heal but no collateral left to auction (even if 72 hours didn't pass from kick)
        _assertBorrower(
            {
                borrower:                  _borrower2,
                borrowerDebt:              9_375.568996125070612781 * 1e18,
                borrowerCollateral:        0,
                borrowerMompFactor:        9.588542815647469183 * 1e18,
                borrowerCollateralization: 0
            }
        );
        assertTrue(block.timestamp - kickTime < 72 hours); // assert auction was kicked less than 72 hours ago
        _heal(
            {
                from:       _lender,
                borrower:   _borrower2,
                maxDepth:   10,
                healedDebt: 9_375.568996125070612781 * 1e18
            }
        );

        // bucket is insolvent, balances are resetted
        _assertBucket(
            {
                index:        _i9_91,
                lpBalance:    0, // bucket is bankrupt
                collateral:   0,
                deposit:      0,
                exchangeRate: 1 * 1e27
            }
        );
        // after bucket bankruptcy lenders balance is zero
        _assertLenderLpBalance(
            {
                lender:      _lender,
                index:       _i9_91,
                lpBalance:   0,
                depositTime: _startTime
            }
        );
        _assertLenderLpBalance(
            {
                lender:      _lender1,
                index:       _i9_91,
                lpBalance:   0,
                depositTime: _startTime + 100 days + 10 hours
            }
        );
        // cannot add liquidity in same block when bucket marked insolvent
        _assertAddLiquidityBankruptcyBlockRevert(
            {
                from:   _lender1,
                amount: 1_000 * 1e18,
                index:  _i9_91
            }
        );
        // cannot add collateral in same block when bucket marked insolvent
        _assertAddCollateralBankruptcyBlockRevert(
            {
                from:   _lender1,
                amount: 10 * 1e18,
                index:  _i9_91
            }
        );
        // cannot move LPs in same block when bucket marked insolvent
        _assertMoveLiquidityBankruptcyBlockRevert(
            {
                from:      _lender1,
                amount:    10 * 1e18,
                fromIndex: _i9_52,
                toIndex:   _i9_91
            }
        );

        // all operations should work if not in same block
        skip(1 hours);
        _pool.addQuoteToken(100 * 1e18, _i9_91);
        _pool.moveQuoteToken(10 * 1e18, _i9_52, _i9_91);
        ERC20Pool(address(_pool)).addCollateral(4 * 1e18, _i9_91);
        _assertLenderLpBalance(
            {
                lender:      _lender1,
                index:       _i9_91,
                lpBalance:   149.668739373743648321147432044 * 1e27,
                depositTime: _startTime + 100 days + 10 hours + 1 hours
            }
        );
        // bucket is healthy again
        _assertBucket(
            {
                index:        _i9_91,
                lpBalance:    149.668739373743648321147432044 * 1e27,
                collateral:   4 * 1e18,
                deposit:      109.999999999999999948 * 1e18,
                exchangeRate: 0.999999999999999999484545454 * 1e27
            }
        );

        // when moving to a bucket that was marked insolvent, the deposit time should be the greater between from bucket deposit time and insolvency time + 1
        changePrank(_lender);
        _assertLenderLpBalance(
            {
                lender:      _lender,
                index:       _i9_91,
                lpBalance:   0,
                depositTime: _startTime
            }
        );
        _pool.moveQuoteToken(1_000 * 1e18, _i9_52, _i9_91);
        _assertLenderLpBalance(
            {
                lender:      _lender,
                index:       _i9_91,
                lpBalance:   1_000.000000000000000515454546000 * 1e27,
                depositTime: _startTime + 100 days + 10 hours + 1 // _i9_91 bucket insolvency time + 1 (since deposit in _i9_52 from bucket was done before _i9_91 target bucket become insolvent)
            }
        );
        _pool.addQuoteToken(1_000 * 1e18, _i9_52);
        _pool.moveQuoteToken(1_000 * 1e18, _i9_52, _i9_91);
        _assertLenderLpBalance(
            {
                lender:      _lender,
                index:       _i9_91,
                lpBalance:   2_000.000000000000001438852689000 * 1e27,
                depositTime: _startTime + 100 days + 10 hours + 1 hours // time of deposit in _i9_52 from bucket (since deposit in _i9_52 from bucket was done after _i9_91 target bucket become insolvent)
            }
        );
>>>>>>> 9ba3b404
    }

    function testAuctionPrice() external {
        skip(6238);
        uint256 referencePrice = 8_678.5 * 1e18;
        uint256 kickTime = block.timestamp;
        assertEq(PoolUtils.auctionPrice(referencePrice, kickTime), 277_712.0 * 1e18);
        skip(1444); // price should not change in the first hour
        assertEq(PoolUtils.auctionPrice(referencePrice, kickTime), 277_712.0 * 1e18);

        skip(5756);     // 2 hours
        assertEq(PoolUtils.auctionPrice(referencePrice, kickTime), 138_856.0 * 1e18);
        skip(2394);     // 2 hours, 39 minutes, 54 seconds
        assertEq(PoolUtils.auctionPrice(referencePrice, kickTime), 87_574.910740335995562528 * 1e18);
        skip(2586);     // 3 hours, 23 minutes
        assertEq(PoolUtils.auctionPrice(referencePrice, kickTime), 53_227.960156860514117568 * 1e18);
        skip(3);        // 3 seconds later
        assertEq(PoolUtils.auctionPrice(referencePrice, kickTime), 53_197.223359425583052544 * 1e18);
        skip(20153);    // 8 hours, 35 minutes, 53 seconds
        assertEq(PoolUtils.auctionPrice(referencePrice, kickTime), 1_098.262930507548946240 * 1e18);
        skip(97264);    // 36 hours
        assertEq(PoolUtils.auctionPrice(referencePrice, kickTime), 0.000008082482836960 * 1e18);
        skip(129600);   // 72 hours
        assertEq(PoolUtils.auctionPrice(referencePrice, kickTime), 0);
    }

    // TODO: move to DSTestPlus?
    function _logBorrowerInfo(address borrower_) internal {
        (
            uint256 borrowerDebt,
            uint256 collateralDeposited,
            uint256 mompFactor
        ) = _poolUtils.borrowerInfo(address(_pool), borrower_);

        emit log_named_uint("borrowerDebt        ", borrowerDebt);
        emit log_named_uint("collateralDeposited ", collateralDeposited);
        emit log_named_uint("mompFactor ",           mompFactor);
        emit log_named_uint("collateralEncumbered", PoolUtils.encumberance(borrowerDebt, _lup()));
        emit log_named_uint("collateralization   ", PoolUtils.collateralization(borrowerDebt, collateralDeposited, _lup()));
    }
}<|MERGE_RESOLUTION|>--- conflicted
+++ resolved
@@ -160,7 +160,6 @@
     function testKick() external {
         _assertAuction(
             {
-<<<<<<< HEAD
                 borrower:          _borrower,
                 active:            false,
                 kicker:            address(0),
@@ -170,15 +169,6 @@
                 kickMomp:          0,
                 totalBondEscrowed: 0,
                 auctionPrice:      0
-=======
-                borrower:   _borrower,
-                active:     false,
-                kicker:     address(0),
-                bondSize:   0,
-                bondFactor: 0,
-                kickTime:   0,
-                kickMomp:   0
->>>>>>> 9ba3b404
             }
         );
 
@@ -237,7 +227,6 @@
         assertEq(_quote.balanceOf(_lender), 46_999.804657220228527274 * 1e18);
         _assertAuction(
             {
-<<<<<<< HEAD
                 borrower:          _borrower,
                 active:            true,
                 kicker:            _lender,
@@ -247,15 +236,6 @@
                 kickMomp:          9.721295865031779605 * 1e18,
                 totalBondEscrowed: 0.195342779771472726 * 1e18,
                 auctionPrice:      311.081467681016947360 * 1e18
-=======
-                borrower:   _borrower,
-                active:     true,
-                kicker:     _lender,
-                bondSize:   0.195342779771472726 * 1e18,
-                bondFactor: 0.01 * 1e18,
-                kickTime:   block.timestamp,
-                kickMomp:   9.721295865031779605 * 1e18
->>>>>>> 9ba3b404
             }
         );
         _assertKicker(
@@ -288,7 +268,6 @@
 
         _assertAuction(
             {
-<<<<<<< HEAD
                 borrower:          _borrower,
                 active:            false,
                 kicker:            address(0),
@@ -298,15 +277,6 @@
                 kickMomp:          0,
                 totalBondEscrowed: 0 * 1e18,
                 auctionPrice:      0
-=======
-                borrower:   _borrower,
-                active:     false,
-                kicker:     address(0),
-                bondSize:   0,
-                bondFactor: 0,
-                kickTime:   0,
-                kickMomp:   0
->>>>>>> 9ba3b404
             }
         );
 
@@ -324,7 +294,6 @@
         );
         _assertAuction(
             {
-<<<<<<< HEAD
                 borrower:          _borrower,
                 active:            true,
                 kicker:            _lender,
@@ -334,15 +303,6 @@
                 kickMomp:          9.721295865031779605 * 1e18,
                 totalBondEscrowed: 0.195342779771472726 * 1e18,
                 auctionPrice:      311.081467681016947360 * 1e18
-=======
-                borrower:   _borrower,
-                active:     true,
-                kicker:     _lender,
-                bondSize:   0.195342779771472726 * 1e18,
-                bondFactor: 0.01 * 1e18,
-                kickTime:   block.timestamp,
-                kickMomp:   9.721295865031779605 * 1e18
->>>>>>> 9ba3b404
             }
         );
 
@@ -365,7 +325,6 @@
         );
         _assertAuction(
             {
-<<<<<<< HEAD
                 borrower:          _borrower,
                 active:            false,
                 kicker:            address(0),
@@ -375,15 +334,6 @@
                 kickMomp:          0,
                 totalBondEscrowed: 0.195342779771472726 * 1e18,
                 auctionPrice:      0
-=======
-                borrower:   _borrower,
-                active:     false,
-                kicker:     address(0),
-                bondSize:   0,
-                bondFactor: 0,
-                kickTime:   0,
-                kickMomp:   0
->>>>>>> 9ba3b404
             }
         );
         _assertKicker(
@@ -399,7 +349,6 @@
 
         _assertAuction(
             {
-<<<<<<< HEAD
                 borrower:          _borrower,
                 active:            false,
                 kicker:            address(0),
@@ -409,15 +358,6 @@
                 kickMomp:          0,
                 totalBondEscrowed: 0,
                 auctionPrice:      0
-=======
-                borrower:   _borrower,
-                active:     false,
-                kicker:     address(0),
-                bondSize:   0,
-                bondFactor: 0,
-                kickTime:   0,
-                kickMomp:   0
->>>>>>> 9ba3b404
             }
         );
 
@@ -435,7 +375,6 @@
         );
         _assertAuction(
             {
-<<<<<<< HEAD
                 borrower:          _borrower,
                 active:            true,
                 kicker:            _lender,
@@ -445,15 +384,6 @@
                 kickMomp:          9.721295865031779605 * 1e18,
                 totalBondEscrowed: 0.195342779771472726 * 1e18,
                 auctionPrice:      311.081467681016947360 * 1e18
-=======
-                borrower:   _borrower,
-                active:     true,
-                kicker:     _lender,
-                bondSize:   0.195342779771472726 * 1e18,
-                bondFactor: 0.01 * 1e18,
-                kickTime:   block.timestamp,
-                kickMomp:   9.721295865031779605 * 1e18
->>>>>>> 9ba3b404
             }
         );
         _assertKicker(
@@ -473,7 +403,6 @@
         );
         _assertAuction(
             {
-<<<<<<< HEAD
                 borrower:          _borrower,
                 active:            false,
                 kicker:            address(0),
@@ -483,15 +412,6 @@
                 kickMomp:          0,
                 totalBondEscrowed: 0.195342779771472726 * 1e18,
                 auctionPrice:      0
-=======
-                borrower:   _borrower,
-                active:     false,
-                kicker:     address(0),
-                bondSize:   0,
-                bondFactor: 0,
-                kickTime:   0,
-                kickMomp:   0
->>>>>>> 9ba3b404
             }
         );
         _assertKicker(
@@ -507,7 +427,6 @@
 
         _assertAuction(
             {
-<<<<<<< HEAD
                 borrower:          _borrower,
                 active:            false,
                 kicker:            address(0),
@@ -517,15 +436,6 @@
                 kickMomp:          0,
                 totalBondEscrowed: 0,
                 auctionPrice:      0
-=======
-                borrower:   _borrower,
-                active:     false,
-                kicker:     address(0),
-                bondSize:   0,
-                bondFactor: 0,
-                kickTime:   0,
-                kickMomp:   0
->>>>>>> 9ba3b404
             }
         );
 
@@ -543,7 +453,6 @@
         );
         _assertAuction(
             {
-<<<<<<< HEAD
                 borrower:          _borrower,
                 active:            true,
                 kicker:            _lender,
@@ -553,15 +462,6 @@
                 kickMomp:          9.721295865031779605 * 1e18,
                 totalBondEscrowed: 0.195342779771472726 * 1e18,
                 auctionPrice:      311.081467681016947360 * 1e18
-=======
-                borrower:   _borrower,
-                active:     true,
-                kicker:     _lender,
-                bondSize:   0.195342779771472726 * 1e18,
-                bondFactor: 0.01 * 1e18,
-                kickTime:   block.timestamp,
-                kickMomp:   9.721295865031779605 * 1e18
->>>>>>> 9ba3b404
             }
         );
 
@@ -600,7 +500,6 @@
 
         _assertAuction(
             {
-<<<<<<< HEAD
                 borrower:          _borrower,
                 active:            true,
                 kicker:            _lender,
@@ -610,15 +509,6 @@
                 kickMomp:          9.721295865031779605 * 1e18,
                 totalBondEscrowed: 0.195342779771472726 * 1e18,
                 auctionPrice:      311.081467681016947360 * 1e18
-=======
-                borrower:   _borrower,
-                active:     true,
-                kicker:     _lender,
-                bondSize:   0.195342779771472726 * 1e18,
-                bondFactor: 0.01 * 1e18,
-                kickTime:   block.timestamp,
-                kickMomp:   9.721295865031779605 * 1e18
->>>>>>> 9ba3b404
             }
         );
 
@@ -645,7 +535,6 @@
 
         _assertAuction(
             {
-<<<<<<< HEAD
                 borrower:          _borrower,
                 active:            false,
                 kicker:            address(0),
@@ -655,15 +544,6 @@
                 kickMomp:          0,
                 totalBondEscrowed: 0,
                 auctionPrice:      0
-=======
-                borrower:   _borrower,
-                active:     false,
-                kicker:     address(0),
-                bondSize:   0,
-                bondFactor: 0,
-                kickTime:   0,
-                kickMomp:   0
->>>>>>> 9ba3b404
             }
         );
 
@@ -719,7 +599,6 @@
         );
         _assertAuction(
             {
-<<<<<<< HEAD
                 borrower:          _borrower2,
                 active:            true,
                 kicker:            _lender,
@@ -729,15 +608,6 @@
                 kickMomp:          9.721295865031779605 * 1e18,
                 totalBondEscrowed: 98.533942419792216457 * 1e18,
                 auctionPrice:      311.081467681016947360 * 1e18
-=======
-                borrower:   _borrower2,
-                active:     true,
-                kicker:     _lender,
-                bondSize:   98.533942419792216457 * 1e18,
-                bondFactor: 0.01 * 1e18,
-                kickTime:   block.timestamp,
-                kickMomp:   9.721295865031779605 * 1e18
->>>>>>> 9ba3b404
             }
         );
         _assertKicker(
@@ -774,7 +644,6 @@
         );
         _assertAuction(
             {
-<<<<<<< HEAD
                 borrower:          _borrower2,
                 active:            true,
                 kicker:            _lender,
@@ -784,15 +653,6 @@
                 kickMomp:          9.721295865031779605 * 1e18,
                 totalBondEscrowed: 98.655458618105113705 * 1e18,
                 auctionPrice:      0.607580991564486240 * 1e18
-=======
-                borrower:   _borrower2,
-                active:     true,
-                kicker:     _lender,
-                bondSize:   98.655458618105113705 * 1e18,
-                bondFactor: 0.01 * 1e18,
-                kickTime:   block.timestamp - 10 hours,
-                kickMomp:   9.721295865031779605 * 1e18
->>>>>>> 9ba3b404
             }
         );
         _assertKicker(
@@ -826,25 +686,15 @@
         );
         _assertAuction(
             {
-<<<<<<< HEAD
                 borrower:          _borrower2,
                 active:            true,
                 kicker:            _lender,
                 bondSize:          104.609752335437078857 * 1e18,
                 bondFactor:        0.01 * 1e18,
-                kickTime:          8640000,
+                kickTime:          block.timestamp - 10 hours,
                 kickMomp:          9.721295865031779605 * 1e18,
                 totalBondEscrowed: 104.609752335437078857 * 1e18,
                 auctionPrice:      0.607580991564486240 * 1e18
-=======
-                borrower:   _borrower2,
-                active:     true,
-                kicker:     _lender,
-                bondSize:   104.609752335437078857 * 1e18,
-                bondFactor: 0.01 * 1e18,
-                kickTime:   _startTime + 100 days,
-                kickMomp:   9.721295865031779605 * 1e18
->>>>>>> 9ba3b404
             }
         );
         _assertKicker(
@@ -872,8 +722,6 @@
                 maxCollateral: 10 * 1e18
             }
         );
-<<<<<<< HEAD
-=======
 
         // full clear / debt heal
         uint256 snapshot = vm.snapshot();
@@ -896,13 +744,15 @@
         );
         _assertAuction(
             {
-                borrower:   _borrower2,
-                active:     false,
-                kicker:     address(0),
-                bondSize:   0,
-                bondFactor: 0,
-                kickTime:   0,
-                kickMomp:   0
+                borrower:          _borrower2,
+                active:            false,
+                kicker:            address(0),
+                bondSize:          0,
+                bondFactor:        0,
+                kickTime:          0,
+                kickMomp:          0,
+                totalBondEscrowed: 104.609752335437078857 * 1e18,
+                auctionPrice:      0
             }
         );
         _assertKicker(
@@ -960,8 +810,8 @@
                 index:        _i9_72,
                 lpBalance:    11_000 * 1e27,
                 collateral:   0,
-                deposit:      8_897.866273040591852451 * 1e18,
-                exchangeRate: 0.808896933912781077495545454 * 1e27
+                deposit:      8_891.790463124946990051 * 1e18,
+                exchangeRate: 0.808344587556813362731909090 * 1e27
             }
         );
         _assertLenderLpBalance(
@@ -1014,18 +864,20 @@
                 from:       _lender,
                 borrower:   _borrower2,
                 maxDepth:   1,
-                healedDebt: 154.217189467890353232 * 1e18
-            }
-        );
-        _assertAuction(
-            {
-                borrower:   _borrower2,
-                active:     true,
-                kicker:     _lender,
-                bondSize:   104.609752335437078857 * 1e18,
-                bondFactor: 0.01 * 1e18,
-                kickTime:   _startTime + 100 days,
-                kickMomp:   9.721295865031779605 * 1e18
+                healedDebt: 148.141379552245490832 * 1e18
+            }
+        );
+        _assertAuction(
+            {
+                borrower:          _borrower2,
+                active:            true,
+                kicker:            _lender,
+                bondSize:          104.609752335437078857 * 1e18,
+                bondFactor:        0.01 * 1e18,
+                kickTime:          _startTime + 100 days,
+                kickMomp:          9.721295865031779605 * 1e18,
+                totalBondEscrowed: 104.609752335437078857 * 1e18,
+                auctionPrice:      0.607580991564486240 * 1e18
             }
         );
         _assertKicker(
@@ -1038,7 +890,7 @@
         _assertBorrower(
             {
                 borrower:                  _borrower2,
-                borrowerDebt:              9_221.351806657180259549 * 1e18,
+                borrowerDebt:              9_227.427616572825121949 * 1e18,
                 borrowerCollateral:        0,
                 borrowerMompFactor:        9.588542815647469183 * 1e18,
                 borrowerCollateralization: 0
@@ -1050,18 +902,20 @@
                 from:       _lender,
                 borrower:   _borrower2,
                 maxDepth:   5,
-                healedDebt: 9_221.351806657180259549 * 1e18
-            }
-        );
-        _assertAuction(
-            {
-                borrower:   _borrower2,
-                active:     false,
-                kicker:     address(0),
-                bondSize:   0,
-                bondFactor: 0,
-                kickTime:   0,
-                kickMomp:   0
+                healedDebt: 9_227.427616572825121949 * 1e18
+            }
+        );
+        _assertAuction(
+            {
+                borrower:          _borrower2,
+                active:            false,
+                kicker:            address(0),
+                bondSize:          0,
+                bondFactor:        0,
+                kickTime:          0,
+                kickMomp:          0,
+                totalBondEscrowed: 104.609752335437078857 * 1e18,
+                auctionPrice:      0
             }
         );
         _assertKicker(
@@ -1080,7 +934,6 @@
                 borrowerCollateralization: 1 * 1e18
             }
         );
->>>>>>> 9ba3b404
     }
 
     function testTakeReverts() external {
@@ -1125,8 +978,6 @@
                 maxCollateral: 0.1 * 1e18
             }
         );
-<<<<<<< HEAD
-=======
     }
 
     function testHealOnAuctionKicked72HoursAgoAndPartiallyTaken() external {
@@ -1153,13 +1004,15 @@
         );
         _assertAuction(
             {
-                borrower:   _borrower2,
-                active:     true,
-                kicker:     _lender,
-                bondSize:   98.533942419792216457 * 1e18,
-                bondFactor: 0.01 * 1e18,
-                kickTime:   _startTime + 100 days,
-                kickMomp:   9.721295865031779605 * 1e18
+                borrower:          _borrower2,
+                active:            true,
+                kicker:            _lender,
+                bondSize:          98.533942419792216457 * 1e18,
+                bondFactor:        0.01 * 1e18,
+                kickTime:          _startTime + 100 days,
+                kickMomp:          9.721295865031779605 * 1e18,
+                totalBondEscrowed: 98533942419792216457,
+                auctionPrice:      311081467681016947360
             }
         );
         _assertBorrower(
@@ -1224,13 +1077,15 @@
         );
         _assertAuction(
             {
-                borrower:   _borrower2,
-                active:     true,
-                kicker:     _lender,
-                bondSize:   103.394590352308106377 * 1e18,
-                bondFactor: 0.01 * 1e18,
-                kickTime:   _startTime + 100 days,
-                kickMomp:   9.721295865031779605 * 1e18
+                borrower:          _borrower2,
+                active:            true,
+                kicker:            _lender,
+                bondSize:          103.394590352308106377 * 1e18,
+                bondFactor:        0.01 * 1e18,
+                kickTime:          _startTime + 100 days,
+                kickMomp:          9.721295865031779605 * 1e18,
+                totalBondEscrowed: 103.394590352308106377 * 1e18,
+                auctionPrice:      0.607580991564486240 * 1e18
             }
         );
         _assertBorrower(
@@ -1297,7 +1152,9 @@
                 bondSize:   0,
                 bondFactor: 0,
                 kickTime:   0,
-                kickMomp:   0
+                kickMomp:   0,
+                totalBondEscrowed: 103.394590352308106377 * 1e18,
+                auctionPrice: 0
             }
         );
         _assertBorrower(
@@ -1332,8 +1189,8 @@
                 index:        _i9_72,
                 lpBalance:    11_000 * 1e27,
                 collateral:   0,
-                deposit:      8_776.350074727694604452 * 1e18,
-                exchangeRate: 0.797850006793426782222909090 * 1e27
+                deposit:      8_771.489426795178714532 * 1e18,
+                exchangeRate: 0.797408129708652610412000000 * 1e27
             }
         );
         _assertBucket(
@@ -1371,13 +1228,15 @@
         );
         _assertAuction(
             {
-                borrower:   _borrower2,
-                active:     true,
-                kicker:     _lender,
-                bondSize:   98.533942419792216457 * 1e18,
-                bondFactor: 0.01 * 1e18,
-                kickTime:   _startTime + 100 days,
-                kickMomp:   9.721295865031779605 * 1e18
+                borrower:          _borrower2,
+                active:            true,
+                kicker:            _lender,
+                bondSize:          98.533942419792216457 * 1e18,
+                bondFactor:        0.01 * 1e18,
+                kickTime:          _startTime + 100 days,
+                kickMomp:          9.721295865031779605 * 1e18,
+                totalBondEscrowed: 98.533942419792216457 * 1e18,
+                auctionPrice:      311.081467681016947360 * 1e18
             }
         );
         _assertBorrower(
@@ -1439,13 +1298,15 @@
         );
         _assertAuction(
             {
-                borrower:   _borrower2,
-                active:     false,
-                kicker:     address(0),
-                bondSize:   0,
-                bondFactor: 0,
-                kickTime:   0,
-                kickMomp:   0
+                borrower:          _borrower2,
+                active:            false,
+                kicker:            address(0),
+                bondSize:          0,
+                bondFactor:        0,
+                kickTime:          0,
+                kickMomp:          0,
+                totalBondEscrowed: 98.533942419792216457 * 1e18,
+                auctionPrice:      0
             }
         );
         _assertBorrower(
@@ -1528,13 +1389,15 @@
         );
         _assertAuction(
             {
-                borrower:   _borrower2,
-                active:     true,
-                kicker:     _lender,
-                bondSize:   98.533942419792216457 * 1e18,
-                bondFactor: 0.01 * 1e18,
-                kickTime:   kickTime,
-                kickMomp:   9.721295865031779605 * 1e18
+                borrower:          _borrower2,
+                active:            true,
+                kicker:            _lender,
+                bondSize:          98.533942419792216457 * 1e18,
+                bondFactor:        0.01 * 1e18,
+                kickTime:          kickTime,
+                kickMomp:          9.721295865031779605 * 1e18,
+                totalBondEscrowed: 98.533942419792216457 * 1e18,
+                auctionPrice:      311.081467681016947360 * 1e18
             }
         );
         _assertBorrower(
@@ -1746,7 +1609,6 @@
                 depositTime: _startTime + 100 days + 10 hours + 1 hours // time of deposit in _i9_52 from bucket (since deposit in _i9_52 from bucket was done after _i9_91 target bucket become insolvent)
             }
         );
->>>>>>> 9ba3b404
     }
 
     function testAuctionPrice() external {
