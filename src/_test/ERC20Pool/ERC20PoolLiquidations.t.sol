// SPDX-License-Identifier: GPL-3.0-or-later
pragma solidity 0.8.14;

import { ERC20HelperContract } from './ERC20DSTestPlus.sol';

import '../../erc20/ERC20Pool.sol';
import '../../erc20/ERC20PoolFactory.sol';

import '../../libraries/Maths.sol';
import '../../libraries/PoolUtils.sol';

contract ERC20PoolLiquidationsTest is ERC20HelperContract {

    address internal _borrower;
    address internal _borrower2;
    address internal _lender;
    address internal _lender1;

    function setUp() external {
        _borrower  = makeAddr("borrower");
        _borrower2 = makeAddr("borrower2");
        _lender    = makeAddr("lender");
        _lender1   = makeAddr("lender1");

        _mintQuoteAndApproveTokens(_lender,  120_000 * 1e18);
        _mintQuoteAndApproveTokens(_lender1, 120_000 * 1e18);

        _mintCollateralAndApproveTokens(_borrower,  4 * 1e18);
        _mintCollateralAndApproveTokens(_borrower2, 1_000 * 1e18);
        _mintCollateralAndApproveTokens(_lender1,   4 * 1e18);

        // Lender adds Quote token accross 5 prices
        _addLiquidity(
            {
                from:   _lender,
                amount: 2_000 * 1e18,
                index:  _i9_91,
                newLup: BucketMath.MAX_PRICE
            }
        );
        _addLiquidity(
            {
                from:   _lender,
                amount: 5_000 * 1e18,
                index:  _i9_81,
                newLup: BucketMath.MAX_PRICE
            }
        );
        _addLiquidity(
            {
                from:   _lender,
                amount: 11_000 * 1e18,
                index:  _i9_72,
                newLup: BucketMath.MAX_PRICE
            }
        );
        _addLiquidity(
            {
                from:   _lender,
                amount: 25_000 * 1e18,
                index:  _i9_62,
                newLup: BucketMath.MAX_PRICE
            }
        );
        _addLiquidity(
            {
                from:   _lender,
                amount: 30_000 * 1e18,
                index:  _i9_52,
                newLup: BucketMath.MAX_PRICE
            }
        );

        // first borrower adds collateral token and borrows
        _pledgeCollateral(
            {
                from:     _borrower,
                borrower: _borrower,
                amount:   2 * 1e18
            }
        );
        _borrow(
            {
                from:       _borrower,
                amount:     19.25 * 1e18,
                indexLimit: _i9_91,
                newLup:     9.917184843435912074 * 1e18
            }
        );

        // second borrower adds collateral token and borrows
        _pledgeCollateral(
            {
                from:     _borrower2,
                borrower: _borrower2,
                amount:   1_000 * 1e18
            }
        );
        _borrow(
            {
                from:       _borrower2,
                amount:     7_980 * 1e18,
                indexLimit: _i9_72,
                newLup:     9.721295865031779605 * 1e18
            }
        );

        /*****************************/
        /*** Assert pre-kick state ***/
        /*****************************/

        _assertPool(
            PoolState({
                htp:                  9.634254807692307697 * 1e18,
                lup:                  9.721295865031779605 * 1e18,
                poolSize:             73_000 * 1e18,
                pledgedCollateral:    1_002 * 1e18,
                encumberedCollateral: 823.649613971736296163 * 1e18,
                poolDebt:             8_006.941586538461542154 * 1e18,
                actualUtilization:    0.109684131322444679 * 1e18,
                targetUtilization:    1e18,
                minDebtAmount:        400.347079326923077108 * 1e18,
                loans:                2,
                maxBorrower:          address(_borrower),
                interestRate:         0.05 * 1e18,
                interestRateUpdate:   _startTime
            })
        );
        _assertBorrower(
            {
                borrower:                  _borrower,
                borrowerDebt:              19.268509615384615394 * 1e18,
                borrowerCollateral:        2 * 1e18,
                borrowerMompFactor:        9.917184843435912074 * 1e18,
                borrowerCollateralization: 1.009034539679184679 * 1e18
            }
        );
        _assertBorrower(
            {
                borrower:                  _borrower2,
                borrowerDebt:              7_987.673076923076926760 * 1e18,
                borrowerCollateral:        1_000 * 1e18,
                borrowerMompFactor:        9.818751856078723036 * 1e18,
                borrowerCollateralization: 1.217037273735858713 * 1e18
            }
        );
        _assertReserveAuction(
            {
                reserves:                   7.691586538461542154 * 1e18,
                claimableReserves :         0,
                claimableReservesRemaining: 0,
                auctionPrice:               0,
                timeRemaining:              0
            }
        );
        assertEq(_quote.balanceOf(_lender), 47_000 * 1e18);

    }

    function testKick() external {
        _assertAuction(
            AuctionState({
                borrower:          _borrower,
                active:            false,
                kicker:            address(0),
                bondSize:          0,
                bondFactor:        0,
                kickTime:          0,
                kickMomp:          0,
                totalBondEscrowed: 0,
                auctionPrice:      0,
                debtInAuction:     0
            })
        );

        // Skip to make borrower undercollateralized
        skip(100 days);

        _kick(
            {
                from:       _lender,
                borrower:   _borrower,
                debt:       19.778456451861613480 * 1e18,
                collateral: 2 * 1e18,
                bond:       0.195342779771472726 * 1e18
            }
        );

        /******************************/
        /*** Assert Post-kick state ***/
        /******************************/

        _assertPool(
            PoolState({
                htp:                  8.209538814158655264 * 1e18,
                lup:                  9.721295865031779605 * 1e18,
                poolSize:             73_094.502279691716022000 * 1e18,
                pledgedCollateral:    1_002 * 1e18,
                encumberedCollateral: 835.035237319063220561 * 1e18,
                poolDebt:             8_117.624599705640061720 * 1e18,
                actualUtilization:    0.111056568504208946 * 1e18,
                targetUtilization:    0.833368500318426368 * 1e18,
                minDebtAmount:        811.762459970564006172 * 1e18,
                loans:                1,
                maxBorrower:          address(_borrower2),
                interestRate:         0.045 * 1e18,
                interestRateUpdate:   block.timestamp
            })
        );
        _assertBorrower(
            {
                borrower:                  _borrower,
                borrowerDebt:              19.778456451861613480 * 1e18,
                borrowerCollateral:        2 * 1e18,
                borrowerMompFactor:        9.917184843435912074 * 1e18,
                borrowerCollateralization: 0.983018658578564579 * 1e18
            }
        );
        _assertBorrower(
            {
                borrower:                  _borrower2,
                borrowerDebt:              8_097.846143253778448241 * 1e18,
                borrowerCollateral:        1_000 * 1e18,
                borrowerMompFactor:        9.818751856078723036 * 1e18,
                borrowerCollateralization: 1.200479200648987171 * 1e18
            }
        );
        assertEq(_quote.balanceOf(_lender), 46_999.804657220228527274 * 1e18);
        _assertAuction(
            AuctionState({
                borrower:          _borrower,
                active:            true,
                kicker:            _lender,
                bondSize:          0.195342779771472726 * 1e18,
                bondFactor:        0.01 * 1e18,
                kickTime:          block.timestamp,
                kickMomp:          9.721295865031779605 * 1e18,
                totalBondEscrowed: 0.195342779771472726 * 1e18,
                auctionPrice:      311.081467681016947360 * 1e18,
                debtInAuction:     19.778456451861613480 * 1e18
            })
        );
        _assertKicker(
            {
                kicker:    _lender,
                claimable: 0,
                locked:    0.195342779771472726 * 1e18
            }
        );
        _assertReserveAuction(
            {
                reserves:                   23.872320013924039720 * 1e18,
                claimableReserves :         0,
                claimableReservesRemaining: 0,
                auctionPrice:               0,
                timeRemaining:              0
            }
        );

        // kick should fail if borrower properly collateralized
        _assertKickCollateralizedBorrowerRevert(
            {
                from:       _lender,
                borrower:   _borrower2
            }
        );

        _assertDepositLockedByAuctionDebtRevert({
            operator:  _lender,
            amount:    100 * 1e18,
            index:     _i9_91
        });
    }

    function testKickAndSaveByRepay() external {

        _assertAuction(
            AuctionState({
                borrower:          _borrower,
                active:            false,
                kicker:            address(0),
                bondSize:          0,
                bondFactor:        0,
                kickTime:          0,
                kickMomp:          0,
                totalBondEscrowed: 0,
                auctionPrice:      0,
                debtInAuction:     0
            })
        );

        // Skip to make borrower undercollateralized
        skip(100 days);

        _kick(
            {
                from:       _lender,
                borrower:   _borrower,
                debt:       19.778456451861613480 * 1e18,
                collateral: 2 * 1e18,
                bond:       0.195342779771472726 * 1e18
            }
        );
        _assertAuction(
            AuctionState({
                borrower:          _borrower,
                active:            true,
                kicker:            _lender,
                bondSize:          0.195342779771472726 * 1e18,
                bondFactor:        0.01 * 1e18,
                kickTime:          block.timestamp,
                kickMomp:          9.721295865031779605 * 1e18,
                totalBondEscrowed: 0.195342779771472726 * 1e18,
                auctionPrice:      311.081467681016947360 * 1e18,
                debtInAuction:     19.778456451861613480 * 1e18
            })
        );

        _assertKicker(
            {
                kicker:    _lender,
                claimable: 0,
                locked:    0.195342779771472726 * 1e18
            }
        );

        _repay(
            {
                from:      _borrower,
                borrower:  _borrower,
                amount:    15 * 1e18,
                repaid:    15 * 1e18,
                newLup:    9.721295865031779605 * 1e18
            }
        );
        _assertAuction(
            AuctionState({
                borrower:          _borrower,
                active:            false,
                kicker:            address(0),
                bondSize:          0,
                bondFactor:        0,
                kickTime:          0,
                kickMomp:          0,
                totalBondEscrowed: 0,
                auctionPrice:      0,
                debtInAuction:     4.778456451861613480 * 1e18
            })
        );
        _assertKicker(
            {
                kicker:    _lender,
                claimable: 0.195342779771472726 * 1e18,
                locked:    0
            }
        );

        // kicker withdraws his auction bonds
        changePrank(_lender);
        assertEq(_quote.balanceOf(_lender), 46_999.804657220228527274 * 1e18);
        _pool.withdrawBonds();
        assertEq(_quote.balanceOf(_lender), 47_000 * 1e18);
        _assertKicker(
            {
                kicker:    _lender,
                claimable: 0,
                locked:    0
            }
        );
    }

    function testKickAndSaveByPledgeCollateral() external {

        _assertAuction(
            AuctionState({
                borrower:          _borrower,
                active:            false,
                kicker:            address(0),
                bondSize:          0,
                bondFactor:        0,
                kickTime:          0,
                kickMomp:          0,
                totalBondEscrowed: 0,
                auctionPrice:      0,
                debtInAuction:     0
            })
        );

        // Skip to make borrower undercollateralized
        skip(100 days);

        _kick(
            {
                from:        _lender,
                borrower:    _borrower,
                debt:        19.778456451861613480 * 1e18,
                collateral:  2 * 1e18,
                bond:        0.195342779771472726 * 1e18
            }
        );
        _assertAuction(
            AuctionState({
                borrower:          _borrower,
                active:            true,
                kicker:            _lender,
                bondSize:          0.195342779771472726 * 1e18,
                bondFactor:        0.01 * 1e18,
                kickTime:          block.timestamp,
                kickMomp:          9.721295865031779605 * 1e18,
                totalBondEscrowed: 0.195342779771472726 * 1e18,
                auctionPrice:      311.081467681016947360 * 1e18,
                debtInAuction:     19.778456451861613480 * 1e18
            })
        );
        _assertKicker(
            {
                kicker:    _lender,
                claimable: 0,
                locked:    0.195342779771472726 * 1e18
            }
        );

        _pledgeCollateral(
            {
                from:     _borrower,
                borrower: _borrower,
                amount:   2 * 1e18
            }
        );
        _assertAuction(
            AuctionState({
                borrower:          _borrower,
                active:            false,
                kicker:            address(0),
                bondSize:          0,
                bondFactor:        0,
                kickTime:          0,
                kickMomp:          0,
                totalBondEscrowed: 0,
                auctionPrice:      0,
                debtInAuction:     0
            })
        );
        _assertKicker(
            {
                kicker:    _lender,
                claimable: 0.195342779771472726 * 1e18,
                locked:    0
            }
        );

        // kicker withdraws his auction bonds
        changePrank(_lender);
        assertEq(_quote.balanceOf(_lender), 46_999.804657220228527274 * 1e18);
        _pool.withdrawBonds();
        assertEq(_quote.balanceOf(_lender), 47_000 * 1e18);
        _assertKicker(
            {
                kicker:    _lender,
                claimable: 0,
                locked:    0
            }
        );
    }

    function testKickActiveAuctionReverts() external {

        _assertAuction(
            AuctionState({
                borrower:          _borrower,
                active:            false,
                kicker:            address(0),
                bondSize:          0,
                bondFactor:        0,
                kickTime:          0,
                kickMomp:          0,
                totalBondEscrowed: 0,
                auctionPrice:      0,
                debtInAuction:     0
            })
        );

        // Skip to make borrower undercollateralized
        skip(100 days);

        _kick(
            {
                from:        _lender,
                borrower:    _borrower,
                debt:        19.778456451861613480 * 1e18,
                collateral:  2 * 1e18,
                bond:        0.195342779771472726 * 1e18
            }
        );
        _assertAuction(
            AuctionState({
                borrower:          _borrower,
                active:            true,
                kicker:            _lender,
                bondSize:          0.195342779771472726 * 1e18,
                bondFactor:        0.01 * 1e18,
                kickTime:          block.timestamp,
                kickMomp:          9.721295865031779605 * 1e18,
                totalBondEscrowed: 0.195342779771472726 * 1e18,
                auctionPrice:      311.081467681016947360 * 1e18,
                debtInAuction:     19.778456451861613480 * 1e18
            })
        );

        // kick should fail if borrower in liquidation
        _assertKickAuctionActiveRevert(
            {
                from:       _lender,
                borrower:   _borrower
            }
        );

        // should not allow borrower to draw more debt if auction kicked
        _assertBorrowAuctionActiveRevert(
            {
                from:       _borrower,
                amount:     1 * 1e18,
                indexLimit: 7000
            }
        );
    }

    function testTakeGTNeutral() external {

        // Skip to make borrower undercollateralized
        skip(100 days);

        _kick(
            {
                from:       _lender,
                borrower:   _borrower,
                debt:       19.778456451861613480 * 1e18,
                collateral: 2 * 1e18,
                bond:       0.195342779771472726 * 1e18
            }
        );

        _assertAuction(
            AuctionState({
                borrower:          _borrower,
                active:            true,
                kicker:            _lender,
                bondSize:          0.195342779771472726 * 1e18,
                bondFactor:        0.01 * 1e18,
                kickTime:          block.timestamp,
                kickMomp:          9.721295865031779605 * 1e18,
                totalBondEscrowed: 0.195342779771472726 * 1e18,
                auctionPrice:      311.081467681016947360 * 1e18,
                debtInAuction:     19.778456451861613480 * 1e18
            })
        );

        _assertKicker(
            {
                kicker:    _lender,
                claimable: 0,
                locked:    0.195342779771472726 * 1e18
            }
        );

        uint256 snapshot = vm.snapshot();

        skip(2 hours);

        // Collateral amount is restrained by debt
        _take(
            {
                from:            _lender,
                borrower:        _borrower,
                maxCollateral:   2 * 1e18,
                bondChange:      0.195342779771472726 * 1e18,
                givenAmount:     19.778659656225180612 * 1e18,
                collateralTaken: 0.127160642539504961 * 1e18,
                isReward:        false
            }
        );

        _assertAuction(
            AuctionState({
                borrower:          _borrower,
                active:            false,
                kicker:            address(0),
                bondSize:          0,
                bondFactor:        0,
                kickTime:          0,
                kickMomp:          0,
                totalBondEscrowed: 0,
                auctionPrice:      0,
                debtInAuction:     0
            })
        );

        _assertBorrower(
            {
                borrower:                  _borrower,
                borrowerDebt:              0 * 1e18,
                borrowerCollateral:        1.872839357460495039 * 1e18,
                borrowerMompFactor:        0,
                borrowerCollateralization: 1.0 * 1e18
            }
        );

        _assertKicker(
            {
                kicker:    _lender,
                claimable: 0, // the entire bond was penalized
                locked:    0
            }
        );

        vm.revertTo(snapshot);

        skip(5 hours);

        // Collateral amount is restrained by taker
        _take(
            {
                from:            _lender,
                borrower:        _borrower,
                maxCollateral:   1 * 1e18,
                bondChange:      0.194425917300635592 * 1e18,
                givenAmount:     19.442591730063559200 * 1e18,
                collateralTaken: 1 * 1e18,
                isReward:        false
            }
        );

        _assertAuction(
            {
                borrower:          _borrower,
                active:            false,
                kicker:            address(0),
                bondSize:          0,
                bondFactor:        0,
                kickTime:          0,
                kickMomp:          0,
                totalBondEscrowed: 0,
                auctionPrice:      0
            }
        );

        _assertBorrower(
            {
                borrower:                  _borrower,
                borrowerDebt:              0.336372736621466580 * 1e18,
                borrowerCollateral:        1 * 1e18,
                borrowerMompFactor:        9.684916710602077770 * 1e18,
                borrowerCollateralization: 28.900367974743252570 * 1e18
            }
        );

        _assertKicker(
            {
                kicker:    _lender,
                claimable: 0.000916862470837134 * 1e18, // the entire bond was penalized
                locked:    0
            }
        );
    }

    function testTakeLTNeutral() external {
        // Borrower2 borrows
        _borrow(
            {
                from:       _borrower2,
                amount:     1_730 * 1e18,
                indexLimit: _i9_72,
                newLup:     9.721295865031779605 * 1e18
            }
        );

        // Skip to make borrower undercollateralized
        skip(100 days);
        _assertBorrower(
            {
                borrower:                  _borrower2,
                borrowerDebt:              9_853.394241979221645666 * 1e18,
                borrowerCollateral:        1_000 * 1e18,
                borrowerMompFactor:        9.818751856078723036 * 1e18,
                borrowerCollateralization: 0.986593617011217057 * 1e18
            }
        );
        _kick(
            {
                from:       _lender,
                borrower:   _borrower2,
                debt:       9_976.561670003961916237 * 1e18,
                collateral: 1_000 * 1e18,
                bond:       98.533942419792216457 * 1e18
            }
        );
        _assertAuction(
            AuctionState({
                borrower:          _borrower2,
                active:            true,
                kicker:            _lender,
                bondSize:          98.533942419792216457 * 1e18,
                bondFactor:        0.01 * 1e18,
                kickTime:          block.timestamp,
                kickMomp:          9.721295865031779605 * 1e18,
                totalBondEscrowed: 98.533942419792216457 * 1e18,
                auctionPrice:      311.081467681016947360 * 1e18,
                debtInAuction:     9_976.561670003961916237 * 1e18
            })
        );
        _assertKicker(
            {
                kicker:    _lender,
                claimable: 0,
                locked:    98.533942419792216457 * 1e18
            }
        );
        _assertBorrower(
            {
                borrower:                  _borrower2,
                borrowerDebt:              9_976.561670003961916237 * 1e18,
                borrowerCollateral:        1_000 * 1e18,
                borrowerMompFactor:        9.818751856078723036 * 1e18,
                borrowerCollateralization: 0.974413448899967463 * 1e18
            }
        );
        _assertReserveAuction(
            {
                reserves:                   148.064352861909228810 * 1e18,
                claimableReserves :         98.083873122003682866 * 1e18,
                claimableReservesRemaining: 0,
                auctionPrice:               0,
                timeRemaining:              0
            }
        );

        uint256 preTakeSnapshot = vm.snapshot();

        // skip ahead so take can be called on the loan
        // Debt cannot be used as a constraint when AP < NP
        skip(358 minutes);

        _take(
            {
                from:            _lender,
                borrower:        _borrower2,
                maxCollateral:   1_000 * 1e18,
                bondChange:      99.485203846497266560 * 1e18,
                givenAmount:     9_948.520384649726656000 * 1e18,
                collateralTaken: 1_000 * 1e18,
                isReward:        true
            }
        );

        _assertBorrower(
            {
                borrower:                  _borrower2,
                borrowerDebt:              127.832282335540121316 * 1e18,
                borrowerCollateral:        0,
                borrowerMompFactor:        9.781959425706739955 * 1e18,
                borrowerCollateralization: 0
            }
        );

        _assertAuction(
            {
                borrower:          _borrower2,
                active:            true,
                kicker:            _lender,
                bondSize:          198.019146266289483017 * 1e18,
                bondFactor:        0.01 * 1e18,
                kickTime:          block.timestamp - 358 minutes,
                kickMomp:          9.721295865031779605 * 1e18,
                totalBondEscrowed: 198.019146266289483017 * 1e18,
                auctionPrice:      9.948520384649726656 * 1e18
            }
        );

        _assertKicker(
            {
                kicker:    _lender,
                claimable: 0,
                locked:    198.019146266289483017 * 1e18 // locked bond + reward, auction is not yet finished
            }
        );

        vm.revertTo(preTakeSnapshot);

        // skip ahead so take can be called on the loan
        skip(10 hours);

<<<<<<< HEAD
        // partial take for 20 collateral
        // Collateral amount is restrained by taker
=======
        // perform partial take for 20 collateral
>>>>>>> f9893d86
        _take(
            {
                from:            _lender,
                borrower:        _borrower2,
                maxCollateral:   20 * 1e18,
                bondChange:      0.121516198312897248 * 1e18,
                givenAmount:     12.151619831289724800 * 1e18,
                collateralTaken: 20 * 1e18,
                isReward:        true
            }
        );
        _assertAuction(
            AuctionState({
                borrower:          _borrower2,
                active:            true,
                kicker:            _lender,
                bondSize:          98.655458618105113705 * 1e18,
                bondFactor:        0.01 * 1e18,
                kickTime:          block.timestamp - 10 hours,
                kickMomp:          9.721295865031779605 * 1e18,
                totalBondEscrowed: 98.655458618105113705 * 1e18,
                auctionPrice:      0.607580991564486240 * 1e18,
                debtInAuction:     9_965.044074140935162829 * 1e18
            })
        );
        _assertKicker(
            {
                kicker:    _lender,
                claimable: 0,
                locked:    98.655458618105113705 * 1e18 // locked bond + reward, auction is not yet finished
            }
        );
        _assertBorrower(
            {
                borrower:                  _borrower2,
                borrowerDebt:              9_965.044074140935162829 * 1e18,
                borrowerCollateral:        980 * 1e18,
                borrowerMompFactor:        9.684667957374334904 * 1e18,
                borrowerCollateralization: 0.956028882245805301 * 1e18
            }
        );

        // reserves should increase after take action
        _assertReserveAuction(
            {
                reserves:                   148.141379552245490832 * 1e18,
                claimableReserves :         98.218482774160286961 * 1e18,
                claimableReservesRemaining: 0,
                auctionPrice:               0,
                timeRemaining:              0
            }
        );

        // take remaining collateral
        _take(
            {
                from:            _lender,
                borrower:        _borrower2,
                maxCollateral:   981 * 1e18,
                bondChange:      5.954293717331965152 * 1e18,
                givenAmount:     595.429371733196515200 * 1e18,
                collateralTaken: 980 * 1e18,
                isReward:        true
            }
        );
        _assertAuction(
            AuctionState({
                borrower:          _borrower2,
                active:            true,
                kicker:            _lender,
                bondSize:          104.609752335437078857 * 1e18,
                bondFactor:        0.01 * 1e18,
                kickTime:          block.timestamp - 10 hours,
                kickMomp:          9.721295865031779605 * 1e18,
                totalBondEscrowed: 104.609752335437078857 * 1e18,
                auctionPrice:      0.607580991564486240 * 1e18,
                debtInAuction:     9_375.568996125070612781 * 1e18
            })
        );
        _assertKicker(
            {
                kicker:    _lender,
                claimable: 0 * 1e18,
                locked:    104.609752335437078857 * 1e18 // locked bond + reward, auction is not yet finalized
            }
        );
        _assertBorrower(
            {
                borrower:                  _borrower2,
                borrowerDebt:              9_375.568996125070612781 * 1e18,
                borrowerCollateral:        0,
                borrowerMompFactor:        9.588542815647469183 * 1e18,
                borrowerCollateralization: 0
            }
        );
        // reserves should increase after take action
        _assertReserveAuction(
            {
                reserves:                   148.141379552245490832 * 1e18,
                claimableReserves :         101.165858164239609711 * 1e18,
                claimableReservesRemaining: 0,
                auctionPrice:               0,
                timeRemaining:              0
            }
        );

        // should revert if there's no more collateral to be auctioned
        _assertTakeInsufficentCollateralRevert(
            {
                from:          _lender,
                borrower:      _borrower2,
                maxCollateral: 10 * 1e18
            }
        );

        // full clear / debt heal
        uint256 postTakeSnapshot = vm.snapshot();

        _assertBucket(
            {
                index:        3696,
                lpBalance:    2_000 * 1e27,
                collateral:   0,
                deposit:      2_118.911507166546111004 * 1e18,
                exchangeRate: 1.059455753583273055502000000 * 1e27
            }
        );
        _heal(
            {
                from:       _lender,
                borrower:   _borrower2,
                maxDepth:   10,
                healedDebt: 9_375.568996125070612781 * 1e18
            }
        );
        _assertAuction(
            AuctionState({
                borrower:          _borrower2,
                active:            false,
                kicker:            address(0),
                bondSize:          0,
                bondFactor:        0,
                kickTime:          0,
                kickMomp:          0,
                totalBondEscrowed: 0,
                auctionPrice:      0,
                debtInAuction:     0
            })
        );
        _assertKicker(
            {
                kicker:    _lender,
                claimable: 104.609752335437078857 * 1e18,
                locked:    0
            }
        );
        _assertBorrower(
            {
                borrower:                  _borrower2,
                borrowerDebt:              0,
                borrowerCollateral:        0,
                borrowerMompFactor:        9.588542815647469183 * 1e18,
                borrowerCollateralization: 1 * 1e18
            }
        );
        _assertBucket(
            {
                index:        _i9_91,
                lpBalance:    0, // bucket is bankrupt
                collateral:   0,
                deposit:      0,
                exchangeRate: 1 * 1e27
            }
        );
        _assertLenderLpBalance(
            {
                lender:      _lender,
                index:       _i9_91,
                lpBalance:   0, // bucket is bankrupt
                depositTime: _startTime
            }
        );
        _assertBucket(
            {
                index:        _i9_81,
                lpBalance:    0, // bucket is bankrupt
                collateral:   0,
                deposit:      0,
                exchangeRate: 1 * 1e27
            }
        );
        _assertLenderLpBalance(
            {
                lender:      _lender,
                index:       _i9_81,
                lpBalance:   0, // bucket is bankrupt
                depositTime: _startTime
            }
        );
        _assertBucket(
            {
                index:        _i9_72,
                lpBalance:    11_000 * 1e27,
                collateral:   0,
                deposit:      8_891.790463124946990051 * 1e18,
                exchangeRate: 0.808344587556813362731909090 * 1e27
            }
        );
        _assertLenderLpBalance(
            {
                lender:      _lender,
                index:       _i9_72,
                lpBalance:   11_000 * 1e27,
                depositTime: _startTime
            }
        );
        _assertBucket(
            {
                index:        _i9_62,
                lpBalance:    25_000 * 1e27,
                collateral:   0,
                deposit:      25_000 * 1e18,
                exchangeRate: 1 * 1e27
            }
        );
        _assertLenderLpBalance(
            {
                lender:      _lender,
                index:       _i9_62,
                lpBalance:   25_000 * 1e27,
                depositTime: _startTime
            }
        );
        _assertBucket(
            {
                index:        _i9_52,
                lpBalance:    30_000 * 1e27,
                collateral:   0,
                deposit:      30_000 * 1e18,
                exchangeRate: 1 * 1e27
            }
        );
        _assertLenderLpBalance(
            {
                lender:      _lender,
                index:       _i9_52,
                lpBalance:   30_000 * 1e27,
                depositTime: _startTime
            }
        );

        vm.revertTo(postTakeSnapshot);

        // partial clears / debt heal - max buckets to use is 1
        _heal(
            {
                from:       _lender,
                borrower:   _borrower2,
                maxDepth:   1,
                healedDebt: 148.141379552245490832 * 1e18
            }
        );
        _assertAuction(
            AuctionState({
                borrower:          _borrower2,
                active:            true,
                kicker:            _lender,
                bondSize:          104.609752335437078857 * 1e18,
                bondFactor:        0.01 * 1e18,
                kickTime:          _startTime + 100 days,
                kickMomp:          9.721295865031779605 * 1e18,
                totalBondEscrowed: 104.609752335437078857 * 1e18,
                auctionPrice:      0.607580991564486240 * 1e18,
                debtInAuction:     9_227.427616572825121949 * 1e18
            })
        );
        _assertKicker(
            {
                kicker:    _lender,
                claimable: 0,
                locked:    104.609752335437078857 * 1e18 // locked bond + reward, auction is not yet finalized
            }
        );
        _assertBorrower(
            {
                borrower:                  _borrower2,
                borrowerDebt:              9_227.427616572825121949 * 1e18,
                borrowerCollateral:        0,
                borrowerMompFactor:        9.588542815647469183 * 1e18,
                borrowerCollateralization: 0
            }
        );
        // clear remaining debt
        _heal(
            {
                from:       _lender,
                borrower:   _borrower2,
                maxDepth:   5,
                healedDebt: 9_227.427616572825121949 * 1e18
            }
        );
        _assertAuction(
            AuctionState({
                borrower:          _borrower2,
                active:            false,
                kicker:            address(0),
                bondSize:          0,
                bondFactor:        0,
                kickTime:          0,
                kickMomp:          0,
                totalBondEscrowed: 0,
                auctionPrice:      0,
                debtInAuction:     0
            })
        );
        _assertKicker(
            {
                kicker:    _lender,
                claimable: 104.609752335437078857 * 1e18,
                locked:    0
            }
        );
        _assertBorrower(
            {
                borrower:                  _borrower2,
                borrowerDebt:              0,
                borrowerCollateral:        0,
                borrowerMompFactor:        9.588542815647469183 * 1e18,
                borrowerCollateralization: 1 * 1e18
            }
        );

        // kicker withdraws his auction bonds
        assertEq(_quote.balanceOf(_lender), 46_293.885066015721543543 * 1e18);
        _pool.withdrawBonds();
        assertEq(_quote.balanceOf(_lender), 46_398.494818351158622400 * 1e18);
        _assertKicker(
            {
                kicker:    _lender,
                claimable: 0,
                locked:    0
            }
        );
    }

    function testTakeReverts() external {

        // should revert if there's no auction started
        _assertTakeNoAuctionRevert(
            {
                from:          _lender,
                borrower:      _borrower,
                maxCollateral: 10 * 1e18
            }
        );

        skip(100 days);

        _kick(
            {
                from:       _lender,
                borrower:   _borrower,
                debt:       19.778456451861613480 * 1e18,
                collateral: 2 * 1e18,
                bond:       0.195342779771472726 * 1e18
            }
        );

        // should revert if auction in grace period
        _assertTakeAuctionInCooldownRevert(
            {
                from:          _lender,
                borrower:      _borrower,
                maxCollateral: 10 * 1e18
            }
        );

        skip(2 hours);

        // 10 borrowers draw debt to enable the min debt check
        for (uint i=0; i<10; ++i) {
            _anonBorrowerDrawsDebt(1_000 * 1e18, 6_000 * 1e18, 7777);
        }        
        // should revert if auction leaves borrower with debt under minimum pool debt
        _assertTakeDebtUnderMinPoolDebtRevert(
            {
                from:          _lender,
                borrower:      _borrower,
                maxCollateral: 0.1 * 1e18
            }
        );
    }

    function testHealOnAuctionKicked72HoursAgoAndPartiallyTaken() external {
        // Borrower2 borrows
        _borrow(
            {
                from:       _borrower2,
                amount:     1_730 * 1e18,
                indexLimit: _i9_72,
                newLup:     9.721295865031779605 * 1e18
            }
        );

        // Skip to make borrower undercollateralized
        skip(100 days);
        _kick(
            {
                from:       _lender,
                borrower:   _borrower2,
                debt:       9_976.561670003961916237 * 1e18,
                collateral: 1_000 * 1e18,
                bond:       98.533942419792216457 * 1e18
            }
        );
        _assertAuction(
            AuctionState({
                borrower:          _borrower2,
                active:            true,
                kicker:            _lender,
                bondSize:          98.533942419792216457 * 1e18,
                bondFactor:        0.01 * 1e18,
                kickTime:          _startTime + 100 days,
                kickMomp:          9.721295865031779605 * 1e18,
                totalBondEscrowed: 98.533942419792216457 * 1e18,
                auctionPrice:      311.081467681016947360 * 1e18,
                debtInAuction:     9_976.561670003961916237 * 1e18
            })
        );
        _assertBorrower(
            {
                borrower:                  _borrower2,
                borrowerDebt:              9_976.561670003961916237 * 1e18,
                borrowerCollateral:        1_000 * 1e18,
                borrowerMompFactor:        9.818751856078723036 * 1e18,
                borrowerCollateralization: 0.974413448899967463 * 1e18
            }
        );
        _assertBucket(
            {
                index:        _i9_91,
                lpBalance:    2_000 * 1e27,
                collateral:   0,
                deposit:      2_118.781595119199960000 * 1e18,
                exchangeRate: 1.05939079755959998 * 1e27
            }
        );
        _assertBucket(
            {
                index:        _i9_81,
                lpBalance:    5_000 * 1e27,
                collateral:   0,
                deposit:      5_000 * 1e18,
                exchangeRate: 1 * 1e27
            }
        );
        _assertBucket(
            {
                index:        _i9_72,
                lpBalance:    11_000 * 1e27,
                collateral:   0,
                deposit:      11_000 * 1e18,
                exchangeRate: 1 * 1e27
            }
        );
        _assertBucket(
            {
                index:        _i9_62,
                lpBalance:    25_000 * 1e27,
                collateral:   0,
                deposit:      25_000 * 1e18,
                exchangeRate: 1 * 1e27
            }
        );

        // skip ahead so take can be called on the loan
        skip(10 hours);
        // take partial 800 collateral
        _take(
            {
                from:            _lender,
                borrower:        _borrower2,
                maxCollateral:   800 * 1e18,
                bondChange:      4.860647932515889920 * 1e18,
                givenAmount:     486.064793251588992000 * 1e18,
                collateralTaken: 800 * 1e18,
                isReward:        true
            }
        );
        _assertAuction(
            AuctionState({
                borrower:          _borrower2,
                active:            true,
                kicker:            _lender,
                bondSize:          103.394590352308106377 * 1e18,
                bondFactor:        0.01 * 1e18,
                kickTime:          _startTime + 100 days,
                kickMomp:          9.721295865031779605 * 1e18,
                totalBondEscrowed: 103.394590352308106377 * 1e18,
                auctionPrice:      0.607580991564486240 * 1e18,
                debtInAuction:     9_495.870032454838888301 * 1e18
            })
        );
        _assertBorrower(
            {
                borrower:                  _borrower2,
                borrowerDebt:              9_495.870032454838888301 * 1e18,
                borrowerCollateral:        200 * 1e18,
                borrowerMompFactor:        9.684667957374334904 * 1e18,
                borrowerCollateralization: 0.204747871059870949 * 1e18
            }
        );
        _assertBucket(
            {
                index:        _i9_91,
                lpBalance:    2_000 * 1e27,
                collateral:   0,
                deposit:      2_118.911507166546111004 * 1e18,
                exchangeRate: 1.059455753583273055502 * 1e27
            }
        );
        _assertBucket(
            {
                index:        _i9_81,
                lpBalance:    5_000 * 1e27,
                collateral:   0,
                deposit:      5_000.306572531226000000 * 1e18,
                exchangeRate: 1.0000613145062452 * 1e27
            }
        );
        _assertBucket(
            {
                index:        _i9_72,
                lpBalance:    11_000 * 1e27,
                collateral:   0,
                deposit:      11_000 * 1e18,
                exchangeRate: 1 * 1e27
            }
        );
        _assertBucket(
            {
                index:        _i9_62,
                lpBalance:    25_000 * 1e27,
                collateral:   0,
                deposit:      25_000 * 1e18,
                exchangeRate: 1 * 1e27
            }
        );

        // heal should affect first 3 buckets, reducing deposit and incrementing collateral
        skip(73 hours);
        _heal(
            {
                from:       _lender,
                borrower:   _borrower2,
                maxDepth:   10,
                healedDebt: 9_495.870032454838888301 * 1e18
            }
        );
        _assertAuction(
            AuctionState({
                borrower:          _borrower2,
                active:            false,
                kicker:            address(0),
                bondSize:          0,
                bondFactor:        0,
                kickTime:          0,
                kickMomp:          0,
                totalBondEscrowed: 0,
                auctionPrice:      0,
                debtInAuction:     0
            })
        );
        _assertBorrower(
            {
                borrower:                  _borrower2,
                borrowerDebt:              0,
                borrowerCollateral:        0,
                borrowerMompFactor:        9.684667957374334904 * 1e18,
                borrowerCollateralization: 1 * 1e18
            }
        );
        _assertBucket(
            {
                index:        _i9_91,
                lpBalance:    2_000 * 1e27,
                collateral:   200 * 1e18,
                deposit:      0,
                exchangeRate: 0.9917184843435912074 * 1e27
            }
        );
        _assertBucket(
            {
                index:        _i9_81,
                lpBalance:    0,
                collateral:   0,
                deposit:      0,
                exchangeRate: 1 * 1e27
            }
        );
        _assertBucket(
            {
                index:        _i9_72,
                lpBalance:    11_000 * 1e27,
                collateral:   0,
                deposit:      8_771.489426795178714532 * 1e18,
                exchangeRate: 0.797408129708652610412000000 * 1e27
            }
        );
        _assertBucket(
            {
                index:        _i9_62,
                lpBalance:    25_000 * 1e27,
                collateral:   0,
                deposit:      25_000 * 1e18,
                exchangeRate: 1 * 1e27
            }
        );
    }

    function testHealOnAuctionKicked72HoursAgo() external {
        // Borrower2 borrows
        _borrow(
            {
                from:       _borrower2,
                amount:     1_730 * 1e18,
                indexLimit: _i9_72,
                newLup:     9.721295865031779605 * 1e18
            }
        );

        // Skip to make borrower undercollateralized
        skip(100 days);
        _kick(
            {
                from:       _lender,
                borrower:   _borrower2,
                debt:       9_976.561670003961916237 * 1e18,
                collateral: 1_000 * 1e18,
                bond:       98.533942419792216457 * 1e18
            }
        );
        _assertAuction(
            AuctionState({
                borrower:          _borrower2,
                active:            true,
                kicker:            _lender,
                bondSize:          98.533942419792216457 * 1e18,
                bondFactor:        0.01 * 1e18,
                kickTime:          _startTime + 100 days,
                kickMomp:          9.721295865031779605 * 1e18,
                totalBondEscrowed: 98.533942419792216457 * 1e18,
                auctionPrice:      311.081467681016947360 * 1e18,
                debtInAuction:     9_976.561670003961916237 * 1e18
            })
        );
        _assertBorrower(
            {
                borrower:                  _borrower2,
                borrowerDebt:              9_976.561670003961916237 * 1e18,
                borrowerCollateral:        1_000 * 1e18,
                borrowerMompFactor:        9.818751856078723036 * 1e18,
                borrowerCollateralization: 0.974413448899967463 * 1e18
            }
        );
        _assertBucket(
            {
                index:        _i9_91,
                lpBalance:    2_000 * 1e27,
                collateral:   0,
                deposit:      2_118.781595119199960000 * 1e18,
                exchangeRate: 1.05939079755959998 * 1e27
            }
        );
        _assertBucket(
            {
                index:        _i9_81,
                lpBalance:    5_000 * 1e27,
                collateral:   0,
                deposit:      5_000 * 1e18,
                exchangeRate: 1 * 1e27
            }
        );
        _assertBucket(
            {
                index:        _i9_72,
                lpBalance:    11_000 * 1e27,
                collateral:   0,
                deposit:      11_000 * 1e18,
                exchangeRate: 1 * 1e27
            }
        );
        _assertBucket(
            {
                index:        _i9_62,
                lpBalance:    25_000 * 1e27,
                collateral:   0,
                deposit:      25_000 * 1e18,
                exchangeRate: 1 * 1e27
            }
        );

        // heal should work on an kicked auction if 72 hours passed from kick time
        // heal should affect first 3 buckets, reducing deposit and incrementing collateral
        skip(73 hours);
        _heal(
            {
                from:       _lender,
                borrower:   _borrower2,
                maxDepth:   10,
                healedDebt: 9_976.561670003961916237 * 1e18
            }
        );
        _assertAuction(
            AuctionState({
                borrower:          _borrower2,
                active:            false,
                kicker:            address(0),
                bondSize:          0,
                bondFactor:        0,
                kickTime:          0,
                kickMomp:          0,
                totalBondEscrowed: 0,
                auctionPrice:      0,
                debtInAuction:     0
            })
        );
        _assertBorrower(
            {
                borrower:                  _borrower2,
                borrowerDebt:              0,
                borrowerCollateral:        0,
                borrowerMompFactor:        9.818751856078723036 * 1e18,
                borrowerCollateralization: 1 * 1e18
            }
        );
        _assertBucket(
            {
                index:        _i9_91,
                lpBalance:    2_000 * 1e27,
                collateral:   213.647484499757089173 * 1e18,
                deposit:      0,
                exchangeRate: 1.059390797559599980000723485 * 1e27
            }
        );
        _assertBucket(
            {
                index:        _i9_81,
                lpBalance:    5_000 * 1e27,
                collateral:   509.229693680926841063 * 1e18,
                deposit:      0,
                exchangeRate: 0.999999999999999999999092167 * 1e27
            }
        );
        _assertBucket(
            {
                index:        _i9_72,
                lpBalance:    11_000 * 1e27,
                collateral:   277.122821819316069764 * 1e18,
                deposit:      8_290.284277977147272573 * 1e18,
                exchangeRate: 0.998570656348654837501066179 * 1e27
            }
        );
        _assertBucket(
            {
                index:        _i9_62,
                lpBalance:    25_000 * 1e27,
                collateral:   0,
                deposit:      25_000 * 1e18,
                exchangeRate: 1 * 1e27
            }
        );
    }

    function testHealAuctionReverts() external {
        // Borrower2 borrows
        _borrow(
            {
                from:       _borrower2,
                amount:     1_730 * 1e18,
                indexLimit: _i9_72,
                newLup:     9.721295865031779605 * 1e18
            }
        );

        // Skip to make borrower undercollateralized
        skip(100 days);
        // heal should revert on a borrower that is not auctioned
        _assertHealOnNotKickedAuctionRevert(
            {
                from:     _lender,
                borrower: _borrower2
            }
        );

        uint256 kickTime = _startTime + 100 days;
        _kick(
            {
                from:       _lender,
                borrower:   _borrower2,
                debt:       9_976.561670003961916237 * 1e18,
                collateral: 1_000 * 1e18,
                bond:       98.533942419792216457 * 1e18
            }
        );
        _assertAuction(
            AuctionState({
                borrower:          _borrower2,
                active:            true,
                kicker:            _lender,
                bondSize:          98.533942419792216457 * 1e18,
                bondFactor:        0.01 * 1e18,
                kickTime:          kickTime,
                kickMomp:          9.721295865031779605 * 1e18,
                totalBondEscrowed: 98.533942419792216457 * 1e18,
                auctionPrice:      311.081467681016947360 * 1e18,
                debtInAuction:     9_976.561670003961916237 * 1e18
            })
        );
        _assertBorrower(
            {
                borrower:                  _borrower2,
                borrowerDebt:              9_976.561670003961916237 * 1e18,
                borrowerCollateral:        1_000 * 1e18,
                borrowerMompFactor:        9.818751856078723036 * 1e18,
                borrowerCollateralization: 0.974413448899967463 * 1e18
            }
        );

        // heal should revert on an kicked auction but 72 hours not passed (there's still debt to heal and collateral to be auctioned)
        _assertHealOnNotClearableAuctionRevert(
            {
                from:     _lender,
                borrower: _borrower2
            }
        );
        // skip ahead so take can be called on the loan
        skip(10 hours);
        // take entire collateral
        _take(
            {
                from:            _lender,
                borrower:        _borrower2,
                maxCollateral:   1_000 * 1e18,
                bondChange:      6.075809915644862400 * 1e18,
                givenAmount:     607.580991564486240000 * 1e18,
                collateralTaken: 1_000 * 1e18,
                isReward:        true
            }
        );

        // remove quote tokens should fail since auction head is clearable
        _assertRemoveLiquidityAuctionNotClearedRevert(
            {
                from:   _lender,
                amount: 1_000 * 1e18,
                index:  _i9_52
            }
        );
        _assertRemoveAllLiquidityAuctionNotClearedRevert(
            {
                from:   _lender,
                index:  _i9_52
            }
        );
        // remove collateral should fail since auction head is clearable
        _assertRemoveCollateralAuctionNotClearedRevert(
            {
                from:   _lender,
                amount: 10 * 1e18,
                index:  _i9_52
            }
        );

        // add liquidity in same block should be possible as debt was not yet healed / bucket is not yet insolvent
        _addLiquidity(
            {
                from:   _lender1,
                amount: 100 * 1e18,
                index:  _i9_91,
                newLup: 9.721295865031779605 * 1e18
            }
        );
        _assertLenderLpBalance(
            {
                lender:      _lender1,
                index:       _i9_91,
                lpBalance:   94.388085261495553091346700232 * 1e27,
                depositTime: _startTime + 100 days + 10 hours
            }
        );
        // adding to a different bucket for testing move in same block with bucket bankruptcy
        _addLiquidity(
            {
                from:   _lender1,
                amount: 100 * 1e18,
                index:  _i9_52,
                newLup: 9.721295865031779605 * 1e18
            }
        );

        // heal to make buckets insolvent
        // heal should work because there is still debt to heal but no collateral left to auction (even if 72 hours didn't pass from kick)
        _assertBorrower(
            {
                borrower:                  _borrower2,
                borrowerDebt:              9_375.568996125070612781 * 1e18,
                borrowerCollateral:        0,
                borrowerMompFactor:        9.588542815647469183 * 1e18,
                borrowerCollateralization: 0
            }
        );
        assertTrue(block.timestamp - kickTime < 72 hours); // assert auction was kicked less than 72 hours ago
        _heal(
            {
                from:       _lender,
                borrower:   _borrower2,
                maxDepth:   10,
                healedDebt: 9_375.568996125070612781 * 1e18
            }
        );

        // bucket is insolvent, balances are resetted
        _assertBucket(
            {
                index:        _i9_91,
                lpBalance:    0, // bucket is bankrupt
                collateral:   0,
                deposit:      0,
                exchangeRate: 1 * 1e27
            }
        );
        // after bucket bankruptcy lenders balance is zero
        _assertLenderLpBalance(
            {
                lender:      _lender,
                index:       _i9_91,
                lpBalance:   0,
                depositTime: _startTime
            }
        );
        _assertLenderLpBalance(
            {
                lender:      _lender1,
                index:       _i9_91,
                lpBalance:   0,
                depositTime: _startTime + 100 days + 10 hours
            }
        );
        // cannot add liquidity in same block when bucket marked insolvent
        _assertAddLiquidityBankruptcyBlockRevert(
            {
                from:   _lender1,
                amount: 1_000 * 1e18,
                index:  _i9_91
            }
        );
        // cannot add collateral in same block when bucket marked insolvent
        _assertAddCollateralBankruptcyBlockRevert(
            {
                from:   _lender1,
                amount: 10 * 1e18,
                index:  _i9_91
            }
        );
        // cannot move LPs in same block when bucket marked insolvent
        _assertMoveLiquidityBankruptcyBlockRevert(
            {
                from:      _lender1,
                amount:    10 * 1e18,
                fromIndex: _i9_52,
                toIndex:   _i9_91
            }
        );

        // all operations should work if not in same block
        skip(1 hours);
        _pool.addQuoteToken(100 * 1e18, _i9_91);
        _pool.moveQuoteToken(10 * 1e18, _i9_52, _i9_91);
        ERC20Pool(address(_pool)).addCollateral(4 * 1e18, _i9_91);
        _assertLenderLpBalance(
            {
                lender:      _lender1,
                index:       _i9_91,
                lpBalance:   149.668739373743648321147432044 * 1e27,
                depositTime: _startTime + 100 days + 10 hours + 1 hours
            }
        );
        // bucket is healthy again
        _assertBucket(
            {
                index:        _i9_91,
                lpBalance:    149.668739373743648321147432044 * 1e27,
                collateral:   4 * 1e18,
                deposit:      109.999999999999999948 * 1e18,
                exchangeRate: 0.999999999999999999484545454 * 1e27
            }
        );

        // when moving to a bucket that was marked insolvent, the deposit time should be the greater between from bucket deposit time and insolvency time + 1
        changePrank(_lender);
        _assertLenderLpBalance(
            {
                lender:      _lender,
                index:       _i9_91,
                lpBalance:   0,
                depositTime: _startTime
            }
        );
        _pool.moveQuoteToken(1_000 * 1e18, _i9_52, _i9_91);
        _assertLenderLpBalance(
            {
                lender:      _lender,
                index:       _i9_91,
                lpBalance:   1_000.000000000000000515454546000 * 1e27,
                depositTime: _startTime + 100 days + 10 hours + 1 // _i9_91 bucket insolvency time + 1 (since deposit in _i9_52 from bucket was done before _i9_91 target bucket become insolvent)
            }
        );
        _pool.addQuoteToken(1_000 * 1e18, _i9_52);
        _pool.moveQuoteToken(1_000 * 1e18, _i9_52, _i9_91);
        _assertLenderLpBalance(
            {
                lender:      _lender,
                index:       _i9_91,
                lpBalance:   2_000.000000000000001438852689000 * 1e27,
                depositTime: _startTime + 100 days + 10 hours + 1 hours // time of deposit in _i9_52 from bucket (since deposit in _i9_52 from bucket was done after _i9_91 target bucket become insolvent)
            }
        );
    }

    function testInterestsAccumulationWithAllLoansAuctioned() external {
        // Borrower2 borrows
        _borrow(
            {
                from:       _borrower2,
                amount:     1_730 * 1e18,
                indexLimit: _i9_72,
                newLup:     9.721295865031779605 * 1e18
            }
        );

        // Skip to make borrower undercollateralized
        skip(100 days);
        _assertBorrower(
            {
                borrower:                  _borrower,
                borrowerDebt:              19.534277977147272573 * 1e18,
                borrowerCollateral:        2 * 1e18,
                borrowerMompFactor:        9.917184843435912074 * 1e18,
                borrowerCollateralization: 0.995306391810796636 * 1e18
            }
        );
        _assertBorrower(
            {
                borrower:                  _borrower2,
                borrowerDebt:              9_853.394241979221645666 * 1e18,
                borrowerCollateral:        1_000 * 1e18,
                borrowerMompFactor:        9.818751856078723036 * 1e18,
                borrowerCollateralization: 0.986593617011217057 * 1e18
            }
        );
        _assertLoans(
            {
                noOfLoans:         2,
                maxBorrower:       _borrower2,
                maxThresholdPrice: 9.719336538461538466 * 1e18
            }
        );

        // kick first loan
        _kick(
            {
                from:       _lender,
                borrower:   _borrower2,
                debt:       9_976.561670003961916237 * 1e18,
                collateral: 1_000 * 1e18,
                bond:       98.533942419792216457 * 1e18
            }
        );
        _assertLoans(
            {
                noOfLoans:         1,
                maxBorrower:       _borrower,
                maxThresholdPrice: 9.767138988573636287 * 1e18
            }
        );

        // kick 2nd loan
        _kick(
            {
                from:       _lender,
                borrower:   _borrower,
                debt:       19.534277977147272573 * 1e18,
                collateral: 2 * 1e18,
                bond:       0.195342779771472726 * 1e18
            }
        );
        _assertLoans(
            {
                noOfLoans:         0,
                maxBorrower:       address(0),
                maxThresholdPrice: 0
            }
        );

        _assertPool(
            PoolState({
                htp:                  0,
                lup:                  9.721295865031779605 * 1e18,
                poolSize:             73_118.781595119199960000 * 1e18,
                pledgedCollateral:    1_002 * 1e18,
                encumberedCollateral: 1_028.267844818693957410 * 1e18,
                poolDebt:             9_996.095947981109188810 * 1e18,
                actualUtilization:    0,
                targetUtilization:    1.026215413990712532 * 1e18,
                minDebtAmount:        0,
                loans:                0,
                maxBorrower:          address(0),
                interestRate:         0.045 * 1e18,
                interestRateUpdate:   _startTime + 100 days
            })
        );

        // force pool interest accumulation 
        skip(14 hours);

        _addLiquidity(
            {
                from:   _lender1,
                amount: 1 * 1e18,
                index:  _i9_91,
                newLup: 9.721295865031779605 * 1e18
            }
        );

        _assertPool(
            PoolState({
                htp:                  0,
                lup:                  9.721295865031779605 * 1e18,
                poolSize:             73_120.392679807500549985 * 1e18,
                pledgedCollateral:    1_002 * 1e18,
                encumberedCollateral: 1_028.341798247607959833 * 1e18,
                poolDebt:             9_996.814871143815802222 * 1e18,
                actualUtilization:    0,
                targetUtilization:    1.026254142489845669 * 1e18,
                minDebtAmount:        0,
                loans:                0,
                maxBorrower:          address(0),
                interestRate:         0.0405 * 1e18,
                interestRateUpdate:   _startTime + 100 days + 14 hours
            })
        );
    }

    function testArbTakeLTNeutralPrice() external {

        // Skip to make borrower undercollateralized
        skip(100 days);

        _kick(
            {
                from:       _lender,
                borrower:   _borrower,
                debt:       19.778456451861613480 * 1e18,
                collateral: 2 * 1e18,
                bond:       0.195342779771472726 * 1e18
            }
        );

        _assertAuction(
           AuctionState({
               borrower:          _borrower,
               active:            true,
               kicker:            _lender,
               bondSize:          0.195342779771472726 * 1e18,
               bondFactor:        0.01 * 1e18,
               kickTime:          block.timestamp,
               kickMomp:          9.721295865031779605 * 1e18,
               totalBondEscrowed: 0.195342779771472726 * 1e18,
               auctionPrice:      311.081467681016947360 * 1e18,
               debtInAuction:     19.778456451861613480 * 1e18
           })
        );

        _assertKicker(
           {
               kicker:    _lender,
               claimable: 0,
               locked:    0.195342779771472726 * 1e18
           }
        );
        skip(6 hours);

        address taker = makeAddr("taker");

        _assertLenderLpBalance(
           {
               lender:      taker,
               index:       _i9_91,
               lpBalance:   0,
               depositTime: 0
           }
        );
        _assertLenderLpBalance(
           {
               lender:      _lender,
               index:       _i9_91,
               lpBalance:   2_000 * 1e27,
               depositTime: _startTime
           }
        );
        _assertBucket(
           {
               index:        _i9_91,
               lpBalance:    2_000 * 1e27,
               collateral:   0,
               deposit:      2_027.000651340490292000 * 1e18,
               exchangeRate: 1.013500325670245146000000000 * 1e27
           }
        );
        _assertBorrower(
           {
               borrower:                  _borrower,
               borrowerDebt:              19.779066071215516749 * 1e18,
               borrowerCollateral:        2 * 1e18,
               borrowerMompFactor:        9.917184843435912074 * 1e18,
               borrowerCollateralization: 0.982988360525190378 * 1e18
           }
        );

        _addLiquidity(
           {
               from:   _lender1,
               amount: 1 * 1e18,
               index:  _i9_52,
               newLup: 9.721295865031779605 * 1e18
           }
        );
        _assertBucket(
           {
               index:        _i9_91,
               lpBalance:    2_000 * 1e27,
               collateral:   0,
               deposit:      2_027.006589100074751447 * 1e18,
               exchangeRate: 1.013503294550037375723500000 * 1e27
           }
        );
        _assertReserveAuction(
           {
               reserves:                   23.908406501703106407 * 1e18,
               claimableReserves :         0,
               claimableReservesRemaining: 0,
               auctionPrice:               0,
               timeRemaining:              0
           }
        );

        _arbTake(
           {
               from:             taker,
               borrower:         _borrower,
               index:            _i9_91,
               collateralArbed:  2 * 1e18,
               quoteTokenAmount: 19.442591730063559232 * 1e18,
               bondChange:       0.194425917300635592 * 1e18,
               isReward:         true
           }
        );

        _assertLenderLpBalance(
           {
               lender:      taker,
               index:       _i9_91,
               lpBalance:   0.386558148271438658550864337 * 1e27,
               depositTime: _startTime + 100 days + 6 hours
           }
        );
        _assertLenderLpBalance(
           {
               lender:      _lender,
               index:       _i9_91,
               lpBalance:   2_000.191835505958522216437892103 * 1e27,
               depositTime: _startTime + 100 days + 6 hours
           }
        );
        _assertBucket(
           {
               index:        _i9_91,
               lpBalance:    2_000.578393654229960874988756440 * 1e27,
               collateral:   2 * 1e18,
               deposit:      2_007.758423287311827813 * 1e18,
               exchangeRate: 1.013503294550037375726499132 * 1e27
           }
        );
        // reserves should remain the same after arb take
        _assertReserveAuction(
           {
               reserves:                   23.908406501703106407 * 1e18,
               claimableReserves :         0,
               claimableReservesRemaining: 0,
               auctionPrice:               0,
               timeRemaining:              0
           }
        );
        _assertBorrower(
           {
               borrower:                  _borrower,
               borrowerDebt:              0.530900258452593109 * 1e18,
               borrowerCollateral:        0,
               borrowerMompFactor:        9.588739842524087291 * 1e18,
               borrowerCollateralization: 0
           }
        );
        _assertAuction(
           AuctionState({
               borrower:          _borrower,
               active:            true,
               kicker:            _lender,
               bondSize:          0.195342779771472726 * 1e18,
               bondFactor:        0.01 * 1e18,
               kickTime:          block.timestamp - 6 hours,
               kickMomp:          9.721295865031779605 * 1e18,
               totalBondEscrowed: 0.195342779771472726 * 1e18,
               auctionPrice:      9.721295865031779616 * 1e18,
               debtInAuction:     0.530900258452593109 * 1e18
           })
        );

        // arb take should fail on an auction without any remaining collateral to auction
        _assertArbTakeInsufficentCollateralRevert(
           {
               from:     taker,
               borrower: _borrower,
               index:    _i9_91
           }
        );
    }


    function testArbTakeGTNeutralPrice() external {

        // Skip to make borrower undercollateralized
        skip(100 days);

        _kick(
            {
                from:       _lender,
                borrower:   _borrower,
                debt:       19.778456451861613480 * 1e18,
                collateral: 2 * 1e18,
                bond:       0.195342779771472726 * 1e18
            }
        );

        _assertAuction(
            AuctionState({
                borrower:          _borrower,
                active:            true,
                kicker:            _lender,
                bondSize:          0.195342779771472726 * 1e18,
                bondFactor:        0.01 * 1e18,
                kickTime:          block.timestamp,
                kickMomp:          9.721295865031779605 * 1e18,
                totalBondEscrowed: 0.195342779771472726 * 1e18,
                auctionPrice:      311.081467681016947360 * 1e18,
                debtInAuction:     19.778456451861613480 * 1e18
            })
        );

        _assertKicker(
            {
                kicker:    _lender,
                claimable: 0,
                locked:    0.195342779771472726 * 1e18
            }
        );
        skip(3 hours);

        address taker = makeAddr("taker");

        _addLiquidity(
            {
                from:   _lender,
                amount: 1_000 * 1e18,
                index:  _i10016,
                newLup: 9.721295865031779605 * 1e18
            }
        );

        _assertLenderLpBalance(
            {
                lender:      taker,
                index:       _i10016,
                lpBalance:   0,
                depositTime: 0
            }
        );

        _assertLenderLpBalance(
            {
                lender:      _lender,
                index:       _i10016,
                lpBalance:   1_000 * 1e27,
                depositTime: block.timestamp
            }
        );

        _assertBucket(
            {
                index:        _i10016,
                lpBalance:    1_000 * 1e27,
                collateral:   0,
                deposit:      1_000 * 1e18,
                exchangeRate: 1.0 * 1e27
            }
        );
        
        _assertBorrower(
            {
                borrower:                  _borrower,
                borrowerDebt:              19.778761259189860403 * 1e18,
                borrowerCollateral:        2 * 1e18,
                borrowerMompFactor:        9.917184843435912074 * 1e18,
                borrowerCollateralization: 0.983003509435146965 * 1e18
            }
        );

        _arbTake(
            {
                from:             taker,
                borrower:         _borrower,
                index:            _i10016,
                collateralArbed:  0.254322591527323120 * 1e18,
                quoteTokenAmount: 19.778761259189860403 * 1e18,
                bondChange:       0.195342779771472726 * 1e18,
                isReward:         false
            }
        );

        _assertLenderLpBalance(
            {
                lender:      taker,
                index:       _i10016,
                lpBalance:   2_527.64388096725686957 * 1e27, // arb taker was rewarded LPBs in arbed bucket
                depositTime: _startTime + 100 days + 3 hours
            }
        );
        _assertLenderLpBalance(
            {
                lender:      _lender,
                index:       _i10016,
                lpBalance:   1_000 * 1e27,
                depositTime: _startTime + 100 days + 3 hours
            }
        );
        _assertKicker(
            {
                kicker:    _lender,
                claimable: 0,
                locked:    0 // kicker was penalized
            }
        );
        _assertBucket(
            {
                index:        _i10016,
                lpBalance:    3_527.64388096725686957 * 1e27,       // LP balance in arbed bucket increased with LPs awarded for arb taker
                collateral:   0.254322591527323120 * 1e18,          // arbed collateral added to the arbed bucket
                deposit:      980.221238740810139596 * 1e18,        // quote token amount is diminished in arbed bucket
                exchangeRate: 1.000000000000000000003880868 * 1e27
            }
        );
        _assertBorrower(
            {
                borrower:                  _borrower,
                borrowerDebt:              0,
                borrowerCollateral:        1.745677408472676880 * 1e18,
                borrowerMompFactor:        0,
                borrowerCollateralization: 1 * 1e18
            }
        );
        _assertAuction(
            AuctionState({
                borrower:          _borrower,
                active:            false,
                kicker:            address(0),
                bondSize:          0,
                bondFactor:        0,
                kickTime:          0,
                kickMomp:          0,
                totalBondEscrowed: 0,
                auctionPrice:      0,
                debtInAuction:     0
            })
        );
    }

    function testArbTakeReverts() external {

        // should revert if there's no auction started
        _assertArbTakeNoAuctionRevert(
            {
                from:     _lender,
                borrower: _borrower,
                index:    _i9_91
            }
        );

        skip(100 days);

        _kick(
            {
                from:       _lender,
                borrower:   _borrower,
                debt:       19.778456451861613480 * 1e18,
                collateral: 2 * 1e18,
                bond:       0.195342779771472726 * 1e18
            }
        );

        // should revert if auction in grace period
        _assertArbTakeAuctionInCooldownRevert(
            {
                from:     _lender,
                borrower: _borrower,
                index:    _i9_91
            }
        );

        skip(2 hours);

        address taker = makeAddr("taker");

        // should revert if bucket deposit is 0
        _assertArbTakeAuctionInsufficientLiquidityRevert(
            {
                from:     taker,
                borrower: _borrower,
                index:    _i100
            }
        );

        // should revert if auction price is greater than the bucket price
        _assertArbTakeAuctionPriceGreaterThanBucketPriceRevert(
            {
                from:     taker,
                borrower: _borrower,
                index:    _i9_91
            }
        );

        skip(4 hours);

        // 10 borrowers draw debt to enable the min debt check
        for (uint i=0; i<10; ++i) {
            _anonBorrowerDrawsDebt(1_000 * 1e18, 6_000 * 1e18, 7777);
        }        
        // should revert if auction leaves borrower with debt under minimum pool debt
        _assertArbTakeDebtUnderMinPoolDebtRevert(
            {
                from:     taker,
                borrower: _borrower,
                index:    _i9_91
            }
        );
    }
}<|MERGE_RESOLUTION|>--- conflicted
+++ resolved
@@ -631,7 +631,7 @@
         );
 
         _assertAuction(
-            {
+            AuctionState({
                 borrower:          _borrower,
                 active:            false,
                 kicker:            address(0),
@@ -640,8 +640,9 @@
                 kickTime:          0,
                 kickMomp:          0,
                 totalBondEscrowed: 0,
-                auctionPrice:      0
-            }
+                auctionPrice:      0,
+                debtInAuction:     0.336372736621466580 * 1e18
+            })
         );
 
         _assertBorrower(
@@ -763,7 +764,7 @@
         );
 
         _assertAuction(
-            {
+            AuctionState({
                 borrower:          _borrower2,
                 active:            true,
                 kicker:            _lender,
@@ -772,8 +773,9 @@
                 kickTime:          block.timestamp - 358 minutes,
                 kickMomp:          9.721295865031779605 * 1e18,
                 totalBondEscrowed: 198.019146266289483017 * 1e18,
-                auctionPrice:      9.948520384649726656 * 1e18
-            }
+                auctionPrice:      9.948520384649726656 * 1e18,
+                debtInAuction:     127.832282335540121316 * 1e18
+            })
         );
 
         _assertKicker(
@@ -789,12 +791,8 @@
         // skip ahead so take can be called on the loan
         skip(10 hours);
 
-<<<<<<< HEAD
         // partial take for 20 collateral
         // Collateral amount is restrained by taker
-=======
-        // perform partial take for 20 collateral
->>>>>>> f9893d86
         _take(
             {
                 from:            _lender,
