// SPDX-License-Identifier: GPL-3.0-or-later
pragma solidity 0.8.14;

import { ERC20Pool }        from "../../erc20/ERC20Pool.sol";
import { ERC20PoolFactory } from "../../erc20/ERC20PoolFactory.sol";

<<<<<<< HEAD
import { BucketMath }        from "../../libraries/BucketMath.sol";
import { Maths }             from "../../libraries/Maths.sol";

import { ERC20DSTestPlus }                             from "./ERC20DSTestPlus.sol";
import { TokenWithNDecimals }                     from "../utils/Tokens.sol";
import { UserWithCollateral, UserWithQuoteToken } from "../utils/Users.sol";
=======
import { BucketMath } from "../../libraries/BucketMath.sol";
import { Maths }      from "../../libraries/Maths.sol";
>>>>>>> 5663a5f2

import { DSTestPlus }         from "../utils/DSTestPlus.sol";
import { TokenWithNDecimals } from "../utils/Tokens.sol";

contract ERC20ScaledPoolPrecisionTest is ERC20DSTestPlus {

    uint256 internal _lpPoolPrecision         = 10**27;
    uint256 internal _quotePoolPrecision      = 10**18;
    uint256 internal _collateralPoolPrecision = 10**18;
    uint256 internal _collateralPrecision;
    uint256 internal _quotePrecision;

    address internal _borrower;
    address internal _borrower2;
    address internal _borrower3;
    address internal _lender;
    address internal _bidder;

    TokenWithNDecimals internal _collateral;
    TokenWithNDecimals internal _quote;
    ERC20Pool          internal _pool;

    function init(uint256 collateralPrecisionDecimals_, uint256 quotePrecisionDecimals_) internal {
        _collateral = new TokenWithNDecimals("Collateral", "C", uint8(collateralPrecisionDecimals_));
        _quote      = new TokenWithNDecimals("Quote", "Q", uint8(quotePrecisionDecimals_));
        _pool       = ERC20Pool(new ERC20PoolFactory().deployPool(address(_collateral), address(_quote), 0.05 * 10**18));

        _borrower  = makeAddr("borrower");
        _borrower2 = makeAddr("borrower2");
        _borrower3 = makeAddr("borrower2");
        _lender    = makeAddr("lender");
        _bidder    = makeAddr("bidder");

        deal(address(_collateral), _bidder,  150 * _collateralPrecision);
        deal(address(_collateral), _borrower, 150 * _collateralPrecision);
        deal(address(_collateral), _borrower2, 200 * _collateralPrecision);
        deal(address(_collateral), _borrower3, 200 * _collateralPrecision);

        deal(address(_quote), _lender,  200_000 * _quotePrecision);

        vm.startPrank(_borrower);
        _collateral.approve(address(_pool), 150 * _collateralPrecision);
        _quote.approve(address(_pool), 200_000 * _quotePrecision);

        changePrank(_borrower2);
        _collateral.approve(address(_pool), 200 * _collateralPrecision);
        _quote.approve(address(_pool), 200_000 * _quotePrecision);

        changePrank(_borrower3);
        _collateral.approve(address(_pool), 200 * _collateralPrecision);
        _quote.approve(address(_pool), 200_000 * _quotePrecision);

        changePrank(_bidder);
        _collateral.approve(address(_pool), 200_000 * _collateralPrecision);

        changePrank(_lender);
        _quote.approve(address(_pool), 200_000 * _quotePrecision);
    }

    function testAddRemoveQuotePrecision(uint8 collateralPrecisionDecimals_, uint8 quotePrecisionDecimals_) external virtual {
        // setup fuzzy bounds and initialize the pool
        uint256 boundColPrecision = bound(uint256(collateralPrecisionDecimals_), 1, 18);
        uint256 boundQuotePrecision = bound(uint256(quotePrecisionDecimals_), 1, 18);
        _collateralPrecision = uint256(10) ** boundColPrecision;
        _quotePrecision = uint256(10) ** boundQuotePrecision;

        init(boundColPrecision, boundQuotePrecision);

        // deposit 50_000 quote tokens into each of 3 buckets
        _pool.addQuoteToken(50_000 * _quotePoolPrecision, 2549);
        _pool.addQuoteToken(50_000 * _quotePoolPrecision, 2550);
        vm.expectEmit(true, true, false, true);
        emit Transfer(address(_lender), address(_pool), 50_000 * _quotePrecision);
        vm.expectEmit(true, true, false, true);
        emit AddQuoteToken(address(_lender), _pool.indexToPrice(2551), 50_000 * _quotePoolPrecision, BucketMath.MAX_PRICE);
        _pool.addQuoteToken(50_000 * _quotePoolPrecision, 2551);

        // check balances
        assertEq(_quote.balanceOf(address(_pool)),   150_000 * _quotePrecision);
        assertEq(_quote.balanceOf(address(_lender)), 50_000 * _quotePrecision);

        // check initial pool state
        assertEq(_pool.htp(), 0);
        assertEq(_pool.lup(), BucketMath.MAX_PRICE);

        assertEq(_pool.poolSize(),                        150_000 * _quotePoolPrecision);
        assertEq(_pool.lpBalance(2549, address(_lender)), 50_000 * _lpPoolPrecision);
        assertEq(_pool.exchangeRate(2549),                     1 * _lpPoolPrecision);

        // check bucket balance
        (uint256 lpAccumulator, uint256 availableCollateral) = _pool.buckets(2549);
        assertEq(lpAccumulator,       50_000 * _lpPoolPrecision);
        assertEq(availableCollateral, 0);

        // lender removes some quote token from highest priced bucket
        vm.expectEmit(true, true, false, true);
        emit Transfer(address(_pool), address(_lender), 25_000 * _quotePrecision);
        vm.expectEmit(true, true, false, true);
        emit RemoveQuoteToken(address(_lender), _pool.indexToPrice(2549), 25_000 * _quotePoolPrecision, BucketMath.MAX_PRICE);
        _pool.removeQuoteToken(25_000 * _quotePoolPrecision, 2549);

        // check balances
        assertEq(_quote.balanceOf(address(_pool)),   125_000 * _quotePrecision);
        assertEq(_quote.balanceOf(address(_lender)), 75_000 * _quotePrecision);

        // check pool state
        assertEq(_pool.htp(), 0);
        assertEq(_pool.lup(), BucketMath.MAX_PRICE);

        assertEq(_pool.poolSize(),                        125_000 * _quotePoolPrecision);
        assertEq(_pool.lpBalance(2549, address(_lender)), 25_000 * _lpPoolPrecision);
        assertEq(_pool.exchangeRate(2549),                     1 * _lpPoolPrecision);

        // check bucket balance
        (lpAccumulator, availableCollateral) = _pool.buckets(2549);
        assertEq(lpAccumulator,       25_000 * _lpPoolPrecision);
        assertEq(availableCollateral, 0);
    }

    function testBorrowRepayPrecision(uint8 collateralPrecisionDecimals_, uint8 quotePrecisionDecimals_) external virtual {
        // setup fuzzy bounds and initialize the pool
        uint256 boundColPrecision = bound(uint256(collateralPrecisionDecimals_), 1, 18);
        uint256 boundQuotePrecision = bound(uint256(quotePrecisionDecimals_), 1, 18);
        _collateralPrecision = uint256(10) ** boundColPrecision;
        _quotePrecision = uint256(10) ** boundQuotePrecision;

        init(boundColPrecision, boundQuotePrecision);

        // deposit 50_000 quote tokens into each of 3 buckets
        _pool.addQuoteToken(50_000 * _quotePoolPrecision, 2549);
        _pool.addQuoteToken(50_000 * _quotePoolPrecision, 2550);
        _pool.addQuoteToken(50_000 * _quotePoolPrecision, 2551);

        // borrowers adds collateral
        changePrank(_borrower);
        vm.expectEmit(true, true, false, true);
        emit Transfer(address(_borrower), address(_pool), 50 * _collateralPrecision);
        vm.expectEmit(true, true, false, true);
        emit PledgeCollateral(address(_borrower), 50 * _collateralPoolPrecision);
        _pool.pledgeCollateral(50 * _collateralPoolPrecision, address(0), address(0));

        // check balances
        assertEq(_collateral.balanceOf(address(_pool)),   50 * _collateralPrecision);
        assertEq(_collateral.balanceOf(address(_borrower)), 100 * _collateralPrecision);
        assertEq(_quote.balanceOf(address(_pool)),   150_000 * _quotePrecision);
        assertEq(_quote.balanceOf(address(_borrower)), 0);

        // check pool state
        assertEq(_pool.htp(), 0);
        assertEq(_pool.lup(), BucketMath.MAX_PRICE);
        assertEq(address(_pool.loanQueueHead()), address(0));

        assertEq(_pool.poolSize(),                        150_000 * _quotePoolPrecision);
        assertEq(_pool.lpBalance(2549, address(_lender)), 50_000 * _lpPoolPrecision);
        assertEq(_pool.exchangeRate(2549),                     1 * _lpPoolPrecision);

        // borrower borrows
        vm.expectEmit(true, true, false, true);
        emit Transfer(address(_pool), address(_borrower), 10_000 * _quotePrecision);
        vm.expectEmit(true, true, false, true);
        emit Borrow(address(_borrower), _pool.indexToPrice(2549), 10_000 * _quotePoolPrecision);
        _pool.borrow(10_000 * _quotePoolPrecision, 3000, address(0), address(0));

        // check balances
        assertEq(_collateral.balanceOf(address(_pool)),   50 * _collateralPrecision);
        assertEq(_collateral.balanceOf(address(_borrower)), 100 * _collateralPrecision);
        assertEq(_quote.balanceOf(address(_pool)),   140_000 * _quotePrecision);
        assertEq(_quote.balanceOf(address(_borrower)), 10_000 * _quotePrecision);

        // check pool state
        (uint256 debt, , uint256 col,) = _pool.borrowerInfo(address(_borrower));
        assertEq(_pool.htp(), Maths.wdiv(debt, col));
        assertEq(_pool.lup(), _pool.indexToPrice(2549));
        assertEq(address(_pool.loanQueueHead()), address(_borrower));

        assertEq(_pool.borrowerDebt(),      debt);
        assertEq(_pool.pledgedCollateral(), col);
        assertEq(_pool.lenderDebt(),        10_000 * _quotePoolPrecision);

        assertEq(_pool.poolSize(),                        150_000 * _quotePoolPrecision);
        assertEq(_pool.lpBalance(2549, address(_lender)), 50_000 * _lpPoolPrecision);
        assertEq(_pool.exchangeRate(2549),                     1 * _lpPoolPrecision);

        // borrower repays half of loan
        vm.expectEmit(true, true, false, true);
        emit Transfer(address(_borrower), address(_pool), 5_000 * _quotePrecision);
        vm.expectEmit(true, true, false, true);
        emit Repay(address(_borrower), _pool.indexToPrice(2549), 5_000 * _quotePoolPrecision);
        _pool.repay(5_000 * _quotePoolPrecision, address(0), address(0));

        // check balances
        assertEq(_collateral.balanceOf(address(_pool)),   50 * _collateralPrecision);
        assertEq(_collateral.balanceOf(address(_borrower)), 100 * _collateralPrecision);
        assertEq(_quote.balanceOf(address(_pool)),   145_000 * _quotePrecision);
        assertEq(_quote.balanceOf(address(_borrower)), 5_000 * _quotePrecision);

        // check pool state
        (debt, , col,) = _pool.borrowerInfo(address(_borrower));
        assertEq(_pool.htp(), Maths.wdiv(debt, col));
        assertEq(_pool.lup(), _pool.indexToPrice(2549));
        assertEq(address(_pool.loanQueueHead()), address(_borrower));

        assertEq(_pool.borrowerDebt(),      debt);
        assertEq(_pool.pledgedCollateral(), col);

        assertEq(_pool.poolSize(),                        150_000 * _quotePoolPrecision);
        assertEq(_pool.lpBalance(2549, address(_lender)), 50_000 * _lpPoolPrecision);
        assertEq(_pool.exchangeRate(2549),                     1 * _lpPoolPrecision);

        // remove all of the remaining unencumbered collateral
        uint256 unencumberedCollateral = col - _pool.encumberedCollateral(debt, _pool.lup());
        vm.expectEmit(true, true, false, true);
        emit Transfer(address(_pool), address(_borrower), unencumberedCollateral / _pool.collateralScale());
        vm.expectEmit(true, true, false, true);
        emit PullCollateral(address(_borrower), unencumberedCollateral);
        _pool.pullCollateral(unencumberedCollateral, address(0), address(0));

        //  FIXME: check balances
        // assertEq(_collateral.balanceOf(address(_pool)),   1.7 * _collateralPrecision);
        // assertEq(_collateral.balanceOf(address(_borrower)), 148.30 * _collateralPrecision);
        assertEq(_quote.balanceOf(address(_pool)),   145_000 * _quotePrecision);
        assertEq(_quote.balanceOf(address(_borrower)), 5_000 * _quotePrecision);

        // check pool state
        (debt, , col,) = _pool.borrowerInfo(address(_borrower));
        assertEq(_pool.htp(), Maths.wdiv(debt, col));
        assertEq(_pool.lup(), _pool.indexToPrice(2549));
        assertEq(address(_pool.loanQueueHead()), address(_borrower));

        assertEq(_pool.borrowerDebt(),      debt);
        assertEq(_pool.pledgedCollateral(), col); 
    }

    // TODO: Rework this test to do something useful, now that the purchase feature has been eliminated.
    function skip_testPurchaseClaimPrecision(uint8 collateralPrecisionDecimals_, uint8 quotePrecisionDecimals_) external virtual {
        // setup fuzzy bounds and initialize the pool
        uint256 boundColPrecision = bound(uint256(collateralPrecisionDecimals_), 1, 18);
        uint256 boundQuotePrecision = bound(uint256(quotePrecisionDecimals_), 1, 18);
        _collateralPrecision = uint256(10) ** boundColPrecision;
        _quotePrecision = uint256(10) ** boundQuotePrecision;

        init(boundColPrecision, boundQuotePrecision);

        // deposit 50_000 quote tokens into each of 3 buckets
        _pool.addQuoteToken(50_000 * _quotePoolPrecision, 2549);
        _pool.addQuoteToken(50_000 * _quotePoolPrecision, 2550);
        _pool.addQuoteToken(50_000 * _quotePoolPrecision, 2551);

        // bidder purchases quote with collateral
        changePrank(_bidder);
        uint256 quoteToPurchase = 500 * _quotePoolPrecision;
        uint256 collateralRequired = Maths.wdiv(quoteToPurchase, _pool.indexToPrice(2549));
        uint256 adjustedCollateralReq = collateralRequired / _pool.collateralScale();
    //     vm.expectEmit(true, true, false, true);
    //     emit Transfer(address(_bidder), address(_pool), adjustedCollateralReq);
    //     vm.expectEmit(true, true, false, true);
    //     emit Transfer(address(_pool), address(_bidder), 500 * _quotePrecision);
    //     vm.expectEmit(true, true, false, true);
    //     emit Purchase(address(_bidder), _pool.indexToPrice(2549), quoteToPurchase, collateralRequired);
    //    _bidder.purchaseQuote(_pool, quoteToPurchase, 2549);

        // check bucket state
        (uint256 lpAccumulatorStateOne, uint256 availableCollateral) = _pool.buckets(2549);
        assertEq(availableCollateral, collateralRequired);
        assertGt(availableCollateral, 0);
        assertEq(lpAccumulatorStateOne,       _pool.lpBalance(2549, address(_lender)));
        assertGt(lpAccumulatorStateOne,       0);

        // check balances
        assertEq(_collateral.balanceOf(address(_pool)),   adjustedCollateralReq);
        assertEq(_collateral.balanceOf(address(_bidder)), 150 * _collateralPrecision - adjustedCollateralReq);
        assertEq(_quote.balanceOf(address(_pool)),   150_000 * _quotePrecision - 500 * _quotePrecision);
        assertEq(_quote.balanceOf(address(_bidder)), 500 * _quotePrecision);

        // check pool state
        assertEq(_pool.htp(), 0);
        assertEq(_pool.lup(), BucketMath.MAX_PRICE);

        assertEq(_pool.poolSize(),                        149_500 * _quotePoolPrecision);
        assertEq(_pool.lpBalance(2549, address(_lender)), 50_000 * _lpPoolPrecision);

        // lender claims newly available collateral from bucket
<<<<<<< HEAD
=======
        changePrank(_lender);
        uint256 lpRedemption = Maths.wrdivr(Maths.wmul(availableCollateral, _pool.indexToPrice(2549)), _pool.exchangeRate(2549));
>>>>>>> 5663a5f2
        vm.expectEmit(true, true, true, true);
        emit Transfer(address(_pool), address(_lender), adjustedCollateralReq);
        vm.expectEmit(true, true, true, true);
        emit RemoveCollateral(address(_lender), _pool.indexToPrice(2549), availableCollateral);
       _lender.removeCollateral(_pool, availableCollateral, 2549);

        // check bucket state
        (uint256 lpAccumulatorStateTwo, uint256 availableCollateralStateTwo) = _pool.buckets(2549);
        assertEq(availableCollateralStateTwo, 0);
        assertEq(lpAccumulatorStateTwo,       _pool.lpBalance(2549, address(_lender)));
        assertGt(lpAccumulatorStateTwo,       0);
        assertLt(lpAccumulatorStateTwo, lpAccumulatorStateOne);

        // check balances
        assertEq(_collateral.balanceOf(address(_pool)),   0);
        assertEq(_collateral.balanceOf(address(_bidder)), 150 * _collateralPrecision - adjustedCollateralReq);
        assertEq(_collateral.balanceOf(address(_lender)), adjustedCollateralReq);
        assertEq(_quote.balanceOf(address(_pool)),   150_000 * _quotePrecision - 500 * _quotePrecision);
        assertEq(_quote.balanceOf(address(_bidder)), 500 * _quotePrecision);

        // check pool state
        assertEq(_pool.htp(),      0);
        assertEq(_pool.lup(),      BucketMath.MAX_PRICE);
        assertEq(_pool.poolSize(), 149_500 * _quotePoolPrecision);
    }
}<|MERGE_RESOLUTION|>--- conflicted
+++ resolved
@@ -4,19 +4,10 @@
 import { ERC20Pool }        from "../../erc20/ERC20Pool.sol";
 import { ERC20PoolFactory } from "../../erc20/ERC20PoolFactory.sol";
 
-<<<<<<< HEAD
-import { BucketMath }        from "../../libraries/BucketMath.sol";
-import { Maths }             from "../../libraries/Maths.sol";
-
-import { ERC20DSTestPlus }                             from "./ERC20DSTestPlus.sol";
-import { TokenWithNDecimals }                     from "../utils/Tokens.sol";
-import { UserWithCollateral, UserWithQuoteToken } from "../utils/Users.sol";
-=======
 import { BucketMath } from "../../libraries/BucketMath.sol";
 import { Maths }      from "../../libraries/Maths.sol";
->>>>>>> 5663a5f2
-
-import { DSTestPlus }         from "../utils/DSTestPlus.sol";
+
+import { ERC20DSTestPlus }    from "./ERC20DSTestPlus.sol";
 import { TokenWithNDecimals } from "../utils/Tokens.sol";
 
 contract ERC20ScaledPoolPrecisionTest is ERC20DSTestPlus {
@@ -297,16 +288,12 @@
         assertEq(_pool.lpBalance(2549, address(_lender)), 50_000 * _lpPoolPrecision);
 
         // lender claims newly available collateral from bucket
-<<<<<<< HEAD
-=======
         changePrank(_lender);
-        uint256 lpRedemption = Maths.wrdivr(Maths.wmul(availableCollateral, _pool.indexToPrice(2549)), _pool.exchangeRate(2549));
->>>>>>> 5663a5f2
         vm.expectEmit(true, true, true, true);
         emit Transfer(address(_pool), address(_lender), adjustedCollateralReq);
         vm.expectEmit(true, true, true, true);
         emit RemoveCollateral(address(_lender), _pool.indexToPrice(2549), availableCollateral);
-       _lender.removeCollateral(_pool, availableCollateral, 2549);
+       _pool.removeCollateral(availableCollateral, 2549);
 
         // check bucket state
         (uint256 lpAccumulatorStateTwo, uint256 availableCollateralStateTwo) = _pool.buckets(2549);
