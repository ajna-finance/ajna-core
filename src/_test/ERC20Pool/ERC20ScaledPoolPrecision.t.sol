--- conflicted
+++ resolved
@@ -158,12 +158,8 @@
         // check pool state
         assertEq(_pool.htp(), 0);
         assertEq(_pool.lup(), BucketMath.MAX_PRICE);
-<<<<<<< HEAD
-        assertEq(address(_pool.maxBorrower()), address(0));
-=======
         assertEq(_pool.maxBorrower(), address(0));
         assertEq(_pool.loansCount(),  0);
->>>>>>> 08201fda
 
         (uint256 lpBalance, ) = _pool.bucketLenders(2549, _lender);
         assertEq(_pool.poolSize(),         150_000 * _quotePoolPrecision);
@@ -187,12 +183,8 @@
         (uint256 debt, , uint256 col,) = _pool.borrowerInfo(_borrower);
         assertEq(_pool.htp(), Maths.wdiv(debt, col));
         assertEq(_pool.lup(), _pool.indexToPrice(2549));
-<<<<<<< HEAD
-        assertEq(address(_pool.maxBorrower()), _borrower);
-=======
         assertEq(_pool.maxBorrower(), _borrower);
         assertEq(_pool.loansCount(),  1);
->>>>>>> 08201fda
 
         assertEq(_pool.borrowerDebt(),      debt);
         assertEq(_pool.pledgedCollateral(), col);
@@ -219,12 +211,8 @@
         (debt, , col,) = _pool.borrowerInfo(_borrower);
         assertEq(_pool.htp(), Maths.wdiv(debt, col));
         assertEq(_pool.lup(), _pool.indexToPrice(2549));
-<<<<<<< HEAD
-        assertEq(address(_pool.maxBorrower()), _borrower);
-=======
         assertEq(_pool.maxBorrower(), _borrower);
         assertEq(_pool.loansCount(),  1);
->>>>>>> 08201fda
 
         assertEq(_pool.borrowerDebt(),      debt);
         assertEq(_pool.pledgedCollateral(), col);
@@ -252,12 +240,8 @@
         (debt, , col,) = _pool.borrowerInfo(_borrower);
         assertEq(_pool.htp(), Maths.wdiv(debt, col));
         assertEq(_pool.lup(), _pool.indexToPrice(2549));
-<<<<<<< HEAD
-        assertEq(address(_pool.maxBorrower()), _borrower);
-=======
         assertEq(_pool.maxBorrower(), _borrower);
         assertEq(_pool.loansCount(),  1);
->>>>>>> 08201fda
 
         assertEq(_pool.borrowerDebt(),      debt);
         assertEq(_pool.pledgedCollateral(), col);
