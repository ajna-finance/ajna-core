--- conflicted
+++ resolved
@@ -129,17 +129,6 @@
                 interestRateUpdate:   _startTime
             })
         );
-<<<<<<< HEAD
-        _assertBorrower(
-            BorrowerState({
-                borrower:          _borrower,
-                debt:              0,
-                pendingDebt:       0,
-                collateral:        100 * 1e18,
-                collateralization: 1e18,
-                mompFactor:        0,
-                inflator:          1.001507985182953253 * 1e18
-=======
 
         // another lender provides liquidity, decresing interest rate from 0.05 to 0.045
         skip(12 hours);
@@ -164,7 +153,6 @@
                 maxBorrower:          _borrower,
                 interestRate:         0.045 * 1e18,
                 interestRateUpdate:   54000
->>>>>>> eefb556f
             })
         );
     }
