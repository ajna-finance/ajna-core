--- conflicted
+++ resolved
@@ -72,29 +72,6 @@
         assertEq(_quote.balanceOf(address(_pool)), 50_000 * 1e18);
         assertEq(_quote.balanceOf(_lender),        150_000 * 1e18);
 
-<<<<<<< HEAD
-        // borrower deposit 100 WETH collateral
-        changePrank(_borrower);
-        _pool.pledgeCollateral(_borrower, 100 * 1e18);
-        assertEq(_pool.poolTargetUtilization(), 1 * 1e18);
-        assertEq(_pool.poolActualUtilization(), 0);
-
-        // get a 21_000 DAI loan
-        vm.expectEmit(true, true, false, true);
-        emit Borrow(_borrower, 2_981.007422784467321543 * 1e18, 21_000 * 1e18);
-        vm.expectEmit(true, true, false, true);
-        emit Transfer(address(_pool), _borrower, 21_000 * 1e18);
-        _pool.borrow(21_000 * 1e18, 3000);
-
-        assertEq(_pool.htp(), 210.201923076923077020 * 1e18);
-        assertEq(_pool.lup(), 2_981.007422784467321543 * 1e18);
-
-        assertEq(_pool.poolSize(),     50_000 * 1e18);
-        assertEq(_pool.borrowerDebt(), 21_020.192307692307702000 * 1e18);
-        assertEq(_pool.poolTargetUtilization(), 1 * 1e18);
-        assertEq(_pool.poolActualUtilization(), 0.420403846153846154 * 1e18);
-        assertEq(_pool.poolMinDebtAmount(),     2_102.0192307692307702 * 1e18);
-=======
         _borrow(
             BorrowSpecs({
                 from:         _borrower,
@@ -121,7 +98,6 @@
                 maxBorrower:          _borrower
             })
         );
->>>>>>> 08201fda
 
         // check balances
         assertEq(_quote.balanceOf(address(_pool)), 29_000 * 1e18);
@@ -134,21 +110,12 @@
         lps[3] = BucketLP({index: low,     balance: 10_000 * 1e27, time: 0});
         lps[4] = BucketLP({index: lowest,  balance: 10_000 * 1e27, time: 0});
 
-<<<<<<< HEAD
-        // borrow 19_000 DAI
-        vm.expectEmit(true, true, false, true);
-        emit Borrow(_borrower, 2_951.419442869698640451 * 1e18, 19_000 * 1e18);
-        vm.expectEmit(true, true, false, true);
-        emit Transfer(address(_pool), _borrower, 19_000 * 1e18);
-        _pool.borrow(19_000 * 1e18, 3500);
-=======
         _assertLPs(
             LenderLPs({
                 lender:    _lender,
                 bucketLPs: lps
             })
         );
->>>>>>> 08201fda
 
         // check buckets
         BucketState[] memory bucketStates = new BucketState[](5);
@@ -192,19 +159,6 @@
         assertEq(_quote.balanceOf(_lender),        150_000 * 1e18);
 
         // repay partial
-<<<<<<< HEAD
-        vm.expectEmit(true, true, false, true);
-        emit Repay(_borrower, 2_966.176540084047110076 * 1e18, 10_000 * 1e18);
-        vm.expectEmit(true, true, false, true);
-        emit Transfer(_borrower, address(_pool), 10_000 * 1e18);
-        _pool.repay(_borrower, 10_000 * 1e18);
-
-        assertEq(_pool.htp(), 300.384615384615384800 * 1e18);
-        assertEq(_pool.lup(), 2_966.176540084047110076 * 1e18);
-
-        assertEq(_pool.poolSize(),     50_000 * 1e18);
-        assertEq(_pool.borrowerDebt(), 30_038.461538461538480000 * 1e18);
-=======
         _repay(
             RepaySpecs({
                 from:        _borrower,
@@ -229,7 +183,6 @@
                 maxBorrower:          _borrower
             })
         );
->>>>>>> 08201fda
 
         // check balances
         assertEq(_quote.balanceOf(address(_pool)), 20_000 * 1e18);
@@ -237,19 +190,6 @@
 
         // repay entire loan
         deal(address(_quote), _borrower,  _quote.balanceOf(_borrower) + 40 * 1e18);
-<<<<<<< HEAD
-        vm.expectEmit(true, true, false, true);
-        emit Repay(_borrower, BucketMath.MAX_PRICE, 30_038.461538461538480000 * 1e18);
-        vm.expectEmit(true, true, false, true);
-        emit Transfer(_borrower, address(_pool), 30_038.461538461538480000 * 1e18);
-        _pool.repay(_borrower, 30_040 * 1e18);
-
-        assertEq(_pool.htp(), 0);
-        assertEq(_pool.lup(), BucketMath.MAX_PRICE);
-
-        assertEq(_pool.poolSize(),     50_000 * 1e18);
-        assertEq(_pool.borrowerDebt(), 0);
-=======
         _repay(
             RepaySpecs({
                 from:        _borrower,
@@ -274,7 +214,6 @@
                 maxBorrower:          address(0)
             })
         );
->>>>>>> 08201fda
 
         // check balances
         assertEq(_quote.balanceOf(address(_pool)), 50_038.461538461538480000 * 1e18);
@@ -319,55 +258,6 @@
         );
 
         skip(864000);
-<<<<<<< HEAD
-
-        changePrank(_borrower);
-        _pool.pledgeCollateral(_borrower, 50 * 1e18);
-        _pool.borrow(21_000 * 1e18, 3000);
-
-        assertEq(_pool.borrowerDebt(), 21_020.192307692307702000 * 1e18);
-        (uint256 debt, uint256 pendingDebt, uint256 col, uint256 inflator) = _pool.borrowerInfo(_borrower);
-        assertEq(debt,        21_020.192307692307702000 * 1e18);
-        assertEq(pendingDebt, 21_051.890446235135648008 * 1e18);
-        assertEq(col,         50 * 1e18);
-        assertEq(inflator,    1 * 1e18);
-
-        skip(864000);
-        _pool.pledgeCollateral(_borrower, 10 * 1e18);
-        assertEq(_pool.borrowerDebt(), 21_083.636385101213387311 * 1e18);
-        (debt, pendingDebt, col, inflator) = _pool.borrowerInfo(_borrower);
-        assertEq(debt,        21_083.636385101213387311 * 1e18);
-        assertEq(pendingDebt, 21_083.636385101213387311 * 1e18);
-        assertEq(col,         60 * 1e18);
-        assertEq(inflator,    1.003018244385218513 * 1e18);
-
-        skip(864000);
-        _pool.pullCollateral(10 * 1e18);
-        assertEq(_pool.borrowerDebt(), 21_118.612213260575675180 * 1e18);
-        (debt, pendingDebt, col, inflator) = _pool.borrowerInfo(_borrower);
-        assertEq(debt,        21_118.612213260575675180 * 1e18);
-        assertEq(pendingDebt, 21_118.612213260575675180 * 1e18);
-        assertEq(col,         50 * 1e18);
-        assertEq(inflator,    1.004682160092905114 * 1e18);
-
-        skip(864000);
-        _pool.borrow(0, 3000);
-        assertEq(_pool.borrowerDebt(), 21_157.152643010853298669 * 1e18);
-        (debt, pendingDebt, col, inflator) = _pool.borrowerInfo(_borrower);
-        assertEq(debt,        21_157.152643010853298669 * 1e18);
-        assertEq(pendingDebt, 21_157.152643010853298669 * 1e18);
-        assertEq(col,         50 * 1e18);
-        assertEq(inflator,    1.006515655675920014 * 1e18);
-
-        skip(864000);
-        _pool.repay(_borrower, 0);
-        assertEq(_pool.borrowerDebt(), 21_199.628356897284446170 * 1e18);
-        (debt, pendingDebt, col, inflator) = _pool.borrowerInfo(_borrower);
-        assertEq(debt,        21_199.628356897284446170 * 1e18);
-        assertEq(pendingDebt, 21_199.628356897284446170 * 1e18);
-        assertEq(col,         50 * 1e18);
-        assertEq(inflator,    1.008536365727696620 * 1e18);
-=======
         _borrow(
             BorrowSpecs({
                 from:         _borrower,
@@ -546,7 +436,6 @@
                 inflator:          1.008536365727696620 * 1e18
             })
         );
->>>>>>> 08201fda
 
         skip(864000);
         _assertPool(
@@ -607,15 +496,6 @@
         _pool.borrow(500 * 1e18, 3000);
 
         // borrower 1 borrows 500 quote from the pool after adding sufficient collateral
-<<<<<<< HEAD
-        _pool.pledgeCollateral(_borrower, 50 * 1e18);
-        _pool.borrow(500 * 1e18, 3000);
-
-        // borrower 2 borrows 15k quote from the pool with borrower2 becoming new queue HEAD
-        changePrank(_borrower2);
-        _pool.pledgeCollateral(_borrower2, 6 * 1e18);
-        _pool.borrow(15_000 * 1e18, 3000);
-=======
         _borrow(
             BorrowSpecs({
                 from:         _borrower,
@@ -638,7 +518,6 @@
                 price:        2_995.912459898389633881 * 1e18
             })
         );
->>>>>>> 08201fda
 
         changePrank(_borrower);
         // should revert if borrower attempts to borrow more than minimum amount
@@ -646,23 +525,10 @@
         _pool.borrow(10 * 1e18, 3000);
 
         changePrank(_borrower2);
-<<<<<<< HEAD
-        // should revert if borrow would result in borrower under collateralization
-        assertEq(_pool.lup(), 2_995.912459898389633881 * 1e18);
-
-=======
->>>>>>> 08201fda
         vm.expectRevert(IScaledPool.BorrowBorrowerUnderCollateralized.selector);
         _pool.borrow(2_976 * 1e18, 3000);
 
         // should be able to borrow if properly specified
-<<<<<<< HEAD
-        vm.expectEmit(true, true, false, true);
-        emit Borrow(_borrower2, 2_995.912459898389633881 * 1e18, 10 * 1e18);
-        vm.expectEmit(true, true, false, true);
-        emit Transfer(address(_pool), _borrower2, 10 * 1e18);
-        _pool.borrow(10 * 1e18, 3000);
-=======
         _borrow(
             BorrowSpecs({
                 from:         _borrower2,
@@ -673,7 +539,6 @@
                 price:        2_995.912459898389633881 * 1e18
             })
         );
->>>>>>> 08201fda
     }
 
     /**
@@ -702,19 +567,6 @@
         _pool.repay(_borrower, 10_000 * 1e18);
 
         // borrower 1 borrows 1000 quote from the pool
-<<<<<<< HEAD
-        _pool.pledgeCollateral(_borrower, 50 * 1e18);
-        _pool.borrow(1_000 * 1e18, 3000);
-
-        assertEq(_borrower, _pool.maxBorrower());
-
-        // borrower 2 borrows 5k quote from the pool and becomes new queue HEAD
-        changePrank(_borrower2);
-        _pool.pledgeCollateral(_borrower2, 50 * 1e18);
-        _pool.borrow(5_000 * 1e18, 3000);
-
-        assertEq(_borrower2, _pool.maxBorrower());
-=======
         _borrow(
             BorrowSpecs({
                 from:         _borrower,
@@ -769,7 +621,6 @@
                 maxBorrower:          _borrower2
             })
         );
->>>>>>> 08201fda
 
         // should revert if amount left after repay is less than the average debt
         changePrank(_borrower);
@@ -777,13 +628,6 @@
         _pool.repay(_borrower, 750 * 1e18);
 
         // should be able to repay loan if properly specified
-<<<<<<< HEAD
-        vm.expectEmit(true, true, false, true);
-        emit Repay(_borrower, _pool.lup(), 0.0001 * 1e18);
-        vm.expectEmit(true, true, false, true);
-        emit Transfer(_borrower, address(_pool), 0.0001 * 1e18);
-        _pool.repay(_borrower, 0.0001 * 1e18);
-=======
         _repay(
             RepaySpecs({
                 from:        _borrower,
@@ -808,7 +652,6 @@
                 maxBorrower:          _borrower2
             })
         );
->>>>>>> 08201fda
     }
 
     function testRepayLoanFromDifferentActor() external {
@@ -823,19 +666,6 @@
         );
 
         // borrower 1 borrows 1000 quote from the pool
-<<<<<<< HEAD
-        changePrank(_borrower);
-        _pool.pledgeCollateral(_borrower, 50 * 1e18);
-        _pool.borrow(1_000 * 1e18, 3000);
-
-        // should be able to repay loan on behalf of borrower
-        changePrank(_lender);
-        vm.expectEmit(true, true, false, true);
-        emit Repay(_borrower, _pool.lup(), 0.0001 * 1e18);
-        vm.expectEmit(true, true, false, true);
-        emit Transfer(_lender, address(_pool), 0.0001 * 1e18);
-        _pool.repay(_borrower, 0.0001 * 1e18);
-=======
         _borrow(
             BorrowSpecs({
                 from:         _borrower,
@@ -888,7 +718,6 @@
                 maxBorrower:          _borrower
             })
         );
->>>>>>> 08201fda
     }
 
     /**
@@ -898,14 +727,6 @@
      */
     function testZeroThresholdPriceLoan() external {
         // add initial quote to the pool
-<<<<<<< HEAD
-        changePrank(_lender);
-        _pool.addQuoteToken(10_000 * 1e18, 2550);
-        _pool.addQuoteToken(10_000 * 1e18, 2551);
-
-        assertEq(_pool.htp(), 0);
-        assertEq(address(_pool.maxBorrower()), address(0));
-=======
         Liquidity[] memory amounts = new Liquidity[](2);
         amounts[0] = Liquidity({amount: 10_000 * 1e18, index: 2550});
         amounts[1] = Liquidity({amount: 10_000 * 1e18, index: 2551});
@@ -915,7 +736,6 @@
                 amounts: amounts
             })
         );
->>>>>>> 08201fda
 
         // borrower 1 initiates a highly overcollateralized loan with a TP of 0 that won't be inserted into the Queue
         changePrank(_borrower);
@@ -924,14 +744,6 @@
         _pool.borrow(0.00000000000000001 * 1e18, 3000);
 
         // borrower 1 borrows 500 quote from the pool after using a non 0 TP
-<<<<<<< HEAD
-        _pool.pledgeCollateral(_borrower, 50 * 1e18);
-        _pool.borrow(500 * 1e18, 3000);
-
-        assertGt(_pool.htp(), 0);
-        assertEq(address(_pool.maxBorrower()), _borrower);
-
-=======
         _borrow(
             BorrowSpecs({
                 from:         _borrower,
@@ -958,7 +770,6 @@
                 maxBorrower:          _borrower
             })
         );
->>>>>>> 08201fda
     }
 
     /**
@@ -980,14 +791,6 @@
         );
 
         // borrower 1 borrows 500 quote from the pool
-<<<<<<< HEAD
-        changePrank(_borrower);
-        _pool.pledgeCollateral(_borrower, 50 * 1e18);
-        _pool.borrow(500 * 1e18, 2551);
-
-        assertGt(_pool.htp(), 0);
-        assertEq(address(_pool.maxBorrower()), _borrower);
-=======
         _borrow(
             BorrowSpecs({
                 from:         _borrower,
@@ -1014,7 +817,6 @@
                 maxBorrower:          _borrower
             })
         );
->>>>>>> 08201fda
 
         (, uint256 pendingDebt, , ) = _pool.borrowerInfo(_borrower);
         deal(address(_quote), _borrower,  _quote.balanceOf(_borrower) + 10_000 * 1e18);
@@ -1023,11 +825,6 @@
         _pool.repay(_borrower, pendingDebt - 1);
 
         // should be able to pay back all pendingDebt
-<<<<<<< HEAD
-        _pool.repay(_borrower, pendingDebt);
-        assertEq(_pool.htp(), 0);
-        assertEq(address(_pool.maxBorrower()), address(0));
-=======
         _repay(
             RepaySpecs({
                 from:        _borrower,
@@ -1052,7 +849,6 @@
                 maxBorrower:          address(0)
             })
         );
->>>>>>> 08201fda
     }
 
 }