// SPDX-License-Identifier: GPL-3.0-or-later
pragma solidity 0.8.14;

import { ERC20Pool }        from "../../erc20/ERC20Pool.sol";
import { ERC20PoolFactory } from "../../erc20/ERC20PoolFactory.sol";

import { IERC20Pool }  from "../../erc20/interfaces/IERC20Pool.sol";
import { IScaledPool } from "../../base/interfaces/IScaledPool.sol";

import { BucketMath } from "../../libraries/BucketMath.sol";

import { ERC20HelperContract } from "./ERC20DSTestPlus.sol";

contract ERC20ScaledBorrowTest is ERC20HelperContract {

    address internal _borrower;
    address internal _borrower2;
    address internal _lender;
    address internal _lender1;

    function setUp() external {
        _borrower  = makeAddr("borrower");
        _borrower2 = makeAddr("borrower2");
        _lender    = makeAddr("lender");
        _lender1   = makeAddr("lender1");

        _mintCollateralAndApproveTokens(_borrower,  100 * 1e18);
        _mintCollateralAndApproveTokens(_borrower2,  100 * 1e18);

        _mintQuoteAndApproveTokens(_lender,   200_000 * 1e18);
        _mintQuoteAndApproveTokens(_lender1,  200_000 * 1e18);
    }

    function testScaledPoolBorrowAndRepay() external {
        uint256 highest = 2550;
        uint256 high    = 2551;
        uint256 med     = 2552;
        uint256 low     = 2553;
        uint256 lowest  = 2554;

        // lender deposits 10000 DAI in 5 buckets each
        Liquidity[] memory amounts = new Liquidity[](5);
        amounts[0] = Liquidity({amount: 10_000 * 1e18, index: highest});
        amounts[1] = Liquidity({amount: 10_000 * 1e18, index: high});
        amounts[2] = Liquidity({amount: 10_000 * 1e18, index: med});
        amounts[3] = Liquidity({amount: 10_000 * 1e18, index: low});
        amounts[4] = Liquidity({amount: 10_000 * 1e18, index: lowest});
        _addLiquidity(
            AddLiquidity({
                from:    _lender,
                amounts: amounts
            })
        );

        _assertPool(
            PoolState({
                htp:               0,
                lup:               BucketMath.MAX_PRICE,
                poolSize:          50_000 * 1e18,
                borrowerDebt:      0,
                actualUtilization: 0,
                targetUtilization: 1e18,
                minDebtAmount:     0
            })
        );

        // check balances before borrow
        assertEq(_quote.balanceOf(address(_pool)), 50_000 * 1e18);
        assertEq(_quote.balanceOf(_lender),        150_000 * 1e18);

<<<<<<< HEAD
        _borrow(
            BorrowSpecs({
                from:         _borrower,
                borrower:     _borrower,
                pledgeAmount: 100 * 1e18,
                borrowAmount: 21_000 * 1e18,
                indexLimit:   3_000,
                oldPrev:      address(0),
                newPrev:      address(0),
                price:        2_981.007422784467321543 * 1e18
            })
        );

        _assertPool(
            PoolState({
                htp:               210.201923076923077020 * 1e18,
                lup:               2_981.007422784467321543 * 1e18,
                poolSize:          50_000 * 1e18,
                borrowerDebt:      21_020.192307692307702000 * 1e18,
                actualUtilization: 0.420403846153846154 * 1e18,
                targetUtilization: 1e18,
                minDebtAmount:     2_102.0192307692307702 * 1e18
            })
        );
=======
        // borrower deposit 100 WETH collateral
        changePrank(_borrower);
        _pool.pledgeCollateral(_borrower, 100 * 1e18);
        assertEq(_pool.poolTargetUtilization(), 1 * 1e18);
        assertEq(_pool.poolActualUtilization(), 0);

        // get a 21_000 DAI loan
        vm.expectEmit(true, true, false, true);
        emit Borrow(_borrower, 2_981.007422784467321543 * 1e18, 21_000 * 1e18);
        vm.expectEmit(true, true, false, true);
        emit Transfer(address(_pool), _borrower, 21_000 * 1e18);
        _pool.borrow(21_000 * 1e18, 3000);

        assertEq(_pool.htp(), 210.201923076923077020 * 1e18);
        assertEq(_pool.lup(), 2_981.007422784467321543 * 1e18);

        assertEq(_pool.poolSize(),     50_000 * 1e18);
        assertEq(_pool.borrowerDebt(), 21_020.192307692307702000 * 1e18);
        assertEq(_pool.poolTargetUtilization(), 1 * 1e18);
        assertEq(_pool.poolActualUtilization(), 0.420403846153846154 * 1e18);
        assertEq(_pool.poolMinDebtAmount(),     2_102.0192307692307702 * 1e18);
>>>>>>> 62cc26c4

        // check balances
        assertEq(_quote.balanceOf(address(_pool)), 29_000 * 1e18);
        assertEq(_quote.balanceOf(_lender),        150_000 * 1e18);

        BucketLP[] memory lps = new BucketLP[](5);
        lps[0] = BucketLP({index: highest, balance: 10_000 * 1e27, time: 0});
        lps[1] = BucketLP({index: high,    balance: 10_000 * 1e27, time: 0});
        lps[2] = BucketLP({index: med,     balance: 10_000 * 1e27, time: 0});
        lps[3] = BucketLP({index: low,     balance: 10_000 * 1e27, time: 0});
        lps[4] = BucketLP({index: lowest,  balance: 10_000 * 1e27, time: 0});

        _assertLPs(
            LenderLPs({
                lender:    _lender,
                bucketLPs: lps
            })
        );

<<<<<<< HEAD
        // check buckets
        BucketState[] memory bucketStates = new BucketState[](5);
        bucketStates[0] = BucketState({index: highest, LPs: 10_000 * 1e27, collateral: 0});
        bucketStates[1] = BucketState({index: high,    LPs: 10_000 * 1e27, collateral: 0});
        bucketStates[2] = BucketState({index: med,     LPs: 10_000 * 1e27, collateral: 0});
        bucketStates[3] = BucketState({index: low,     LPs: 10_000 * 1e27, collateral: 0});
        bucketStates[4] = BucketState({index: lowest,  LPs: 10_000 * 1e27, collateral: 0});
=======
        // borrow 19_000 DAI
        vm.expectEmit(true, true, false, true);
        emit Borrow(_borrower, 2_951.419442869698640451 * 1e18, 19_000 * 1e18);
        vm.expectEmit(true, true, false, true);
        emit Transfer(address(_pool), _borrower, 19_000 * 1e18);
        _pool.borrow(19_000 * 1e18, 3500);
>>>>>>> 62cc26c4

        _assertBuckets(bucketStates);

        // borrow 19_000 DAI
        _borrow(
            BorrowSpecs({
                from:         _borrower,
                borrower:     _borrower,
                pledgeAmount: 0,
                borrowAmount: 19_000 * 1e18,
                indexLimit:   3_500,
                oldPrev:      address(0),
                newPrev:      address(0),
                price:        2_951.419442869698640451 * 1e18
            })
        );

        _assertPool(
            PoolState({
                htp:               400.384615384615384800 * 1e18,
                lup:               2_951.419442869698640451 * 1e18,
                poolSize:          50_000 * 1e18,
                borrowerDebt:      40_038.461538461538480000 * 1e18,
                actualUtilization: 0.800769230769230770 * 1e18,
                targetUtilization: 1e18,
                minDebtAmount:     4_003.846153846153848 * 1e18
            })
        );

        // check balances
        assertEq(_quote.balanceOf(address(_pool)), 10_000 * 1e18);
        assertEq(_quote.balanceOf(_lender),        150_000 * 1e18);

        // repay partial
<<<<<<< HEAD
        _repay(
            RepaySpecs({
                from:        _borrower,
                borrower:    _borrower,
                repayAmount: 10_000 * 1e18,
                oldPrev:     address(0),
                newPrev:     address(0),
                price:       2_966.176540084047110076 * 1e18
            })
        );

        _assertPool(
            PoolState({
                htp:               300.384615384615384800 * 1e18,
                lup:               2_966.176540084047110076 * 1e18,
                poolSize:          50_000 * 1e18,
                borrowerDebt:      30_038.461538461538480000 * 1e18,
                actualUtilization: 0.600769230769230770 * 1e18,
                targetUtilization: 1e18,
                minDebtAmount:     3_003.846153846153848000 * 1e18
            })
        );
=======
        vm.expectEmit(true, true, false, true);
        emit Repay(_borrower, 2_966.176540084047110076 * 1e18, 10_000 * 1e18);
        vm.expectEmit(true, true, false, true);
        emit Transfer(_borrower, address(_pool), 10_000 * 1e18);
        _pool.repay(_borrower, 10_000 * 1e18);

        assertEq(_pool.htp(), 300.384615384615384800 * 1e18);
        assertEq(_pool.lup(), 2_966.176540084047110076 * 1e18);

        assertEq(_pool.poolSize(),     50_000 * 1e18);
        assertEq(_pool.borrowerDebt(), 30_038.461538461538480000 * 1e18);
>>>>>>> 62cc26c4

        // check balances
        assertEq(_quote.balanceOf(address(_pool)), 20_000 * 1e18);
        assertEq(_quote.balanceOf(_lender),        150_000 * 1e18);

        // repay entire loan
        deal(address(_quote), _borrower,  _quote.balanceOf(_borrower) + 40 * 1e18);
<<<<<<< HEAD
        _repay(
            RepaySpecs({
                from:        _borrower,
                borrower:    _borrower,
                repayAmount: 30_038.461538461538480000 * 1e18,
                oldPrev:     address(0),
                newPrev:     address(0),
                price:       BucketMath.MAX_PRICE
            })
        );

        _assertPool(
            PoolState({
                htp:               0,
                lup:               BucketMath.MAX_PRICE,
                poolSize:          50_000 * 1e18,
                borrowerDebt:      0,
                actualUtilization: 0,
                targetUtilization: 1e18,
                minDebtAmount:     0
            })
        );
=======
        vm.expectEmit(true, true, false, true);
        emit Repay(_borrower, BucketMath.MAX_PRICE, 30_038.461538461538480000 * 1e18);
        vm.expectEmit(true, true, false, true);
        emit Transfer(_borrower, address(_pool), 30_038.461538461538480000 * 1e18);
        _pool.repay(_borrower, 30_040 * 1e18);

        assertEq(_pool.htp(), 0);
        assertEq(_pool.lup(), BucketMath.MAX_PRICE);

        assertEq(_pool.poolSize(),     50_000 * 1e18);
        assertEq(_pool.borrowerDebt(), 0);
>>>>>>> 62cc26c4

        // check balances
        assertEq(_quote.balanceOf(address(_pool)), 50_038.461538461538480000 * 1e18);
        assertEq(_quote.balanceOf(_lender),        150_000 * 1e18);
    }

    function testScaledPoolBorrowerInterestAccumulation() external {
        uint256 highest = 2550;
        uint256 high    = 2551;
        uint256 med     = 2552;
        uint256 low     = 2553;
        uint256 lowest  = 2554;

        // lender deposits 10000 DAI in 5 buckets each
        Liquidity[] memory amounts = new Liquidity[](5);
        amounts[0] = Liquidity({amount: 10_000 * 1e18, index: highest});
        amounts[1] = Liquidity({amount: 10_000 * 1e18, index: high});
        amounts[2] = Liquidity({amount: 10_000 * 1e18, index: med});
        amounts[3] = Liquidity({amount: 10_000 * 1e18, index: low});
        amounts[4] = Liquidity({amount: 10_000 * 1e18, index: lowest});
        _addLiquidity(
            AddLiquidity({
                from:    _lender,
                amounts: amounts
            })
        );

        _assertPool(
            PoolState({
                htp:               0,
                lup:               BucketMath.MAX_PRICE,
                poolSize:          50_000 * 1e18,
                borrowerDebt:      0,
                actualUtilization: 0,
                targetUtilization: 1e18,
                minDebtAmount:     0
            })
        );

        skip(864000);
<<<<<<< HEAD
        _borrow(
            BorrowSpecs({
                from:         _borrower,
                borrower:     _borrower,
                pledgeAmount: 50 * 1e18,
                borrowAmount: 21_000 * 1e18,
                indexLimit:   3_000,
                oldPrev:      address(0),
                newPrev:      address(0),
                price:        2_981.007422784467321543 * 1e18
            })
        );

        _assertPool(
            PoolState({
                htp:               420.403846153846154040 * 1e18,
                lup:               2_981.007422784467321543 * 1e18,
                poolSize:          50_000 * 1e18,
                borrowerDebt:      21_020.192307692307702000 * 1e18,
                actualUtilization: 0.420403846153846154 * 1e18,
                targetUtilization: 0.000000461866946770 * 1e18,
                minDebtAmount:     2_102.019230769230770200 * 1e18
            })
        );
        _assertBorrower(
            BorrowerState({
                borrower:    _borrower,
                debt:        21_020.192307692307702000 * 1e18,
                pendingDebt: 21_051.890446235135648008 * 1e18,
                collateral:  50 * 1e18,
                inflator:    1 * 1e18
            })
        );

        skip(864000);
        _pledgeCollateral(
            PledgeSpecs({
                from:     _borrower,
                borrower: _borrower,
                amount:   10 * 1e18,
                oldPrev:  address(0),
                newPrev:  address(0)
            })
        );

        _assertPool(
            PoolState({
                htp:               351.393939751686889789 * 1e18,
                lup:               2_981.007422784467321543 * 1e18,
                poolSize:          50_057.099669668015100000 * 1e18,
                borrowerDebt:      21_083.636385101213387311 * 1e18,
                actualUtilization: 0.421191729529563507 * 1e18,
                targetUtilization: 0.000000973344306926 * 1e18,
                minDebtAmount:     2_108.363638510121338731 * 1e18
            })
        );
        _assertBorrower(
            BorrowerState({
                borrower:    _borrower,
                debt:        21_083.636385101213387311 * 1e18,
                pendingDebt: 21_083.636385101213387311 * 1e18,
                collateral:  60 * 1e18,
                inflator:    1.003018244385218513 * 1e18
            })
        );

        skip(864000);
        _pullCollateral(
            PullSpecs({
                from:    _borrower,
                amount:  10 * 1e18,
                oldPrev: address(0),
                newPrev: address(0)
            })
        );

        _assertPool(
            PoolState({
                htp:               422.372244265211513504 * 1e18,
                lup:               2_981.007422784467321543 * 1e18,
                poolSize:          50_088.577915011441149066 * 1e18,
                borrowerDebt:      21_118.612213260575675180 * 1e18,
                actualUtilization: 0.421625310446902749 * 1e18,
                targetUtilization: 0.000001538993982628 * 1e18,
                minDebtAmount:     2_111.861221326057567518 * 1e18
            })
        );
        _assertBorrower(
            BorrowerState({
                borrower:    _borrower,
                debt:        21_118.612213260575675180 * 1e18,
                pendingDebt: 21_118.612213260575675180 * 1e18,
                collateral:  50 * 1e18,
                inflator:    1.004682160092905114 * 1e18
            })
        );

        skip(864000);
        _borrow(
            BorrowSpecs({
                from:         _borrower,
                borrower:     _borrower,
                pledgeAmount: 0,
                borrowAmount: 0,
                indexLimit:   3_000,
                oldPrev:      address(0),
                newPrev:      address(0),
                price:        2_981.007422784467321543 * 1e18
            })
        );

        _assertPool(
            PoolState({
                htp:               423.143052860217065973 * 1e18,
                lup:               2_981.007422784467321543 * 1e18,
                poolSize:          50_123.264301786691010673 * 1e18,
                borrowerDebt:      21_157.152643010853298669 * 1e18,
                actualUtilization: 0.422102449585604636 * 1e18,
                targetUtilization: 0.000002164656347431 * 1e18,
                minDebtAmount:     2_115.715264301085329867 * 1e18
            })
        );
        _assertBorrower(
            BorrowerState({
                borrower:    _borrower,
                debt:        21_157.152643010853298669 * 1e18,
                pendingDebt: 21_157.152643010853298669 * 1e18,
                collateral:  50 * 1e18,
                inflator:    1.006515655675920014 * 1e18
            })
        );

        skip(864000);
        _repay(
            RepaySpecs({
                from:        _borrower,
                borrower:    _borrower,
                repayAmount: 0,
                oldPrev:     address(0),
                newPrev:     address(0),
                price:       2_981.007422784467321543 * 1e18
            })
        );
        _assertPool(
            PoolState({
                htp:               423.992567137945688924 * 1e18,
                lup:               2_981.007422784467321543 * 1e18,
                poolSize:          50_161.492444284479024345 * 1e18,
                borrowerDebt:      21_199.628356897284446170 * 1e18,
                actualUtilization: 0.422627544035780001 * 1e18,
                targetUtilization: 0.000002856824049756 * 1e18,
                minDebtAmount:     2_119.962835689728444617 * 1e18
            })
        );
        _assertBorrower(
            BorrowerState({
                borrower:    _borrower,
                debt:        21_199.628356897284446170 * 1e18,
                pendingDebt: 21_199.628356897284446170 * 1e18,
                collateral:  50 * 1e18,
                inflator:    1.008536365727696620 * 1e18
            })
        );
=======

        changePrank(_borrower);
        _pool.pledgeCollateral(_borrower, 50 * 1e18);
        _pool.borrow(21_000 * 1e18, 3000);

        assertEq(_pool.borrowerDebt(), 21_020.192307692307702000 * 1e18);
        (uint256 debt, uint256 pendingDebt, uint256 col, uint256 inflator) = _pool.borrowerInfo(_borrower);
        assertEq(debt,        21_020.192307692307702000 * 1e18);
        assertEq(pendingDebt, 21_051.890446235135648008 * 1e18);
        assertEq(col,         50 * 1e18);
        assertEq(inflator,    1 * 1e18);

        skip(864000);
        _pool.pledgeCollateral(_borrower, 10 * 1e18);
        assertEq(_pool.borrowerDebt(), 21_083.636385101213387311 * 1e18);
        (debt, pendingDebt, col, inflator) = _pool.borrowerInfo(_borrower);
        assertEq(debt,        21_083.636385101213387311 * 1e18);
        assertEq(pendingDebt, 21_083.636385101213387311 * 1e18);
        assertEq(col,         60 * 1e18);
        assertEq(inflator,    1.003018244385218513 * 1e18);

        skip(864000);
        _pool.pullCollateral(10 * 1e18);
        assertEq(_pool.borrowerDebt(), 21_118.612213260575675180 * 1e18);
        (debt, pendingDebt, col, inflator) = _pool.borrowerInfo(_borrower);
        assertEq(debt,        21_118.612213260575675180 * 1e18);
        assertEq(pendingDebt, 21_118.612213260575675180 * 1e18);
        assertEq(col,         50 * 1e18);
        assertEq(inflator,    1.004682160092905114 * 1e18);

        skip(864000);
        _pool.borrow(0, 3000);
        assertEq(_pool.borrowerDebt(), 21_157.152643010853298669 * 1e18);
        (debt, pendingDebt, col, inflator) = _pool.borrowerInfo(_borrower);
        assertEq(debt,        21_157.152643010853298669 * 1e18);
        assertEq(pendingDebt, 21_157.152643010853298669 * 1e18);
        assertEq(col,         50 * 1e18);
        assertEq(inflator,    1.006515655675920014 * 1e18);

        skip(864000);
        _pool.repay(_borrower, 0);
        assertEq(_pool.borrowerDebt(), 21_199.628356897284446170 * 1e18);
        (debt, pendingDebt, col, inflator) = _pool.borrowerInfo(_borrower);
        assertEq(debt,        21_199.628356897284446170 * 1e18);
        assertEq(pendingDebt, 21_199.628356897284446170 * 1e18);
        assertEq(col,         50 * 1e18);
        assertEq(inflator,    1.008536365727696620 * 1e18);
>>>>>>> 62cc26c4

        skip(864000);
        _assertPool(
            PoolState({
                htp:               423.992567137945688924 * 1e18,
                lup:               2_981.007422784467321543 * 1e18,
                poolSize:          50_161.492444284479024345 * 1e18,
                borrowerDebt:      21_199.628356897284446170 * 1e18,
                actualUtilization: 0.422627544035780001 * 1e18,
                targetUtilization: 0.000002856824049756 * 1e18,
                minDebtAmount:     2_119.962835689728444617 * 1e18
            })
        );
        _assertBorrower(
            BorrowerState({
                borrower:    _borrower,
                debt:        21_199.628356897284446170 * 1e18,
                pendingDebt: 21_246.450141935843879765 * 1e18,
                collateral:  50 * 1e18,
                inflator:    1.008536365727696620 * 1e18
            })
        );
    }

    /**
     *  @notice 1 lender, 2 borrowers tests reverts in borrow.
     *          Reverts:
     *              Attempts to borrow with no available quote.
     *              Attempts to borrow more than minimum amount.
     *              Attempts to borrow when result would be borrower under collateralization.
     *              Attempts to borrow when result would be pool under collateralization.
     */
    function testScaledPoolBorrowRequireChecks() external {
        // should revert if borrower attempts to borrow with an out of bounds limitIndex
        changePrank(_borrower);
        vm.expectRevert(IScaledPool.BorrowLimitIndexReached.selector);
        _pool.borrow(1_000 * 1e18, 5000);

        // add initial quote to the pool
        Liquidity[] memory amounts = new Liquidity[](2);
        amounts[0] = Liquidity({amount: 10_000 * 1e18, index: 2550});
        amounts[1] = Liquidity({amount: 10_000 * 1e18, index: 2551});
        _addLiquidity(
            AddLiquidity({
                from:    _lender,
                amounts: amounts
            })
        );

        changePrank(_borrower);
        // should revert if borrow would result in pool under collateralization
        vm.expectRevert(IScaledPool.BorrowPoolUnderCollateralized.selector);
        _pool.borrow(500 * 1e18, 3000);

        // borrower 1 borrows 500 quote from the pool after adding sufficient collateral
<<<<<<< HEAD
        _borrow(
            BorrowSpecs({
                from:         _borrower,
                borrower:     _borrower,
                pledgeAmount: 50 * 1e18,
                borrowAmount: 500 * 1e18,
                indexLimit:   3_000,
                oldPrev:      address(0),
                newPrev:      address(0),
                price:        3_010.892022197881557845 * 1e18
            })
        );

        // borrower 2 borrows 15k quote from the pool with borrower2 becoming new queue HEAD
        _borrow(
            BorrowSpecs({
                from:         _borrower2,
                borrower:     _borrower2,
                pledgeAmount: 6 * 1e18,
                borrowAmount: 15_000 * 1e18,
                indexLimit:   3_000,
                oldPrev:      address(0),
                newPrev:      address(0),
                price:        2_995.912459898389633881 * 1e18
            })
        );
=======
        _pool.pledgeCollateral(_borrower, 50 * 1e18);
        _pool.borrow(500 * 1e18, 3000);

        // borrower 2 borrows 15k quote from the pool with borrower2 becoming new queue HEAD
        changePrank(_borrower2);
        _pool.pledgeCollateral(_borrower2, 6 * 1e18);
        _pool.borrow(15_000 * 1e18, 3000);
>>>>>>> 62cc26c4

        changePrank(_borrower);
        // should revert if borrower attempts to borrow more than minimum amount
        vm.expectRevert(IScaledPool.BorrowAmountLTMinDebt.selector);
        _pool.borrow(10 * 1e18, 3000);

        changePrank(_borrower2);
<<<<<<< HEAD
        // should revert if borrow would result in borrower under collateralizations
=======
        // should revert if borrow would result in borrower under collateralization
        assertEq(_pool.lup(), 2_995.912459898389633881 * 1e18);

>>>>>>> 62cc26c4
        vm.expectRevert(IScaledPool.BorrowBorrowerUnderCollateralized.selector);
        _pool.borrow(2_976 * 1e18, 3000);

        // should be able to borrow if properly specified
<<<<<<< HEAD
        _borrow(
            BorrowSpecs({
                from:         _borrower2,
                borrower:     _borrower2,
                pledgeAmount: 0,
                borrowAmount: 10 * 1e18,
                indexLimit:   3_000,
                oldPrev:      address(0),
                newPrev:      address(0),
                price:        2_995.912459898389633881 * 1e18
            })
        );
=======
        vm.expectEmit(true, true, false, true);
        emit Borrow(_borrower2, 2_995.912459898389633881 * 1e18, 10 * 1e18);
        vm.expectEmit(true, true, false, true);
        emit Transfer(address(_pool), _borrower2, 10 * 1e18);
        _pool.borrow(10 * 1e18, 3000);
>>>>>>> 62cc26c4
    }

    /**
     *  @notice 1 lender, 2 borrowers tests reverts in repay.
     *          Reverts:
     *              Attempts to repay without quote tokens.
     *              Attempts to repay without debt.
     *              Attempts to repay when bucket would be left with amount less than averge debt.
     */
    function testScaledPoolRepayRequireChecks() external {
        // add initial quote to the pool
        Liquidity[] memory amounts = new Liquidity[](2);
        amounts[0] = Liquidity({amount: 10_000 * 1e18, index: 2550});
        amounts[1] = Liquidity({amount: 10_000 * 1e18, index: 2551});
        _addLiquidity(
            AddLiquidity({
                from:    _lender,
                amounts: amounts
            })
        );

        changePrank(_borrower);
        // should revert if borrower has no debt
        deal(address(_quote), _borrower,  _quote.balanceOf(_borrower) + 10_000 * 1e18);
        vm.expectRevert(IScaledPool.RepayNoDebt.selector);
        _pool.repay(_borrower, 10_000 * 1e18);

        // borrower 1 borrows 1000 quote from the pool
<<<<<<< HEAD
        _borrow(
            BorrowSpecs({
                from:         _borrower,
                borrower:     _borrower,
                pledgeAmount: 50 * 1e18,
                borrowAmount: 1_000 * 1e18,
                indexLimit:   3_000,
                oldPrev:      address(0),
                newPrev:      address(0),
                price:        3_010.892022197881557845 * 1e18
            })
        );
        assertEq(_borrower, _pool.loanQueueHead());

        // borrower 2 borrows 5k quote from the pool and becomes new queue HEAD
        _borrow(
            BorrowSpecs({
                from:         _borrower2,
                borrower:     _borrower2,
                pledgeAmount: 50 * 1e18,
                borrowAmount: 5_000 * 1e18,
                indexLimit:   3_000,
                oldPrev:      address(0),
                newPrev:      address(0),
                price:        3_010.892022197881557845 * 1e18
            })
        );
        assertEq(_borrower2, _pool.loanQueueHead());
=======
        _pool.pledgeCollateral(_borrower, 50 * 1e18);
        _pool.borrow(1_000 * 1e18, 3000);

        assertEq(_pool.maxBorrower(), _borrower);
        assertEq(_pool.loansCount(),  1);

        // borrower 2 borrows 5k quote from the pool and becomes new queue HEAD
        changePrank(_borrower2);
        _pool.pledgeCollateral(_borrower2, 50 * 1e18);
        _pool.borrow(5_000 * 1e18, 3000);

        assertEq(_pool.maxBorrower(), _borrower2);
        assertEq(_pool.loansCount(),  2);
>>>>>>> 62cc26c4

        // should revert if amount left after repay is less than the average debt
        changePrank(_borrower);
        vm.expectRevert(IScaledPool.BorrowAmountLTMinDebt.selector);
        _pool.repay(_borrower, 750 * 1e18);

        // should be able to repay loan if properly specified
<<<<<<< HEAD
        _repay(
            RepaySpecs({
                from:        _borrower,
                borrower:    _borrower,
                repayAmount: 0.0001 * 1e18,
                oldPrev:     _borrower2,
                newPrev:     _borrower2,
                price:       3_010.892022197881557845 * 1e18
            })
        );
=======
        vm.expectEmit(true, true, false, true);
        emit Repay(_borrower, _pool.lup(), 0.0001 * 1e18);
        vm.expectEmit(true, true, false, true);
        emit Transfer(_borrower, address(_pool), 0.0001 * 1e18);
        _pool.repay(_borrower, 0.0001 * 1e18);
>>>>>>> 62cc26c4
    }

    function testRepayLoanFromDifferentActor() external {
        Liquidity[] memory amounts = new Liquidity[](2);
        amounts[0] = Liquidity({amount: 10_000 * 1e18, index: 2550});
        amounts[1] = Liquidity({amount: 10_000 * 1e18, index: 2551});
        _addLiquidity(
            AddLiquidity({
                from:    _lender,
                amounts: amounts
            })
        );

        // borrower 1 borrows 1000 quote from the pool
<<<<<<< HEAD
        _borrow(
            BorrowSpecs({
                from:         _borrower,
                borrower:     _borrower,
                pledgeAmount: 50 * 1e18,
                borrowAmount: 1_000 * 1e18,
                indexLimit:   3_000,
                oldPrev:      address(0),
                newPrev:      address(0),
                price:        3_010.892022197881557845 * 1e18
            })
        );

        // should be able to repay loan on behalf of borrower
        _repay(
            RepaySpecs({
                from:        _lender,
                borrower:    _borrower,
                repayAmount: 0.0001 * 1e18,
                oldPrev:     address(0),
                newPrev:     address(0),
                price:       3_010.892022197881557845 * 1e18
            })
        );
=======
        changePrank(_borrower);
        _pool.pledgeCollateral(_borrower, 50 * 1e18);
        _pool.borrow(1_000 * 1e18, 3000);

        // should be able to repay loan on behalf of borrower
        changePrank(_lender);
        vm.expectEmit(true, true, false, true);
        emit Repay(_borrower, _pool.lup(), 0.0001 * 1e18);
        vm.expectEmit(true, true, false, true);
        emit Transfer(_lender, address(_pool), 0.0001 * 1e18);
        _pool.repay(_borrower, 0.0001 * 1e18);
>>>>>>> 62cc26c4
    }

    /**
     *  @notice 1 lender, 1 borrower test significantly overcollateralized loans with 0 TP.
     *          Reverts:
     *              Attempts to borrow with a TP of 0.
     */
    function testZeroThresholdPriceLoan() external {
        // add initial quote to the pool
<<<<<<< HEAD
        Liquidity[] memory amounts = new Liquidity[](2);
        amounts[0] = Liquidity({amount: 10_000 * 1e18, index: 2550});
        amounts[1] = Liquidity({amount: 10_000 * 1e18, index: 2551});
        _addLiquidity(
            AddLiquidity({
                from:    _lender,
                amounts: amounts
            })
        );
        assertEq(address(_pool.loanQueueHead()), address(0));
=======
        changePrank(_lender);
        _pool.addQuoteToken(10_000 * 1e18, 2550);
        _pool.addQuoteToken(10_000 * 1e18, 2551);

        assertEq(_pool.htp(), 0);
        assertEq(_pool.maxBorrower(), address(0));
        assertEq(_pool.loansCount(),  0);
>>>>>>> 62cc26c4

        // borrower 1 initiates a highly overcollateralized loan with a TP of 0 that won't be inserted into the Queue
        changePrank(_borrower);
        _pool.pledgeCollateral(_borrower, 50 * 1e18);
        vm.expectRevert("H:I:VAL_EQ_0");
        _pool.borrow(0.00000000000000001 * 1e18, 3000);

        // borrower 1 borrows 500 quote from the pool after using a non 0 TP
<<<<<<< HEAD
        _borrow(
            BorrowSpecs({
                from:         _borrower,
                borrower:     _borrower,
                pledgeAmount: 50 * 1e18,
                borrowAmount: 500 * 1e18,
                indexLimit:   3_000,
                oldPrev:      address(0),
                newPrev:      address(0),
                price:        3_010.892022197881557845 * 1e18
            })
        );
        assertEq(address(_pool.loanQueueHead()), _borrower);
=======
        _pool.pledgeCollateral(_borrower, 50 * 1e18);
        _pool.borrow(500 * 1e18, 3000);

        assertGt(_pool.htp(), 0);
        assertEq(_pool.maxBorrower(), _borrower);
        assertEq(_pool.loansCount(),  1);

>>>>>>> 62cc26c4
    }

    /**
     *  @notice 1 lender, 1 borrower test repayment that would result in significant overcollateraization and 0 TP.
     *          Reverts:
     *              Attempts to repay with a subsequent TP of 0.
     */
    function testZeroThresholdPriceLoanAfterRepay() external {

        // add initial quote to the pool
        Liquidity[] memory amounts = new Liquidity[](2);
        amounts[0] = Liquidity({amount: 10_000 * 1e18, index: 2550});
        amounts[1] = Liquidity({amount: 10_000 * 1e18, index: 2551});
        _addLiquidity(
            AddLiquidity({
                from:    _lender,
                amounts: amounts
            })
        );

        // borrower 1 borrows 500 quote from the pool
<<<<<<< HEAD
        _borrow(
            BorrowSpecs({
                from:         _borrower,
                borrower:     _borrower,
                pledgeAmount: 50 * 1e18,
                borrowAmount: 500 * 1e18,
                indexLimit:   2_551,
                oldPrev:      address(0),
                newPrev:      address(0),
                price:        3_010.892022197881557845 * 1e18
            })
        );
        assertEq(address(_pool.loanQueueHead()), _borrower);
=======
        changePrank(_borrower);
        _pool.pledgeCollateral(_borrower, 50 * 1e18);
        _pool.borrow(500 * 1e18, 2551);

        assertGt(_pool.htp(), 0);
        assertEq(_pool.maxBorrower(), _borrower);
        assertEq(_pool.loansCount(),  1);
>>>>>>> 62cc26c4

        (, uint256 pendingDebt, , ) = _pool.borrowerInfo(_borrower);
        deal(address(_quote), _borrower,  _quote.balanceOf(_borrower) + 10_000 * 1e18);
        // should revert if borrower repays most, but not all of their debt resulting in a 0 tp loan remaining on the book
        vm.expectRevert("H:I:VAL_EQ_0");
        _pool.repay(_borrower, pendingDebt - 1);

        // should be able to pay back all pendingDebt
<<<<<<< HEAD
        _repay(
            RepaySpecs({
                from:        _borrower,
                borrower:    _borrower,
                repayAmount: pendingDebt,
                oldPrev:     address(0),
                newPrev:     address(0),
                price:       BucketMath.MAX_PRICE
            })
        );
        assertEq(address(_pool.loanQueueHead()), address(0));
=======
        _pool.repay(_borrower, pendingDebt);
        assertEq(_pool.htp(), 0);
        assertEq(_pool.maxBorrower(), address(0));
        assertEq(_pool.loansCount(),  0);
>>>>>>> 62cc26c4
    }

}<|MERGE_RESOLUTION|>--- conflicted
+++ resolved
@@ -60,7 +60,9 @@
                 borrowerDebt:      0,
                 actualUtilization: 0,
                 targetUtilization: 1e18,
-                minDebtAmount:     0
+                minDebtAmount:     0,
+                loans:             0,
+                maxBorrower:       address(0)
             })
         );
 
@@ -68,7 +70,6 @@
         assertEq(_quote.balanceOf(address(_pool)), 50_000 * 1e18);
         assertEq(_quote.balanceOf(_lender),        150_000 * 1e18);
 
-<<<<<<< HEAD
         _borrow(
             BorrowSpecs({
                 from:         _borrower,
@@ -76,8 +77,6 @@
                 pledgeAmount: 100 * 1e18,
                 borrowAmount: 21_000 * 1e18,
                 indexLimit:   3_000,
-                oldPrev:      address(0),
-                newPrev:      address(0),
                 price:        2_981.007422784467321543 * 1e18
             })
         );
@@ -90,32 +89,11 @@
                 borrowerDebt:      21_020.192307692307702000 * 1e18,
                 actualUtilization: 0.420403846153846154 * 1e18,
                 targetUtilization: 1e18,
-                minDebtAmount:     2_102.0192307692307702 * 1e18
-            })
-        );
-=======
-        // borrower deposit 100 WETH collateral
-        changePrank(_borrower);
-        _pool.pledgeCollateral(_borrower, 100 * 1e18);
-        assertEq(_pool.poolTargetUtilization(), 1 * 1e18);
-        assertEq(_pool.poolActualUtilization(), 0);
-
-        // get a 21_000 DAI loan
-        vm.expectEmit(true, true, false, true);
-        emit Borrow(_borrower, 2_981.007422784467321543 * 1e18, 21_000 * 1e18);
-        vm.expectEmit(true, true, false, true);
-        emit Transfer(address(_pool), _borrower, 21_000 * 1e18);
-        _pool.borrow(21_000 * 1e18, 3000);
-
-        assertEq(_pool.htp(), 210.201923076923077020 * 1e18);
-        assertEq(_pool.lup(), 2_981.007422784467321543 * 1e18);
-
-        assertEq(_pool.poolSize(),     50_000 * 1e18);
-        assertEq(_pool.borrowerDebt(), 21_020.192307692307702000 * 1e18);
-        assertEq(_pool.poolTargetUtilization(), 1 * 1e18);
-        assertEq(_pool.poolActualUtilization(), 0.420403846153846154 * 1e18);
-        assertEq(_pool.poolMinDebtAmount(),     2_102.0192307692307702 * 1e18);
->>>>>>> 62cc26c4
+                minDebtAmount:     2_102.0192307692307702 * 1e18,
+                loans:             1,
+                maxBorrower:       _borrower
+            })
+        );
 
         // check balances
         assertEq(_quote.balanceOf(address(_pool)), 29_000 * 1e18);
@@ -135,7 +113,6 @@
             })
         );
 
-<<<<<<< HEAD
         // check buckets
         BucketState[] memory bucketStates = new BucketState[](5);
         bucketStates[0] = BucketState({index: highest, LPs: 10_000 * 1e27, collateral: 0});
@@ -143,14 +120,6 @@
         bucketStates[2] = BucketState({index: med,     LPs: 10_000 * 1e27, collateral: 0});
         bucketStates[3] = BucketState({index: low,     LPs: 10_000 * 1e27, collateral: 0});
         bucketStates[4] = BucketState({index: lowest,  LPs: 10_000 * 1e27, collateral: 0});
-=======
-        // borrow 19_000 DAI
-        vm.expectEmit(true, true, false, true);
-        emit Borrow(_borrower, 2_951.419442869698640451 * 1e18, 19_000 * 1e18);
-        vm.expectEmit(true, true, false, true);
-        emit Transfer(address(_pool), _borrower, 19_000 * 1e18);
-        _pool.borrow(19_000 * 1e18, 3500);
->>>>>>> 62cc26c4
 
         _assertBuckets(bucketStates);
 
@@ -162,8 +131,6 @@
                 pledgeAmount: 0,
                 borrowAmount: 19_000 * 1e18,
                 indexLimit:   3_500,
-                oldPrev:      address(0),
-                newPrev:      address(0),
                 price:        2_951.419442869698640451 * 1e18
             })
         );
@@ -176,7 +143,9 @@
                 borrowerDebt:      40_038.461538461538480000 * 1e18,
                 actualUtilization: 0.800769230769230770 * 1e18,
                 targetUtilization: 1e18,
-                minDebtAmount:     4_003.846153846153848 * 1e18
+                minDebtAmount:     4_003.846153846153848 * 1e18,
+                loans:             1,
+                maxBorrower:       _borrower
             })
         );
 
@@ -185,14 +154,11 @@
         assertEq(_quote.balanceOf(_lender),        150_000 * 1e18);
 
         // repay partial
-<<<<<<< HEAD
         _repay(
             RepaySpecs({
                 from:        _borrower,
                 borrower:    _borrower,
                 repayAmount: 10_000 * 1e18,
-                oldPrev:     address(0),
-                newPrev:     address(0),
                 price:       2_966.176540084047110076 * 1e18
             })
         );
@@ -205,22 +171,11 @@
                 borrowerDebt:      30_038.461538461538480000 * 1e18,
                 actualUtilization: 0.600769230769230770 * 1e18,
                 targetUtilization: 1e18,
-                minDebtAmount:     3_003.846153846153848000 * 1e18
-            })
-        );
-=======
-        vm.expectEmit(true, true, false, true);
-        emit Repay(_borrower, 2_966.176540084047110076 * 1e18, 10_000 * 1e18);
-        vm.expectEmit(true, true, false, true);
-        emit Transfer(_borrower, address(_pool), 10_000 * 1e18);
-        _pool.repay(_borrower, 10_000 * 1e18);
-
-        assertEq(_pool.htp(), 300.384615384615384800 * 1e18);
-        assertEq(_pool.lup(), 2_966.176540084047110076 * 1e18);
-
-        assertEq(_pool.poolSize(),     50_000 * 1e18);
-        assertEq(_pool.borrowerDebt(), 30_038.461538461538480000 * 1e18);
->>>>>>> 62cc26c4
+                minDebtAmount:     3_003.846153846153848000 * 1e18,
+                loans:             1,
+                maxBorrower:       _borrower
+            })
+        );
 
         // check balances
         assertEq(_quote.balanceOf(address(_pool)), 20_000 * 1e18);
@@ -228,14 +183,11 @@
 
         // repay entire loan
         deal(address(_quote), _borrower,  _quote.balanceOf(_borrower) + 40 * 1e18);
-<<<<<<< HEAD
         _repay(
             RepaySpecs({
                 from:        _borrower,
                 borrower:    _borrower,
                 repayAmount: 30_038.461538461538480000 * 1e18,
-                oldPrev:     address(0),
-                newPrev:     address(0),
                 price:       BucketMath.MAX_PRICE
             })
         );
@@ -248,22 +200,11 @@
                 borrowerDebt:      0,
                 actualUtilization: 0,
                 targetUtilization: 1e18,
-                minDebtAmount:     0
-            })
-        );
-=======
-        vm.expectEmit(true, true, false, true);
-        emit Repay(_borrower, BucketMath.MAX_PRICE, 30_038.461538461538480000 * 1e18);
-        vm.expectEmit(true, true, false, true);
-        emit Transfer(_borrower, address(_pool), 30_038.461538461538480000 * 1e18);
-        _pool.repay(_borrower, 30_040 * 1e18);
-
-        assertEq(_pool.htp(), 0);
-        assertEq(_pool.lup(), BucketMath.MAX_PRICE);
-
-        assertEq(_pool.poolSize(),     50_000 * 1e18);
-        assertEq(_pool.borrowerDebt(), 0);
->>>>>>> 62cc26c4
+                minDebtAmount:     0,
+                loans:             0,
+                maxBorrower:       address(0)
+            })
+        );
 
         // check balances
         assertEq(_quote.balanceOf(address(_pool)), 50_038.461538461538480000 * 1e18);
@@ -299,12 +240,13 @@
                 borrowerDebt:      0,
                 actualUtilization: 0,
                 targetUtilization: 1e18,
-                minDebtAmount:     0
+                minDebtAmount:     0,
+                loans:             0,
+                maxBorrower:       address(0)
             })
         );
 
         skip(864000);
-<<<<<<< HEAD
         _borrow(
             BorrowSpecs({
                 from:         _borrower,
@@ -312,8 +254,6 @@
                 pledgeAmount: 50 * 1e18,
                 borrowAmount: 21_000 * 1e18,
                 indexLimit:   3_000,
-                oldPrev:      address(0),
-                newPrev:      address(0),
                 price:        2_981.007422784467321543 * 1e18
             })
         );
@@ -326,7 +266,9 @@
                 borrowerDebt:      21_020.192307692307702000 * 1e18,
                 actualUtilization: 0.420403846153846154 * 1e18,
                 targetUtilization: 0.000000461866946770 * 1e18,
-                minDebtAmount:     2_102.019230769230770200 * 1e18
+                minDebtAmount:     2_102.019230769230770200 * 1e18,
+                loans:             1,
+                maxBorrower:       _borrower
             })
         );
         _assertBorrower(
@@ -344,9 +286,7 @@
             PledgeSpecs({
                 from:     _borrower,
                 borrower: _borrower,
-                amount:   10 * 1e18,
-                oldPrev:  address(0),
-                newPrev:  address(0)
+                amount:   10 * 1e18
             })
         );
 
@@ -358,7 +298,9 @@
                 borrowerDebt:      21_083.636385101213387311 * 1e18,
                 actualUtilization: 0.421191729529563507 * 1e18,
                 targetUtilization: 0.000000973344306926 * 1e18,
-                minDebtAmount:     2_108.363638510121338731 * 1e18
+                minDebtAmount:     2_108.363638510121338731 * 1e18,
+                loans:             1,
+                maxBorrower:       _borrower
             })
         );
         _assertBorrower(
@@ -375,9 +317,7 @@
         _pullCollateral(
             PullSpecs({
                 from:    _borrower,
-                amount:  10 * 1e18,
-                oldPrev: address(0),
-                newPrev: address(0)
+                amount:  10 * 1e18
             })
         );
 
@@ -389,7 +329,9 @@
                 borrowerDebt:      21_118.612213260575675180 * 1e18,
                 actualUtilization: 0.421625310446902749 * 1e18,
                 targetUtilization: 0.000001538993982628 * 1e18,
-                minDebtAmount:     2_111.861221326057567518 * 1e18
+                minDebtAmount:     2_111.861221326057567518 * 1e18,
+                loans:             1,
+                maxBorrower:       _borrower
             })
         );
         _assertBorrower(
@@ -410,8 +352,6 @@
                 pledgeAmount: 0,
                 borrowAmount: 0,
                 indexLimit:   3_000,
-                oldPrev:      address(0),
-                newPrev:      address(0),
                 price:        2_981.007422784467321543 * 1e18
             })
         );
@@ -424,7 +364,9 @@
                 borrowerDebt:      21_157.152643010853298669 * 1e18,
                 actualUtilization: 0.422102449585604636 * 1e18,
                 targetUtilization: 0.000002164656347431 * 1e18,
-                minDebtAmount:     2_115.715264301085329867 * 1e18
+                minDebtAmount:     2_115.715264301085329867 * 1e18,
+                loans:             1,
+                maxBorrower:       _borrower
             })
         );
         _assertBorrower(
@@ -443,8 +385,6 @@
                 from:        _borrower,
                 borrower:    _borrower,
                 repayAmount: 0,
-                oldPrev:     address(0),
-                newPrev:     address(0),
                 price:       2_981.007422784467321543 * 1e18
             })
         );
@@ -456,7 +396,9 @@
                 borrowerDebt:      21_199.628356897284446170 * 1e18,
                 actualUtilization: 0.422627544035780001 * 1e18,
                 targetUtilization: 0.000002856824049756 * 1e18,
-                minDebtAmount:     2_119.962835689728444617 * 1e18
+                minDebtAmount:     2_119.962835689728444617 * 1e18,
+                loans:             1,
+                maxBorrower:       _borrower
             })
         );
         _assertBorrower(
@@ -468,55 +410,6 @@
                 inflator:    1.008536365727696620 * 1e18
             })
         );
-=======
-
-        changePrank(_borrower);
-        _pool.pledgeCollateral(_borrower, 50 * 1e18);
-        _pool.borrow(21_000 * 1e18, 3000);
-
-        assertEq(_pool.borrowerDebt(), 21_020.192307692307702000 * 1e18);
-        (uint256 debt, uint256 pendingDebt, uint256 col, uint256 inflator) = _pool.borrowerInfo(_borrower);
-        assertEq(debt,        21_020.192307692307702000 * 1e18);
-        assertEq(pendingDebt, 21_051.890446235135648008 * 1e18);
-        assertEq(col,         50 * 1e18);
-        assertEq(inflator,    1 * 1e18);
-
-        skip(864000);
-        _pool.pledgeCollateral(_borrower, 10 * 1e18);
-        assertEq(_pool.borrowerDebt(), 21_083.636385101213387311 * 1e18);
-        (debt, pendingDebt, col, inflator) = _pool.borrowerInfo(_borrower);
-        assertEq(debt,        21_083.636385101213387311 * 1e18);
-        assertEq(pendingDebt, 21_083.636385101213387311 * 1e18);
-        assertEq(col,         60 * 1e18);
-        assertEq(inflator,    1.003018244385218513 * 1e18);
-
-        skip(864000);
-        _pool.pullCollateral(10 * 1e18);
-        assertEq(_pool.borrowerDebt(), 21_118.612213260575675180 * 1e18);
-        (debt, pendingDebt, col, inflator) = _pool.borrowerInfo(_borrower);
-        assertEq(debt,        21_118.612213260575675180 * 1e18);
-        assertEq(pendingDebt, 21_118.612213260575675180 * 1e18);
-        assertEq(col,         50 * 1e18);
-        assertEq(inflator,    1.004682160092905114 * 1e18);
-
-        skip(864000);
-        _pool.borrow(0, 3000);
-        assertEq(_pool.borrowerDebt(), 21_157.152643010853298669 * 1e18);
-        (debt, pendingDebt, col, inflator) = _pool.borrowerInfo(_borrower);
-        assertEq(debt,        21_157.152643010853298669 * 1e18);
-        assertEq(pendingDebt, 21_157.152643010853298669 * 1e18);
-        assertEq(col,         50 * 1e18);
-        assertEq(inflator,    1.006515655675920014 * 1e18);
-
-        skip(864000);
-        _pool.repay(_borrower, 0);
-        assertEq(_pool.borrowerDebt(), 21_199.628356897284446170 * 1e18);
-        (debt, pendingDebt, col, inflator) = _pool.borrowerInfo(_borrower);
-        assertEq(debt,        21_199.628356897284446170 * 1e18);
-        assertEq(pendingDebt, 21_199.628356897284446170 * 1e18);
-        assertEq(col,         50 * 1e18);
-        assertEq(inflator,    1.008536365727696620 * 1e18);
->>>>>>> 62cc26c4
 
         skip(864000);
         _assertPool(
@@ -527,7 +420,9 @@
                 borrowerDebt:      21_199.628356897284446170 * 1e18,
                 actualUtilization: 0.422627544035780001 * 1e18,
                 targetUtilization: 0.000002856824049756 * 1e18,
-                minDebtAmount:     2_119.962835689728444617 * 1e18
+                minDebtAmount:     2_119.962835689728444617 * 1e18,
+                loans:             1,
+                maxBorrower:       _borrower
             })
         );
         _assertBorrower(
@@ -572,7 +467,6 @@
         _pool.borrow(500 * 1e18, 3000);
 
         // borrower 1 borrows 500 quote from the pool after adding sufficient collateral
-<<<<<<< HEAD
         _borrow(
             BorrowSpecs({
                 from:         _borrower,
@@ -580,8 +474,6 @@
                 pledgeAmount: 50 * 1e18,
                 borrowAmount: 500 * 1e18,
                 indexLimit:   3_000,
-                oldPrev:      address(0),
-                newPrev:      address(0),
                 price:        3_010.892022197881557845 * 1e18
             })
         );
@@ -594,20 +486,9 @@
                 pledgeAmount: 6 * 1e18,
                 borrowAmount: 15_000 * 1e18,
                 indexLimit:   3_000,
-                oldPrev:      address(0),
-                newPrev:      address(0),
                 price:        2_995.912459898389633881 * 1e18
             })
         );
-=======
-        _pool.pledgeCollateral(_borrower, 50 * 1e18);
-        _pool.borrow(500 * 1e18, 3000);
-
-        // borrower 2 borrows 15k quote from the pool with borrower2 becoming new queue HEAD
-        changePrank(_borrower2);
-        _pool.pledgeCollateral(_borrower2, 6 * 1e18);
-        _pool.borrow(15_000 * 1e18, 3000);
->>>>>>> 62cc26c4
 
         changePrank(_borrower);
         // should revert if borrower attempts to borrow more than minimum amount
@@ -615,18 +496,10 @@
         _pool.borrow(10 * 1e18, 3000);
 
         changePrank(_borrower2);
-<<<<<<< HEAD
-        // should revert if borrow would result in borrower under collateralizations
-=======
-        // should revert if borrow would result in borrower under collateralization
-        assertEq(_pool.lup(), 2_995.912459898389633881 * 1e18);
-
->>>>>>> 62cc26c4
         vm.expectRevert(IScaledPool.BorrowBorrowerUnderCollateralized.selector);
         _pool.borrow(2_976 * 1e18, 3000);
 
         // should be able to borrow if properly specified
-<<<<<<< HEAD
         _borrow(
             BorrowSpecs({
                 from:         _borrower2,
@@ -634,18 +507,9 @@
                 pledgeAmount: 0,
                 borrowAmount: 10 * 1e18,
                 indexLimit:   3_000,
-                oldPrev:      address(0),
-                newPrev:      address(0),
                 price:        2_995.912459898389633881 * 1e18
             })
         );
-=======
-        vm.expectEmit(true, true, false, true);
-        emit Borrow(_borrower2, 2_995.912459898389633881 * 1e18, 10 * 1e18);
-        vm.expectEmit(true, true, false, true);
-        emit Transfer(address(_pool), _borrower2, 10 * 1e18);
-        _pool.borrow(10 * 1e18, 3000);
->>>>>>> 62cc26c4
     }
 
     /**
@@ -674,7 +538,6 @@
         _pool.repay(_borrower, 10_000 * 1e18);
 
         // borrower 1 borrows 1000 quote from the pool
-<<<<<<< HEAD
         _borrow(
             BorrowSpecs({
                 from:         _borrower,
@@ -682,12 +545,23 @@
                 pledgeAmount: 50 * 1e18,
                 borrowAmount: 1_000 * 1e18,
                 indexLimit:   3_000,
-                oldPrev:      address(0),
-                newPrev:      address(0),
                 price:        3_010.892022197881557845 * 1e18
             })
         );
-        assertEq(_borrower, _pool.loanQueueHead());
+
+        _assertPool(
+            PoolState({
+                htp:               20.019230769230769240 * 1e18,
+                lup:               3_010.892022197881557845 * 1e18,
+                poolSize:          20_000 * 1e18,
+                borrowerDebt:      1_000.961538461538462000 * 1e18,
+                actualUtilization: 0.050048076923076923 * 1e18,
+                targetUtilization: 1 * 1e18,
+                minDebtAmount:     100.096153846153846200 * 1e18,
+                loans:             1,
+                maxBorrower:       _borrower
+            })
+        );
 
         // borrower 2 borrows 5k quote from the pool and becomes new queue HEAD
         _borrow(
@@ -697,27 +571,23 @@
                 pledgeAmount: 50 * 1e18,
                 borrowAmount: 5_000 * 1e18,
                 indexLimit:   3_000,
-                oldPrev:      address(0),
-                newPrev:      address(0),
                 price:        3_010.892022197881557845 * 1e18
             })
         );
-        assertEq(_borrower2, _pool.loanQueueHead());
-=======
-        _pool.pledgeCollateral(_borrower, 50 * 1e18);
-        _pool.borrow(1_000 * 1e18, 3000);
-
-        assertEq(_pool.maxBorrower(), _borrower);
-        assertEq(_pool.loansCount(),  1);
-
-        // borrower 2 borrows 5k quote from the pool and becomes new queue HEAD
-        changePrank(_borrower2);
-        _pool.pledgeCollateral(_borrower2, 50 * 1e18);
-        _pool.borrow(5_000 * 1e18, 3000);
-
-        assertEq(_pool.maxBorrower(), _borrower2);
-        assertEq(_pool.loansCount(),  2);
->>>>>>> 62cc26c4
+
+        _assertPool(
+            PoolState({
+                htp:               100.096153846153846200 * 1e18,
+                lup:               3_010.892022197881557845 * 1e18,
+                poolSize:          20_000 * 1e18,
+                borrowerDebt:      6_005.769230769230772000 * 1e18,
+                actualUtilization: 0.300288461538461539 * 1e18,
+                targetUtilization: 1 * 1e18,
+                minDebtAmount:     300.288461538461538600 * 1e18,
+                loans:             2,
+                maxBorrower:       _borrower
+            })
+        );
 
         // should revert if amount left after repay is less than the average debt
         changePrank(_borrower);
@@ -725,24 +595,28 @@
         _pool.repay(_borrower, 750 * 1e18);
 
         // should be able to repay loan if properly specified
-<<<<<<< HEAD
         _repay(
             RepaySpecs({
                 from:        _borrower,
                 borrower:    _borrower,
                 repayAmount: 0.0001 * 1e18,
-                oldPrev:     _borrower2,
-                newPrev:     _borrower2,
                 price:       3_010.892022197881557845 * 1e18
             })
         );
-=======
-        vm.expectEmit(true, true, false, true);
-        emit Repay(_borrower, _pool.lup(), 0.0001 * 1e18);
-        vm.expectEmit(true, true, false, true);
-        emit Transfer(_borrower, address(_pool), 0.0001 * 1e18);
-        _pool.repay(_borrower, 0.0001 * 1e18);
->>>>>>> 62cc26c4
+
+        _assertPool(
+            PoolState({
+                htp:               100.096153846153846200 * 1e18,
+                lup:               3_010.892022197881557845 * 1e18,
+                poolSize:          20_000 * 1e18,
+                borrowerDebt:      6_005.769130769230772000 * 1e18,
+                actualUtilization: 0.300288456538461539 * 1e18,
+                targetUtilization: 1 * 1e18,
+                minDebtAmount:     300.288456538461538600 * 1e18,
+                loans:             2,
+                maxBorrower:       _borrower
+            })
+        );
     }
 
     function testRepayLoanFromDifferentActor() external {
@@ -757,7 +631,6 @@
         );
 
         // borrower 1 borrows 1000 quote from the pool
-<<<<<<< HEAD
         _borrow(
             BorrowSpecs({
                 from:         _borrower,
@@ -765,9 +638,21 @@
                 pledgeAmount: 50 * 1e18,
                 borrowAmount: 1_000 * 1e18,
                 indexLimit:   3_000,
-                oldPrev:      address(0),
-                newPrev:      address(0),
                 price:        3_010.892022197881557845 * 1e18
+            })
+        );
+
+        _assertPool(
+            PoolState({
+                htp:               20.019230769230769240 * 1e18,
+                lup:               3_010.892022197881557845 * 1e18,
+                poolSize:          20_000 * 1e18,
+                borrowerDebt:      1_000.961538461538462000 * 1e18,
+                actualUtilization: 0.050048076923076923 * 1e18,
+                targetUtilization: 1 * 1e18,
+                minDebtAmount:     100.096153846153846200 * 1e18,
+                loans:             1,
+                maxBorrower:       _borrower
             })
         );
 
@@ -777,24 +662,23 @@
                 from:        _lender,
                 borrower:    _borrower,
                 repayAmount: 0.0001 * 1e18,
-                oldPrev:     address(0),
-                newPrev:     address(0),
                 price:       3_010.892022197881557845 * 1e18
             })
         );
-=======
-        changePrank(_borrower);
-        _pool.pledgeCollateral(_borrower, 50 * 1e18);
-        _pool.borrow(1_000 * 1e18, 3000);
-
-        // should be able to repay loan on behalf of borrower
-        changePrank(_lender);
-        vm.expectEmit(true, true, false, true);
-        emit Repay(_borrower, _pool.lup(), 0.0001 * 1e18);
-        vm.expectEmit(true, true, false, true);
-        emit Transfer(_lender, address(_pool), 0.0001 * 1e18);
-        _pool.repay(_borrower, 0.0001 * 1e18);
->>>>>>> 62cc26c4
+
+        _assertPool(
+            PoolState({
+                htp:               20.019228769230769240 * 1e18,
+                lup:               3_010.892022197881557845 * 1e18,
+                poolSize:          20_000 * 1e18,
+                borrowerDebt:      1_000.961438461538462000 * 1e18,
+                actualUtilization: 0.050048071923076923 * 1e18,
+                targetUtilization: 1 * 1e18,
+                minDebtAmount:     100.096143846153846200 * 1e18,
+                loans:             1,
+                maxBorrower:       _borrower
+            })
+        );
     }
 
     /**
@@ -803,67 +687,6 @@
      *              Attempts to borrow with a TP of 0.
      */
     function testZeroThresholdPriceLoan() external {
-        // add initial quote to the pool
-<<<<<<< HEAD
-        Liquidity[] memory amounts = new Liquidity[](2);
-        amounts[0] = Liquidity({amount: 10_000 * 1e18, index: 2550});
-        amounts[1] = Liquidity({amount: 10_000 * 1e18, index: 2551});
-        _addLiquidity(
-            AddLiquidity({
-                from:    _lender,
-                amounts: amounts
-            })
-        );
-        assertEq(address(_pool.loanQueueHead()), address(0));
-=======
-        changePrank(_lender);
-        _pool.addQuoteToken(10_000 * 1e18, 2550);
-        _pool.addQuoteToken(10_000 * 1e18, 2551);
-
-        assertEq(_pool.htp(), 0);
-        assertEq(_pool.maxBorrower(), address(0));
-        assertEq(_pool.loansCount(),  0);
->>>>>>> 62cc26c4
-
-        // borrower 1 initiates a highly overcollateralized loan with a TP of 0 that won't be inserted into the Queue
-        changePrank(_borrower);
-        _pool.pledgeCollateral(_borrower, 50 * 1e18);
-        vm.expectRevert("H:I:VAL_EQ_0");
-        _pool.borrow(0.00000000000000001 * 1e18, 3000);
-
-        // borrower 1 borrows 500 quote from the pool after using a non 0 TP
-<<<<<<< HEAD
-        _borrow(
-            BorrowSpecs({
-                from:         _borrower,
-                borrower:     _borrower,
-                pledgeAmount: 50 * 1e18,
-                borrowAmount: 500 * 1e18,
-                indexLimit:   3_000,
-                oldPrev:      address(0),
-                newPrev:      address(0),
-                price:        3_010.892022197881557845 * 1e18
-            })
-        );
-        assertEq(address(_pool.loanQueueHead()), _borrower);
-=======
-        _pool.pledgeCollateral(_borrower, 50 * 1e18);
-        _pool.borrow(500 * 1e18, 3000);
-
-        assertGt(_pool.htp(), 0);
-        assertEq(_pool.maxBorrower(), _borrower);
-        assertEq(_pool.loansCount(),  1);
-
->>>>>>> 62cc26c4
-    }
-
-    /**
-     *  @notice 1 lender, 1 borrower test repayment that would result in significant overcollateraization and 0 TP.
-     *          Reverts:
-     *              Attempts to repay with a subsequent TP of 0.
-     */
-    function testZeroThresholdPriceLoanAfterRepay() external {
-
         // add initial quote to the pool
         Liquidity[] memory amounts = new Liquidity[](2);
         amounts[0] = Liquidity({amount: 10_000 * 1e18, index: 2550});
@@ -875,8 +698,58 @@
             })
         );
 
+        // borrower 1 initiates a highly overcollateralized loan with a TP of 0 that won't be inserted into the Queue
+        changePrank(_borrower);
+        _pool.pledgeCollateral(_borrower, 50 * 1e18);
+        vm.expectRevert("H:I:VAL_EQ_0");
+        _pool.borrow(0.00000000000000001 * 1e18, 3000);
+
+        // borrower 1 borrows 500 quote from the pool after using a non 0 TP
+        _borrow(
+            BorrowSpecs({
+                from:         _borrower,
+                borrower:     _borrower,
+                pledgeAmount: 50 * 1e18,
+                borrowAmount: 500 * 1e18,
+                indexLimit:   3_000,
+                price:        3_010.892022197881557845 * 1e18
+            })
+        );
+
+        _assertPool(
+            PoolState({
+                htp:               5.004807692307692310 * 1e18,
+                lup:               3_010.892022197881557845 * 1e18,
+                poolSize:          20_000 * 1e18,
+                borrowerDebt:      500.48076923076923100 * 1e18,
+                actualUtilization: 0.025024038461538462 * 1e18,
+                targetUtilization: 1 * 1e18,
+                minDebtAmount:     50.048076923076923100 * 1e18,
+                loans:             1,
+                maxBorrower:       _borrower
+            })
+        );
+    }
+
+    /**
+     *  @notice 1 lender, 1 borrower test repayment that would result in significant overcollateraization and 0 TP.
+     *          Reverts:
+     *              Attempts to repay with a subsequent TP of 0.
+     */
+    function testZeroThresholdPriceLoanAfterRepay() external {
+
+        // add initial quote to the pool
+        Liquidity[] memory amounts = new Liquidity[](2);
+        amounts[0] = Liquidity({amount: 10_000 * 1e18, index: 2550});
+        amounts[1] = Liquidity({amount: 10_000 * 1e18, index: 2551});
+        _addLiquidity(
+            AddLiquidity({
+                from:    _lender,
+                amounts: amounts
+            })
+        );
+
         // borrower 1 borrows 500 quote from the pool
-<<<<<<< HEAD
         _borrow(
             BorrowSpecs({
                 from:         _borrower,
@@ -884,21 +757,23 @@
                 pledgeAmount: 50 * 1e18,
                 borrowAmount: 500 * 1e18,
                 indexLimit:   2_551,
-                oldPrev:      address(0),
-                newPrev:      address(0),
                 price:        3_010.892022197881557845 * 1e18
             })
         );
-        assertEq(address(_pool.loanQueueHead()), _borrower);
-=======
-        changePrank(_borrower);
-        _pool.pledgeCollateral(_borrower, 50 * 1e18);
-        _pool.borrow(500 * 1e18, 2551);
-
-        assertGt(_pool.htp(), 0);
-        assertEq(_pool.maxBorrower(), _borrower);
-        assertEq(_pool.loansCount(),  1);
->>>>>>> 62cc26c4
+
+        _assertPool(
+            PoolState({
+                htp:               10.009615384615384620 * 1e18,
+                lup:               3_010.892022197881557845 * 1e18,
+                poolSize:          20_000 * 1e18,
+                borrowerDebt:      500.480769230769231000 * 1e18,
+                actualUtilization: 0.025024038461538462 * 1e18,
+                targetUtilization: 1 * 1e18,
+                minDebtAmount:     50.048076923076923100 * 1e18,
+                loans:             1,
+                maxBorrower:       _borrower
+            })
+        );
 
         (, uint256 pendingDebt, , ) = _pool.borrowerInfo(_borrower);
         deal(address(_quote), _borrower,  _quote.balanceOf(_borrower) + 10_000 * 1e18);
@@ -907,24 +782,28 @@
         _pool.repay(_borrower, pendingDebt - 1);
 
         // should be able to pay back all pendingDebt
-<<<<<<< HEAD
         _repay(
             RepaySpecs({
                 from:        _borrower,
                 borrower:    _borrower,
                 repayAmount: pendingDebt,
-                oldPrev:     address(0),
-                newPrev:     address(0),
                 price:       BucketMath.MAX_PRICE
             })
         );
-        assertEq(address(_pool.loanQueueHead()), address(0));
-=======
-        _pool.repay(_borrower, pendingDebt);
-        assertEq(_pool.htp(), 0);
-        assertEq(_pool.maxBorrower(), address(0));
-        assertEq(_pool.loansCount(),  0);
->>>>>>> 62cc26c4
+
+        _assertPool(
+            PoolState({
+                htp:               0,
+                lup:               BucketMath.MAX_PRICE,
+                poolSize:          20_000 * 1e18,
+                borrowerDebt:      0,
+                actualUtilization: 0,
+                targetUtilization: 1e18,
+                minDebtAmount:     0,
+                loans:             0,
+                maxBorrower:       address(0)
+            })
+        );
     }
 
 }