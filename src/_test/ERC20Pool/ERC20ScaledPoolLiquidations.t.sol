// SPDX-License-Identifier: GPL-3.0-or-later
pragma solidity 0.8.14;

import { ERC20Pool }        from "../../erc20/ERC20Pool.sol";
import { ERC20PoolFactory } from "../../erc20/ERC20PoolFactory.sol";

import { Maths } from "../../libraries/Maths.sol";

import { ERC20HelperContract } from "./ERC20DSTestPlus.sol";

contract ERC20PoolKickSuccessTest is ERC20HelperContract {

    address internal _borrower;
    address internal _borrower2;
    address internal _lender;

    uint256 HPB        = 1987;  // _p49910
    uint256 LEND_PRICE = 2309;  // _p10016
    uint256 START      = block.timestamp;

    function setUp() external {
        _borrower  = makeAddr("borrower");
        _borrower2 = makeAddr("borrower2");
        _lender    = makeAddr("lender");

        _mintQuoteAndApproveTokens(_lender, 21_000 * 1e18);

        // Lender adds quote token in two price buckets
        vm.startPrank(_lender);
        _pool.addQuoteToken(10_000e18, HPB);
        _pool.addQuoteToken(11_000e18, LEND_PRICE);
        vm.stopPrank();

        _mintCollateralAndApproveTokens(_borrower,  1 * 1e18);
        _mintCollateralAndApproveTokens(_borrower2, 1 * 1e18);

        // Borrower adds collateral token and borrows at HPB
        vm.startPrank(_borrower);
<<<<<<< HEAD
        collateralToken.approve(address(pool), 10_000e18);
        pool.pledgeCollateral(_borrower, 1e18);
        pool.borrow(10_000e18, HPB);
=======
        _pool.pledgeCollateral(_borrower, 1e18, address(0), address(0));
        _pool.borrow(10_000e18, HPB, address(0), address(0));
>>>>>>> 5a566d08
        vm.stopPrank();

        // Borrower adds collateral token and borrows at LEND_PRICE
        vm.startPrank(_borrower2);
<<<<<<< HEAD
        collateralToken.approve(address(pool), 10_000e18);
        pool.pledgeCollateral(_borrower2, 1e18);
        pool.borrow(10_000e18, LEND_PRICE);
=======
        _pool.pledgeCollateral(_borrower2, 1e18, address(0), address(0));
        _pool.borrow(10_000e18, LEND_PRICE, address(0), address(0));
>>>>>>> 5a566d08
        vm.stopPrank();

        // Warp to make borrower undercollateralized
        vm.warp(START + 15 days);
    }

    function test_liquidate() external {

        /**********************/
        /*** Pre-kick state ***/
        /**********************/

        (
            uint256 borrowerDebt,
            uint256 borrowerPendingDebt,
            uint256 collateralDeposited,
            uint256 borrowerInflator
        ) = _pool.borrowerInfo(_borrower2);

        assertEq(borrowerDebt,         10_009.615384615384620000 * 1e18);
        assertEq(borrowerPendingDebt,  10_030.204233142901661009 * 1e18);
        assertEq(_pool.encumberedCollateral(borrowerPendingDebt, _pool.lup()), 1.001368006956135433 * 1e18);
        assertEq(_pool.borrowerCollateralization(borrowerPendingDebt, collateralDeposited, _pool.lup()), 0.998633861930247030 * 1e18);
        assertEq(borrowerInflator,     1e18);

        ( uint256 kickTime, uint256 referencePrice, uint256 remainingCollateral, uint256 remainingDebt ) = _pool.liquidations(_borrower2);

        assertEq(kickTime,            0);
        assertEq(referencePrice,      0);
        assertEq(remainingCollateral, 0);

        /************/
        /*** Kick ***/
        /************/

        _pool.liquidate(_borrower2);

        /***********************/
        /*** Post-kick state ***/
        /***********************/

        (
            borrowerDebt,
            borrowerPendingDebt,
            collateralDeposited,
            borrowerInflator
        ) = _pool.borrowerInfo(_borrower2);

        assertEq(borrowerDebt,         10_030.204233142901661009 * 1e18);  // Updated to reflect debt
        assertEq(borrowerPendingDebt,  10_030.204233142901661009 * 1e18);  // Pending debt is unchanged
        assertEq(collateralDeposited,  1e18);                              // Unchanged
        assertEq(_pool.encumberedCollateral(borrowerDebt, _pool.lup()), 1.001368006956135433 * 1e18);  // Unencumbered collateral is unchanged because based off pending debt
        assertEq(_pool.borrowerCollateralization(borrowerDebt, collateralDeposited, _pool.lup()), 0.998633861930247030 * 1e18);  // Unchanged because based off pending debt
        assertEq(borrowerInflator,     1.002056907057504104 * 1e18);       // Inflator is updated to reflect new debt

        ( kickTime, referencePrice, remainingCollateral, remainingDebt ) = _pool.liquidations(_borrower2);

        assertEq(kickTime,            block.timestamp);
        assertEq(referencePrice,      HPB);
        assertEq(remainingCollateral, 1e18);
    }

    // TODO: move to DSTestPlus?
    function _logBorrowerInfo(address borrower_) internal {
        (
            uint256 borrowerDebt,
            uint256 borrowerPendingDebt,
            uint256 collateralDeposited,
            uint256 borrowerInflator

        ) = _pool.borrowerInfo(address(borrower_));

        emit log_named_uint("borrowerDebt        ", borrowerDebt);
        emit log_named_uint("borrowerPendingDebt ", borrowerPendingDebt);
        emit log_named_uint("collateralDeposited ", collateralDeposited);
        emit log_named_uint("collateralEncumbered", _pool.encumberedCollateral(borrowerDebt, _pool.lup()));
        emit log_named_uint("collateralization   ", _pool.borrowerCollateralization(borrowerDebt, collateralDeposited, _pool.lup()));
        emit log_named_uint("borrowerInflator    ", borrowerInflator);
    }
}<|MERGE_RESOLUTION|>--- conflicted
+++ resolved
@@ -36,26 +36,16 @@
 
         // Borrower adds collateral token and borrows at HPB
         vm.startPrank(_borrower);
-<<<<<<< HEAD
-        collateralToken.approve(address(pool), 10_000e18);
-        pool.pledgeCollateral(_borrower, 1e18);
-        pool.borrow(10_000e18, HPB);
-=======
-        _pool.pledgeCollateral(_borrower, 1e18, address(0), address(0));
-        _pool.borrow(10_000e18, HPB, address(0), address(0));
->>>>>>> 5a566d08
+        _collateral.approve(address(_pool), 10_000e18);
+        _pool.pledgeCollateral(_borrower, 1e18);
+        _pool.borrow(10_000e18, HPB);
         vm.stopPrank();
 
         // Borrower adds collateral token and borrows at LEND_PRICE
         vm.startPrank(_borrower2);
-<<<<<<< HEAD
-        collateralToken.approve(address(pool), 10_000e18);
-        pool.pledgeCollateral(_borrower2, 1e18);
-        pool.borrow(10_000e18, LEND_PRICE);
-=======
-        _pool.pledgeCollateral(_borrower2, 1e18, address(0), address(0));
-        _pool.borrow(10_000e18, LEND_PRICE, address(0), address(0));
->>>>>>> 5a566d08
+        _collateral.approve(address(_pool), 10_000e18);
+        _pool.pledgeCollateral(_borrower2, 1e18);
+        _pool.borrow(10_000e18, LEND_PRICE);
         vm.stopPrank();
 
         // Warp to make borrower undercollateralized
