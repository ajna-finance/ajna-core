--- conflicted
+++ resolved
@@ -408,14 +408,9 @@
                 maxThresholdPrice: 100.192307692307692400 * 1e18
             }
         );
-<<<<<<< HEAD
         (poolDebt,,) = _pool.debtInfo();
-        assertEq(_pool.depositSize(),       150_001.2872992430361 * 1e18);
+        assertEq(_pool.depositSize(),       150_000 * 1e18);
         assertEq(poolDebt,              debt);
-=======
-        assertEq(_pool.depositSize(),       150_000 * 1e18);
-        assertEq(_pool.debt(),              debt);
->>>>>>> 544a2cad
         assertEq(_pool.pledgedCollateral(), col);
 
         _assertBucket(
@@ -480,14 +475,9 @@
                 maxThresholdPrice: 3_025.946482308870941594 * 1e18
             }
         );
-<<<<<<< HEAD
         (poolDebt,,) = _pool.debtInfo();
-        assertEq(_pool.depositSize(),       150_001.2872992430361 * 1e18);
+        assertEq(_pool.depositSize(),       150_000 * 1e18);
         assertEq(poolDebt,              debt);
-=======
-        assertEq(_pool.depositSize(),       150_000 * 1e18);
-        assertEq(_pool.debt(),              debt);
->>>>>>> 544a2cad
         assertEq(_pool.pledgedCollateral(), col);
     }
 
