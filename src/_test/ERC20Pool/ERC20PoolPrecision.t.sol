--- conflicted
+++ resolved
@@ -439,18 +439,10 @@
             }
         );
 
-<<<<<<< HEAD
         assertEq(_collateral.balanceOf(address(_pool)),   (50 * 1e18) / ERC20Pool(address(_pool)).collateralScale() - (unencumberedCollateral / ERC20Pool(address(_pool)).collateralScale()));
         assertEq(_collateral.balanceOf(_borrower), (100 * 1e18) / ERC20Pool(address(_pool)).collateralScale() + (unencumberedCollateral / ERC20Pool(address(_pool)).collateralScale()));
         assertEq(_quote.balanceOf(address(_pool)),   145_000 * _quotePrecision);
         assertEq(_quote.balanceOf(_borrower), 5_000 * _quotePrecision);
-=======
-        //  FIXME: check balances
-        // assertEq(_collateral.balanceOf(address(_pool)),   1.7 * _collateralPrecision);
-        // assertEq(_collateral.balanceOf(_borrower), 148.30 * _collateralPrecision);
-        assertEq(_quote.balanceOf(address(_pool)), 145_000 * _quotePrecision);
-        assertEq(_quote.balanceOf(_borrower),      5_000 * _quotePrecision);
->>>>>>> 2ef3ecbb
 
         // check pool state
         debt = 5_011.123796468639518866 * 1e18;
