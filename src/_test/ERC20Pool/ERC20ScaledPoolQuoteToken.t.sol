// SPDX-License-Identifier: GPL-3.0-or-later
pragma solidity 0.8.14;

import { ERC20Pool }        from "../../erc20/ERC20Pool.sol";
import { ERC20PoolFactory } from "../../erc20/ERC20PoolFactory.sol";

import { BucketMath } from "../../libraries/BucketMath.sol";
import { Maths }      from "../../libraries/Maths.sol";

import { DSTestPlus }                  from "../utils/DSTestPlus.sol";
import { CollateralToken, QuoteToken } from "../utils/Tokens.sol";

contract ERC20ScaledQuoteTokenTest is DSTestPlus {

    uint256 public constant LARGEST_AMOUNT = type(uint256).max / 10**27;

    address internal _borrower;
    address internal _borrower2;
    address internal _lender;
    address internal _lender1;

    CollateralToken internal _collateral;
    QuoteToken      internal _quote;
    ERC20Pool       internal _pool;

    function setUp() external {
        _collateral = new CollateralToken();
        _quote      = new QuoteToken();
        _pool       = ERC20Pool(new ERC20PoolFactory().deployPool(address(_collateral), address(_quote), 0.05 * 10**18));

        _borrower  = makeAddr("borrower");
        _borrower2 = makeAddr("borrower2");
        _lender    = makeAddr("lender");
        _lender1   = makeAddr("bidder");

        deal(address(_collateral), _borrower,  100 * 1e18);
        deal(address(_collateral), _borrower2, 200 * 1e18);

        deal(address(_quote), _lender,  200_000 * 1e18);
        deal(address(_quote), _lender1, 200_000 * 1e18);

        vm.startPrank(_borrower);
        _collateral.approve(address(_pool), 100 * 1e18);
        _quote.approve(address(_pool), 200_000 * 1e18);

        changePrank(_borrower2);
        _collateral.approve(address(_pool), 200 * 1e18);
        _quote.approve(address(_pool), 200_000 * 1e18);

        changePrank(_lender);
        _quote.approve(address(_pool), 200_000 * 1e18);

        changePrank(_lender1);
        _quote.approve(address(_pool), 200_000 * 1e18);
    }

    /**
     *  @notice 1 lender tests adding quote token.
     *          Lender reverts:
     *              attempts to addQuoteToken at invalid price.
     */
    function testScaledPoolDepositQuoteToken() external {

        // test 10_000 DAI deposit at price of 1 MKR = 3_010.892022197881557845 DAI
        changePrank(_lender);
        vm.expectEmit(true, true, false, true);
        emit AddQuoteToken(address(_lender), _p3010, 10_000 * 1e18, BucketMath.MAX_PRICE);
        vm.expectEmit(true, true, false, true);
        emit Transfer(address(_lender), address(_pool), 10_000 * 1e18);
        _pool.addQuoteToken(10_000 * 1e18, 2550);

        assertEq(_pool.htp(), 0);
        assertEq(_pool.lup(), BucketMath.MAX_PRICE);

        (uint256 lpBalance, ) = _pool.bucketLenders(2550, address(_lender));
        assertEq(_pool.poolSize(),         10_000 * 1e18);
        assertEq(lpBalance,                10_000 * 1e27);
        assertEq(_pool.exchangeRate(2550), 1 * 1e27);

        // check balances
        assertEq(_quote.balanceOf(address(_pool)),   10_000 * 1e18);
        assertEq(_quote.balanceOf(address(_lender)), 190_000 * 1e18);

        // check bucket balance
        (uint256 lpAccumulator, uint256 availableCollateral) = _pool.buckets(2550);
        assertEq(lpAccumulator,       10_000 * 1e27);
        assertEq(availableCollateral, 0);

        // test 20_000 DAI deposit at price of 1 MKR = 2_995.912459898389633881 DAI
        vm.expectEmit(true, true, false, true);
        emit AddQuoteToken(address(_lender), 2_995.912459898389633881 * 1e18, 20_000 * 1e18, BucketMath.MAX_PRICE);
        vm.expectEmit(true, true, false, true);
        emit Transfer(address(_lender), address(_pool), 20_000 * 1e18);
        _pool.addQuoteToken(20_000 * 1e18, 2551);

        assertEq(_pool.htp(), 0);
        assertEq(_pool.lup(), BucketMath.MAX_PRICE);

        (lpBalance, ) = _pool.bucketLenders(2551, address(_lender));
        assertEq(_pool.poolSize(), 30_000 * 1e18);
        assertEq(lpBalance,        20_000 * 1e27);

        // check balances
        assertEq(_quote.balanceOf(address(_pool)),   30_000 * 1e18);
        assertEq(_quote.balanceOf(address(_lender)), 170_000 * 1e18);

        // check bucket balance
        (lpAccumulator, availableCollateral) = _pool.buckets(2551);
        assertEq(lpAccumulator,       20_000 * 1e27);
        assertEq(availableCollateral, 0);

        // test 40_000 DAI deposit at price of 1 MKR = 3_025.946482308870940904 DAI
        vm.expectEmit(true, true, false, true);
        emit AddQuoteToken(address(_lender), 3_025.946482308870940904 * 1e18, 40_000 * 1e18, BucketMath.MAX_PRICE);
        vm.expectEmit(true, true, false, true);
        emit Transfer(address(_lender), address(_pool), 40_000 * 1e18);
        _pool.addQuoteToken(40_000 * 1e18, 2549);

        assertEq(_pool.htp(), 0);
        assertEq(_pool.lup(), BucketMath.MAX_PRICE);

        (lpBalance, ) = _pool.bucketLenders(2549, address(_lender));
        assertEq(_pool.poolSize(), 70_000 * 1e18);
        assertEq(lpBalance,        40_000 * 1e27);

        // check balances
        assertEq(_quote.balanceOf(address(_pool)),   70_000 * 1e18);
        assertEq(_quote.balanceOf(address(_lender)), 130_000 * 1e18);

        // check bucket balance
        (lpAccumulator, availableCollateral) = _pool.buckets(2549);
        assertEq(lpAccumulator,       40_000 * 1e27);
        assertEq(availableCollateral, 0);
    }

    function testScaledPoolRemoveQuoteToken() external {
        assertEq(_quote.balanceOf(address(_pool)),   0);
        assertEq(_quote.balanceOf(address(_lender)), 200_000 * 1e18);

        changePrank(_lender);
        _pool.addQuoteToken(40_000 * 1e18, 2549);
        _pool.addQuoteToken(10_000 * 1e18, 2550);
        _pool.addQuoteToken(20_000 * 1e18, 2551);

        (uint256 lpBalance, ) = _pool.bucketLenders(2549, address(_lender));
        assertEq(lpBalance, 40_000 * 1e27);

        assertEq(_quote.balanceOf(address(_pool)),   70_000 * 1e18);
        assertEq(_quote.balanceOf(address(_lender)), 130_000 * 1e18);

        vm.expectEmit(true, true, false, true);
        emit RemoveQuoteToken(address(_lender), 3_025.946482308870940904 * 1e18, 5_000 * 1e18, BucketMath.MAX_PRICE);
        uint256 lpRedeemed = _pool.removeQuoteToken(5_000 * 1e18, 2549);
        assertEq(lpRedeemed, 5_000 * 1e27);

        (lpBalance, ) = _pool.bucketLenders(2549, address(_lender));
        assertEq(lpBalance, 35_000 * 1e27);

        assertEq(_quote.balanceOf(address(_pool)),   65_000 * 1e18);
        assertEq(_quote.balanceOf(address(_lender)), 135_000 * 1e18);

        vm.expectEmit(true, true, false, true);
        emit RemoveQuoteToken(address(_lender), 3_025.946482308870940904 * 1e18, 35_000 * 1e18, BucketMath.MAX_PRICE);
        uint256 removed;
        (removed, lpRedeemed) = _pool.removeAllQuoteToken(2549);
        assertEq(removed, 35_000 * 1e18);
        assertEq(lpRedeemed, 35_000 * 1e27);
    }

    /**
     *  @notice 1 lender tests reverts in removeQuoteToken.
     *          Reverts:
     *              Attempts to remove more quote tokens than available from lpBalance.
     *              Attempts to remove quote token when doing so would drive lup below htp.
     */
    function testScaledPoolRemoveQuoteTokenRequireChecks() external {
        // lender adds initial quote token
        changePrank(_lender);
        _pool.addQuoteToken(40_000 * 1e18, 4549);
        _pool.addQuoteToken(10_000 * 1e18, 4550);
        _pool.addQuoteToken(20_000 * 1e18, 4551);

        // add collateral and borrow all available quote in the higher priced original 3 buckets
        _pool.addQuoteToken(30_000 * 1e18, 4990);

        changePrank(_borrower);
        deal(address(_collateral), _borrower,  _collateral.balanceOf(_borrower) + 3_500_000 * 1e18);
        _collateral.approve(address(_pool), 3_500_000 * 1e18);
        _pool.pledgeCollateral(3_500_000 * 1e18, address(0), address(0));
        _pool.borrow(70_000 * 1e18, 4551, address(0), address(0));

        // ensure lender cannot withdraw from a bucket with no deposit
        changePrank(_lender1);
        vm.expectRevert("S:RAQT:NO_QT");
        _pool.removeAllQuoteToken(1776);
        // ensure lender with no LP cannot remove anything
        (uint256 lpBalance, ) = _pool.bucketLenders(4550, address(_lender1));
        assertEq(0, lpBalance);
        vm.expectRevert("S:RAQT:NO_CLAIM");
        _pool.removeAllQuoteToken(4550);

        // should revert if insufficient quote token
        changePrank(_lender);
        vm.expectRevert("S:RQT:INSUF_QT");
        _pool.removeQuoteToken(20_000 * 1e18, 4550);

        // should revert if removing quote token from higher price buckets would drive lup below htp
        vm.expectRevert("S:RQT:BAD_LUP");
        _pool.removeQuoteToken(20_000 * 1e18, 4551);

        // should revert if bucket has enough quote token, but lender has insufficient LP
        changePrank(_lender1);
        _pool.addQuoteToken(20_000 * 1e18, 4550);
        changePrank(_lender);
        vm.expectRevert("S:RQT:INSUF_LPS");
        _pool.removeQuoteToken(15_000 * 1e18, 4550);

        // should be able to removeQuoteToken if quote tokens haven't been encumbered by a borrower
        emit RemoveQuoteToken(address(_lender), _pool.indexToPrice(4990), 10_000 * 1e18, _pool.indexToPrice(4551));
        _pool.removeQuoteToken(10_000 * 1e18, 4990);
    }

    function testScaledPoolRemoveQuoteTokenWithDebt() external {
        // lender adds initial quote token
        skip(1 minutes);  // prevent deposit from having a zero timestamp
        changePrank(_lender);
        _pool.addQuoteToken(3_400 * 1e18, 1606);
        _pool.addQuoteToken(3_400 * 1e18, 1663);
        (uint256 lpBalance, uint256 lastQuoteDeposit) = _pool.bucketLenders(1606, address(_lender));
        uint256 lpb_before = lpBalance;
        assertEq(lastQuoteDeposit, 60);
        uint256 exchangeRateBefore = _pool.exchangeRate(1606);
        skip(59 minutes);
        (lpBalance, ) = _pool.bucketLenders(1606, address(_lender));
        assertEq(lpb_before, lpBalance);
        assertEq(exchangeRateBefore, _pool.exchangeRate(1606));
        uint256 lenderBalanceBefore = _quote.balanceOf(address(_lender));

        // borrower takes a loan of 3000 quote token
        changePrank(_borrower);
        deal(address(_collateral), _borrower, _collateral.balanceOf(_borrower) + 100 * 1e18);
        _collateral.approve(address(_pool), 100 * 1e18);
        _pool.pledgeCollateral(100 * 1e18, address(0), address(0));
        uint256 limitPrice = _pool.priceToIndex(4_000 * 1e18);
        assertGt(limitPrice, 1663);
        _pool.borrow(3_000 * 1e18, limitPrice, address(0), address(0));
        skip(2 hours);
        (lpBalance, lastQuoteDeposit) = _pool.bucketLenders(1606, address(_lender));
        assertEq(lpb_before, lpBalance);
        assertEq(lastQuoteDeposit, 60);
        assertEq(exchangeRateBefore, _pool.exchangeRate(1606));

        // lender makes a partial withdrawal, paying an early withdrawal penalty
        changePrank(_lender);
        uint256 penalty = Maths.WAD - Maths.wdiv(_pool.interestRate(), _pool.WAD_WEEKS_PER_YEAR());
        assertLt(penalty, Maths.WAD);
        uint256 expectedWithdrawal1 = Maths.wmul(1_700 * 1e18, penalty);
        vm.expectEmit(true, true, false, true);
        emit RemoveQuoteToken(address(_lender), _pool.indexToPrice(1606), expectedWithdrawal1, _pool.indexToPrice(1663));
        uint lpRedeemed = _pool.removeQuoteToken(1_700 * 1e18, 1606);
        assertEq(lpRedeemed, 1_699.988430646832348876473462074 * 1e27);

        // lender removes all quote token, including interest, from the bucket
        skip(1 days);
        assertGt(_pool.indexToPrice(1606), _pool.htp());
<<<<<<< HEAD
        uint256 expectedWithdrawal2 = 1_700.146556206950492732 * 1e18;
=======
        expectedWithdrawal = 1_700.023138863806883000 * 1e18;
>>>>>>> 14f003cc
        vm.expectEmit(true, true, false, true);
        emit RemoveQuoteToken(address(_lender), _pool.indexToPrice(1606), expectedWithdrawal2, _pool.indexToPrice(1663));
        uint256 removed;
        (removed, lpRedeemed) = _pool.removeAllQuoteToken(1606);
<<<<<<< HEAD
        assertEq(removed, expectedWithdrawal2);
        assertEq(lpRedeemed, 1_700.011569353166277542222549026 * 1e27);
        assertEq(_quote.balanceOf(address(_lender)), lenderBalanceBefore + expectedWithdrawal1 + expectedWithdrawal2);
        (lpBalance, ) = _pool.bucketLenders(1606, address(_lender));
        assertEq(lpBalance, 0);
=======
        assertEq(removed, expectedWithdrawal);
        assertEq(lpRedeemed, 1_700.011569353167651123526537926 * 1e27);
        assertEq(_quote.balanceOf(address(_lender)), lenderBalanceBefore + 1_700 * 1e18 + expectedWithdrawal);
        assertEq(_pool.lpBalance(1606, address(_lender)), 0);
>>>>>>> 14f003cc

        // ensure bucket is empty
        (uint256 quote, uint256 collateral, uint256 lpb, ) = _pool.bucketAt(1606);
        assertEq(quote, 0);
        assertEq(collateral, 0);
        assertEq(lpb, 0);
    }

    function testScaledPoolMoveQuoteToken() external {
        changePrank(_lender);
        _pool.addQuoteToken(40_000 * 1e18, 2549);
        _pool.addQuoteToken(10_000 * 1e18, 2550);
        _pool.addQuoteToken(20_000 * 1e18, 2551);

        (uint256 lpBalance, ) = _pool.bucketLenders(2549, address(_lender));
        assertEq(lpBalance, 40_000 * 1e27);
        (lpBalance, ) = _pool.bucketLenders(2552, address(_lender));
        assertEq(lpBalance, 0);

        vm.expectEmit(true, true, false, true);
        emit MoveQuoteToken(address(_lender), 2549, 2552, 5_000 * 1e18, BucketMath.MAX_PRICE);
        _pool.moveQuoteToken(5_000 * 1e18, 2549, 2552);

        (lpBalance, ) = _pool.bucketLenders(2549, address(_lender));
        assertEq(lpBalance, 35_000 * 1e27);
        (lpBalance, ) = _pool.bucketLenders(2552, address(_lender));
        assertEq(lpBalance, 5_000 * 1e27);

        vm.expectEmit(true, true, false, true);
        emit MoveQuoteToken(address(_lender), 2549, 2540, 5_000 * 1e18, BucketMath.MAX_PRICE);
        _pool.moveQuoteToken(5_000 * 1e18, 2549, 2540);

        (lpBalance, ) = _pool.bucketLenders(2549, address(_lender));
        assertEq(lpBalance, 30_000 * 1e27);
        (lpBalance, ) = _pool.bucketLenders(2540, address(_lender));
        assertEq(lpBalance, 5_000 * 1e27);

        vm.expectEmit(true, true, false, true);
        emit MoveQuoteToken(address(_lender), 2551, 2777, 15_000 * 1e18, BucketMath.MAX_PRICE);
        _pool.moveQuoteToken(15_000 * 1e18, 2551, 2777);

        (lpBalance, ) = _pool.bucketLenders(2551, address(_lender));
        assertEq(lpBalance, 5_000 * 1e27);
        (lpBalance, ) = _pool.bucketLenders(2777, address(_lender));
        assertEq(lpBalance, 15_000 * 1e27);
    }

    /**
     *  @notice 1 lender, 1 bidder, 1 borrower tests reverts in moveQuoteToken.
     *          Reverts:
     *              Attempts to move quote token to the same price.
     *              Attempts to move quote token from bucket with available collateral.
     *              Attempts to move quote token when doing so would drive lup below htp.
     */
    function testScaledPoolMoveQuoteTokenRequireChecks() external {
        // test setup
        deal(address(_collateral), _lender1, _collateral.balanceOf(_lender1) + 100_000 * 1e18);
        _collateral.approve(address(_pool), 100_000 * 1e18);

        // lender adds initial quote token
        changePrank(_lender);
        _pool.addQuoteToken(40_000 * 1e18, 4549);
        _pool.addQuoteToken(10_000 * 1e18, 4550);
        _pool.addQuoteToken(20_000 * 1e18, 4551);

        // should revert if moving quote token to the existing price
        vm.expectRevert("S:MQT:SAME_PRICE");
        _pool.moveQuoteToken(5_000 * 1e18, 4549, 4549);

        // add collateral and borrow all available quote in the higher priced original 3 buckets, as well as some of the new lowest price bucket
        _pool.addQuoteToken(30_000 * 1e18, 4651);
        changePrank(_borrower);
        deal(address(_collateral), _borrower, _collateral.balanceOf(_borrower) + 1_500_000 * 1e18);
        _collateral.approve(address(_pool), 1_500_000 * 1e18);
        _pool.pledgeCollateral(1500000 * 1e18, address(0), address(0));
        _pool.borrow(60000.1 * 1e18, 4651, address(0), address(0));

        // should revert if movement would drive lup below htp
        changePrank(_lender);
        vm.expectRevert("S:MQT:LUP_BELOW_HTP");
        _pool.moveQuoteToken(40_000 * 1e18, 4549, 6000);

        // should be able to moveQuoteToken if properly specified
        vm.expectEmit(true, true, false, true);
        emit MoveQuoteToken(address(_lender), 4549, 4550, 10_000 * 1e18, _pool.indexToPrice(4551));
        _pool.moveQuoteToken(10_000 * 1e18, 4549, 4550);
    }

    function testMoveQuoteTokenWithDebt() external {
        // lender makes an initial deposit
        skip(1 hours);
        changePrank(_lender);
        assertEq(_pool.priceToIndex(600 * 1e18), 2873);
        _pool.addQuoteToken(10_000 * 1e18, 2873);

        // borrower draws debt, establishing a pool threshold price
        skip(2 hours);
        changePrank(_borrower);
        _pool.pledgeCollateral(10 * 1e18, address(0), address(0));
        _pool.borrow(5_000 * 1e18, 3000, address(0), address(0));
        uint256 ptp = Maths.wdiv(_pool.borrowerDebt(), 10 * 1e18);
        assertEq(ptp, 500.480769230769231 * 1e18);

        // lender moves some liquidity below the pool threshold price; penalty should be assessed
        skip(16 hours);
        changePrank(_lender);
        assertEq(_pool.priceToIndex(400 * 1e18), 2954);
        uint256 moved = 2_497.596153846153845000 * 1e18;
        vm.expectEmit(true, true, false, true);
        emit MoveQuoteToken(address(_lender), 2873, 2954, moved, _pool.lup());
        _pool.moveQuoteToken(2500 * 1e18, 2873, 2954);

        // another lender provides liquidity to prevent LUP from moving
        skip(1 hours);
        changePrank(_lender1);
        _pool.addQuoteToken(1_000 * 1e18, 2873);

        // lender moves more liquidity; no penalty assessed as sufficient time has passed
        skip(12 hours);
        changePrank(_lender);
        moved = 2500 * 1e18;
        vm.expectEmit(true, true, false, true);
        emit MoveQuoteToken(address(_lender), 2873, 2954, moved, _pool.lup());
        _pool.moveQuoteToken(moved, 2873, 2954);

        // after a week, another lender funds the pool
        skip(7 days);
        changePrank(_lender1);
        _pool.addQuoteToken(9_000 * 1e18, 2873);

        // lender removes all their quote, with interest
        skip(1 hours);
        changePrank(_lender);
        _pool.removeAllQuoteToken(2873);
        _pool.removeAllQuoteToken(2954);
        assertGt(_quote.balanceOf(address(_lender)), 200_000 * 1e18);
    }
}<|MERGE_RESOLUTION|>--- conflicted
+++ resolved
@@ -263,27 +263,16 @@
         // lender removes all quote token, including interest, from the bucket
         skip(1 days);
         assertGt(_pool.indexToPrice(1606), _pool.htp());
-<<<<<<< HEAD
-        uint256 expectedWithdrawal2 = 1_700.146556206950492732 * 1e18;
-=======
-        expectedWithdrawal = 1_700.023138863806883000 * 1e18;
->>>>>>> 14f003cc
+        uint256 expectedWithdrawal2 = 1_700.146556206967894132 * 1e18;
         vm.expectEmit(true, true, false, true);
         emit RemoveQuoteToken(address(_lender), _pool.indexToPrice(1606), expectedWithdrawal2, _pool.indexToPrice(1663));
         uint256 removed;
         (removed, lpRedeemed) = _pool.removeAllQuoteToken(1606);
-<<<<<<< HEAD
         assertEq(removed, expectedWithdrawal2);
-        assertEq(lpRedeemed, 1_700.011569353166277542222549026 * 1e27);
+        assertEq(lpRedeemed, 1_700.011569353167651123526537926 * 1e27);
         assertEq(_quote.balanceOf(address(_lender)), lenderBalanceBefore + expectedWithdrawal1 + expectedWithdrawal2);
         (lpBalance, ) = _pool.bucketLenders(1606, address(_lender));
         assertEq(lpBalance, 0);
-=======
-        assertEq(removed, expectedWithdrawal);
-        assertEq(lpRedeemed, 1_700.011569353167651123526537926 * 1e27);
-        assertEq(_quote.balanceOf(address(_lender)), lenderBalanceBefore + 1_700 * 1e18 + expectedWithdrawal);
-        assertEq(_pool.lpBalance(1606, address(_lender)), 0);
->>>>>>> 14f003cc
 
         // ensure bucket is empty
         (uint256 quote, uint256 collateral, uint256 lpb, ) = _pool.bucketAt(1606);
