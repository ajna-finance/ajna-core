--- conflicted
+++ resolved
@@ -939,12 +939,8 @@
                 kickMomp:          9.721295865031779605 * 1e18,
                 totalBondEscrowed: 104.609752335437078857 * 1e18,
                 auctionPrice:      0.607580991564486240 * 1e18,
-<<<<<<< HEAD
-                debtInAuction:     7_108.516109406279010945 * 1e18
-=======
-                debtInAuction:     9_227.427616572825121949 * 1e18,
+                debtInAuction:     7_108.516109406279010945 * 1e18,
                 thresholdPrice:    0
->>>>>>> 85742844
             })
         );
         _assertKicker(
