--- conflicted
+++ resolved
@@ -444,13 +444,8 @@
         // lender moves 100 DAI down
         vm.expectEmit(true, true, true, true);
         emit MoveQuoteToken(address(_lender), _p3514, _p502, 100 * 1e18, _p2503);
-<<<<<<< HEAD
         _lender.moveQuoteToken(_pool, 100 * 1e18, _p3514, _p502);
     
-=======
-        _lender.moveQuoteToken(_pool, address(_lender), 100 * 1e18, _p3514, _p502);
-
->>>>>>> 30955049
         (, , , uint256 deposit, uint256 debt, , , ) = _pool.bucketAt(_p502);
         assertEq(debt,    0);
         assertEq(deposit, 50_100 * 1e18);
