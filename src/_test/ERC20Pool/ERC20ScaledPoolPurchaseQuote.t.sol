--- conflicted
+++ resolved
@@ -7,15 +7,8 @@
 import { BucketMath } from "../../libraries/BucketMath.sol";
 import { Maths }      from "../../libraries/Maths.sol";
 
-
-<<<<<<< HEAD
-import { ERC20DSTestPlus }                             from "./ERC20DSTestPlus.sol";
-import { CollateralToken, QuoteToken }            from "../utils/Tokens.sol";
-import { UserWithCollateral, UserWithQuoteToken } from "../utils/Users.sol";
-=======
-import { DSTestPlus }                  from "../utils/DSTestPlus.sol";
+import { ERC20DSTestPlus }             from "./ERC20DSTestPlus.sol";
 import { CollateralToken, QuoteToken } from "../utils/Tokens.sol";
->>>>>>> 5663a5f2
 
 contract ERC20ScaledPurchaseQuoteTokenTest is ERC20DSTestPlus {
 
@@ -112,20 +105,13 @@
         assertEq(_quote.balanceOf(address(_pool)),        0);
 
         // lender exchanges their LP for collateral
-<<<<<<< HEAD
-=======
-        changePrank(_lender);
->>>>>>> 5663a5f2
+        changePrank(_lender);
         uint256 lpValueInCollateral = 3.321274866808485288 * 1e18;
         vm.expectEmit(true, true, true, true);
         emit Transfer(address(_pool), address(_lender), lpValueInCollateral);
         vm.expectEmit(true, true, true, true);
         emit RemoveCollateral(address(_lender), priceAtTestIndex, lpValueInCollateral);
-<<<<<<< HEAD
-        _lender.removeCollateral(_pool, availableCollateral, testIndex);
-=======
         _pool.removeCollateral(availableCollateral, testIndex);
->>>>>>> 5663a5f2
         assertEq(_collateral.balanceOf(address(_lender)), lpValueInCollateral);
         assertEq(_pool.lpBalance(testIndex, address(_lender)), 0);
 
@@ -135,11 +121,7 @@
         emit Transfer(address(_pool), address(_bidder), 0.678725133191514712 * 1e18);
         vm.expectEmit(true, true, true, true);
         emit RemoveCollateral(address(_bidder), priceAtTestIndex, 0.678725133191514712 * 1e18);
-<<<<<<< HEAD
-        _bidder.removeCollateral(_pool, collateralToPurchaseWith, testIndex);
-=======
         _pool.removeCollateral(collateralToPurchaseWith, testIndex);
->>>>>>> 5663a5f2
         assertEq(_pool.lpBalance(testIndex, address(_bidder)), 0);
 
         // check pool balances
@@ -209,23 +191,6 @@
         skip(7200);
 
         // lender exchanges their LP for collateral
-<<<<<<< HEAD
-        vm.expectEmit(true, true, true, true);
-        emit Transfer(address(_pool), address(_lender), 1.992893012338599629 * 1e18);
-        vm.expectEmit(true, true, true, true);
-        emit RemoveCollateral(address(_lender), p2550, 1.992893012338599629 * 1e18);
-        _lender.removeCollateral(_pool, 4 * 1e18, 2550);
-        assertEq(_pool.lpBalance(p2550, address(_lender)), 0);
-        skip(3600);
-
-        // lender1 exchanges their LP for collateral
-        vm.expectEmit(true, true, true, true);
-        emit Transfer(address(_pool), address(_lender1), 1.328595341559066420 * 1e18);
-        vm.expectEmit(true, true, true, true);
-        emit RemoveCollateral(address(_lender1), p2550, 1.328595341559066420 * 1e18);
-        _lender1.removeCollateral(_pool, 4 * 1e18, 2550);
-        assertEq(_pool.lpBalance(p2550, address(_lender1)), 0);
-=======
         changePrank(_lender);
         expectedCollateral = 1.992893012338599629 * 1e18;
         vm.expectEmit(true, true, true, true);
@@ -244,7 +209,6 @@
         collateralRemoved += expectedCollateral;
         assertEq(_pool.lpBalance(2550, address(_lender1)), 0);
         assertEq(collateralRemoved, collateralToPurchaseWith);
->>>>>>> 5663a5f2
 
         // check pool balances
         assertEq(_collateral.balanceOf(address(_pool)), 100 * 1e18);
