// SPDX-License-Identifier: GPL-3.0-or-later
pragma solidity 0.8.14;

import { ERC20Pool }        from "../../erc20/ERC20Pool.sol";
import { ERC20PoolFactory } from "../../erc20/ERC20PoolFactory.sol";

import { BucketMath } from "../../libraries/BucketMath.sol";
import { Maths }      from "../../libraries/Maths.sol";


import { DSTestPlus }                  from "../utils/DSTestPlus.sol";
import { CollateralToken, QuoteToken } from "../utils/Tokens.sol";

contract ERC20ScaledPurchaseQuoteTokenTest is DSTestPlus {

    uint256 public constant LARGEST_AMOUNT = type(uint256).max / 10**27;

    address internal _borrower;
    address internal _bidder;
    address internal _lender;
    address internal _lender1;

    CollateralToken internal _collateral;
    QuoteToken      internal _quote;
    ERC20Pool       internal _pool;

    function setUp() external {
        _collateral = new CollateralToken();
        _quote      = new QuoteToken();
        _pool       = ERC20Pool(new ERC20PoolFactory().deployPool(address(_collateral), address(_quote), 0.05 * 10**18));

        _borrower = makeAddr("borrower");
        _bidder   = makeAddr("bidder");
        _lender   = makeAddr("lender");
        _lender1  = makeAddr("lender1");

        deal(address(_collateral), _borrower,  100 * 1e18);
        deal(address(_collateral), _bidder, 100 * 1e18);

        deal(address(_quote), _lender,  200_000 * 1e18);
        deal(address(_quote), _lender1, 200_000 * 1e18);

        vm.startPrank(_borrower);
        _collateral.approve(address(_pool), 100 * 1e18);
        _quote.approve(address(_pool), 200_000 * 1e18);

        changePrank(_bidder);
        _collateral.approve(address(_pool), 100 * 1e18);
        _quote.approve(address(_pool), 200_000 * 1e18);

        changePrank(_lender);
        _quote.approve(address(_pool), 200_000 * 1e18);

        changePrank(_lender1);
        _quote.approve(address(_pool), 200_000 * 1e18);
        _collateral.approve(address(_pool), 100 * 1e18);
    }

    /**
     *  @notice 1 lender, 1 bidder tests purchasing quote token with collateral.
     */
    function testPurchaseQuote() external {
        // test setup
        uint256 testIndex = 2550;
        uint256 priceAtTestIndex = _pool.indexToPrice(testIndex);
        assertEq(priceAtTestIndex, 3_010.892022197881557845 * 1e18);

        // lender adds initial quote to pool
        changePrank(_lender);
        _pool.addQuoteToken(10_000 * 1e18, testIndex);

        // bidder deposits collateral into a bucket
        changePrank(_bidder);
        uint256 collateralToPurchaseWith = 4 * 1e18;
        vm.expectEmit(true, true, false, true);
        emit Transfer(address(_bidder), address(_pool), collateralToPurchaseWith);
        vm.expectEmit(true, true, false, true);
        emit AddCollateral(address(_bidder), priceAtTestIndex, collateralToPurchaseWith);
        _pool.addCollateral(collateralToPurchaseWith, testIndex);

        // check bucket state
        (uint256 lpAccumulator, uint256 availableCollateral) = _pool.buckets(testIndex);
        assertEq(availableCollateral, collateralToPurchaseWith);
        assertEq(_pool.lpBalance(testIndex, address(_lender)), 10_000 * 1e27);
        assertEq(_pool.lpBalance(testIndex, address(_bidder)), 12_043.56808879152623138 * 1e27);

        // bidder uses their LP to purchase all quote token in the bucket
        vm.expectEmit(true, true, false, true);
        emit Transfer(address(_pool), address(_bidder), 10_000 * 1e18);
        vm.expectEmit(true, true, false, true);
        emit RemoveQuoteToken(address(_bidder), priceAtTestIndex, 10_000 * 1e18, _pool.lup());
        _pool.removeQuoteToken(10_000 * 1e18, testIndex);
        assertEq(_quote.balanceOf(address(_bidder)), 10_000 * 1e18);

        // check bucket state
        (lpAccumulator, availableCollateral) = _pool.buckets(testIndex);
        assertEq(availableCollateral, collateralToPurchaseWith);
        assertGt(availableCollateral, 0);
        assertEq(_pool.lpBalance(testIndex, address(_lender)), 10_000 * 1e27);
        assertEq(_pool.lpBalance(testIndex, address(_bidder)), 2_043.56808879152623138 * 1e27);

        // check pool state and balances
        assertEq(_collateral.balanceOf(address(_lender)), 0);
        assertEq(_collateral.balanceOf(address(_pool)),   collateralToPurchaseWith);
        assertGe(_collateral.balanceOf(address(_pool)), availableCollateral);
        assertEq(_quote.balanceOf(address(_pool)),        0);

        // lender exchanges their LP for collateral
        changePrank(_lender);
        uint256 lpValueInCollateral = 3.321274866808485288 * 1e18;
        vm.expectEmit(true, true, true, true);
        emit Transfer(address(_pool), address(_lender), lpValueInCollateral);
        vm.expectEmit(true, true, true, true);
        emit RemoveCollateral(address(_lender), priceAtTestIndex, lpValueInCollateral);
        _pool.removeCollateral(availableCollateral, testIndex);
        assertEq(_collateral.balanceOf(address(_lender)), lpValueInCollateral);
        assertEq(_pool.lpBalance(testIndex, address(_lender)), 0);

        // bidder removes their _collateral
        changePrank(_bidder);
        vm.expectEmit(true, true, true, true);
        emit Transfer(address(_pool), address(_bidder), 0.678725133191514712 * 1e18);
        vm.expectEmit(true, true, true, true);
        emit RemoveCollateral(address(_bidder), priceAtTestIndex, 0.678725133191514712 * 1e18);
        _pool.removeCollateral(collateralToPurchaseWith, testIndex);
        assertEq(_pool.lpBalance(testIndex, address(_bidder)), 0);

        // check pool balances
        assertEq(_collateral.balanceOf(address(_pool)), 0);
        assertEq(_quote.balanceOf(address(_pool)),      0);

        // check bucket state
        (lpAccumulator, availableCollateral) = _pool.buckets(testIndex);
        assertEq(lpAccumulator,              0);
        assertEq(availableCollateral,        0);
        assertEq(_pool.depositAt(testIndex), 0);
    }

    /**
     *  @notice 2 lenders, 1 borrower, 1 bidder tests purchasing quote token with collateral.
     */
    function testPurchaseQuoteWithDebt() external {
        uint256 p2550 = _pool.indexToPrice(2550);
        assertEq(p2550, 3_010.892022197881557845 * 1e18);

        // lenders add liquidity
        changePrank(_lender);
        _pool.addQuoteToken(6_000 * 1e18, 2550);
        _pool.addQuoteToken(10_000 * 1e18, 2551);
        _pool.addQuoteToken(5_000 * 1e18, 2552);

        changePrank(_lender1);
        _pool.addQuoteToken(4_000 * 1e18, 2550);
        _pool.addQuoteToken(5_000 * 1e18, 2552);

        skip(3600);

        // borrower draws debt
        changePrank(_borrower);
        _pool.pledgeCollateral(100 * 1e18, address(0), address(0));
        _pool.borrow(15_000 * 1e18, 3000, address(0), address(0));
        assertEq(_pool.lup(), _pool.indexToPrice(2551));
        skip(86400);

        // check pool balances
        assertEq(_collateral.balanceOf(address(_pool)), 100 * 1e18);
        assertEq(_quote.balanceOf(address(_pool)),      15_000 * 1e18);

<<<<<<< HEAD
        // bidder purchases most of the quote from the highest bucket
        changePrank(_bidder);
=======
        // bidder purchases all quote from the highest bucket
>>>>>>> da208078
        uint256 amountToPurchase = 10_100 * 1e18;
        assertGt(_quote.balanceOf(address(_pool)), amountToPurchase);
        uint256 amountWithInterest = 10_000.642786573656600000 * 1e18;
        // adding extra collateral to account for interest accumulation
        uint256 collateralToPurchaseWith = Maths.wmul(Maths.wdiv(amountToPurchase, p2550), 1.01 * 1e18);
<<<<<<< HEAD
        _pool.addCollateral(collateralToPurchaseWith, 2550);
=======
        assertEq(collateralToPurchaseWith, 3.388032491631335842 * 1e18);
        _bidder.addCollateral(_pool, collateralToPurchaseWith, 2550);
>>>>>>> da208078
        vm.expectEmit(true, true, false, true);
        emit Transfer(address(_pool), address(_bidder), amountWithInterest);
        vm.expectEmit(true, true, false, true);
        emit RemoveQuoteToken(address(_bidder), p2550, amountWithInterest, _pool.indexToPrice(2552));
        _pool.removeQuoteToken(amountToPurchase, 2550);
        assertEq(_quote.balanceOf(address(_bidder)), amountWithInterest);
<<<<<<< HEAD
        // bidder withdraws excess collateral
        _pool.removeCollateral(collateralToPurchaseWith, 2550);
        assertEq(_pool.lpBalance(p2550, address(_lender)), 0);
        skip(7200);

        // lender exchanges their LP for collateral
        changePrank(_lender);
        vm.expectEmit(true, true, true, true);
        emit Transfer(address(_pool), address(_lender), 1.992893012338599629 * 1e18);
        vm.expectEmit(true, true, true, true);
        emit RemoveCollateral(address(_lender), p2550, 1.992893012338599629 * 1e18);
        _pool.removeCollateral(4 * 1e18, 2550);
        assertEq(_pool.lpBalance(p2550, address(_lender)), 0);
        skip(3600);

        // lender1 exchanges their LP for collateral
        changePrank(_lender1);
        vm.expectEmit(true, true, true, true);
        emit Transfer(address(_pool), address(_lender1), 1.328595341559066420 * 1e18);
        vm.expectEmit(true, true, true, true);
        emit RemoveCollateral(address(_lender1), p2550, 1.328595341559066420 * 1e18);
        _pool.removeCollateral(4 * 1e18, 2550);
        assertEq(_pool.lpBalance(p2550, address(_lender1)), 0);
=======
        // bidder withdraws unused collateral
        uint256 collateralRemoved = 0;
        uint256 expectedCollateral = 0.066544137733669793 * 1e18;
        vm.expectEmit(true, true, true, true);
        emit RemoveCollateral(address(_bidder), p2550, expectedCollateral);
        _bidder.removeCollateral(_pool, collateralToPurchaseWith, 2550);
        collateralRemoved += expectedCollateral;
        assertEq(_pool.lpBalance(2550, address(_bidder)), 0);
        skip(7200);

        // lender exchanges their LP for collateral
        expectedCollateral = 1.992893012338599629 * 1e18;
        vm.expectEmit(true, true, true, true);
        emit RemoveCollateral(address(_lender), p2550, expectedCollateral);
        _lender.removeCollateral(_pool, 4 * 1e18, 2550);
        collateralRemoved += expectedCollateral;
        assertEq(_pool.lpBalance(2550, address(_lender)), 0);
        skip(3600);

        // lender1 exchanges their LP for collateral
        expectedCollateral = 1.328595341559066420 * 1e18;
        vm.expectEmit(true, true, true, true);
        emit RemoveCollateral(address(_lender1), p2550, expectedCollateral);
        _lender1.removeCollateral(_pool, 4 * 1e18, 2550);
        collateralRemoved += expectedCollateral;
        assertEq(_pool.lpBalance(2550, address(_lender1)), 0);
        assertEq(collateralRemoved, collateralToPurchaseWith);
>>>>>>> da208078

        // check pool balances
        assertEq(_collateral.balanceOf(address(_pool)), 100 * 1e18);

        // check bucket state
        (uint256 lpAccumulator, uint256 availableCollateral) = _pool.buckets(2550);
        assertEq(availableCollateral,   0);
        assertEq(lpAccumulator,         0);
        assertEq(_pool.depositAt(2550), 0);
    }
}<|MERGE_RESOLUTION|>--- conflicted
+++ resolved
@@ -166,82 +166,50 @@
         assertEq(_collateral.balanceOf(address(_pool)), 100 * 1e18);
         assertEq(_quote.balanceOf(address(_pool)),      15_000 * 1e18);
 
-<<<<<<< HEAD
-        // bidder purchases most of the quote from the highest bucket
-        changePrank(_bidder);
-=======
         // bidder purchases all quote from the highest bucket
->>>>>>> da208078
+        changePrank(_bidder);
         uint256 amountToPurchase = 10_100 * 1e18;
         assertGt(_quote.balanceOf(address(_pool)), amountToPurchase);
         uint256 amountWithInterest = 10_000.642786573656600000 * 1e18;
         // adding extra collateral to account for interest accumulation
         uint256 collateralToPurchaseWith = Maths.wmul(Maths.wdiv(amountToPurchase, p2550), 1.01 * 1e18);
-<<<<<<< HEAD
+        assertEq(collateralToPurchaseWith, 3.388032491631335842 * 1e18);
         _pool.addCollateral(collateralToPurchaseWith, 2550);
-=======
-        assertEq(collateralToPurchaseWith, 3.388032491631335842 * 1e18);
-        _bidder.addCollateral(_pool, collateralToPurchaseWith, 2550);
->>>>>>> da208078
         vm.expectEmit(true, true, false, true);
         emit Transfer(address(_pool), address(_bidder), amountWithInterest);
         vm.expectEmit(true, true, false, true);
         emit RemoveQuoteToken(address(_bidder), p2550, amountWithInterest, _pool.indexToPrice(2552));
         _pool.removeQuoteToken(amountToPurchase, 2550);
         assertEq(_quote.balanceOf(address(_bidder)), amountWithInterest);
-<<<<<<< HEAD
-        // bidder withdraws excess collateral
-        _pool.removeCollateral(collateralToPurchaseWith, 2550);
-        assertEq(_pool.lpBalance(p2550, address(_lender)), 0);
-        skip(7200);
-
-        // lender exchanges their LP for collateral
-        changePrank(_lender);
-        vm.expectEmit(true, true, true, true);
-        emit Transfer(address(_pool), address(_lender), 1.992893012338599629 * 1e18);
-        vm.expectEmit(true, true, true, true);
-        emit RemoveCollateral(address(_lender), p2550, 1.992893012338599629 * 1e18);
-        _pool.removeCollateral(4 * 1e18, 2550);
-        assertEq(_pool.lpBalance(p2550, address(_lender)), 0);
-        skip(3600);
-
-        // lender1 exchanges their LP for collateral
-        changePrank(_lender1);
-        vm.expectEmit(true, true, true, true);
-        emit Transfer(address(_pool), address(_lender1), 1.328595341559066420 * 1e18);
-        vm.expectEmit(true, true, true, true);
-        emit RemoveCollateral(address(_lender1), p2550, 1.328595341559066420 * 1e18);
-        _pool.removeCollateral(4 * 1e18, 2550);
-        assertEq(_pool.lpBalance(p2550, address(_lender1)), 0);
-=======
         // bidder withdraws unused collateral
         uint256 collateralRemoved = 0;
         uint256 expectedCollateral = 0.066544137733669793 * 1e18;
         vm.expectEmit(true, true, true, true);
         emit RemoveCollateral(address(_bidder), p2550, expectedCollateral);
-        _bidder.removeCollateral(_pool, collateralToPurchaseWith, 2550);
+        _pool.removeCollateral(collateralToPurchaseWith, 2550);
         collateralRemoved += expectedCollateral;
         assertEq(_pool.lpBalance(2550, address(_bidder)), 0);
         skip(7200);
 
         // lender exchanges their LP for collateral
+        changePrank(_lender);
         expectedCollateral = 1.992893012338599629 * 1e18;
         vm.expectEmit(true, true, true, true);
         emit RemoveCollateral(address(_lender), p2550, expectedCollateral);
-        _lender.removeCollateral(_pool, 4 * 1e18, 2550);
+        _pool.removeCollateral(4 * 1e18, 2550);
         collateralRemoved += expectedCollateral;
         assertEq(_pool.lpBalance(2550, address(_lender)), 0);
         skip(3600);
 
         // lender1 exchanges their LP for collateral
+        changePrank(_lender1);
         expectedCollateral = 1.328595341559066420 * 1e18;
         vm.expectEmit(true, true, true, true);
         emit RemoveCollateral(address(_lender1), p2550, expectedCollateral);
-        _lender1.removeCollateral(_pool, 4 * 1e18, 2550);
+        _pool.removeCollateral(4 * 1e18, 2550);
         collateralRemoved += expectedCollateral;
         assertEq(_pool.lpBalance(2550, address(_lender1)), 0);
         assertEq(collateralRemoved, collateralToPurchaseWith);
->>>>>>> da208078
 
         // check pool balances
         assertEq(_collateral.balanceOf(address(_pool)), 100 * 1e18);
