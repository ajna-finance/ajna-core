--- conflicted
+++ resolved
@@ -6,14 +6,8 @@
 
 import { BucketMath } from "../../libraries/BucketMath.sol";
 
-<<<<<<< HEAD
-import { ERC20DSTestPlus }                             from "./ERC20DSTestPlus.sol";
-import { CollateralToken, QuoteToken }            from "../utils/Tokens.sol";
-import { UserWithCollateral, UserWithQuoteToken } from "../utils/Users.sol";
-=======
-import { DSTestPlus }                  from "../utils/DSTestPlus.sol";
+import { ERC20DSTestPlus }             from "./ERC20DSTestPlus.sol";
 import { CollateralToken, QuoteToken } from "../utils/Tokens.sol";
->>>>>>> 5663a5f2
 
 contract ERC20ScaledInterestRateTest is ERC20DSTestPlus {
 
