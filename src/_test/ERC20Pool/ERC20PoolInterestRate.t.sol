--- conflicted
+++ resolved
@@ -75,19 +75,12 @@
      *          Rate is checked to be lower than current one.
      */
     function testUpdateInterestRateDecrease() external {
-<<<<<<< HEAD
-        _lender.addQuoteToken(_pool, 10_000 * 1e18, _p14_63);
-        _lender.addQuoteToken(_pool, 20_000 * 1e18, _p13_31);
-        _lender.addQuoteToken(_pool, 30_000 * 1e18, _p12_66);
-
-=======
-        _lender.addQuoteToken(_pool, address(_lender), 10_000 * 1e18, _p3514);
-        _lender.addQuoteToken(_pool, address(_lender), 20_000 * 1e18, _p3010);
-        _lender.addQuoteToken(_pool, address(_lender), 20_000 * 1e18, _p2503);
-        _lender.addQuoteToken(_pool, address(_lender), 50_000 * 1e18, _p502);
-        _lender.addQuoteToken(_pool, address(_lender), 10_000 * 1e18, _p100);
+        _lender.addQuoteToken(_pool, 10_000 * 1e18, _p3514);
+        _lender.addQuoteToken(_pool, 20_000 * 1e18, _p3010);
+        _lender.addQuoteToken(_pool, 20_000 * 1e18, _p2503);
+        _lender.addQuoteToken(_pool, 50_000 * 1e18, _p502);
+        _lender.addQuoteToken(_pool, 10_000 * 1e18, _p100);
         skip(864000);
->>>>>>> 7876844c
 
         _borrower.addCollateral(_pool, 100 * 1e18);
         _borrower.borrow(_pool, 46_000 * 1e18, 2_000 * 1e18);
@@ -99,7 +92,7 @@
         skip(864000);
         vm.expectEmit(true, true, false, true);
         emit UpdateInterestRate(0.055 * 1e18, 0.0605 * 1e18);
-        _lender.addQuoteToken(_pool, address(_lender), 1_000 * 1e18, _p502);
+        _lender.addQuoteToken(_pool, 1_000 * 1e18, _p502);
         assertEq(_pool.interestRate(),       0.0605 * 1e18);
         assertEq(_pool.interestRateUpdate(), 1728000);
 
@@ -108,22 +101,10 @@
         // force interest rate decrease
         skip(864000);
         vm.expectEmit(true, true, false, true);
-<<<<<<< HEAD
-        emit UpdateInterestRate(0.05 * 1e18, 0.045 * 1e18);
-        _lender.removeQuoteToken(_pool, 30_000 * 1e18, _p14_63);
-
-        assertEq(_pool.getPoolActualUtilization(), 0.020602928237382879 * 1e18);
-        assertEq(_pool.getPoolTargetUtilization(), 0.150271487939785890 * 1e18);
-
-        assertEq(_pool.interestRate(),               0.045 * 1e18);
-        assertEq(_pool.interestRateUpdate(),         46800);
-        assertEq(_pool.lastInflatorSnapshotUpdate(), 46800);
-=======
         emit UpdateInterestRate(0.0605 * 1e18, 0.05445 * 1e18);
-        _lender.removeQuoteToken(_pool, address(_lender), 50_000 * 1e18, _p2503);
+        _lender.removeQuoteToken(_pool, 50_000 * 1e18, _p2503);
         assertEq(_pool.interestRate(),       0.05445 * 1e18);
         assertEq(_pool.interestRateUpdate(), 2592000);
->>>>>>> 7876844c
     }
 
     /**
@@ -341,15 +322,9 @@
         // update if more than 12 hours passed
         skip(36000);
         vm.expectEmit(true, true, false, true);
-<<<<<<< HEAD
-        emit UpdateInterestRate(0.055 * 1e18, 0.0495 * 1e18);
+        emit UpdateInterestRate(0.055 * 1e18, 0.0605 * 1e18);
         _lender.removeQuoteToken(_pool, 5_000 * 1e18, _p2503);
-        assertEq(_pool.interestRate(),       0.0495 * 1e18);
-=======
-        emit UpdateInterestRate(0.055 * 1e18, 0.0605 * 1e18);
-        _lender.removeQuoteToken(_pool, address(_lender), 5_000 * 1e18, _p2503);
-        assertEq(_pool.interestRate(),       0.0605 * 1e18);
->>>>>>> 7876844c
+        assertEq(_pool.interestRate(),       0.0605 * 1e18);
         assertEq(_pool.interestRateUpdate(), 936000);
     }
 
