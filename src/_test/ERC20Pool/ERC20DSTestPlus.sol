--- conflicted
+++ resolved
@@ -3,15 +3,8 @@
 
 import { ERC20 } from '@solmate/tokens/ERC20.sol';
 
-<<<<<<< HEAD
-import { IERC20Pool } from "../../erc20/interfaces/IERC20Pool.sol";
-import { ERC20Pool }        from "../../erc20/ERC20Pool.sol";
-import { IScaledPool}        from "../../base/interfaces/IScaledPool.sol";
-import { ERC20PoolFactory } from "../../erc20/ERC20PoolFactory.sol";
-=======
 import { DSTestPlus } from '../utils/DSTestPlus.sol';
 import { Token }      from '../utils/Tokens.sol';
->>>>>>> 8fc8b8b9
 
 import { ERC20Pool }        from '../../erc20/ERC20Pool.sol';
 import { ERC20PoolFactory } from '../../erc20/ERC20PoolFactory.sol';
@@ -340,33 +333,22 @@
     }
 
     function _assertAuction(AuctionState memory state_) internal {
-
-        (uint256 debt, , uint256 col, uint256 mompFactor, uint256 inflator) = _pool.borrowerInfo(state_.borrower);
-        (uint128 kickTime, uint256 referencePrice, uint256 bondFactor, uint256 bondSize) = _pool.liquidations(state_.borrower);
-        (address next, , bool active) = _pool.getAuction(state_.borrower);
-        int256 bpf = _pool.bpf(
-            IScaledPool.Borrower({
-               debt: debt,
-               collateral: col,
-               mompFactor: mompFactor,
-               inflatorSnapshot: inflator
-            }),
-            IScaledPool.Liquidation({
-                kickTime: kickTime,
-                referencePrice: referencePrice,
-                bondFactor: bondFactor,
-                bondSize: bondSize
-            }),
-            _pool.auctionPrice(referencePrice, kickTime)
-        );
+ 
+        (
+            uint256 kickTime,
+            uint256 referencePrice,
+            uint256 bondFactor,
+            uint256 bondSize,
+            uint256 auctionPrice,
+            int256 bpf
+        ) = _poolUtils.auctionInfo(address(_pool), state_.borrower);
+
         assertEq(kickTime, state_.kickTime);
         assertEq(referencePrice, state_.referencePrice);
-        assertEq(_pool.auctionPrice(referencePrice, kickTime), state_.price);
+        assertEq(auctionPrice, state_.price);
         assertEq(bpf, state_.bpf);
         assertEq(bondFactor, state_.bondFactor);
         assertEq(bondSize, state_.bondSize);
-        assertEq(next, state_.next);
-        assertEq(active, state_.active);
         
     }
 
