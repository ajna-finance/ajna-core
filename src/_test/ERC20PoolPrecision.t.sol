// SPDX-License-Identifier: GPL-3.0-or-later
pragma solidity 0.8.11;

import {DSTestPlus} from "./utils/DSTestPlus.sol";
import {UserWithCollateral, UserWithQuoteToken} from "./utils/Users.sol";
import {CollateralToken, CollateralTokenWith6Decimals, QuoteToken, QuoteTokenWith6Decimals} from "./utils/Tokens.sol";

import {ERC20Pool} from "../ERC20Pool.sol";
import {ERC20PoolFactory} from "../ERC20PoolFactory.sol";

contract ERC20PoolPrecisionTest is DSTestPlus {
    int256 internal constant BUCKET_INDEX = 1524; // price of 2000.221618840727700609;

    ERC20Pool internal pool;
    uint256 internal poolPrecision;
    CollateralToken internal collateral;
    uint256 internal collateralPrecision;
    QuoteToken internal quote;
    uint256 internal quotePrecision;

    UserWithCollateral internal borrower;
    UserWithQuoteToken internal lender;
    UserWithCollateral internal bidder;

    function setUp() public virtual {
        poolPrecision = 10**18;
        collateralPrecision = 10**18;
        quotePrecision = 10**18;

        collateral = new CollateralToken();
        quote = new QuoteToken();

        init();
    }

    function init() internal {
        ERC20PoolFactory factory = new ERC20PoolFactory();
        pool = factory.deployPool(collateral, quote);

        borrower = new UserWithCollateral();
        collateral.mint(address(borrower), 100 * collateralPrecision);
        borrower.approveToken(
            collateral,
            address(pool),
            100 * collateralPrecision
        );

        bidder = new UserWithCollateral();
        collateral.mint(address(bidder), 100 * collateralPrecision);
        bidder.approveToken(
            collateral,
            address(pool),
            100 * collateralPrecision
        );

        lender = new UserWithQuoteToken();
        quote.mint(address(lender), 200_000 * quotePrecision);
        lender.approveToken(quote, address(pool), 200_000 * quotePrecision);
        borrower.approveToken(quote, address(pool), 10_000 * quotePrecision);
    }

    function testPrecision() public virtual {
        assertEq(
            collateral.balanceOf(address(borrower)),
            100 * collateralPrecision
        );
        assertEq(quote.balanceOf(address(lender)), 200_000 * quotePrecision);

        // deposit 20_000 quote token with 6 decimal precision
        vm.expectEmit(true, true, true, true);
        emit Transfer(address(lender), address(pool), 20_000 * quotePrecision);
        lender.addQuoteToken(pool, 20_000 * poolPrecision, BUCKET_INDEX);
        // check balances
        assertEq(pool.totalQuoteToken(), 20_000 * poolPrecision);
        assertEq(quote.balanceOf(address(pool)), 20_000 * quotePrecision);
        assertEq(quote.balanceOf(address(lender)), 180_000 * quotePrecision);

        // remove 10_000 quote token with 6 decimal precision
        vm.expectEmit(true, true, true, true);
        emit Transfer(address(pool), address(lender), 10_000 * quotePrecision);
        lender.removeQuoteToken(pool, 10_000 * poolPrecision, BUCKET_INDEX);
        // check balances
        assertEq(pool.totalQuoteToken(), 10_000 * poolPrecision);
        assertEq(quote.balanceOf(address(pool)), 10_000 * quotePrecision);
        assertEq(quote.balanceOf(address(lender)), 190_000 * quotePrecision);

        // borrow 10_000 quote token with 6 decimal precision
        borrower.addCollateral(pool, 100 * poolPrecision);
        vm.expectEmit(true, false, false, true);
        emit Transfer(
            address(pool),
            address(borrower),
            10_000 * quotePrecision
        );
        borrower.borrow(pool, 10_000 * poolPrecision, 2_000 * poolPrecision);
        // check balances
        assertEq(pool.totalQuoteToken(), 0);
        assertEq(pool.totalDebt(), 10_000 * poolPrecision);
        assertEq(pool.totalCollateral(), 100 * poolPrecision);
        assertEq(quote.balanceOf(address(pool)), 0);
        assertEq(quote.balanceOf(address(lender)), 190_000 * quotePrecision);
        assertEq(quote.balanceOf(address(borrower)), 10_000 * quotePrecision);
        assertEq(
            collateral.balanceOf(address(pool)),
            100 * collateralPrecision
        );
        assertEq(collateral.balanceOf(address(borrower)), 0);

        // repay 5_000 quote token with 6 decimal precision
        vm.expectEmit(true, false, false, true);
        emit Transfer(address(borrower), address(pool), 5_000 * quotePrecision);
        borrower.repay(pool, 5_000 * poolPrecision);
        // check balances
        assertEq(pool.totalQuoteToken(), 5_000 * poolPrecision);
        assertEq(pool.totalDebt(), 5_000 * poolPrecision);
        assertEq(pool.totalCollateral(), 100 * poolPrecision);
        assertEq(quote.balanceOf(address(pool)), 5_000 * quotePrecision);
        assertEq(quote.balanceOf(address(lender)), 190_000 * quotePrecision);
        assertEq(quote.balanceOf(address(borrower)), 5_000 * quotePrecision);
        assertEq(
            collateral.balanceOf(address(pool)),
            100 * collateralPrecision
        );
        assertEq(collateral.balanceOf(address(borrower)), 0);

        // purchase bid of 1_000 quote tokens
        vm.expectEmit(true, true, false, true);
        emit Transfer(address(pool), address(bidder), 1_000 * quotePrecision);
        bidder.purchaseBid(pool, 1_000 * poolPrecision, BUCKET_INDEX);
        // check balances
        assertEq(pool.totalQuoteToken(), 4_000 * poolPrecision);
        assertEq(pool.totalDebt(), 5_000 * poolPrecision);
        assertEq(pool.totalCollateral(), 100 * poolPrecision);
        assertEq(quote.balanceOf(address(pool)), 4_000 * quotePrecision);
        assertEq(quote.balanceOf(address(lender)), 190_000 * quotePrecision);
        assertEq(quote.balanceOf(address(borrower)), 5_000 * quotePrecision);
        assertEq(quote.balanceOf(address(bidder)), 1_000 * quotePrecision);

        assertCollateralBalancesAfterBid();

        // claim collateral
        assertClaimCollateral();
        // // check balances
        assertEq(pool.totalQuoteToken(), 4_000 * poolPrecision);
        assertEq(pool.totalDebt(), 5_000 * poolPrecision);
        assertEq(pool.totalCollateral(), 100 * poolPrecision);
        assertEq(quote.balanceOf(address(pool)), 4_000 * quotePrecision);
        assertEq(quote.balanceOf(address(lender)), 190_000 * quotePrecision);
        assertEq(quote.balanceOf(address(borrower)), 5_000 * quotePrecision);
        assertEq(quote.balanceOf(address(bidder)), 1_000 * quotePrecision);

        assertCollateralBalancesAfterClaim();

        // remove collateral
        assertRemoveCollateral();
        // check balances
        assertEq(pool.totalQuoteToken(), 9_000 * poolPrecision);
        assertEq(pool.totalDebt(), 5_000 * poolPrecision);
        assertEq(pool.totalCollateral(), 99.500055398571498328 * 10**18);
        assertEq(quote.balanceOf(address(pool)), 4_000 * quotePrecision);
        assertEq(quote.balanceOf(address(lender)), 190_000 * quotePrecision);
        assertEq(quote.balanceOf(address(borrower)), 5_000 * quotePrecision);
        assertEq(quote.balanceOf(address(bidder)), 1_000 * quotePrecision);

        assertCollateralBalancesAfterRemove();
    }

    function assertClaimCollateral() public virtual {
        vm.expectEmit(true, true, false, true);
        emit Transfer(
            address(pool),
            address(lender),
            0.499944601428501672 * 10**18
        );
        lender.claimCollateral(
            pool,
            0.499944601428501672 * 10**18,
            BUCKET_INDEX
        );
    }

    function assertRemoveCollateral() public virtual {
        vm.expectEmit(true, true, false, true);
        emit Transfer(
            address(pool),
            address(borrower),
            0.499944601428501672 * 10**18
        );
        borrower.removeCollateral(pool, 0.499944601428501672 * 10**18);
    }

    function assertCollateralBalancesAfterBid() public virtual {
        assertEq(
            collateral.balanceOf(address(pool)),
            100.499944601428501672 * 10**18
        );
        assertEq(collateral.balanceOf(address(borrower)), 0);
        assertEq(
            collateral.balanceOf(address(bidder)),
            99.500055398571498328 * 10**18
        );
    }

    function assertCollateralBalancesAfterClaim() public virtual {
        assertEq(
            collateral.balanceOf(address(pool)),
            100 * collateralPrecision
        );
        assertEq(
            collateral.balanceOf(address(lender)),
            0.499944601428501672 * 10**18
        );
        assertEq(collateral.balanceOf(address(borrower)), 0);
        assertEq(
            collateral.balanceOf(address(bidder)),
            99.500055398571498328 * 10**18
        );
    }

    function assertCollateralBalancesAfterRemove() public virtual {
        assertEq(
            collateral.balanceOf(address(pool)),
            99.500055398571498328 * 10**18
        );
<<<<<<< HEAD
=======
        borrower.removeCollateral(pool, 50 * poolPrecision);
        // check balances
        assertEq(pool.totalQuoteToken(), 4_000 * poolPrecision);
        assertEq(pool.totalDebt(), 5_000 * poolPrecision);
        assertEq(pool.totalCollateral(), 50 * poolPrecision);
        assertEq(quote.balanceOf(address(pool)), 4_000 * quotePrecision);
        assertEq(quote.balanceOf(address(lender)), 190_000 * quotePrecision);
        assertEq(quote.balanceOf(address(borrower)), 5_000 * quotePrecision);
        assertEq(quote.balanceOf(address(bidder)), 1_000 * quotePrecision);
        assertEq(collateral.balanceOf(address(pool)), 50 * collateralPrecision);
>>>>>>> 2df2c82c
        assertEq(
            collateral.balanceOf(address(lender)),
            0.499944601428501672 * 10**18
        );
        assertEq(
            collateral.balanceOf(address(borrower)),
            0.499944601428501672 * 10**18
        );
        assertEq(
            collateral.balanceOf(address(bidder)),
            99.500055398571498328 * 10**18
        );
    }
}

contract QuoteTokenWith6DecimalPrecisionTest is ERC20PoolPrecisionTest {
    function setUp() public override {
        poolPrecision = 10**18;
        collateralPrecision = 10**18;
        quotePrecision = 10**6;

        collateral = new CollateralToken();
        quote = new QuoteTokenWith6Decimals();

        init();
    }
}

contract CollateralWith6DecimalPrecisionTest is ERC20PoolPrecisionTest {
    function setUp() public override {
        poolPrecision = 10**18;
        collateralPrecision = 10**6;
        quotePrecision = 10**18;

        collateral = new CollateralTokenWith6Decimals();
        quote = new QuoteToken();

        init();
    }

    function assertClaimCollateral() public override {
        vm.expectEmit(true, true, false, true);
        emit Transfer(address(pool), address(lender), 0.499944 * 10**6);
        lender.claimCollateral(
            pool,
            0.499944601428501672 * 10**18,
            BUCKET_INDEX
        );
    }

    function assertRemoveCollateral() public override {
        vm.expectEmit(true, true, false, true);
        emit Transfer(address(pool), address(borrower), 0.499944 * 10**6);
        borrower.removeCollateral(pool, 0.499944601428501672 * 10**18);
    }

    function assertCollateralBalancesAfterBid() public override {
        assertEq(collateral.balanceOf(address(pool)), 100.499944 * 10**6);
        assertEq(collateral.balanceOf(address(borrower)), 0);
        assertEq(collateral.balanceOf(address(bidder)), 99.500056 * 10**6);
    }

    function assertCollateralBalancesAfterClaim() public override {
        assertEq(
            collateral.balanceOf(address(pool)),
            100 * collateralPrecision
        );
        assertEq(collateral.balanceOf(address(lender)), 0.499944 * 10**6);
        assertEq(collateral.balanceOf(address(borrower)), 0);
        assertEq(collateral.balanceOf(address(bidder)), 99.500056 * 10**6);
    }

    function assertCollateralBalancesAfterRemove() public override {
        assertEq(collateral.balanceOf(address(pool)), 99.500056 * 10**6);
        assertEq(collateral.balanceOf(address(lender)), 0.499944 * 10**6);
        assertEq(collateral.balanceOf(address(borrower)), 0.499944 * 10**6);
        assertEq(collateral.balanceOf(address(bidder)), 99.500056 * 10**6);
    }
}

contract CollateralAndQuoteWith6DecimalPrecisionTest is ERC20PoolPrecisionTest {
    function setUp() public override {
        poolPrecision = 10**18;
        collateralPrecision = 10**6;
        quotePrecision = 10**6;

        collateral = new CollateralTokenWith6Decimals();
        quote = new QuoteTokenWith6Decimals();

        init();
    }

    function assertClaimCollateral() public override {
        vm.expectEmit(true, true, false, true);
        emit Transfer(address(pool), address(lender), 0.499944 * 10**6);
        lender.claimCollateral(
            pool,
            0.499944601428501672 * 10**18,
            BUCKET_INDEX
        );
    }

    function assertRemoveCollateral() public override {
        vm.expectEmit(true, true, false, true);
        emit Transfer(address(pool), address(borrower), 0.499944 * 10**6);
        borrower.removeCollateral(pool, 0.499944601428501672 * 10**18);
    }

    function assertCollateralBalancesAfterBid() public override {
        assertEq(collateral.balanceOf(address(pool)), 100.499944 * 10**6);
        assertEq(collateral.balanceOf(address(borrower)), 0);
        assertEq(collateral.balanceOf(address(bidder)), 99.500056 * 10**6);
    }

    function assertCollateralBalancesAfterClaim() public override {
        assertEq(
            collateral.balanceOf(address(pool)),
            100 * collateralPrecision
        );
        assertEq(collateral.balanceOf(address(lender)), 0.499944 * 10**6);
        assertEq(collateral.balanceOf(address(borrower)), 0);
        assertEq(collateral.balanceOf(address(bidder)), 99.500056 * 10**6);
    }

    function assertCollateralBalancesAfterRemove() public override {
        assertEq(collateral.balanceOf(address(pool)), 99.500056 * 10**6);
        assertEq(collateral.balanceOf(address(lender)), 0.499944 * 10**6);
        assertEq(collateral.balanceOf(address(borrower)), 0.499944 * 10**6);
        assertEq(collateral.balanceOf(address(bidder)), 99.500056 * 10**6);
    }
}<|MERGE_RESOLUTION|>--- conflicted
+++ resolved
@@ -154,7 +154,7 @@
         // remove collateral
         assertRemoveCollateral();
         // check balances
-        assertEq(pool.totalQuoteToken(), 9_000 * poolPrecision);
+        assertEq(pool.totalQuoteToken(), 4_000 * poolPrecision);
         assertEq(pool.totalDebt(), 5_000 * poolPrecision);
         assertEq(pool.totalCollateral(), 99.500055398571498328 * 10**18);
         assertEq(quote.balanceOf(address(pool)), 4_000 * quotePrecision);
@@ -222,19 +222,6 @@
             collateral.balanceOf(address(pool)),
             99.500055398571498328 * 10**18
         );
-<<<<<<< HEAD
-=======
-        borrower.removeCollateral(pool, 50 * poolPrecision);
-        // check balances
-        assertEq(pool.totalQuoteToken(), 4_000 * poolPrecision);
-        assertEq(pool.totalDebt(), 5_000 * poolPrecision);
-        assertEq(pool.totalCollateral(), 50 * poolPrecision);
-        assertEq(quote.balanceOf(address(pool)), 4_000 * quotePrecision);
-        assertEq(quote.balanceOf(address(lender)), 190_000 * quotePrecision);
-        assertEq(quote.balanceOf(address(borrower)), 5_000 * quotePrecision);
-        assertEq(quote.balanceOf(address(bidder)), 1_000 * quotePrecision);
-        assertEq(collateral.balanceOf(address(pool)), 50 * collateralPrecision);
->>>>>>> 2df2c82c
         assertEq(
             collateral.balanceOf(address(lender)),
             0.499944601428501672 * 10**18
