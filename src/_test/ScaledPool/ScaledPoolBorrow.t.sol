--- conflicted
+++ resolved
@@ -244,7 +244,14 @@
         assertEq(col,         50 * 1e18);
         assertEq(inflator,    1.008536365718327423 * 1e18);
 
-<<<<<<< HEAD
+        skip(864000);
+        (debt, pendingDebt, col, inflator) = _pool.borrowerInfo(address(_borrower));
+        assertEq(debt,        21_199.628356700342110209 * 1e18);
+        assertEq(pendingDebt, 21_246.450141674447660998 * 1e18);
+        assertEq(col,         50 * 1e18);
+        assertEq(inflator,    1.008536365718327423 * 1e18);
+    }
+
     /**
      *  @notice 1 lender, 2 borrowers tests reverts in borrow.
      *          Reverts:
@@ -362,14 +369,5 @@
 
     // }
 
-=======
-        skip(864000);
-        (debt, pendingDebt, col, inflator) = _pool.borrowerInfo(address(_borrower));
-        assertEq(debt,        21_199.628356700342110209 * 1e18);
-        assertEq(pendingDebt, 21_246.450141674447660998 * 1e18);
-        assertEq(col,         50 * 1e18);
-        assertEq(inflator,    1.008536365718327423 * 1e18);
-    }
->>>>>>> 76c2459a
 
 }