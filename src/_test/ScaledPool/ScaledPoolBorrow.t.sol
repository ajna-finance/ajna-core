--- conflicted
+++ resolved
@@ -332,11 +332,7 @@
 
         // should revert if amount left after repay is less than the average debt
         vm.expectRevert("R:B:AMT_LT_AVG_DEBT");
-<<<<<<< HEAD
-        _borrower.repay(_pool, 750 * 1e18, address(_borrower2), address(_borrower2), 1);
-=======
         _borrower.repay(_pool, 750 * 1e18, address(0), address(0), 1);
->>>>>>> fae3a8cc
 
         // should be able to repay loan if properly specified
         vm.expectEmit(true, true, false, true);
