--- conflicted
+++ resolved
@@ -179,13 +179,8 @@
 
         // should be able to now remove collateral
         vm.expectEmit(true, true, true, true);
-<<<<<<< HEAD
         emit RemoveCollateral(address(_borrower), testCollateralAmount);        
         _borrower.removeCollateral(_pool, testCollateralAmount, address(0), address(0));
-=======
-        emit RemoveCollateral(address(_borrower), testCollateralAmount);
-        _borrower.removeCollateral(_pool, testCollateralAmount, address(0), address(0), 1);
->>>>>>> 59ad9c05
     }
 
     /**
