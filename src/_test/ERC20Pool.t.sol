// SPDX-License-Identifier: GPL-3.0-or-later
pragma solidity 0.8.11;

import { CollateralToken, QuoteToken }              from "./utils/Tokens.sol";
import { DSTestPlus }                               from "./utils/DSTestPlus.sol";
import { UserWithCollateral, UserWithQuoteToken }   from "./utils/Users.sol";

<<<<<<< HEAD
import { ERC20Pool }          from "../ERC20Pool.sol";
import { ERC20PoolFactory }   from "../ERC20PoolFactory.sol";
=======
import {ERC20Pool} from "../ERC20Pool.sol";
import {ERC20PoolFactory} from "../ERC20PoolFactory.sol";
import {IPool} from "../interfaces/IPool.sol";

>>>>>>> 1aa9ae17

contract ERC20PoolTest is DSTestPlus {
    ERC20Pool          internal _pool;
    CollateralToken    internal _collateral;
    QuoteToken         internal _quote;
    UserWithCollateral internal _borrower;
    UserWithQuoteToken internal _lender;

    function setUp() external {
        _collateral = new CollateralToken();
        _quote      = new QuoteToken();
        _pool       = new ERC20PoolFactory().deployPool(address(_collateral), address(_quote));
        _lender     = new UserWithQuoteToken();
        _borrower   = new UserWithCollateral();
        
        _quote.mint(address(_lender), 200_000 * 1e18);
        _collateral.mint(address(_borrower), 200_000 * 1e18);
        
        _lender.approveToken(_quote, address(_pool), 200_000 * 1e18);
        _borrower.approveToken(_collateral, address(_pool), 200_000 * 1e18);
    }

    // @notice:Tests pool factory inputs match the pool created
    function testDeploy() external {
        assertEq(address(_collateral), address(_pool.collateral()));
        assertEq(address(_quote), address(_pool.quoteToken()));
    }

    function testEmptyBucket() external {
        (
            ,
            ,
            ,
            uint256 deposit,
            uint256 debt,
            uint256 bucketInflator,
            uint256 lpOutstanding,
            uint256 bucketCollateral
        ) = _pool.bucketAt(_p1004);
        assertEq(deposit,           0);
        assertEq(debt,              0);
        assertEq(bucketInflator,    0);
        assertEq(lpOutstanding,     0);
        assertEq(bucketCollateral,  0);

        (, , , deposit, debt, bucketInflator, lpOutstanding, bucketCollateral) = _pool.bucketAt(
            _p2793
        );
        assertEq(deposit,           0);
        assertEq(debt,              0);
        assertEq(bucketInflator,    0);
        assertEq(lpOutstanding,     0);
        assertEq(bucketCollateral,  0);
    }

    // @notice: Check that initialize can only be called once
    function testInitialize() external {
        uint256 initialInflator = 1 * 10**27;

        assertEq(_pool.inflatorSnapshot(),              initialInflator);
        assertEq(_pool.lastInflatorSnapshotUpdate(),    0);

        // Add quote tokens to the pool to allow initial values to change
        _lender.addQuoteToken(_pool, address(_lender), 10_000 * 1e18, _p4000);

        // add time to enable the inflator to update
        skip(8200);

        _borrower.addCollateral(_pool, 2 * 1e18);
        _borrower.borrow(_pool, 1000 * 1e18, 3000 * 1e18);

        assertGt(_pool.inflatorSnapshot(),              initialInflator);
        assertEq(_pool.lastInflatorSnapshotUpdate(),    8200);

        // Attempt to call initialize() to reset global variables and check for revert
<<<<<<< HEAD
        vm.expectRevert(ERC20Pool.AlreadyInitialized.selector);
        _pool.initialize();
=======
        vm.expectRevert(IPool.AlreadyInitialized.selector);
        pool.initialize();
>>>>>>> 1aa9ae17

        // check that global variables weren't reset
        assertGt(_pool.inflatorSnapshot(),              initialInflator);
        assertEq(_pool.lastInflatorSnapshotUpdate(),    8200);
    }
}<|MERGE_RESOLUTION|>--- conflicted
+++ resolved
@@ -5,15 +5,10 @@
 import { DSTestPlus }                               from "./utils/DSTestPlus.sol";
 import { UserWithCollateral, UserWithQuoteToken }   from "./utils/Users.sol";
 
-<<<<<<< HEAD
-import { ERC20Pool }          from "../ERC20Pool.sol";
-import { ERC20PoolFactory }   from "../ERC20PoolFactory.sol";
-=======
-import {ERC20Pool} from "../ERC20Pool.sol";
-import {ERC20PoolFactory} from "../ERC20PoolFactory.sol";
-import {IPool} from "../interfaces/IPool.sol";
+import { ERC20Pool }        from "../ERC20Pool.sol";
+import { ERC20PoolFactory } from "../ERC20PoolFactory.sol";
 
->>>>>>> 1aa9ae17
+import { IPool } from "../interfaces/IPool.sol";
 
 contract ERC20PoolTest is DSTestPlus {
     ERC20Pool          internal _pool;
@@ -89,13 +84,8 @@
         assertEq(_pool.lastInflatorSnapshotUpdate(),    8200);
 
         // Attempt to call initialize() to reset global variables and check for revert
-<<<<<<< HEAD
-        vm.expectRevert(ERC20Pool.AlreadyInitialized.selector);
+        vm.expectRevert(IPool.AlreadyInitialized.selector);
         _pool.initialize();
-=======
-        vm.expectRevert(IPool.AlreadyInitialized.selector);
-        pool.initialize();
->>>>>>> 1aa9ae17
 
         // check that global variables weren't reset
         assertGt(_pool.inflatorSnapshot(),              initialInflator);
