// SPDX-License-Identifier: GPL-3.0-or-later
pragma solidity 0.8.11;

import {DSTestPlus} from "./utils/DSTestPlus.sol";

import {ERC20} from "@openzeppelin/contracts/token/ERC20/ERC20.sol";

import "../ERC20Pool.sol";
import "../ERC20PoolFactory.sol";

contract PoolFactoryTest is DSTestPlus {
    ERC20PoolFactory internal factory;
    ERC20 internal collateral;
    ERC20 internal quote;
    uint256 internal count;

    function setUp() public {
        factory = new ERC20PoolFactory();
        collateral = new ERC20("Collateral", "C");
        quote = new ERC20("Quote", "Q");
    }

    function testDeployPool() public {
        ERC20Pool pool = factory.deployPool(address(collateral), address(quote));

        assertEq(address(collateral), address(pool.collateral()));
        assertEq(address(quote), address(pool.quoteToken()));
    }

    function testDeployPoolTwice() public {
<<<<<<< HEAD
        factory.deployPool(address(collateral), address(quote));

        vm.expectRevert("ajna/pool-deployed");
        factory.deployPool(address(collateral), address(quote));
=======
        factory.deployPool(collateral, quote);
        vm.expectRevert(ERC20PoolFactory.PoolAlreadyExists.selector);
        factory.deployPool(collateral, quote);
>>>>>>> 2f3eb194
    }
}<|MERGE_RESOLUTION|>--- conflicted
+++ resolved
@@ -28,15 +28,8 @@
     }
 
     function testDeployPoolTwice() public {
-<<<<<<< HEAD
         factory.deployPool(address(collateral), address(quote));
-
-        vm.expectRevert("ajna/pool-deployed");
+        vm.expectRevert(ERC20PoolFactory.PoolAlreadyExists.selector);
         factory.deployPool(address(collateral), address(quote));
-=======
-        factory.deployPool(collateral, quote);
-        vm.expectRevert(ERC20PoolFactory.PoolAlreadyExists.selector);
-        factory.deployPool(collateral, quote);
->>>>>>> 2f3eb194
     }
 }