// SPDX-License-Identifier: AGPL-3.0-only
pragma solidity 0.8.14;

import { Maths }  from "../../libraries/Maths.sol";
import { Test }   from "@std/Test.sol";
import { Vm }     from "@std/Vm.sol";

abstract contract DSTestPlus is Test {

    // nonce for generating random addresses
    uint16 internal _nonce = 0;

    // FIXME: these prices are all wrong; the highest priced bucket now has the lowest index
    uint256 internal _p50159    = 50_159.593888626183666006 * 1e18;
    uint256 internal _p49910    = 49_910.043670274810022205 * 1e18;
    uint256 internal _p15000    = 15_000.520048194378317056 * 1e18;
    uint256 internal _p10016    = 10_016.501589292607751220 * 1e18;
    uint256 internal _p9020     = 9_020.461710444470171420 * 1e18;
    uint256 internal _p8002     = 8_002.824356287850613262 * 1e18;
    uint256 internal _p5007     = 5_007.644384905151472283 * 1e18;
    uint256 internal _p4000     = 4_000.927678580567537368 * 1e18;
    uint256 internal _p3514     = 3_514.334495390401848927 * 1e18;
    uint256 internal _p3010     = 3_010.892022197881557845 * 1e18;
    uint256 internal _p3002     = 3_002.895231777120270013 * 1e18;
    uint256 internal _p2850     = 2_850.155149230026939621 * 1e18;
    uint256 internal _p2835     = 2_835.975272865698470386 * 1e18;
    uint256 internal _p2821     = 2_821.865943149948749647 * 1e18;
    uint256 internal _p2807     = 2_807.826809104426639178 * 1e18;
    uint256 internal _p2793     = 2_793.857521496941952028 * 1e18;
    uint256 internal _p2779     = 2_779.957732832778084277 * 1e18;
    uint256 internal _p2503     = 2_503.519024294695168295 * 1e18;
    uint256 internal _p2000     = 2_000.221618840727700609 * 1e18;
    uint256 internal _p1004     = 1_004.989662429170775094 * 1e18;
    uint256 internal _p1000     = 1_000.023113960510762449 * 1e18;
    uint256 internal _p502      = 502.433988063349232760 * 1e18;
    uint256 internal _p146      = 146.575625611106531706 * 1e18;
    uint256 internal _p145      = 145.846393642892072537 * 1e18;
    uint256 internal _p100      = 100.332368143282009890 * 1e18;
    uint256 internal _p14_63    = 14.633264579158672146 * 1e18;
    uint256 internal _p13_57    = 13.578453165083418466 * 1e18;
    uint256 internal _p13_31    = 13.310245063610237646 * 1e18;
    uint256 internal _p12_66    = 12.662674231425615571 * 1e18;
    uint256 internal _p5_26     = 5.263790124045347667 * 1e18;
    uint256 internal _p1_64     = 1.646668492116543299 * 1e18;
    uint256 internal _p1_31     = 1.315628874808846999 * 1e18;
    uint256 internal _p1_05     = 1.051140132040790557 * 1e18;
    uint256 internal _p0_951347 = 0.951347940696068854 * 1e18;
    uint256 internal _p0_607286 = 0.607286776171110946 * 1e18;
    uint256 internal _p0_189977 = 0.189977179263271283 * 1e18;
    uint256 internal _p0_006856 = 0.006856528811048429 * 1e18;
    uint256 internal _p0_006822 = 0.006822416727411372 * 1e18;
    uint256 internal _p0_000046 = 0.000046545370002462 * 1e18;
    uint256 internal _p1        = 1 * 1e18;

    // PositionManager events
    event Burn(address indexed lender_, uint256 indexed price_);
    event DecreaseLiquidity(address indexed lender_, uint256 indexed price_, uint256 collateral_, uint256 quote_);
    event DecreaseLiquidityNFT(address indexed lender_, uint256 indexed price_, uint256[] collateral_, uint256 quote_);
    event IncreaseLiquidity(address indexed lender_, uint256 indexed price_, uint256 amount_);
    event MemorializePosition(address indexed lender_, uint256 tokenId_);
    event Mint(address indexed lender_, address indexed pool_, uint256 tokenId_);
    event MoveLiquidity(address indexed owner_, uint256 tokenId_);

    // Pool events
<<<<<<< HEAD
=======
    event AddCollateral(address indexed borrower_, uint256 amount_);
    event AddCollateral(address indexed actor_, uint256 indexed price_, uint256 amount_);
    event AddNFTCollateral(address indexed borrower_, uint256[] tokenIds_);
>>>>>>> 61816afd
    event AddQuoteToken(address indexed lender_, uint256 indexed price_, uint256 amount_, uint256 lup_);
    event Borrow(address indexed borrower_, uint256 lup_, uint256 amount_);
    event Liquidate(address indexed borrower_, uint256 debt_, uint256 collateral_);
    event MoveQuoteToken(address indexed lender_, uint256 indexed from_, uint256 indexed to_, uint256 amount_, uint256 lup_);
<<<<<<< HEAD
=======
    event PledgeCollateral(address indexed borrower_, uint256 amount_);
    event PullCollateral(address indexed borrower_, uint256 amount_);
    event Purchase(address indexed bidder_, uint256 indexed price_, uint256 amount_, uint256 collateral_);
    event PurchaseWithNFTs(address indexed bidder_, uint256 indexed price_, uint256 amount_, uint256[] tokenIds_);
    event RemoveCollateral(address indexed borrower_, uint256 amount_);
    event RemoveCollateral(address indexed actor_, uint256 indexed price_, uint256 amount_, uint256 lps_);
    event RemoveNFTCollateral(address indexed borrower_, uint256[] tokenIds_);
>>>>>>> 61816afd
    event RemoveQuoteToken(address indexed lender_, uint256 indexed price_, uint256 amount_, uint256 lup_);
    event Repay(address indexed borrower_, uint256 lup_, uint256 amount_);
    event TransferLPTokens(address owner_, address newOwner_, uint256[] prices_, uint256 lpTokens_);
    event UpdateInterestRate(uint256 oldRate_, uint256 newRate_);

    // Pool deployer events
    event PoolCreated(address pool_);

    function generateAddress() internal returns (address addr) {
        // https://ethereum.stackexchange.com/questions/72940/solidity-how-do-i-generate-a-random-address
        addr = address(uint160(uint256(keccak256(abi.encodePacked(_nonce, blockhash(block.number))))));
        _nonce++;
    }

    function wadPercentDifference(uint256 lhs, uint256 rhs) internal pure returns (uint256 difference_) {
        difference_ = lhs < rhs ? Maths.WAD - Maths.wdiv(lhs, rhs) : Maths.WAD - Maths.wdiv(rhs, lhs);
    }

}<|MERGE_RESOLUTION|>--- conflicted
+++ resolved
@@ -62,28 +62,11 @@
     event MoveLiquidity(address indexed owner_, uint256 tokenId_);
 
     // Pool events
-<<<<<<< HEAD
-=======
-    event AddCollateral(address indexed borrower_, uint256 amount_);
-    event AddCollateral(address indexed actor_, uint256 indexed price_, uint256 amount_);
-    event AddNFTCollateral(address indexed borrower_, uint256[] tokenIds_);
->>>>>>> 61816afd
     event AddQuoteToken(address indexed lender_, uint256 indexed price_, uint256 amount_, uint256 lup_);
     event Borrow(address indexed borrower_, uint256 lup_, uint256 amount_);
     event Liquidate(address indexed borrower_, uint256 debt_, uint256 collateral_);
     event MoveQuoteToken(address indexed lender_, uint256 indexed from_, uint256 indexed to_, uint256 amount_, uint256 lup_);
-<<<<<<< HEAD
-=======
-    event PledgeCollateral(address indexed borrower_, uint256 amount_);
-    event PullCollateral(address indexed borrower_, uint256 amount_);
-    event Purchase(address indexed bidder_, uint256 indexed price_, uint256 amount_, uint256 collateral_);
-    event PurchaseWithNFTs(address indexed bidder_, uint256 indexed price_, uint256 amount_, uint256[] tokenIds_);
-    event RemoveCollateral(address indexed borrower_, uint256 amount_);
-    event RemoveCollateral(address indexed actor_, uint256 indexed price_, uint256 amount_, uint256 lps_);
-    event RemoveNFTCollateral(address indexed borrower_, uint256[] tokenIds_);
->>>>>>> 61816afd
     event RemoveQuoteToken(address indexed lender_, uint256 indexed price_, uint256 amount_, uint256 lup_);
-    event Repay(address indexed borrower_, uint256 lup_, uint256 amount_);
     event TransferLPTokens(address owner_, address newOwner_, uint256[] prices_, uint256 lpTokens_);
     event UpdateInterestRate(uint256 oldRate_, uint256 newRate_);
 
