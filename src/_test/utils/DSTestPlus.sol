--- conflicted
+++ resolved
@@ -1,9 +1,10 @@
 // SPDX-License-Identifier: AGPL-3.0-only
 pragma solidity 0.8.14;
 
-import { Maths }  from "../../libraries/Maths.sol";
-import { Test }   from "@std/Test.sol";
-import { Vm }     from "@std/Vm.sol";
+import { Maths } from "../../libraries/Maths.sol";
+
+import { Test } from "@std/Test.sol";
+import { Vm }   from "@std/Vm.sol";
 
 abstract contract DSTestPlus is Test {
 
@@ -68,16 +69,6 @@
     event Borrow(address indexed borrower_, uint256 lup_, uint256 amount_);
     event Liquidate(address indexed borrower_, uint256 debt_, uint256 collateral_);
     event MoveQuoteToken(address indexed lender_, uint256 indexed from_, uint256 indexed to_, uint256 amount_, uint256 lup_);
-<<<<<<< HEAD
-=======
-    event PledgeCollateral(address indexed borrower_, uint256 amount_);
-    event PullCollateral(address indexed borrower_, uint256 amount_);
-    event Purchase(address indexed bidder_, uint256 indexed price_, uint256 amount_, uint256 collateral_);
-    event PurchaseWithNFTs(address indexed bidder_, uint256 indexed price_, uint256 amount_, uint256[] tokenIds_);
-    event RemoveCollateral(address indexed borrower_, uint256 amount_);
-    event RemoveCollateral(address indexed actor_, uint256 indexed price_, uint256 amount_);
-    event RemoveNFTCollateral(address indexed borrower_, uint256[] tokenIds_);
->>>>>>> 5663a5f2
     event RemoveQuoteToken(address indexed lender_, uint256 indexed price_, uint256 amount_, uint256 lup_);
     event TransferLPTokens(address owner_, address newOwner_, uint256[] prices_, uint256 lpTokens_);
     event UpdateInterestRate(uint256 oldRate_, uint256 newRate_);
@@ -85,20 +76,6 @@
     // Pool deployer events
     event PoolCreated(address pool_);
 
-<<<<<<< HEAD
-    function generateAddress() internal returns (address addr) {
-        // https://ethereum.stackexchange.com/questions/72940/solidity-how-do-i-generate-a-random-address
-        addr = address(uint160(uint256(keccak256(abi.encodePacked(_nonce, blockhash(block.number))))));
-        _nonce++;
-=======
-    // ERC20 events
-    event Transfer(address indexed src, address indexed dst, uint256 wad);
-
-    function assertERC20Eq(ERC20 erc1_, ERC20 erc2_) internal {
-        assertEq(address(erc1_), address(erc2_));
->>>>>>> 5663a5f2
-    }
-
     function wadPercentDifference(uint256 lhs, uint256 rhs) internal pure returns (uint256 difference_) {
         difference_ = lhs < rhs ? Maths.WAD - Maths.wdiv(lhs, rhs) : Maths.WAD - Maths.wdiv(rhs, lhs);
     }
