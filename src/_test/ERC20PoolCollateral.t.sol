--- conflicted
+++ resolved
@@ -137,25 +137,15 @@
             ,
             uint256 lpOutstanding,
             uint256 bucketCollateral
-<<<<<<< HEAD
         ) = pool.bucketAt(3_010.892022197881557845 * 1e18);
-        assertEq(deposit, 4_000 * 1e18);
-=======
-        ) = pool.bucketAt(3_000 * 1e18);
         assertEq(deposit, 3_000 * 1e18);
->>>>>>> db7d71af
         assertEq(debt, 1_000 * 1e18);
         assertEq(lpOutstanding, 4_000 * 1e18);
         assertEq(bucketCollateral, 0);
         assertEq(pool.lpBalance(address(lender), 1606), 4_000 * 1e18);
 
-<<<<<<< HEAD
-        // purchase bid
+        // bidder purchases some of the middle bucket
         bidder.purchaseBid(pool, 1_500 * 1e18, 1606);
-=======
-        // bidder purchases some of the middle bucket
-        bidder.purchaseBid(pool, 1_500 * 1e18, 3_000 * 1e18);
->>>>>>> db7d71af
 
         // check balances
         assertEq(pool.lpBalance(address(lender), 1606), 4_000 * 1e18);
@@ -178,11 +168,7 @@
         );
         assertEq(bucketCollateral, 0.498191230021272793 * 1e18);
 
-<<<<<<< HEAD
-        // claim 0.498191230021272793 collateral
-=======
-        // lender claims 0.5 collateral
->>>>>>> db7d71af
+        // lender claims 0.498191230021272793 collateral
         vm.expectEmit(true, false, false, true);
         emit Transfer(
             address(pool),
@@ -199,13 +185,8 @@
 
         // check 3_010.892022197881557845 bucket balance after collateral claimed
         (, , , deposit, debt, , lpOutstanding, bucketCollateral) = pool
-<<<<<<< HEAD
             .bucketAt(3_010.892022197881557845 * 1e18);
-        assertEq(deposit, 2_500 * 1e18);
-=======
-            .bucketAt(3_000 * 1e18);
         assertEq(deposit, 1_500 * 1e18);
->>>>>>> db7d71af
         assertEq(debt, 1_000 * 1e18);
         assertEq(lpOutstanding, 2_500.000000000000000569 * 1e18);
         assertEq(bucketCollateral, 0);
