--- conflicted
+++ resolved
@@ -60,18 +60,8 @@
             abi.encodeWithSelector(ERC20Pool.AmountExceedsAvailableCollateral.selector, 0)
         );
         borrower.removeCollateral(pool, 10 * 1e18);
-<<<<<<< HEAD
-        // lender deposits 20_000 DAI in one bucket
-        lender.addQuoteToken(
-            pool,
-            address(lender),
-            20_000 * 1e18,
-            5_007.644384905151472283 * 1e18
-        );
-=======
-        // lender deposits 10000 DAI in 5 buckets each
+        // lender deposits 20_000 DAI in 5 buckets each
         lender.addQuoteToken(pool, address(lender), 20_000 * 1e18, 5_007.644384905151472283 * 1e18);
->>>>>>> 4c3a0817
 
         // test deposit collateral
         assertEq(collateral.balanceOf(address(borrower)), 100 * 1e18);
@@ -147,7 +137,6 @@
 
         // should revert if no lp tokens in bucket
         vm.expectRevert(ERC20Pool.NoClaimToBucket.selector);
-<<<<<<< HEAD
         lender.claimCollateral(pool, address(lender), 1 * 1e18, priceHigh);
 
         // lender deposit DAI in 3 buckets
@@ -164,39 +153,11 @@
 
         // check LP balance for lender1
         assertEq(pool.lpBalance(address(lender1), priceHigh), 3_000 * 1e27);
-=======
-        lender.claimCollateral(pool, address(lender), 1 * 1e18, 4_000.927678580567537368 * 1e18);
-
-        // lender deposit DAI in 3 buckets
-        lender.addQuoteToken(pool, address(lender), 3_000 * 1e18, 4_000.927678580567537368 * 1e18);
-
-        lender.addQuoteToken(pool, address(lender), 4_000 * 1e18, 3_010.892022197881557845 * 1e18);
-        lender.addQuoteToken(pool, address(lender), 5_000 * 1e18, 1_004.989662429170775094 * 1e18);
-
-        lender1.addQuoteToken(
-            pool,
-            address(lender1),
-            3_000 * 1e18,
-            4_000.927678580567537368 * 1e18
-        );
-
-        // check LP balance for lender
-        assertEq(pool.lpBalance(address(lender), 4_000.927678580567537368 * 1e18), 3_000 * 1e27);
-        assertEq(pool.lpBalance(address(lender), 3_010.892022197881557845 * 1e18), 4_000 * 1e27);
-        assertEq(pool.lpBalance(address(lender), 1_004.989662429170775094 * 1e18), 5_000 * 1e27);
-
-        // check LP balance for lender1
-        assertEq(pool.lpBalance(address(lender1), 4_000.927678580567537368 * 1e18), 3_000 * 1e27);
->>>>>>> 4c3a0817
 
         // should revert when claiming collateral if no purchase bid was done on bucket
         vm.expectRevert(abi.encodeWithSelector(Buckets.ClaimExceedsCollateral.selector, 0));
 
-<<<<<<< HEAD
         lender.claimCollateral(pool, address(lender), 1 * 1e18, priceHigh);
-=======
-        lender.claimCollateral(pool, address(lender), 1 * 1e18, 4_000.927678580567537368 * 1e18);
->>>>>>> 4c3a0817
 
         // borrower takes a loan of 4000 DAI
         borrower.addCollateral(pool, 100 * 1e18);
@@ -223,16 +184,11 @@
         bidder.purchaseBid(pool, 1_500 * 1e18, priceHigh);
 
         // check 4_000.927678580567537368 bucket collateral after purchase Bid
-<<<<<<< HEAD
         (, , , , , , , bucketCollateral) = pool.bucketAt(priceHigh);
-=======
-        (, , , , , , , bucketCollateral) = pool.bucketAt(4_000.927678580567537368 * 1e18);
->>>>>>> 4c3a0817
         assertEq(bucketCollateral, 0.374913050298415729988389873 * 1e27);
 
         // check balances
         assertEq(collateral.balanceOf(address(lender)), 0);
-<<<<<<< HEAD
         assertEq(pool.lpBalance(address(lender), priceMed), 4_000 * 1e27);
         assertEq(
             collateral.balanceOf(address(bidder)),
@@ -242,11 +198,6 @@
             collateral.balanceOf(address(pool)),
             100.374913050298415729 * 1e18
         );
-=======
-        assertEq(pool.lpBalance(address(lender), 3_010.892022197881557845 * 1e18), 4_000 * 1e27);
-        assertEq(collateral.balanceOf(address(bidder)), 99.625086949701584271 * 1e18);
-        assertEq(collateral.balanceOf(address(pool)), 100.374913050298415729 * 1e18);
->>>>>>> 4c3a0817
         assertEq(quote.balanceOf(address(lender)), 188_000 * 1e18);
         assertEq(quote.balanceOf(address(pool)), 9_500 * 1e18);
         assertEq(pool.totalCollateral(), 100 * 1e27);
@@ -307,23 +258,6 @@
     // @notice: with 1 lender and 2 borrowers tests addQuoteToken, addCollateral, borrow
     // @notice: liquidate and then all collateral is claimed
     function testLiquidateClaimAllCollateral() public {
-<<<<<<< HEAD
-        uint256 priceHighest = 10_016.501589292607751220 * 1e18;
-        uint256 priceHigh = 9_020.461710444470171420 * 1e18;
-        uint256 priceMed = 8_002.824356287850613262 * 1e18;
-        uint256 priceLow = 100.332368143282009890 * 1e18;
-
-        // lender deposit in 3 buckets, price spaced
-        lender.addQuoteToken(
-            pool,
-            address(lender),
-            10_000 * 1e18,
-            priceHighest
-        );
-        lender.addQuoteToken(pool, address(lender), 1_000 * 1e18, priceHigh);
-        lender.addQuoteToken(pool, address(lender), 1_000 * 1e18, priceMed);
-        lender.addQuoteToken(pool, address(lender), 1_000 * 1e18, priceLow);
-=======
         uint256 p10016 = 10_016.501589292607751220 * 1e18;
         uint256 p9020 = 9_020.461710444470171420 * 1e18;
         uint256 p8002 = 8_002.824356287850613262 * 1e18;
@@ -332,7 +266,6 @@
         lender.addQuoteToken(pool, address(lender), 1_000 * 1e18, p9020);
         lender.addQuoteToken(pool, address(lender), 1_000 * 1e18, p8002);
         lender.addQuoteToken(pool, address(lender), 1_000 * 1e18, p100);
->>>>>>> 4c3a0817
 
         // borrowers deposit collateral
         borrower.addCollateral(pool, 2 * 1e18);
@@ -357,81 +290,25 @@
             ,
             uint256 lpOutstanding,
             uint256 bucketCollateral
-<<<<<<< HEAD
-        ) = pool.bucketAt(priceHighest);
-=======
         ) = pool.bucketAt(p10016);
->>>>>>> 4c3a0817
         assertEq(debt, 0);
         assertEq(deposit, 0);
         assertEq(lpOutstanding, 10_000 * 1e27);
         assertEq(bucketCollateral, 1.198023071531052613216894034 * 1e27);
 
-<<<<<<< HEAD
-        (, , , deposit, debt, , lpOutstanding, bucketCollateral) = pool
-            .bucketAt(priceHigh);
-=======
         (, , , deposit, debt, , lpOutstanding, bucketCollateral) = pool.bucketAt(p9020);
->>>>>>> 4c3a0817
         assertEq(debt, 0);
         assertEq(deposit, 0);
         assertEq(lpOutstanding, 1_000 * 1e27);
         assertEq(bucketCollateral, 0.221718140844638971360575690 * 1e27);
 
-<<<<<<< HEAD
-        (, , , deposit, debt, , lpOutstanding, bucketCollateral) = pool
-            .bucketAt(priceMed);
-=======
         (, , , deposit, debt, , lpOutstanding, bucketCollateral) = pool.bucketAt(p8002);
->>>>>>> 4c3a0817
         assertEq(debt, 0);
         assertEq(deposit, 0);
         assertEq(lpOutstanding, 1_000 * 1e27);
         assertEq(bucketCollateral, 0.124955885007559370189665835 * 1e27);
 
         // claim collateral from bucket 8_002.824356287850613262
-<<<<<<< HEAD
-        lender.claimCollateral(
-            pool,
-            address(lender),
-            0.124955885007559370 * 1e18,
-            priceMed
-        );
-
-        (, , , deposit, debt, , lpOutstanding, bucketCollateral) = pool
-            .bucketAt(priceMed);
-        assertEq(debt, 0);
-        assertEq(deposit, 0);
-        assertEq(lpOutstanding, 0.000000000000000517862363840 * 1e27);
-        assertEq(bucketCollateral, 0.000000000000000000189665834 * 1e27);
-        assertEq(
-            pool.lpBalance(address(lender), priceMed),
-            0.000000000000000517862363840 * 1e27
-        );
-
-        // claim collateral from bucket 9_020.461710444470171420
-        lender.claimCollateral(
-            pool,
-            address(lender),
-            0.110859070422319485 * 1e18,
-            priceHigh
-        );
-
-        (, , , deposit, debt, , lpOutstanding, bucketCollateral) = pool
-            .bucketAt(priceHigh);
-        assertEq(debt, 0);
-        assertEq(deposit, 0);
-        assertEq(lpOutstanding, 0.000000000000005136510456708 * 1e27);
-        assertEq(bucketCollateral, 0.000000000000000000680287844 * 1e27);
-        assertEq(
-            pool.lpBalance(address(lender), priceHigh),
-            0.000000000000005136510456708 * 1e27
-        );
-
-        (uint256 col, uint256 quote) = pool.getLPTokenExchangeValue(
-            pool.getLPTokenBalance(address(lender), priceHighest),
-            priceHighest
-=======
         lender.claimCollateral(pool, address(lender), 0.124955885007559370 * 1e18, p8002);
 
         (, , , deposit, debt, , lpOutstanding, bucketCollateral) = pool.bucketAt(p8002);
@@ -454,31 +331,11 @@
         (uint256 col, uint256 quote) = pool.getLPTokenExchangeValue(
             pool.getLPTokenBalance(address(lender), 10_016.501589292607751220 * 1e18),
             10_016.501589292607751220 * 1e18
->>>>>>> 4c3a0817
         );
         assertEq(col, 1.198023071531052613216894034 * 1e27);
         assertEq(quote, 0);
 
         // claim collateral from bucket 10_016.501589292607751220
-<<<<<<< HEAD
-        lender.claimCollateral(
-            pool,
-            address(lender),
-            0.998352559609210510 * 1e18,
-            priceHighest
-        );
-
-        (, , , deposit, debt, , lpOutstanding, bucketCollateral) = pool
-            .bucketAt(priceHighest);
-        assertEq(debt, 0);
-        assertEq(deposit, 0);
-        assertEq(lpOutstanding, 0.000000000000000157517520669 * 1e27);
-        assertEq(bucketCollateral, 0.000000000000000001014078361 * 1e27);
-        assertEq(
-            pool.lpBalance(address(lender), priceHighest),
-            0.000000000000000157517520669 * 1e27
-        );
-=======
         lender.claimCollateral(pool, address(lender), 1.198023071531052613 * 1e18, p10016);
 
         (, , , deposit, debt, , lpOutstanding, bucketCollateral) = pool.bucketAt(p10016);
@@ -487,6 +344,5 @@
         assertEq(lpOutstanding, 1810432862926); // RAY dust
         assertEq(bucketCollateral, 216894034); // RAY dust
         assertEq(pool.lpBalance(address(lender), p10016), 1810432862926); // RAy dust
->>>>>>> 4c3a0817
     }
 }