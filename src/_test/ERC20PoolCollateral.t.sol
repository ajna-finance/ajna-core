--- conflicted
+++ resolved
@@ -190,7 +190,7 @@
         // check LP balance for lender1
         assertEq(
             pool.lpBalance(address(lender1), 4_000.927678580567537368 * 1e18),
-            3_000 * 1e18
+            3_000 * 1e27
         );
 
         // should revert when claiming collateral if no purchase bid was done on bucket
@@ -220,50 +220,38 @@
             ,
             uint256 lpOutstanding,
             uint256 bucketCollateral
-<<<<<<< HEAD
-        ) = pool.bucketAt(3_010.892022197881557845 * 1e18);
-        assertEq(deposit, 3_000 * 1e45);
-        assertEq(debt, 1_000 * 1e45);
-        assertEq(lpOutstanding, 4_000 * 1e27);
+        ) = pool.bucketAt(4_000.927678580567537368 * 1e18);
+        assertEq(deposit, 2_000 * 1e45);
+        assertEq(debt, 4_000 * 1e45);
+        assertEq(lpOutstanding, 6_000 * 1e27);
         assertEq(bucketCollateral, 0);
+
+        // bidder purchases some of the top bucket
+        bidder.purchaseBid(pool, 1_500 * 1e18, 4_000.927678580567537368 * 1e18);
+
+        // check 4_000.927678580567537368 bucket collateral after purchase Bid
+        (, , , , , , , bucketCollateral) = pool.bucketAt(
+            4_000.927678580567537368 * 1e18
+        );
+        assertEq(bucketCollateral, 0.374913050298415729988389873 * 1e27);
+
+        // check balances
+        assertEq(collateral.balanceOf(address(lender)), 0);
         assertEq(
             pool.lpBalance(address(lender), 3_010.892022197881557845 * 1e18),
             4_000 * 1e27
         );
-=======
-        ) = pool.bucketAt(4_000.927678580567537368 * 1e18);
-        assertEq(deposit, 2_000 * 1e18);
-        assertEq(debt, 4_000 * 1e18);
-        assertEq(lpOutstanding, 6_000 * 1e18);
-        assertEq(bucketCollateral, 0);
->>>>>>> 28d33fd1
-
-        // bidder purchases some of the top bucket
-        bidder.purchaseBid(pool, 1_500 * 1e18, 4_000.927678580567537368 * 1e18);
-
-        // check balances
-        assertEq(collateral.balanceOf(address(lender)), 0);
-        assertEq(
-<<<<<<< HEAD
-            pool.lpBalance(address(lender), 3_010.892022197881557845 * 1e18),
-            4_000 * 1e27
-=======
+        assertEq(
             collateral.balanceOf(address(bidder)),
-            99.625086949701584270 * 1e18
->>>>>>> 28d33fd1
+            99.625086949701584271 * 1e18
         );
         assertEq(
             collateral.balanceOf(address(pool)),
-            100.374913050298415730 * 1e18
+            100.374913050298415729 * 1e18
         );
         assertEq(quote.balanceOf(address(lender)), 188_000 * 1e18);
-<<<<<<< HEAD
-        assertEq(quote.balanceOf(address(pool)), 6_500 * 1e18);
+        assertEq(quote.balanceOf(address(pool)), 9_500 * 1e18);
         assertEq(pool.totalCollateral(), 100 * 1e27);
-=======
-        assertEq(quote.balanceOf(address(pool)), 9_500 * 1e18);
-        assertEq(pool.totalCollateral(), 100 * 1e18);
->>>>>>> 28d33fd1
 
         lender1.removeQuoteToken(
             pool,
@@ -276,7 +264,7 @@
         vm.expectRevert(
             abi.encodeWithSelector(
                 Buckets.InsufficientLpBalance.selector,
-                1_000 * 1e18
+                1_000 * 1e27
             )
         );
         lender1.claimCollateral(
@@ -286,69 +274,50 @@
             4_000.927678580567537368 * 1e18
         );
 
-        // lender claims 0.374913050298415730 collateral
+        // lender claims 0.374913050298415729 collateral
         vm.expectEmit(true, true, false, true);
         emit Transfer(
             address(pool),
             address(lender),
-            0.374913050298415730 * 1e18
+            0.374913050298415729 * 1e18
         );
         vm.expectEmit(true, true, false, true);
         emit ClaimCollateral(
             address(lender),
-<<<<<<< HEAD
-            3_010.892022197881557845 * 1e18,
-            0.498191230021272793000000000 * 1e27,
-            1_499.999999999999999430683638768 * 1e27
-=======
             4_000.927678580567537368 * 1e18,
-            0.374913050298415730 * 1e18,
-            1_500.000000000000000046 * 1e18
->>>>>>> 28d33fd1
-        );
-        lender.claimCollateral(
-            pool,
-            address(lender),
-            0.374913050298415730 * 1e18,
+            0.374913050298415729 * 1e27,
+            1_499.999999999999996045523599297 * 1e27
+        );
+        lender.claimCollateral(
+            pool,
+            address(lender),
+            0.374913050298415729 * 1e18,
             4_000.927678580567537368 * 1e18
         );
 
         // check 4_000.927678580567537368 bucket balance after collateral claimed
         (, , , deposit, debt, , lpOutstanding, bucketCollateral) = pool
-<<<<<<< HEAD
-            .bucketAt(3_010.892022197881557845 * 1e18);
-        assertEq(deposit, 1_500 * 1e45);
-        assertEq(debt, 1_000 * 1e45);
-        assertEq(lpOutstanding, 2_500.000000000000000569316361232 * 1e27);
-        assertEq(bucketCollateral, 0.000000000000000000189085612 * 1e27);
-=======
             .bucketAt(4_000.927678580567537368 * 1e18);
         assertEq(deposit, 0);
-        assertEq(debt, 2_500 * 1e18);
-        assertEq(lpOutstanding, 2_499.999999999999999954 * 1e18);
-        assertEq(bucketCollateral, 0);
->>>>>>> 28d33fd1
+        assertEq(debt, 2_500 * 1e45);
+        assertEq(lpOutstanding, 2_500.000000000000003954476400703 * 1e27);
+        assertEq(bucketCollateral, 988389873);
 
         // claimer lp tokens for pool should be diminished
         assertEq(
             pool.lpBalance(address(lender), 3_010.892022197881557845 * 1e18),
-<<<<<<< HEAD
-            2_500.000000000000000569316361232 * 1e27
-=======
-            4_000.000000000000000000 * 1e18
->>>>>>> 28d33fd1
+            4_000.000000000000000000 * 1e27
         );
         // claimer collateral balance should increase with claimed amount
         assertEq(
             collateral.balanceOf(address(lender)),
-            0.374913050298415730 * 1e18
+            0.374913050298415729 * 1e18
         );
         // claimer quote token balance should stay the same
         assertEq(quote.balanceOf(address(lender)), 188_000 * 1e18);
         assertEq(collateral.balanceOf(address(pool)), 100 * 1e18);
-<<<<<<< HEAD
-        assertEq(quote.balanceOf(address(pool)), 6_500 * 1e18);
         assertEq(pool.totalCollateral(), 100 * 1e27);
+        assertEq(quote.balanceOf(address(pool)), 7_500 * 1e18);
     }
 
     function testLiquidateClaimAllCollateral() public {
@@ -477,9 +446,5 @@
             pool.lpBalance(address(lender), 10_016.501589292607751220 * 1e18),
             0.000000000000000141015931377 * 1e27
         );
-=======
-        assertEq(pool.totalCollateral(), 100 * 1e18);
-        assertEq(quote.balanceOf(address(pool)), 7_500 * 1e18);
->>>>>>> 28d33fd1
     }
 }