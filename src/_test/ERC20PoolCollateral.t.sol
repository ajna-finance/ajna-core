--- conflicted
+++ resolved
@@ -118,31 +118,22 @@
 
     function testClaimCollateral() public {
         // should fail if invalid price
-<<<<<<< HEAD
         vm.expectRevert(ERC20Pool.InvalidPrice.selector);
-        lender.claimCollateral(pool, 10_000 * 1e18, 1004948314 * 1e18);
+        lender.claimCollateral(
+            pool,
+            address(lender),
+            10_000 * 1e18,
+            4_000 * 1e18
+        );
 
         // should revert if no lp tokens in bucket
         vm.expectRevert(ERC20Pool.NoClaimToBucket.selector);
-        lender.claimCollateral(pool, 1 * 1e18, 4_000 * 1e18);
-=======
-        vm.expectRevert("ajna/invalid-bucket-price");
-        lender.claimCollateral(
-            pool,
-            address(lender),
-            10_000 * 1e18,
-            4_000 * 1e18
-        );
-
-        // should revert if no lp tokens in bucket
-        vm.expectRevert("ajna/no-claim-to-bucket");
         lender.claimCollateral(
             pool,
             address(lender),
             1 * 1e18,
             4_000.927678580567537368 * 1e18
         );
->>>>>>> 8a11cf9e
 
         // lender deposit DAI in 3 buckets
         lender.addQuoteToken(
@@ -177,24 +168,18 @@
         );
 
         // should revert when claiming collateral if no purchase bid was done on bucket
-<<<<<<< HEAD
-
         vm.expectRevert(
             abi.encodeWithSelector(
                 Buckets.InsufficientLpBalance.selector,
-                pool.lpBalance(address(lender), 4_000 * 1e18)
-            )
-        );
-        lender.claimCollateral(pool, 1 * 1e18, 4_000 * 1e18);
-=======
-        vm.expectRevert("ajna/insufficient-amount-to-claim");
+                pool.lpBalance(address(lender), 4_000.927678580567537368 * 1e18)
+            )
+        );
         lender.claimCollateral(
             pool,
             address(lender),
             1 * 1e18,
             4_000.927678580567537368 * 1e18
         );
->>>>>>> 8a11cf9e
 
         // borrower takes a loan of 4000 DAI
         borrower.addCollateral(pool, 100 * 1e18);
@@ -239,7 +224,6 @@
         assertEq(pool.totalCollateral(), 100 * 1e18);
 
         // should revert if claiming a larger amount than available in bucket
-<<<<<<< HEAD
         (, , , , , , , bucketCollateral) = pool.bucketAt(3_000 * 1e18);
         vm.expectRevert(
             abi.encodeWithSelector(
@@ -247,16 +231,12 @@
                 bucketCollateral
             )
         );
-        lender.claimCollateral(pool, 2 * 1e18, 3_000 * 1e18);
-=======
-        vm.expectRevert("ajna/insufficient-amount-to-claim");
         lender.claimCollateral(
             pool,
             address(lender),
             2 * 1e18,
             3_010.892022197881557845 * 1e18
         );
->>>>>>> 8a11cf9e
 
         // lender claims 0.498191230021272793 collateral
         vm.expectEmit(true, true, false, true);
