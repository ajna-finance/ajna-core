--- conflicted
+++ resolved
@@ -5,19 +5,13 @@
 import { DSTestPlus }                               from "./utils/DSTestPlus.sol";
 import { UserWithCollateral, UserWithQuoteToken }   from "./utils/Users.sol";
 
-<<<<<<< HEAD
 import { ERC20Pool }        from "../ERC20Pool.sol";
 import { ERC20PoolFactory } from "../ERC20PoolFactory.sol";
 
 import { Buckets }  from "../libraries/Buckets.sol";
 import { Maths }    from "../libraries/Maths.sol";
-=======
-import {ERC20Pool} from "../ERC20Pool.sol";
-import {ERC20PoolFactory} from "../ERC20PoolFactory.sol";
-import {Buckets} from "../libraries/Buckets.sol";
-import {Maths} from "../libraries/Maths.sol";
-import {IPool} from "../interfaces/IPool.sol";
->>>>>>> 1aa9ae17
+
+import { IPool } from "../interfaces/IPool.sol";
 
 contract ERC20PoolCollateralTest is DSTestPlus {
     ERC20Pool           internal _pool;
@@ -78,39 +72,21 @@
         assertEq(_collateral.balanceOf(address(_borrower)), 100 * 1e18);
         assertEq(_collateral.balanceOf(address(_pool)),     0);
         vm.expectEmit(true, true, false, true);
-<<<<<<< HEAD
-        emit Transfer(address(_borrower), address(_pool), 100 * 1e18);
-        vm.expectEmit(true, true, false, true);
-        emit AddCollateral(address(_borrower), 100 * 1e27);
-        _borrower.addCollateral(_pool, 100 * 1e18);
+        emit Transfer(address(_borrower), address(_pool), 70 * 1e18);
+        vm.expectEmit(true, true, false, true);
+        emit AddCollateral(address(_borrower), 70 * 1e27);
+        _borrower.addCollateral(_pool, 70 * 1e18);
 
         // check balances
-        assertEq(_collateral.balanceOf(address(_borrower)), 0);
-        assertEq(_collateral.balanceOf(address(_pool)),     100 * 1e18);
-        assertEq(_pool.totalCollateral(),                   100 * 1e27);
+        assertEq(_collateral.balanceOf(address(_borrower)), 30 * 1e18);
+        assertEq(_collateral.balanceOf(address(_pool)),     70 * 1e18);
+        assertEq(_pool.totalCollateral(),                   70 * 1e27);
 
         // check borrower
         (, , uint256 deposited, uint256 borrowerEncumbered, uint256 borrowerCollateralization, ,)
             = _pool.getBorrowerInfo(address(_borrower));
-        assertEq(deposited,                 100 * 1e27);
+        assertEq(deposited,                 70 * 1e27);
         assertEq(borrowerEncumbered,        0);
-=======
-        emit Transfer(address(borrower), address(pool), 70 * 1e18);
-        vm.expectEmit(true, true, false, true);
-        emit AddCollateral(address(borrower), 70 * 1e27);
-        borrower.addCollateral(pool, 70 * 1e18);
-
-        // check balances
-        assertEq(collateral.balanceOf(address(borrower)), 30 * 1e18);
-        assertEq(collateral.balanceOf(address(pool)), 70 * 1e18);
-        assertEq(pool.totalCollateral(), 70 * 1e27);
-
-        // check borrower
-        (, , uint256 deposited, uint256 borrowerEncumbered, uint256 borrowerCollateralization, ,)
-            = pool.getBorrowerInfo(address(borrower));
-        assertEq(deposited, 70 * 1e27);
-        assertEq(borrowerEncumbered, 0);
->>>>>>> 1aa9ae17
         assertEq(borrowerCollateralization, Maths.ONE_RAY);
 
         // get loan of 20_000 DAI, recheck borrower
@@ -118,18 +94,10 @@
         (, , deposited, borrowerEncumbered, borrowerCollateralization, , ) = _pool.getBorrowerInfo(
             address(_borrower)
         );
-<<<<<<< HEAD
-        assertEq(deposited,                         100 * 1e27);
+        assertEq(deposited,                         70 * 1e27);
         assertEq(borrowerEncumbered,                3.993893827662208275880152017 * 1e27);
-        assertEq(borrowerCollateralization,         25.038221924525757361415000003 * 1e27);
+        assertEq(borrowerCollateralization,         17.526755347168030152990500002 * 1e27);
         assertEq(_pool.getPoolCollateralization(),  borrowerCollateralization);
-=======
-        assertEq(deposited, 70 * 1e27);
-        assertEq(borrowerEncumbered, 3.993893827662208275880152017 * 1e27);
-        assertEq(borrowerCollateralization, 17.526755347168030152990500002 * 1e27);
-        collateralization = pool.getPoolCollateralization();
-        assertEq(collateralization, borrowerCollateralization);
->>>>>>> 1aa9ae17
 
         // check pool state after loan
         poolEncumbered      = _pool.getEncumberedCollateral(_pool.totalDebt());
@@ -140,20 +108,20 @@
 
         // add some collateral
         vm.expectEmit(true, true, false, true);
-        emit Transfer(address(borrower), address(pool), 30 * 1e18);
-        vm.expectEmit(true, true, false, true);
-        emit AddCollateral(address(borrower), 30 * 1e27);
-        borrower.addCollateral(pool, 30 * 1e18);
-        (, , deposited, borrowerEncumbered, borrowerCollateralization, , ) = pool.getBorrowerInfo(
-            address(borrower)
+        emit Transfer(address(_borrower), address(_pool), 30 * 1e18);
+        vm.expectEmit(true, true, false, true);
+        emit AddCollateral(address(_borrower), 30 * 1e27);
+        _borrower.addCollateral(_pool, 30 * 1e18);
+        (, , deposited, borrowerEncumbered, borrowerCollateralization, , ) = _pool.getBorrowerInfo(
+            address(_borrower)
         );
         assertEq(deposited, 100 * 1e27);
         assertEq(borrowerEncumbered, 3.993893827662208275880152017 * 1e27);
         // ensure collateralization increased and target utilization decreased
-        assertLt(collateralization, pool.getPoolCollateralization());
-        assertGt(targetUtilization, pool.getPoolTargetUtilization());
-        collateralization = pool.getPoolCollateralization();
-        targetUtilization = pool.getPoolTargetUtilization();
+        assertLt(collateralization, _pool.getPoolCollateralization());
+        assertGt(targetUtilization, _pool.getPoolTargetUtilization());
+        collateralization = _pool.getPoolCollateralization();
+        targetUtilization = _pool.getPoolTargetUtilization();
 
         // should revert if trying to remove all collateral deposited
         vm.expectRevert(
@@ -169,107 +137,79 @@
         (, , deposited, borrowerEncumbered, borrowerCollateralization, , ) = _pool.getBorrowerInfo(
             address(_borrower)
         );
-<<<<<<< HEAD
-        assertEq(deposited,                         80 * 1e27);
-        assertEq(borrowerEncumbered,                3.993893827662208275880152017 * 1e27);
-        assertEq(borrowerCollateralization,         20.030577539620605889132000002 * 1e27);
-        assertEq(_pool.getPoolCollateralization(),  borrowerCollateralization);
+        assertEq(deposited,                 80 * 1e27);
+        assertEq(borrowerEncumbered,        3.993893827662208275880152017 * 1e27);
+        assertEq(borrowerCollateralization, 20.030577539620605889132000002 * 1e27);
+
+        assertEq(_pool.getPoolCollateralization(), borrowerCollateralization);
+        // ensure collateralization decreased and target utilization increased
+        assertGt(collateralization, _pool.getPoolCollateralization());
+        assertLt(targetUtilization, _pool.getPoolTargetUtilization());
+
+        collateralization = _pool.getPoolCollateralization();
+        actualUtilization = _pool.getPoolActualUtilization();
+        targetUtilization = _pool.getPoolTargetUtilization();
+
+        // borrower repays part of the loan
+        _quote.mint(address(_borrower), 5_000 * 1e18);
+        _borrower.approveToken(_quote, address(_pool), 5_000 * 1e18);
+        _borrower.repay(_pool, 5_000 * 1e18);
+        (, , deposited, borrowerEncumbered, borrowerCollateralization, , ) = _pool.getBorrowerInfo(
+            address(_borrower)
+        );
+        assertEq(deposited,                 80 * 1e27);
+        assertEq(borrowerEncumbered,        2.995420370746656206910114013 * 1e27);
+        assertEq(borrowerCollateralization, 26.707436719494141185509333334 * 1e27);
+
+        assertEq(_pool.getPoolCollateralization(), borrowerCollateralization);
+        // collateralization should increase, decreasing target utilization
+        assertLt(collateralization, _pool.getPoolCollateralization());
+        assertGt(actualUtilization, _pool.getPoolActualUtilization());
+        assertGt(targetUtilization, _pool.getPoolTargetUtilization());
+
+        actualUtilization = _pool.getPoolActualUtilization();
+        targetUtilization = _pool.getPoolTargetUtilization();
 
         // borrower pays back entire loan and accumulated debt
-        _quote.mint(address(_borrower), 20_001 * 1e18);
-        _borrower.approveToken(_quote, address(_pool), 20_001 * 1e18);
-        _borrower.repay(_pool, 20_001 * 1e18);
-        assertEq(_pool.getPoolCollateralization(), Maths.ONE_RAY);
-=======
-        assertEq(deposited, 80 * 1e27);
-        assertEq(borrowerEncumbered, 3.993893827662208275880152017 * 1e27);
-        assertEq(borrowerCollateralization, 20.030577539620605889132000002 * 1e27);
-        assertEq(pool.getPoolCollateralization(), borrowerCollateralization);
-        // ensure collateralization decreased and target utilization increased
-        assertGt(collateralization, pool.getPoolCollateralization());
-        assertLt(targetUtilization, pool.getPoolTargetUtilization());
-        collateralization = pool.getPoolCollateralization();
-        actualUtilization = pool.getPoolActualUtilization();
-        targetUtilization = pool.getPoolTargetUtilization();
-
-        // borrower repays part of the loan
-        quote.mint(address(borrower), 5_000 * 1e18);
-        borrower.approveToken(quote, address(pool), 5_000 * 1e18);
-        borrower.repay(pool, 5_000 * 1e18);
-        (, , deposited, borrowerEncumbered, borrowerCollateralization, , ) = pool.getBorrowerInfo(
-            address(borrower)
-        );
-        assertEq(deposited, 80 * 1e27);
-        assertEq(borrowerEncumbered, 2.995420370746656206910114013 * 1e27);
-        assertEq(borrowerCollateralization, 26.707436719494141185509333334 * 1e27);
-        assertEq(pool.getPoolCollateralization(), borrowerCollateralization);
-        // collateralization should increase, decreasing target utilization
-        assertLt(collateralization, pool.getPoolCollateralization());
-        assertGt(actualUtilization, pool.getPoolActualUtilization());
-        assertGt(targetUtilization, pool.getPoolTargetUtilization());
-        actualUtilization = pool.getPoolActualUtilization();
-        targetUtilization = pool.getPoolTargetUtilization();
-
-        // borrower pays back entire loan and accumulated debt
-        quote.mint(address(borrower), 15_001 * 1e18);
-        borrower.approveToken(quote, address(pool), 15_001 * 1e18);
-        borrower.repay(pool, 15_001 * 1e18);
+        _quote.mint(address(_borrower), 15_001 * 1e18);
+        _borrower.approveToken(_quote, address(_pool), 15_001 * 1e18);
+        _borrower.repay(_pool, 15_001 * 1e18);
         // since collateralization dropped to 100%, target utilization should increase
-        assertEq(pool.getPoolCollateralization(), Maths.ONE_RAY);
-        assertGt(actualUtilization, pool.getPoolActualUtilization());
-        assertLt(targetUtilization, pool.getPoolTargetUtilization());
-        actualUtilization = pool.getPoolActualUtilization();
-        targetUtilization = pool.getPoolTargetUtilization();
->>>>>>> 1aa9ae17
+        assertEq(_pool.getPoolCollateralization(),  Maths.ONE_RAY);
+        assertGt(actualUtilization,                 _pool.getPoolActualUtilization());
+        assertLt(targetUtilization,                 _pool.getPoolTargetUtilization());
+
+        actualUtilization = _pool.getPoolActualUtilization();
+        targetUtilization = _pool.getPoolTargetUtilization();
 
         // remove remaining collateral
         vm.expectEmit(true, true, false, true);
         emit Transfer(address(_pool), address(_borrower), 80 * 1e18);
         vm.expectEmit(true, false, false, true);
-<<<<<<< HEAD
         emit RemoveCollateral(address(_borrower), 80 * 1e27);
         _borrower.removeCollateral(_pool, 80 * 1e18);
-        assertEq(_pool.getPoolCollateralization(), Maths.ONE_RAY);
+        assertEq(_pool.getPoolCollateralization(),  Maths.ONE_RAY);
+        assertEq(actualUtilization,                 _pool.getPoolActualUtilization());
+        assertEq(targetUtilization,                 _pool.getPoolTargetUtilization());
 
         // check borrower balances
-        (, , deposited, borrowerEncumbered, , , ) = _pool.getBorrowerInfo(address(_borrower));
-        assertEq(deposited,                                 0);
-        assertEq(borrowerEncumbered,                        0);
+        (, , deposited, borrowerEncumbered, borrowerCollateralization, , ) = _pool.getBorrowerInfo(
+            address(_borrower)
+        );
+        assertEq(deposited,                 0);
+        assertEq(borrowerEncumbered,        0);
+        assertEq(borrowerCollateralization, Maths.ONE_RAY);
+
         assertEq(_collateral.balanceOf(address(_borrower)), 100 * 1e18);
-
         // check pool balances
-        poolEncumbered      = _pool.getEncumberedCollateral(_pool.totalDebt());
-        targetUtilization   = _pool.getPoolTargetUtilization();
-        actualUtilization   = _pool.getPoolActualUtilization();
-        assertEq(poolEncumbered, borrowerEncumbered);
-        assertEq(targetUtilization,                     Maths.ONE_RAY);
-        assertEq(actualUtilization,                     0);
-        assertEq(_pool.totalCollateral(),               0);
+        poolEncumbered = _pool.getEncumberedCollateral(_pool.totalDebt());
+        assertEq(poolEncumbered,                    borrowerEncumbered);
+        assertEq(_pool.getPoolCollateralization(),  borrowerCollateralization);
+        assertEq(_pool.getPoolTargetUtilization(),  Maths.ONE_RAY);
+        assertEq(_pool.getPoolActualUtilization(),  0);
+        assertEq(_pool.totalCollateral(),           0);
+
         assertEq(_collateral.balanceOf(address(_pool)), 0);
-=======
-        emit RemoveCollateral(address(borrower), 80 * 1e27);
-        borrower.removeCollateral(pool, 80 * 1e18);
-        assertEq(pool.getPoolCollateralization(), Maths.ONE_RAY);
-        assertEq(actualUtilization, pool.getPoolActualUtilization());
-        assertEq(targetUtilization, pool.getPoolTargetUtilization());
-
-        // check borrower balances
-        (, , deposited, borrowerEncumbered, borrowerCollateralization, , ) = pool.getBorrowerInfo(
-            address(borrower)
-        );
-        assertEq(deposited, 0);
-        assertEq(borrowerEncumbered, 0);
-        assertEq(borrowerCollateralization, Maths.ONE_RAY);
-        assertEq(collateral.balanceOf(address(borrower)), 100 * 1e18);
-        // check pool balances
-        poolEncumbered = pool.getEncumberedCollateral(pool.totalDebt());
-        assertEq(poolEncumbered, borrowerEncumbered);
-        assertEq(pool.getPoolCollateralization(), borrowerCollateralization);
-        assertEq(pool.getPoolTargetUtilization(), Maths.ONE_RAY);
-        assertEq(pool.getPoolActualUtilization(), 0);
-        assertEq(pool.totalCollateral(), 0);
-        assertEq(collateral.balanceOf(address(pool)), 0);
->>>>>>> 1aa9ae17
     }
 
     // @notice: With 2 lenders, 1 borrower and 1 bidder tests adding quote token, adding collateral
@@ -284,21 +224,12 @@
         uint256 priceMed    = _p3010;
         uint256 priceLow    = _p1004;
         // should fail if invalid price
-<<<<<<< HEAD
-        vm.expectRevert(ERC20Pool.InvalidPrice.selector);
+        vm.expectRevert(IPool.InvalidPrice.selector);
         _lender.claimCollateral(_pool, address(_lender), 10_000 * 1e18, 4_000 * 1e18);
-
-        // should revert if no lp tokens in bucket
-        vm.expectRevert(ERC20Pool.NoClaimToBucket.selector);
-        _lender.claimCollateral(_pool, address(_lender), 1 * 1e18, priceHigh);
-=======
-        vm.expectRevert(IPool.InvalidPrice.selector);
-        lender.claimCollateral(pool, address(lender), 10_000 * 1e18, 4_000 * 1e18);
 
         // should revert if no lp tokens in bucket
         vm.expectRevert(IPool.NoClaimToBucket.selector);
-        lender.claimCollateral(pool, address(lender), 1 * 1e18, priceHigh);
->>>>>>> 1aa9ae17
+        _lender.claimCollateral(_pool, address(_lender), 1 * 1e18, priceHigh);
 
         // lender deposit DAI in 3 buckets
         _lender.addQuoteToken(_pool, address(_lender), 3_000 * 1e18, priceHigh);
