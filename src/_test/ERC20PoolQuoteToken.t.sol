--- conflicted
+++ resolved
@@ -283,13 +283,8 @@
 
         // check 4_000.927678580567537368 * 1e18 bucket balance
         (, , , uint256 deposit, uint256 debt, , uint256 lpOutstanding, ) = pool
-<<<<<<< HEAD
             .bucketAt(4_000.927678580567537368 * 1e18);
-        assertEq(deposit, 6_000 * 1e18);
-=======
-            .bucketAt(4_000 * 1e18);
         assertEq(deposit, 1_000 * 1e18);
->>>>>>> db7d71af
         assertEq(debt, 5_000 * 1e18);
         assertEq(lpOutstanding, 6_000 * 1e18);
         assertEq(pool.lpBalance(address(lender), 1663), 6_000 * 1e18);
@@ -329,8 +324,9 @@
         // check lender balance
         assertEq(quote.balanceOf(address(lender)), 200_000 * 1e18);
         // check 4000 bucket balance
-        (, , , uint256 deposit, uint256 debt, , uint256 lpOutstanding, ) = pool
-            .bucketAt(4_000 * 1e18);
+        (, , , uint256 deposit, uint256 debt, , , ) = pool.bucketAt(
+            4_000 * 1e18
+        );
         assertEq(deposit, 0);
         assertEq(debt, 0);
     }
@@ -344,18 +340,17 @@
         // borrower takes a loan of 3000 DAI
         borrower.addCollateral(pool, 100 * 1e18);
         borrower.borrow(pool, 3_000 * 1e18, 4_000 * 1e18);
-<<<<<<< HEAD
+
         assertEq(pool.lup(), 4_000.927678580567537368 * 1e18);
-=======
-        assertEq(pool.lup(), 4_000 * 1e18);
-        (, , , uint256 deposit, uint256 debt, , uint256 lpOutstanding, ) = 
-            pool.bucketAt(4_000 * 1e18);
+        (, , , uint256 deposit, uint256 debt, , uint256 lpOutstanding, ) = pool
+            .bucketAt(4_000.927678580567537368 * 1e18);
         assertEq(deposit, 400 * 1e18);
         assertEq(debt, 3_000 * 1e18);
-        (, , , deposit, debt, , , ) = pool.bucketAt(3_000 * 1e18);
+        (, , , deposit, debt, , , ) = pool.bucketAt(
+            3_010.892022197881557845 * 1e18
+        );
         assertEq(deposit, 3_400 * 1e18);
         assertEq(debt, 0);
->>>>>>> db7d71af
 
         // lender removes 1000 DAI from lup
         vm.expectEmit(true, true, false, true);
@@ -377,11 +372,11 @@
         // check lender balance
         assertEq(quote.balanceOf(address(lender)), 194_200 * 1e18);
 
-<<<<<<< HEAD
         // check 4_000.927678580567537368 bucket balance
-        (, , , uint256 deposit, uint256 debt, , uint256 lpOutstanding, ) = pool
-            .bucketAt(4_000.927678580567537368 * 1e18);
-        assertEq(deposit, 2_400 * 1e18);
+        (, , , deposit, debt, , lpOutstanding, ) = pool.bucketAt(
+            4_000.927678580567537368 * 1e18
+        );
+        assertEq(deposit, 0);
         assertEq(debt, 2_400 * 1e18);
         assertEq(lpOutstanding, 2_400 * 1e18);
         assertEq(pool.lpBalance(address(lender), 1663), 2_400 * 1e18);
@@ -390,20 +385,7 @@
         (, , , deposit, debt, , lpOutstanding, ) = pool.bucketAt(
             3_010.892022197881557845 * 1e18
         );
-        assertEq(deposit, 3_400 * 1e18);
-=======
-        // check 4000 bucket balance
-        (, , , deposit, debt, , lpOutstanding, ) = pool
-            .bucketAt(4_000 * 1e18);
-        assertEq(deposit, 0);
-        assertEq(debt, 2_400 * 1e18);
-        assertEq(lpOutstanding, 2_400 * 1e18);
-        assertEq(pool.lpBalance(address(lender), 4_000 * 1e18), 2_400 * 1e18);
-        
-        // check 3000 bucket balance
-        (, , , deposit, debt, , lpOutstanding, ) = pool.bucketAt(3_000 * 1e18);
         assertEq(deposit, 2_800 * 1e18);
->>>>>>> db7d71af
         assertEq(debt, 600 * 1e18);
         assertEq(lpOutstanding, 3_400 * 1e18);
         assertEq(pool.lpBalance(address(lender), 1606), 3_400 * 1e18);
@@ -440,13 +422,8 @@
 
         // check 4000 bucket balance
         (, , , uint256 deposit, uint256 debt, , uint256 lpOutstanding, ) = pool
-<<<<<<< HEAD
             .bucketAt(4_000.927678580567537368 * 1e18);
-        assertEq(deposit, 5_000 * 1e18);
-=======
-            .bucketAt(4_000 * 1e18);
         assertEq(deposit, 2_000 * 1e18);
->>>>>>> db7d71af
         assertEq(debt, 3_000 * 1e18);
         assertEq(lpOutstanding, 5_000 * 1e18);
         assertEq(pool.lpBalance(address(lender), 1663), 5_000 * 1e18);
