// SPDX-License-Identifier: GPL-3.0-or-later
pragma solidity 0.8.11;

import {DSTestPlus} from "./utils/DSTestPlus.sol";
import {UserWithCollateral, UserWithQuoteToken} from "./utils/Users.sol";
import {CollateralToken, QuoteToken} from "./utils/Tokens.sol";
import "../libraries/BucketMath.sol";

import {ERC20Pool} from "../ERC20Pool.sol";
import {ERC20PoolFactory} from "../ERC20PoolFactory.sol";

import "../libraries/Maths.sol";
import "../libraries/Buckets.sol";

contract ERC20PoolQuoteTokenTest is DSTestPlus {
    ERC20Pool internal pool;
    CollateralToken internal collateral;
    QuoteToken internal quote;

    UserWithCollateral internal borrower;
    UserWithCollateral internal borrower2;
    UserWithQuoteToken internal lender;
    UserWithQuoteToken internal lender1;

    function setUp() public {
        collateral = new CollateralToken();
        quote = new QuoteToken();

        ERC20PoolFactory factory = new ERC20PoolFactory();
        pool = factory.deployPool(address(collateral), address(quote));

        borrower = new UserWithCollateral();
        collateral.mint(address(borrower), 100 * 1e18);
        borrower.approveToken(collateral, address(pool), 100 * 1e18);
        borrower.approveToken(quote, address(pool), 200_000 * 1e18);

        borrower2 = new UserWithCollateral();
        collateral.mint(address(borrower2), 200 * 1e18);
        borrower2.approveToken(collateral, address(pool), 200 * 1e18);
        borrower2.approveToken(quote, address(pool), 200_000 * 1e18);

        lender = new UserWithQuoteToken();
        quote.mint(address(lender), 200_000 * 1e18);
        lender.approveToken(quote, address(pool), 200_000 * 1e18);

        lender1 = new UserWithQuoteToken();
        quote.mint(address(lender1), 200_000 * 1e18);
        lender1.approveToken(quote, address(pool), 200_000 * 1e18);
    }

    // TODO: Review each test and validate HPB and LUP are correct where appropriate.

    // @notice: 1 lender tests adding quote token
    // @notice: lender Reverts:
    // @notice:     attempts to addQuoteToken at invalid price
    function testDepositQuoteToken() public {
        // should revert when depositing at invalid price
        vm.expectRevert(ERC20Pool.InvalidPrice.selector);
        lender.addQuoteToken(pool, address(lender), 10_000 * 1e18, 10_049.48314 * 1e18);

        assertEq(pool.hdp(), 0);
        // test 10000 DAI deposit at price of 1 MKR = 4000 DAI
        vm.expectEmit(true, true, false, true);
        emit Transfer(address(lender), address(pool), 10_000 * 1e18);
        vm.expectEmit(true, true, false, true);
        emit AddQuoteToken(address(lender), 4_000.927678580567537368 * 1e18, 10_000 * 1e45, 0);
        lender.addQuoteToken(pool, address(lender), 10_000 * 1e18, 4_000.927678580567537368 * 1e18);
        // check pool hdp and balances
        assertEq(pool.hdp(), 4_000.927678580567537368 * 1e18);
        assertEq(pool.totalQuoteToken(), 10_000 * 1e45);
        assertEq(quote.balanceOf(address(pool)), 10_000 * 1e18);
        assertEq(quote.balanceOf(address(lender)), 190_000 * 1e18);
        // check bucket balance
        (
            uint256 price,
            uint256 upPrice,
            uint256 downPrice,
            uint256 deposit,
            uint256 debt,
            uint256 snapshot,
            uint256 lpOutstanding,

        ) = pool.bucketAt(4_000.927678580567537368 * 1e18);
        assertEq(price, 4_000.927678580567537368 * 1e18);
        assertEq(upPrice, 4_000.927678580567537368 * 1e18);
        assertEq(downPrice, 0);
        assertEq(deposit, 10_000 * 1e45);
        assertEq(debt, 0);
        assertEq(snapshot, 1 * 1e18);
        assertEq(lpOutstanding, 10_000 * 1e27);
        // check lender's LP amount can be redeemed for correct amount of quote token
        assertEq(pool.lpBalance(address(lender), 4_000.927678580567537368 * 1e18), 10_000 * 1e27);
        (uint256 collateralTokens, uint256 quoteTokens) = pool.getLPTokenExchangeValue(
            10_000 * 1e27,
            4_000.927678580567537368 * 1e18
        );
        assertEq(collateralTokens, 0);
        assertEq(quoteTokens, 10_000 * 1e45);

        // test 20000 DAI deposit at price of 1 MKR = 2000.221618840727700609 DAI
        vm.expectEmit(true, true, false, true);
        emit Transfer(address(lender), address(pool), 20_000 * 1e18);
        vm.expectEmit(true, true, false, true);
        emit AddQuoteToken(address(lender), 2000.221618840727700609 * 1e18, 20_000 * 1e45, 0);
        lender.addQuoteToken(pool, address(lender), 20_000 * 1e18, 2000.221618840727700609 * 1e18);
        // check pool hdp and balances
        assertEq(pool.hdp(), 4_000.927678580567537368 * 1e18);
        assertEq(pool.totalQuoteToken(), 30_000 * 1e45);
        assertEq(quote.balanceOf(address(pool)), 30_000 * 1e18);
        assertEq(quote.balanceOf(address(lender)), 170_000 * 1e18);
        // check bucket balance
        (price, upPrice, downPrice, deposit, debt, snapshot, lpOutstanding, ) = pool.bucketAt(
            2000.221618840727700609 * 1e18
        );
        assertEq(price, 2000.221618840727700609 * 1e18);
        assertEq(upPrice, 4_000.927678580567537368 * 1e18);
        assertEq(downPrice, 0);
        assertEq(deposit, 20_000 * 1e45);
        assertEq(debt, 0);
        assertEq(snapshot, 1 * 1e18);
        assertEq(lpOutstanding, 20_000 * 1e27);
        assertEq(pool.lpBalance(address(lender), 2000.221618840727700609 * 1e18), 20_000 * 1e27);
        // check hdp down price pointer updated
        (, upPrice, downPrice, , , , , ) = pool.bucketAt(4_000.927678580567537368 * 1e18);
        assertEq(upPrice, 4_000.927678580567537368 * 1e18);
        assertEq(downPrice, 2_000.221618840727700609 * 1e18);

        // test 30000 DAI deposit at price of 1 MKR = 3010.892022197881557845 DAI
        vm.expectEmit(true, true, false, true);
        emit Transfer(address(lender), address(pool), 30_000 * 1e18);
        vm.expectEmit(true, true, false, true);
        emit AddQuoteToken(address(lender), 3010.892022197881557845 * 1e18, 30_000 * 1e45, 0);
        lender.addQuoteToken(pool, address(lender), 30_000 * 1e18, 3010.892022197881557845 * 1e18);
        // check pool hdp and balances
        assertEq(pool.hdp(), 4_000.927678580567537368 * 1e18);
        assertEq(pool.totalQuoteToken(), 60_000 * 1e45);
        assertEq(quote.balanceOf(address(pool)), 60_000 * 1e18);
        assertEq(quote.balanceOf(address(lender)), 140_000 * 1e18);
        // check bucket balance
        (price, upPrice, downPrice, deposit, debt, snapshot, lpOutstanding, ) = pool.bucketAt(
            3010.892022197881557845 * 1e18
        );
        assertEq(price, 3010.892022197881557845 * 1e18);
        assertEq(upPrice, 4_000.927678580567537368 * 1e18);
        assertEq(downPrice, 2_000.221618840727700609 * 1e18);
        assertEq(deposit, 30_000 * 1e45);
        assertEq(debt, 0);
        assertEq(snapshot, 1 * 1e18);
        assertEq(lpOutstanding, 30_000 * 1e27);
        assertEq(pool.lpBalance(address(lender), 3010.892022197881557845 * 1e18), 30_000 * 1e27);
        // check hdp down price pointer updated
        (, upPrice, downPrice, , , , , ) = pool.bucketAt(4_000.927678580567537368 * 1e18);
        assertEq(upPrice, 4_000.927678580567537368 * 1e18);
        assertEq(downPrice, 3010.892022197881557845 * 1e18);
        // check 2000 down price pointer updated
        (, upPrice, downPrice, , , , , ) = pool.bucketAt(2_000.221618840727700609 * 1e18);
        assertEq(upPrice, 3010.892022197881557845 * 1e18);
        assertEq(downPrice, 0);

        // test 40000 DAI deposit at price of 1 MKR = 5000 DAI
        // hdp should be updated to 5000 DAI and hdp next price should be 4000 DAI
        vm.expectEmit(true, true, false, true);
        emit Transfer(address(lender), address(pool), 40_000 * 1e18);
        vm.expectEmit(true, true, false, true);
        emit AddQuoteToken(address(lender), 5_007.644384905151472283 * 1e18, 40_000 * 1e45, 0);
        lender.addQuoteToken(pool, address(lender), 40_000 * 1e18, 5_007.644384905151472283 * 1e18);
        // check pool hdp and balances
        assertEq(pool.hdp(), 5_007.644384905151472283 * 1e18);
        assertEq(pool.totalQuoteToken(), 100_000 * 1e45);
        assertEq(quote.balanceOf(address(pool)), 100_000 * 1e18);
        assertEq(quote.balanceOf(address(lender)), 100_000 * 1e18);
        // check bucket balance
        (price, upPrice, downPrice, deposit, debt, snapshot, lpOutstanding, ) = pool.bucketAt(
            5_007.644384905151472283 * 1e18
        );
        assertEq(price, 5_007.644384905151472283 * 1e18);
        assertEq(upPrice, 5_007.644384905151472283 * 1e18);
        assertEq(downPrice, 4_000.927678580567537368 * 1e18);
        assertEq(deposit, 40_000 * 1e45);
        assertEq(debt, 0);
        assertEq(snapshot, 1 * 1e18);
        assertEq(lpOutstanding, 40_000 * 1e27);
        assertEq(pool.lpBalance(address(lender), 5_007.644384905151472283 * 1e18), 40_000 * 1e27);
    }

    // @notice: 1 lender and 1 borrower test adding quote token
    // @notice: borrowing then reallocating twice by depositing above the lup
    function testDepositQuoteTokenWithReallocation() public {
        uint256 p4000 = 4_000.927678580567537368 * 1e18;
        uint256 p3000 = 3_010.892022197881557845 * 1e18;
        uint256 p2000 = 2_000.221618840727700609 * 1e18;

        // Lender deposits into three buckets
        lender.addQuoteToken(pool, address(lender), 1_000 * 1e18, p4000);
        lender.addQuoteToken(pool, address(lender), 1_000 * 1e18, p3000);
        lender.addQuoteToken(pool, address(lender), 1_000 * 1e18, p2000);

        // Borrower draws debt from all three
        borrower.addCollateral(pool, 10 * 1e18);
        borrower.borrow(pool, 2_400 * 1e18, 0);
        (, , , uint256 deposit, uint256 debt, , , ) = pool.bucketAt(p4000);
        assertEq(deposit, 0);
        assertEq(debt, 1_000 * 1e45);
        (, , , deposit, debt, , , ) = pool.bucketAt(p3000);
        assertEq(deposit, 0);
        assertEq(debt, 1_000 * 1e45);
        (, , , deposit, debt, , , ) = pool.bucketAt(p2000);
        assertEq(deposit, 600 * 1e45);
        assertEq(debt, 400 * 1e45);
        assertEq(pool.lup(), p2000);

        // Lender deposits more into the middle bucket, causing reallocation
        lender.addQuoteToken(pool, address(lender), 2_000 * 1e18, p3000);
        (, , , deposit, debt, , , ) = pool.bucketAt(p4000);
        assertEq(deposit, 0);
        assertEq(debt, 1_000 * 1e45);
        (, , , deposit, debt, , , ) = pool.bucketAt(p3000);
        assertEq(deposit, 1_600 * 1e45);
        assertEq(debt, 1_400 * 1e45);
        (, , , deposit, debt, , , ) = pool.bucketAt(p2000);
        assertEq(deposit, 1_000 * 1e45);
        assertEq(debt, 0);
        assertEq(pool.lup(), p3000);

        // Lender deposits in the top bucket, causing another reallocation
        lender.addQuoteToken(pool, address(lender), 3_000 * 1e18, p4000);
        (, , , deposit, debt, , , ) = pool.bucketAt(p4000);
        assertEq(deposit, 1600 * 1e45);
        assertEq(debt, 2_400 * 1e45);
        (, , , deposit, debt, , , ) = pool.bucketAt(p3000);
        assertEq(deposit, 3_000 * 1e45);
        assertEq(debt, 0);
        (, , , deposit, debt, , , ) = pool.bucketAt(p2000);
        assertEq(deposit, 1_000 * 1e45);
        assertEq(debt, 0);
        assertEq(pool.lup(), p4000);
    }

    // @notice: 1 lender and 1 borrower test adding quote token,
    // @notice: borowing all liquidity then adding quote token above the lup
    function testDepositAboveLupWithLiquidityGapBetweenLupAndNextUnutilizedBucket()
        public
    {
        // When a user deposits above the LUP, debt is reallocated upward.
        // LUP should update when debt is reallocated upward such that the new
        // LUP has jumped across a liquidity gap.

        uint256 p2821 = 2_821.865943149948749647 * 1e18; // index 1593
        uint256 p2807 = 2_807.826809104426639178 * 1e18; // index 1592
        uint256 p2793 = 2_793.857521496941952028 * 1e18; // index 1591
        uint256 p2779 = 2_779.957732832778084277 * 1e18; // index 1590

        // Lender deposits in three of the four buckets, leaving a liquidity gap
        lender.addQuoteToken(pool, address(lender), 1_000 * 1e18, p2821);
        lender.addQuoteToken(pool, address(lender), 1_000 * 1e18, p2807);
        lender.addQuoteToken(pool, address(lender), 1_000 * 1e18, p2779);

        // Borrower draws debt utilizing all buckets with liquidity
        borrower.addCollateral(pool, 10 * 1e18);
        borrower.borrow(pool, 2_100 * 1e18, 0);
        (, , , uint256 deposit, uint256 debt, , , ) = pool.bucketAt(p2779);
        assertEq(deposit, 900 * 1e45);
        assertEq(debt, 100 * 1e45);
        assertEq(pool.lup(), p2779);

        // Lender deposits above the gap, pushing up the LUP
        lender.addQuoteToken(pool, address(lender), 500 * 1e18, p2807);
        (, , , deposit, debt, , , ) = pool.bucketAt(p2821);
        assertEq(deposit, 0);
        assertEq(debt, 1_000 * 1e45);
        (, , , deposit, debt, , , ) = pool.bucketAt(p2807);
        assertEq(deposit, 400 * 1e45);
        assertEq(debt, 1_100 * 1e45);
        (, , , deposit, debt, , , ) = pool.bucketAt(p2793);
        assertEq(deposit, 0);
        assertEq(debt, 0);
        (, , , deposit, debt, , , ) = pool.bucketAt(p2779);
        assertEq(deposit, 1_000 * 1e45);
        assertEq(debt, 0);
        assertEq(pool.lup(), p2807);
    }

    // @notice: 1 lender and 1 borrower test adding quote token,
    // @notice: borowing all liquidity at LUP then adding quote token at the LUP
    function testDepositQuoteTokenAtLup() public {
        // Adjacent prices
        uint256 p2850 = 2_850.155149230026939621 * 1e18; // index 1595
        uint256 p2835 = 2_835.975272865698470386 * 1e18; // index 1594
        uint256 p2821 = 2_821.865943149948749647 * 1e18; // index 1593
        uint256 p2807 = 2_807.826809104426639178 * 1e18; // index 1592

        // Lender deposits 1000 in each bucket
        lender.addQuoteToken(pool, address(lender), 1_000 * 1e18, p2850);
        lender.addQuoteToken(pool, address(lender), 1_000 * 1e18, p2835);
        lender.addQuoteToken(pool, address(lender), 1_000 * 1e18, p2821);
        lender.addQuoteToken(pool, address(lender), 1_000 * 1e18, p2807);

        // Borrower draws 2000 debt fully utilizing the LUP
        borrower.addCollateral(pool, 10 * 1e18);
        borrower.borrow(pool, 2_000 * 1e18, 0);
        (, , , uint256 deposit, uint256 debt, , , ) = pool.bucketAt(p2850);
        assertEq(deposit, 0);
        assertEq(debt, 1_000 * 1e45);
        (, , , deposit, debt, , , ) = pool.bucketAt(p2835);
        assertEq(deposit, 0);
        assertEq(debt, 1_000 * 1e45);
        (, , , deposit, debt, , , ) = pool.bucketAt(p2821);
        assertEq(deposit, 1_000 * 1e45);
        assertEq(debt, 0);
        (, , , deposit, debt, , , ) = pool.bucketAt(p2807);
        assertEq(deposit, 1_000 * 1e45);
        assertEq(debt, 0);
        assertEq(pool.lup(), p2835);

        // Lender deposits 1400 at LUP
        lender.addQuoteToken(pool, address(lender1), 1_400 * 1e18, p2835);
        (, , , deposit, debt, , , ) = pool.bucketAt(p2850);
        assertEq(deposit, 0);
        assertEq(debt, 1_000 * 1e45);
        (, , , deposit, debt, , , ) = pool.bucketAt(p2835);
        assertEq(deposit, 1_400 * 1e45);
        assertEq(debt, 1_000 * 1e45);
        (, , , deposit, debt, , , ) = pool.bucketAt(p2821);
        assertEq(deposit, 1_000 * 1e45);
        assertEq(debt, 0);
        (, , , deposit, debt, , , ) = pool.bucketAt(p2807);
        assertEq(deposit, 1_000 * 1e45);
        assertEq(debt, 0);
        assertEq(pool.lup(), p2835);
    }

    // @notice: 1 lender deposits quote token then removes quote token
    // @notice: with no loans outstanding
    // @notice: lender reverts:
    // @notice:         attempts to remove more quote token then lent out
    function testRemoveQuoteTokenNoLoan() public {
        // lender deposit 10000 DAI at price 4000
        lender.addQuoteToken(pool, address(lender), 10_000 * 1e18, 4_000.927678580567537368 * 1e18);

        // should revert if trying to remove more than lended
        vm.expectRevert(
            abi.encodeWithSelector(Buckets.AmountExceedsClaimable.selector, 10_000 * 1e45)
        );
        lender.removeQuoteToken(
            pool,
            address(lender),
            20_000 * 1e18,
            4_000.927678580567537368 * 1e18
        );

        skip(8200);

        // check balances before removal
        assertEq(pool.totalDebt(), 0);
        assertEq(pool.totalQuoteToken(), 10_000 * 1e45);

        (, , , uint256 deposit, uint256 debt, , uint256 lpOutstanding, ) = pool.bucketAt(
            4_000.927678580567537368 * 1e18
        );
        assertEq(deposit, 10_000 * 1e45);
        assertEq(debt, 0);
        assertEq(lpOutstanding, 10_000 * 1e27);
        assertEq(pool.lpBalance(address(lender), 4_000.927678580567537368 * 1e18), 10_000 * 1e27);

        // remove 10000 DAI at price of 1 MKR = 4_000.927678580567537368 DAI
        vm.expectEmit(true, true, false, true);
        emit Transfer(address(pool), address(lender), 10_000 * 1e18);
        vm.expectEmit(true, true, false, true);
        emit RemoveQuoteToken(address(lender), 4_000.927678580567537368 * 1e18, 10_000 * 1e45, 0);
        lender.removeQuoteToken(
            pool,
            address(lender),
            10_000 * 1e18,
            4_000.927678580567537368 * 1e18
        );

        // check balances after removal
        assertEq(pool.totalDebt(), 0);
        assertEq(pool.totalQuoteToken(), 0);
        // check 4000 bucket balance
        (, , , deposit, debt, , lpOutstanding, ) = pool.bucketAt(4_000.927678580567537368 * 1e18);
        assertEq(deposit, 0 * 1e18);
        assertEq(debt, 0);
        assertEq(lpOutstanding, 0);
        assertEq(pool.lpBalance(address(lender), 4_000.927678580567537368 * 1e18), 0);
    }

    // @notice: 1 lender deposits quote token then removes quote token
    // @notice: with an unpaid loan outstanding
    // @notice: lender reverts:
    // @notice:         attempts to remove more quote token then lent out
    function testRemoveQuoteTokenUnpaidLoan() public {
        uint256 priceMed = 4_000.927678580567537368 * 1e18;

        // lender deposit 10000 DAI at price 4_000.927678580567537368
<<<<<<< HEAD
        lender.addQuoteToken(pool, address(lender), 10_000 * 1e18, priceMed);
=======
        lender.addQuoteToken(pool, address(lender), 10_000 * 1e18, 4_000.927678580567537368 * 1e18);
>>>>>>> 4c3a0817
        assertEq(quote.balanceOf(address(lender)), 190_000 * 1e18);

        // check balances
        assertEq(quote.balanceOf(address(pool)), 10_000 * 1e18);
        assertEq(pool.totalQuoteToken(), 10_000 * 1e45);
        assertEq(quote.balanceOf(address(lender)), 190_000 * 1e18);
<<<<<<< HEAD
        assertEq(pool.lpBalance(address(lender), priceMed), 10_000 * 1e27);
=======
        assertEq(pool.lpBalance(address(lender), 4_000.927678580567537368 * 1e18), 10_000 * 1e27);
>>>>>>> 4c3a0817

        // borrower takes a loan of 5_000 DAI
        borrower.addCollateral(pool, 100 * 1e18);
        borrower.borrow(pool, 5_000 * 1e18, 4_000 * 1e18);

        // should revert if trying to remove entire amount lended
        vm.expectRevert(Buckets.NoDepositToReallocateTo.selector);
        lender.removeQuoteToken(pool, address(lender), 10_000 * 1e18, priceMed);

        // confirm our LP balance still entitles us to our share of the utilized bucket
<<<<<<< HEAD
        assertEq(pool.lpBalance(address(lender), priceMed), 10_000 * 1e27);
        (uint256 collateralTokens, uint256 quoteTokens) = pool
            .getLPTokenExchangeValue(10_000 * 1e27, priceMed);
=======
        assertEq(pool.lpBalance(address(lender), 4_000.927678580567537368 * 1e18), 10_000 * 1e27);
        (uint256 collateralTokens, uint256 quoteTokens) = pool.getLPTokenExchangeValue(
            10_000 * 1e27,
            4_000.927678580567537368 * 1e18
        );
>>>>>>> 4c3a0817
        assertEq(collateralTokens, 0);
        assertEq(quoteTokens, 10_000 * 1e45);

        // remove 4000 DAI at price of 1 MKR = 4_000.927678580567537368 DAI
        vm.expectEmit(true, true, false, true);
        emit Transfer(address(pool), address(lender), 4_000 * 1e18);
        vm.expectEmit(true, true, false, true);
        emit RemoveQuoteToken(
            address(lender),
            priceMed,
            4_000 * 1e45,
            priceMed
        );
        lender.removeQuoteToken(pool, address(lender), 4_000 * 1e18, priceMed);

        // check pool balances
        assertEq(pool.totalQuoteToken(), 1_000 * 1e45);
        assertEq(quote.balanceOf(address(pool)), 1_000 * 1e18);
        // check lender balance
        assertEq(quote.balanceOf(address(lender)), 194_000 * 1e18);

        // check 4000 bucket balance
<<<<<<< HEAD
        (, , , uint256 deposit, uint256 debt, , uint256 lpOutstanding, ) = pool
            .bucketAt(priceMed);
        assertEq(deposit, 1_000 * 1e45);
        assertEq(debt, 5_000 * 1e45);
        assertEq(lpOutstanding, 6_000 * 1e27);
        assertEq(pool.lpBalance(address(lender), priceMed), 6_000 * 1e27);
=======
        (, , , uint256 deposit, uint256 debt, , uint256 lpOutstanding, ) = pool.bucketAt(
            4_000.927678580567537368 * 1e18
        );
        assertEq(deposit, 1_000 * 1e45);
        assertEq(debt, 5_000 * 1e45);
        assertEq(lpOutstanding, 6_000 * 1e27);
        assertEq(pool.lpBalance(address(lender), 4_000.927678580567537368 * 1e18), 6_000 * 1e27);
>>>>>>> 4c3a0817
    }

    // @notice: 1 lender and 1 borrower deposits quote token
    // @notice: borrows, repays then time passes and
    // @notice: quote token is removed
    function testRemoveQuoteTokenPaidLoan() public {
        uint256 priceMed = 4_000.927678580567537368 * 1e18;
        // lender deposit 10000 DAI at price 4000
<<<<<<< HEAD
        lender.addQuoteToken(pool, address(lender), 10_000 * 1e18, priceMed);
=======
        lender.addQuoteToken(pool, address(lender), 10_000 * 1e18, 4_000.927678580567537368 * 1e18);
>>>>>>> 4c3a0817
        assertEq(quote.balanceOf(address(lender)), 190_000 * 1e18);

        // lender1 deposit 10000 DAI at price 4000:
        lender1.addQuoteToken(pool, address(lender1), 10_000 * 1e18, priceMed);
        assertEq(quote.balanceOf(address(lender1)), 190_000 * 1e18);

        // borrower takes a loan of 10_000 DAI
        borrower.addCollateral(pool, 100 * 1e18);
        borrower.borrow(pool, 10_000 * 1e18, 4_000 * 1e18);
        assertEq(pool.lup(), priceMed);

        // borrower repay entire loan
        quote.mint(address(borrower), 1 * 1e18);
        borrower.approveToken(quote, address(pool), 100_000 * 1e18);

        borrower.repay(pool, 10_001 * 1e18);

        skip(8200);

        //exchange rate
        //TODO: Get the exchange rate and calculate automatically
        vm.expectRevert(
            abi.encodeWithSelector(Buckets.AmountExceedsClaimable.selector, 10_000 * 1e45)
        );
        lender1.removeQuoteToken(
            pool,
            address(lender1),
            15_000 * 1e18,
            priceMed
        );

        lender1.removeQuoteToken(
            pool,
            address(lender1),
            10_000 * 1e18,
            priceMed
        );

        // lender removes entire amount lended
        vm.expectEmit(true, true, false, true);
        emit Transfer(address(pool), address(lender), 10_000 * 1e18);
        vm.expectEmit(true, true, false, true);
        emit RemoveQuoteToken(
            address(lender),
            priceMed,
            10_000 * 1e45,
            priceMed
        );
        lender.removeQuoteToken(pool, address(lender), 10_000 * 1e18, priceMed);

        // check pool balances
        assertEq(pool.totalQuoteToken(), 0);
        assertEq(quote.balanceOf(address(pool)), 0);
        // check lender balance
        assertEq(quote.balanceOf(address(lender)), 200_000 * 1e18);

        // check 4000 bucket balance
        (, , , uint256 deposit, uint256 debt, , , ) = pool.bucketAt(priceMed);
        assertEq(deposit, 0);
        assertEq(debt, 0);
    }

    // @notice: 1 lender and 1 borrower deposits quote token
    // @notice: borrows, then lender removes quote token
    function testRemoveQuoteTokenWithDebtReallocation() public {
        // lender deposit 3_400 DAI in 2 buckets
<<<<<<< HEAD
        uint256 priceMed = 4_000.927678580567537368 * 1e18;
        uint256 priceLow = 3_010.892022197881557845 * 1e18;

        lender.addQuoteToken(pool, address(lender), 3_400 * 1e18, priceMed);
        lender.addQuoteToken(pool, address(lender), 3_400 * 1e18, priceLow);
=======
        lender.addQuoteToken(pool, address(lender), 3_400 * 1e18, 4_000.927678580567537368 * 1e18);
        lender.addQuoteToken(pool, address(lender), 3_400 * 1e18, 3_010.892022197881557845 * 1e18);
>>>>>>> 4c3a0817

        // borrower takes a loan of 3000 DAI
        borrower.addCollateral(pool, 100 * 1e18);
        borrower.borrow(pool, 3_000 * 1e18, 4_000 * 1e18);
<<<<<<< HEAD
        assertEq(pool.lup(), priceMed);
        (, , , uint256 deposit, uint256 debt, , uint256 lpOutstanding, ) = pool
            .bucketAt(priceMed);
        assertEq(deposit, 400 * 1e45);
        assertEq(debt, 3_000 * 1e45);
        (, , , deposit, debt, , , ) = pool.bucketAt(priceLow);
=======
        assertEq(pool.lup(), 4_000.927678580567537368 * 1e18);
        (, , , uint256 deposit, uint256 debt, , uint256 lpOutstanding, ) = pool.bucketAt(
            4_000.927678580567537368 * 1e18
        );
        assertEq(deposit, 400 * 1e45);
        assertEq(debt, 3_000 * 1e45);
        (, , , deposit, debt, , , ) = pool.bucketAt(3_010.892022197881557845 * 1e18);
>>>>>>> 4c3a0817
        assertEq(deposit, 3_400 * 1e45);
        assertEq(debt, 0);

        // lender removes 1000 DAI from LUP
        vm.expectEmit(true, true, false, true);
        emit Transfer(address(pool), address(lender), 1_000 * 1e18);
        vm.expectEmit(true, true, false, true);
        emit RemoveQuoteToken(
            address(lender),
            priceMed,
            1_000 * 1e45,
            priceLow
        );
        lender.removeQuoteToken(pool, address(lender), 1_000 * 1e18, priceMed);

        // check lup moved down to 3000
        assertEq(pool.lup(), priceLow);
        // check pool balances
        assertEq(pool.totalQuoteToken(), 2_800 * 1e45);
        assertEq(pool.totalDebt(), 3_000 * 1e45);
        assertEq(quote.balanceOf(address(pool)), 2_800 * 1e18);
        // check lender balance
        assertEq(quote.balanceOf(address(lender)), 194_200 * 1e18);

        // check 4000 bucket balance
<<<<<<< HEAD
        (, , , deposit, debt, , lpOutstanding, ) = pool.bucketAt(priceMed);
        assertEq(deposit, 0);
        assertEq(debt, 2_400 * 1e45);
        assertEq(lpOutstanding, 2_400 * 1e27);
        assertEq(pool.lpBalance(address(lender), priceMed), 2_400 * 1e27);

        // check 3_010.892022197881557845 bucket balance
        (, , , deposit, debt, , lpOutstanding, ) = pool.bucketAt(priceLow);
        assertEq(deposit, 2_800 * 1e45);
        assertEq(debt, 600 * 1e45);
        assertEq(lpOutstanding, 3_400 * 1e27);
        assertEq(pool.lpBalance(address(lender), priceLow), 3_400 * 1e27);
=======
        (, , , deposit, debt, , lpOutstanding, ) = pool.bucketAt(4_000.927678580567537368 * 1e18);
        assertEq(deposit, 0);
        assertEq(debt, 2_400 * 1e45);
        assertEq(lpOutstanding, 2_400 * 1e27);
        assertEq(pool.lpBalance(address(lender), 4_000.927678580567537368 * 1e18), 2_400 * 1e27);

        // check 3_010.892022197881557845 bucket balance
        (, , , deposit, debt, , lpOutstanding, ) = pool.bucketAt(3_010.892022197881557845 * 1e18);
        assertEq(deposit, 2_800 * 1e45);
        assertEq(debt, 600 * 1e45);
        assertEq(lpOutstanding, 3_400 * 1e27);
        assertEq(pool.lpBalance(address(lender), 3_010.892022197881557845 * 1e18), 3_400 * 1e27);
>>>>>>> 4c3a0817
    }

    // @notice: 1 lender and 1 borrower deposits quote token
    // @notice: over time, borrows, then lender removes
    // @notice: quote token causing reallocation
    function testRemoveQuoteTokenOverTimeWithDebt() public {
        uint256 priceMed = 4_000.927678580567537368 * 1e18;
        uint256 priceLow = 3_010.892022197881557845 * 1e18;
        // lender deposit into 2 buckets
<<<<<<< HEAD
        lender.addQuoteToken(pool, address(lender), 1_000 * 1e18, priceMed);
        lender.addQuoteToken(pool, address(lender), 2_000 * 1e18, priceMed);
        skip(14);
        lender.addQuoteToken(pool, address(lender), 6_000 * 1e18, priceLow);
=======
        lender.addQuoteToken(pool, address(lender), 1_000 * 1e18, 4_000.927678580567537368 * 1e18);
        lender.addQuoteToken(pool, address(lender), 2_000 * 1e18, 4_000.927678580567537368 * 1e18);
        skip(14);
        lender.addQuoteToken(pool, address(lender), 6_000 * 1e18, 3_010.892022197881557845 * 1e18);
>>>>>>> 4c3a0817
        skip(1340);

        // borrower takes a loan of 4000 DAI
        borrower.addCollateral(pool, 100 * 1e18);
        borrower.borrow(pool, 4_000 * 1e18, 0);
<<<<<<< HEAD
        (, , , uint256 deposit, uint256 debt, , uint256 lpOutstanding, ) = pool
            .bucketAt(priceMed);
        assertEq(deposit, 0);
        assertEq(debt, 3_000 * 1e45);
        assertEq(lpOutstanding, 3_000 * 1e27);
        (, , , deposit, debt, , lpOutstanding, ) = pool.bucketAt(priceLow);
=======
        (, , , uint256 deposit, uint256 debt, , uint256 lpOutstanding, ) = pool.bucketAt(
            4_000.927678580567537368 * 1e18
        );
        assertEq(deposit, 0);
        assertEq(debt, 3_000 * 1e45);
        assertEq(lpOutstanding, 3_000 * 1e27);
        (, , , deposit, debt, , lpOutstanding, ) = pool.bucketAt(3_010.892022197881557845 * 1e18);
>>>>>>> 4c3a0817
        assertEq(deposit, 5_000 * 1e45);
        assertEq(debt, 1_000 * 1e45);
        assertEq(lpOutstanding, 6_000 * 1e27);
        skip(1340);

        // lender removes entire bid from 4_000.927678580567537368 bucket
        vm.expectEmit(true, true, false, true);
        emit Transfer(address(pool), address(lender), 3_000 * 1e18);
        emit RemoveQuoteToken(
            address(lender),
            priceMed,
            3_000 * 1e45,
            priceMed
        );
        lender.removeQuoteToken(pool, address(lender), 3_000 * 1e18, priceMed);

        // confirm debt was reallocated
<<<<<<< HEAD
        (, , , deposit, debt, , lpOutstanding, ) = pool.bucketAt(priceLow);
=======
        (, , , deposit, debt, , lpOutstanding, ) = pool.bucketAt(3_010.892022197881557845 * 1e18);
>>>>>>> 4c3a0817
        assertEq(deposit, 2_000 * 1e45);
        // some debt accumulated between loan and reallocation
        assertEq(debt, 4_000.002124558318098823459519 * 1e45);
    }

    // @notice: 1 lender and 1 borrower deposits quote token, borrow
    // @notice: then lender withdraws quote token above LUP
    function testRemoveQuoteTokenAboveLup() public {
        // Adjacent prices
        uint256 p2850 = 2850.155149230026939621 * 1e18; // index 1595
        uint256 p2835 = 2835.975272865698470386 * 1e18; // index 1594
        uint256 p2821 = 2821.865943149948749647 * 1e18; // index 1593
        uint256 p2807 = 2807.826809104426639178 * 1e18; // index 1592

        // Lender deposits 1000 in each bucket
        lender.addQuoteToken(pool, address(lender), 1_000 * 1e18, p2850);
        lender.addQuoteToken(pool, address(lender), 1_000 * 1e18, p2835);
        lender.addQuoteToken(pool, address(lender), 1_000 * 1e18, p2821);
        lender.addQuoteToken(pool, address(lender), 1_000 * 1e18, p2807);

        // Borrower draws 2400 debt partially utilizing the LUP
        borrower.addCollateral(pool, 10 * 1e18);
        borrower.borrow(pool, 2_400 * 1e18, 0);
        (, , , uint256 deposit, uint256 debt, , , ) = pool.bucketAt(p2850);
        assertEq(deposit, 0);
        assertEq(debt, 1_000 * 1e45);
        (, , , deposit, debt, , , ) = pool.bucketAt(p2835);
        assertEq(deposit, 0);
        assertEq(debt, 1_000 * 1e45);
        (, , , deposit, debt, , , ) = pool.bucketAt(p2821);
        assertEq(deposit, 600 * 1e45);
        assertEq(debt, 400 * 1e45);
        (, , , deposit, debt, , , ) = pool.bucketAt(p2807);
        assertEq(deposit, 1_000 * 1e45);
        assertEq(debt, 0);
        assertEq(pool.lup(), p2821);

        // Lender withdraws above LUP
        lender.removeQuoteToken(pool, address(lender), 1_000 * 1e18, p2850);
        (, , , deposit, debt, , , ) = pool.bucketAt(p2850);
        assertEq(deposit, 0);
        assertEq(debt, 0);
        (, , , deposit, debt, , , ) = pool.bucketAt(p2835);
        assertEq(deposit, 0);
        assertEq(debt, 1_000 * 1e45);
        (, , , deposit, debt, , , ) = pool.bucketAt(p2821);
        assertEq(deposit, 0);
        assertEq(debt, 1_000 * 1e45);
        (, , , deposit, debt, , , ) = pool.bucketAt(p2807);
        assertEq(deposit, 600 * 1e45);
        assertEq(debt, 400 * 1e45);
        assertEq(pool.lup(), p2807);
    }

    // @notice: 1 lender and 1 borrower deposits quote token
    // @notice: borrows, then lender removes quote token under the LUP
    function testRemoveQuoteTokenBelowLup() public {
        uint256 priceHigh = 4_000.927678580567537368 * 1e18;
        uint256 priceMed = 3_010.892022197881557845 * 1e18;
        uint256 priceLow = 2_000.221618840727700609 * 1e18;
        // lender deposit 5000 DAI in 3 buckets
<<<<<<< HEAD
        lender.addQuoteToken(pool, address(lender), 5_000 * 1e18, priceHigh);
        lender.addQuoteToken(pool, address(lender), 5_000 * 1e18, priceMed);
        lender.addQuoteToken(pool, address(lender), 5_000 * 1e18, priceLow);
=======
        lender.addQuoteToken(pool, address(lender), 5_000 * 1e18, 4_000.927678580567537368 * 1e18);
        lender.addQuoteToken(pool, address(lender), 5_000 * 1e18, 3_010.892022197881557845 * 1e18);
        lender.addQuoteToken(pool, address(lender), 5_000 * 1e18, 2_000.221618840727700609 * 1e18);
>>>>>>> 4c3a0817

        // borrower takes a loan of 3000 DAI
        borrower.addCollateral(pool, 100 * 1e18);
        borrower.borrow(pool, priceMed, 4_000 * 1e18);
        assertEq(pool.lup(), priceHigh);

        // lender removes 1000 DAI under the lup - from bucket 3000
        vm.expectEmit(true, true, false, true);
        emit Transfer(address(pool), address(lender), 1_000 * 1e18);
        vm.expectEmit(true, true, false, true);
        emit RemoveQuoteToken(
            address(lender),
            priceMed,
            1_000 * 1e45,
            priceHigh
        );
        lender.removeQuoteToken(pool, address(lender), 1_000 * 1e18, priceMed);

        // check same lup
        assertEq(pool.lup(), priceHigh);
        // check pool balances
        assertEq(pool.totalQuoteToken(), 10_989.107977802118442155 * 1e45);
        assertEq(quote.balanceOf(address(pool)), 10_989.107977802118442155 * 1e18);

        // check 4000 bucket balance
<<<<<<< HEAD
        (, , , uint256 deposit, uint256 debt, , uint256 lpOutstanding, ) = pool
            .bucketAt(priceHigh);
        assertEq(deposit, 1_989.107977802118442155 * 1e45);
        assertEq(debt, 3_010.892022197881557845 * 1e45);
        assertEq(lpOutstanding, 5_000 * 1e27);
        assertEq(pool.lpBalance(address(lender), priceHigh), 5_000 * 1e27);

        // check 3_010.892022197881557845 bucket balance, should have less 1000 DAI and lp token
        (, , , deposit, debt, , lpOutstanding, ) = pool.bucketAt(priceMed);
        assertEq(deposit, 4_000 * 1e45);
        assertEq(debt, 0);
        assertEq(lpOutstanding, 4_000 * 1e27);
        assertEq(pool.lpBalance(address(lender), priceMed), 4_000 * 1e27);
=======
        (, , , uint256 deposit, uint256 debt, , uint256 lpOutstanding, ) = pool.bucketAt(
            4_000.927678580567537368 * 1e18
        );
        assertEq(deposit, 1_989.107977802118442155 * 1e45);
        assertEq(debt, 3_010.892022197881557845 * 1e45);
        assertEq(lpOutstanding, 5_000 * 1e27);
        assertEq(pool.lpBalance(address(lender), 4_000.927678580567537368 * 1e18), 5_000 * 1e27);

        // check 3_010.892022197881557845 bucket balance, should have less 1000 DAI and lp token
        (, , , deposit, debt, , lpOutstanding, ) = pool.bucketAt(3_010.892022197881557845 * 1e18);
        assertEq(deposit, 4_000 * 1e45);
        assertEq(debt, 0);
        assertEq(lpOutstanding, 4_000 * 1e27);
        assertEq(pool.lpBalance(address(lender), 3_010.892022197881557845 * 1e18), 4_000 * 1e27);
>>>>>>> 4c3a0817
    }

    // @notice: 1 lender and 1 borrower deposits quote token
    // @notice: borrows, then lender removes quote token in under collateralized pool
    function testRemoveQuoteUndercollateralizedPool() public {
        uint256 priceLow = 1_004.989662429170775094 * 1e18;
        uint256 priceLowest = 100.332368143282009890 * 1e18;
        // lender deposit 5000 DAI in 2 spaced buckets
<<<<<<< HEAD
        lender.addQuoteToken(pool, address(lender), 5_000 * 1e18, priceLow);
        lender.addQuoteToken(pool, address(lender), 5_000 * 1e18, priceLowest);
=======
        lender.addQuoteToken(pool, address(lender), 5_000 * 1e18, 1_004.989662429170775094 * 1e18);
        lender.addQuoteToken(pool, address(lender), 5_000 * 1e18, 100.332368143282009890 * 1e18);
>>>>>>> 4c3a0817

        // borrower takes a loan of 4000 DAI
        borrower.addCollateral(pool, 5.1 * 1e18);
        borrower.borrow(pool, 4_000 * 1e18, 1_000 * 1e18);
        assertEq(pool.lup(), priceLow);

        // removal should revert if pool remains undercollateralized
        vm.expectRevert(
            abi.encodeWithSelector(
                ERC20Pool.PoolUndercollateralized.selector,
                0.127923769382684562609750000 * 1e27
            )
        );
        lender.removeQuoteToken(pool, address(lender), 2_000 * 1e18, priceLow);
    }

    // @notice: 2 lenders both deposit then remove quote token
    function testRemoveQuoteMultipleLenders() public {
        uint256 priceLow = 1_004.989662429170775094 * 1e18;

        assertEq(quote.balanceOf(address(lender)), 200_000 * 1e18);
        assertEq(quote.balanceOf(address(lender1)), 200_000 * 1e18);
        assertEq(quote.balanceOf(address(pool)), 0);

<<<<<<< HEAD
        (, , , , , , uint256 lpOutstanding, ) = pool.bucketAt(priceLow);
        assertEq(lpOutstanding, 0);

        assertEq(pool.lpBalance(address(lender), priceLow), 0);
        assertEq(pool.lpBalance(address(lender1), priceLow), 0);

        // lender1 deposit 10000 DAI
        lender.addQuoteToken(pool, address(lender), 10_000 * 1e18, priceLow);
=======
        (, , , , , , uint256 lpOutstanding, ) = pool.bucketAt(1_004.989662429170775094 * 1e18);
        assertEq(lpOutstanding, 0);

        assertEq(pool.lpBalance(address(lender), 1_004.989662429170775094 * 1e18), 0);
        assertEq(pool.lpBalance(address(lender1), 1_004.989662429170775094 * 1e18), 0);

        // lender1 deposit 10000 DAI
        lender.addQuoteToken(pool, address(lender), 10_000 * 1e18, 1_004.989662429170775094 * 1e18);
>>>>>>> 4c3a0817
        // lender1 deposit 10000 DAI in same bucket
        lender1.addQuoteToken(pool, address(lender1), 10_000 * 1e18, priceLow);

        assertEq(quote.balanceOf(address(lender)), 190_000 * 1e18);
        assertEq(quote.balanceOf(address(lender1)), 190_000 * 1e18);
        assertEq(quote.balanceOf(address(pool)), 20_000 * 1e18);

<<<<<<< HEAD
        assertEq(pool.lpBalance(address(lender), priceLow), 10_000 * 1e27);
        assertEq(pool.lpBalance(address(lender1), priceLow), 10_000 * 1e27);

        (, , , , , , lpOutstanding, ) = pool.bucketAt(priceLow);
=======
        assertEq(pool.lpBalance(address(lender), 1_004.989662429170775094 * 1e18), 10_000 * 1e27);
        assertEq(pool.lpBalance(address(lender1), 1_004.989662429170775094 * 1e18), 10_000 * 1e27);

        (, , , , , , lpOutstanding, ) = pool.bucketAt(1_004.989662429170775094 * 1e18);
>>>>>>> 4c3a0817
        assertEq(lpOutstanding, 20_000 * 1e27);

        skip(8200);

<<<<<<< HEAD
        lender.removeQuoteToken(pool, address(lender), 10_000 * 1e18, priceLow);
        assertEq(pool.lpBalance(address(lender), priceLow), 0);
        assertEq(pool.lpBalance(address(lender1), priceLow), 10_000 * 1e27);
        (, , , , , , lpOutstanding, ) = pool.bucketAt(priceLow);
=======
        lender.removeQuoteToken(
            pool,
            address(lender),
            10_000 * 1e18,
            1_004.989662429170775094 * 1e18
        );
        assertEq(pool.lpBalance(address(lender), 1_004.989662429170775094 * 1e18), 0);
        assertEq(pool.lpBalance(address(lender1), 1_004.989662429170775094 * 1e18), 10_000 * 1e27);
        (, , , , , , lpOutstanding, ) = pool.bucketAt(1_004.989662429170775094 * 1e18);
>>>>>>> 4c3a0817
        assertEq(lpOutstanding, 10_000 * 1e27);

        lender1.removeQuoteToken(
            pool,
            address(lender1),
            10_000 * 1e18,
            priceLow
        );

        assertEq(quote.balanceOf(address(lender)), 200_000 * 1e18);
        assertEq(quote.balanceOf(address(lender1)), 200_000 * 1e18);
        assertEq(quote.balanceOf(address(pool)), 0);

<<<<<<< HEAD
        assertEq(pool.lpBalance(address(lender), priceLow), 0);
        assertEq(pool.lpBalance(address(lender1), priceLow), 0);
        (, , , , , , lpOutstanding, ) = pool.bucketAt(priceLow);
=======
        assertEq(pool.lpBalance(address(lender), 1_004.989662429170775094 * 1e18), 0);
        assertEq(pool.lpBalance(address(lender1), 1_004.989662429170775094 * 1e18), 0);
        (, , , , , , lpOutstanding, ) = pool.bucketAt(1_004.989662429170775094 * 1e18);
>>>>>>> 4c3a0817
        assertEq(lpOutstanding, 0);
    }

    // @notice: 1 lender and 2 borrowers deposit quote token
    // @notice: remove quote token borrow, update interest rate
    // @notice: then remove quote token with interest
    // @notice: lender reverts: attempts to removeQuoteToken when not enough quote token in pool
    function testRemoveQuoteTokenWithInterest() public {
        // lender deposit in 3 buckets, price spaced
        uint256 p10016 = 10_016.501589292607751220 * 1e18;
        uint256 p9020 = 9_020.461710444470171420 * 1e18;
        uint256 p8002 = 8_002.824356287850613262 * 1e18;
        uint256 p100 = 100.332368143282009890 * 1e18;
        lender.addQuoteToken(pool, address(lender), 10_000 * 1e18, p10016);
        lender.addQuoteToken(pool, address(lender), 1_000 * 1e18, p9020);
        lender.addQuoteToken(pool, address(lender), 1_000 * 1e18, p8002);
        lender.addQuoteToken(pool, address(lender), 1_000 * 1e18, p100);

        // borrowers deposit collateral
        borrower.addCollateral(pool, 2 * 1e18);
        borrower2.addCollateral(pool, 200 * 1e18);

        // first borrower takes a loan of 12_000 DAI, pushing lup to 8_002.824356287850613262
        borrower.borrow(pool, 12_000 * 1e18, 8_000 * 1e18);

        skip(5000);
        pool.updateInterestRate();
        skip(5000);
        // 2nd borrower takes a loan of 1_000 DAI, pushing lup to 100.332368143282009890
        borrower2.borrow(pool, 1_000 * 1e18, 100 * 1e18);

        skip(5000);
        pool.updateInterestRate();
        skip(5000);

        (uint256 col, uint256 quote) = pool.getLPTokenExchangeValue(
            pool.getLPTokenBalance(address(lender), p8002),
            p8002
        );
        assertEq(quote, 1_000.023113960510762449249703 * 1e45);

        // should revert if not enough funds in pool
        assertEq(pool.totalQuoteToken(), 0);
        vm.expectRevert(abi.encodeWithSelector(Buckets.NoDepositToReallocateTo.selector));
        lender.removeQuoteToken(pool, address(lender), 1_000.023113960510762449 * 1e18, p8002);

        borrower.repay(pool, 12_000 * 1e18);

        (col, quote) = pool.getLPTokenExchangeValue(
            pool.getLPTokenBalance(address(lender), p8002),
            p8002
        );
        assertEq(quote, 1_000.053487614594018248892126132 * 1e45);

        // should revert if trying to remove more than lended
        vm.expectRevert(
            abi.encodeWithSelector(
                Buckets.AmountExceedsClaimable.selector,
                1_000.053487614594018248892126 * 1e45
            )
        );
        lender.removeQuoteToken(pool, address(lender), 1_001 * 1e18, p8002);

        // lender should be able to remove lended quote tokens + interest
        vm.expectEmit(true, true, false, true);
        emit Transfer(address(pool), address(lender), 1_000.053487614594018248 * 1e18);
        vm.expectEmit(true, true, false, true);
        emit RemoveQuoteToken(address(lender), p8002, 1_000.053487614594018248 * 1e45, p10016);
        lender.removeQuoteToken(pool, address(lender), 1_000.053487614594018248 * 1e18, p8002);

        assertEq(pool.lup(), p10016);
    }
}<|MERGE_RESOLUTION|>--- conflicted
+++ resolved
@@ -393,22 +393,14 @@
         uint256 priceMed = 4_000.927678580567537368 * 1e18;
 
         // lender deposit 10000 DAI at price 4_000.927678580567537368
-<<<<<<< HEAD
         lender.addQuoteToken(pool, address(lender), 10_000 * 1e18, priceMed);
-=======
-        lender.addQuoteToken(pool, address(lender), 10_000 * 1e18, 4_000.927678580567537368 * 1e18);
->>>>>>> 4c3a0817
         assertEq(quote.balanceOf(address(lender)), 190_000 * 1e18);
 
         // check balances
         assertEq(quote.balanceOf(address(pool)), 10_000 * 1e18);
         assertEq(pool.totalQuoteToken(), 10_000 * 1e45);
         assertEq(quote.balanceOf(address(lender)), 190_000 * 1e18);
-<<<<<<< HEAD
         assertEq(pool.lpBalance(address(lender), priceMed), 10_000 * 1e27);
-=======
-        assertEq(pool.lpBalance(address(lender), 4_000.927678580567537368 * 1e18), 10_000 * 1e27);
->>>>>>> 4c3a0817
 
         // borrower takes a loan of 5_000 DAI
         borrower.addCollateral(pool, 100 * 1e18);
@@ -419,17 +411,9 @@
         lender.removeQuoteToken(pool, address(lender), 10_000 * 1e18, priceMed);
 
         // confirm our LP balance still entitles us to our share of the utilized bucket
-<<<<<<< HEAD
         assertEq(pool.lpBalance(address(lender), priceMed), 10_000 * 1e27);
         (uint256 collateralTokens, uint256 quoteTokens) = pool
             .getLPTokenExchangeValue(10_000 * 1e27, priceMed);
-=======
-        assertEq(pool.lpBalance(address(lender), 4_000.927678580567537368 * 1e18), 10_000 * 1e27);
-        (uint256 collateralTokens, uint256 quoteTokens) = pool.getLPTokenExchangeValue(
-            10_000 * 1e27,
-            4_000.927678580567537368 * 1e18
-        );
->>>>>>> 4c3a0817
         assertEq(collateralTokens, 0);
         assertEq(quoteTokens, 10_000 * 1e45);
 
@@ -452,22 +436,12 @@
         assertEq(quote.balanceOf(address(lender)), 194_000 * 1e18);
 
         // check 4000 bucket balance
-<<<<<<< HEAD
         (, , , uint256 deposit, uint256 debt, , uint256 lpOutstanding, ) = pool
             .bucketAt(priceMed);
         assertEq(deposit, 1_000 * 1e45);
         assertEq(debt, 5_000 * 1e45);
         assertEq(lpOutstanding, 6_000 * 1e27);
         assertEq(pool.lpBalance(address(lender), priceMed), 6_000 * 1e27);
-=======
-        (, , , uint256 deposit, uint256 debt, , uint256 lpOutstanding, ) = pool.bucketAt(
-            4_000.927678580567537368 * 1e18
-        );
-        assertEq(deposit, 1_000 * 1e45);
-        assertEq(debt, 5_000 * 1e45);
-        assertEq(lpOutstanding, 6_000 * 1e27);
-        assertEq(pool.lpBalance(address(lender), 4_000.927678580567537368 * 1e18), 6_000 * 1e27);
->>>>>>> 4c3a0817
     }
 
     // @notice: 1 lender and 1 borrower deposits quote token
@@ -476,11 +450,7 @@
     function testRemoveQuoteTokenPaidLoan() public {
         uint256 priceMed = 4_000.927678580567537368 * 1e18;
         // lender deposit 10000 DAI at price 4000
-<<<<<<< HEAD
         lender.addQuoteToken(pool, address(lender), 10_000 * 1e18, priceMed);
-=======
-        lender.addQuoteToken(pool, address(lender), 10_000 * 1e18, 4_000.927678580567537368 * 1e18);
->>>>>>> 4c3a0817
         assertEq(quote.balanceOf(address(lender)), 190_000 * 1e18);
 
         // lender1 deposit 10000 DAI at price 4000:
@@ -547,36 +517,21 @@
     // @notice: borrows, then lender removes quote token
     function testRemoveQuoteTokenWithDebtReallocation() public {
         // lender deposit 3_400 DAI in 2 buckets
-<<<<<<< HEAD
         uint256 priceMed = 4_000.927678580567537368 * 1e18;
         uint256 priceLow = 3_010.892022197881557845 * 1e18;
 
         lender.addQuoteToken(pool, address(lender), 3_400 * 1e18, priceMed);
         lender.addQuoteToken(pool, address(lender), 3_400 * 1e18, priceLow);
-=======
-        lender.addQuoteToken(pool, address(lender), 3_400 * 1e18, 4_000.927678580567537368 * 1e18);
-        lender.addQuoteToken(pool, address(lender), 3_400 * 1e18, 3_010.892022197881557845 * 1e18);
->>>>>>> 4c3a0817
 
         // borrower takes a loan of 3000 DAI
         borrower.addCollateral(pool, 100 * 1e18);
         borrower.borrow(pool, 3_000 * 1e18, 4_000 * 1e18);
-<<<<<<< HEAD
         assertEq(pool.lup(), priceMed);
         (, , , uint256 deposit, uint256 debt, , uint256 lpOutstanding, ) = pool
             .bucketAt(priceMed);
         assertEq(deposit, 400 * 1e45);
         assertEq(debt, 3_000 * 1e45);
         (, , , deposit, debt, , , ) = pool.bucketAt(priceLow);
-=======
-        assertEq(pool.lup(), 4_000.927678580567537368 * 1e18);
-        (, , , uint256 deposit, uint256 debt, , uint256 lpOutstanding, ) = pool.bucketAt(
-            4_000.927678580567537368 * 1e18
-        );
-        assertEq(deposit, 400 * 1e45);
-        assertEq(debt, 3_000 * 1e45);
-        (, , , deposit, debt, , , ) = pool.bucketAt(3_010.892022197881557845 * 1e18);
->>>>>>> 4c3a0817
         assertEq(deposit, 3_400 * 1e45);
         assertEq(debt, 0);
 
@@ -602,7 +557,6 @@
         assertEq(quote.balanceOf(address(lender)), 194_200 * 1e18);
 
         // check 4000 bucket balance
-<<<<<<< HEAD
         (, , , deposit, debt, , lpOutstanding, ) = pool.bucketAt(priceMed);
         assertEq(deposit, 0);
         assertEq(debt, 2_400 * 1e45);
@@ -615,20 +569,6 @@
         assertEq(debt, 600 * 1e45);
         assertEq(lpOutstanding, 3_400 * 1e27);
         assertEq(pool.lpBalance(address(lender), priceLow), 3_400 * 1e27);
-=======
-        (, , , deposit, debt, , lpOutstanding, ) = pool.bucketAt(4_000.927678580567537368 * 1e18);
-        assertEq(deposit, 0);
-        assertEq(debt, 2_400 * 1e45);
-        assertEq(lpOutstanding, 2_400 * 1e27);
-        assertEq(pool.lpBalance(address(lender), 4_000.927678580567537368 * 1e18), 2_400 * 1e27);
-
-        // check 3_010.892022197881557845 bucket balance
-        (, , , deposit, debt, , lpOutstanding, ) = pool.bucketAt(3_010.892022197881557845 * 1e18);
-        assertEq(deposit, 2_800 * 1e45);
-        assertEq(debt, 600 * 1e45);
-        assertEq(lpOutstanding, 3_400 * 1e27);
-        assertEq(pool.lpBalance(address(lender), 3_010.892022197881557845 * 1e18), 3_400 * 1e27);
->>>>>>> 4c3a0817
     }
 
     // @notice: 1 lender and 1 borrower deposits quote token
@@ -638,38 +578,21 @@
         uint256 priceMed = 4_000.927678580567537368 * 1e18;
         uint256 priceLow = 3_010.892022197881557845 * 1e18;
         // lender deposit into 2 buckets
-<<<<<<< HEAD
         lender.addQuoteToken(pool, address(lender), 1_000 * 1e18, priceMed);
         lender.addQuoteToken(pool, address(lender), 2_000 * 1e18, priceMed);
         skip(14);
         lender.addQuoteToken(pool, address(lender), 6_000 * 1e18, priceLow);
-=======
-        lender.addQuoteToken(pool, address(lender), 1_000 * 1e18, 4_000.927678580567537368 * 1e18);
-        lender.addQuoteToken(pool, address(lender), 2_000 * 1e18, 4_000.927678580567537368 * 1e18);
-        skip(14);
-        lender.addQuoteToken(pool, address(lender), 6_000 * 1e18, 3_010.892022197881557845 * 1e18);
->>>>>>> 4c3a0817
         skip(1340);
 
         // borrower takes a loan of 4000 DAI
         borrower.addCollateral(pool, 100 * 1e18);
         borrower.borrow(pool, 4_000 * 1e18, 0);
-<<<<<<< HEAD
         (, , , uint256 deposit, uint256 debt, , uint256 lpOutstanding, ) = pool
             .bucketAt(priceMed);
         assertEq(deposit, 0);
         assertEq(debt, 3_000 * 1e45);
         assertEq(lpOutstanding, 3_000 * 1e27);
         (, , , deposit, debt, , lpOutstanding, ) = pool.bucketAt(priceLow);
-=======
-        (, , , uint256 deposit, uint256 debt, , uint256 lpOutstanding, ) = pool.bucketAt(
-            4_000.927678580567537368 * 1e18
-        );
-        assertEq(deposit, 0);
-        assertEq(debt, 3_000 * 1e45);
-        assertEq(lpOutstanding, 3_000 * 1e27);
-        (, , , deposit, debt, , lpOutstanding, ) = pool.bucketAt(3_010.892022197881557845 * 1e18);
->>>>>>> 4c3a0817
         assertEq(deposit, 5_000 * 1e45);
         assertEq(debt, 1_000 * 1e45);
         assertEq(lpOutstanding, 6_000 * 1e27);
@@ -687,11 +610,7 @@
         lender.removeQuoteToken(pool, address(lender), 3_000 * 1e18, priceMed);
 
         // confirm debt was reallocated
-<<<<<<< HEAD
         (, , , deposit, debt, , lpOutstanding, ) = pool.bucketAt(priceLow);
-=======
-        (, , , deposit, debt, , lpOutstanding, ) = pool.bucketAt(3_010.892022197881557845 * 1e18);
->>>>>>> 4c3a0817
         assertEq(deposit, 2_000 * 1e45);
         // some debt accumulated between loan and reallocation
         assertEq(debt, 4_000.002124558318098823459519 * 1e45);
@@ -753,15 +672,9 @@
         uint256 priceMed = 3_010.892022197881557845 * 1e18;
         uint256 priceLow = 2_000.221618840727700609 * 1e18;
         // lender deposit 5000 DAI in 3 buckets
-<<<<<<< HEAD
         lender.addQuoteToken(pool, address(lender), 5_000 * 1e18, priceHigh);
         lender.addQuoteToken(pool, address(lender), 5_000 * 1e18, priceMed);
         lender.addQuoteToken(pool, address(lender), 5_000 * 1e18, priceLow);
-=======
-        lender.addQuoteToken(pool, address(lender), 5_000 * 1e18, 4_000.927678580567537368 * 1e18);
-        lender.addQuoteToken(pool, address(lender), 5_000 * 1e18, 3_010.892022197881557845 * 1e18);
-        lender.addQuoteToken(pool, address(lender), 5_000 * 1e18, 2_000.221618840727700609 * 1e18);
->>>>>>> 4c3a0817
 
         // borrower takes a loan of 3000 DAI
         borrower.addCollateral(pool, 100 * 1e18);
@@ -787,7 +700,6 @@
         assertEq(quote.balanceOf(address(pool)), 10_989.107977802118442155 * 1e18);
 
         // check 4000 bucket balance
-<<<<<<< HEAD
         (, , , uint256 deposit, uint256 debt, , uint256 lpOutstanding, ) = pool
             .bucketAt(priceHigh);
         assertEq(deposit, 1_989.107977802118442155 * 1e45);
@@ -801,22 +713,6 @@
         assertEq(debt, 0);
         assertEq(lpOutstanding, 4_000 * 1e27);
         assertEq(pool.lpBalance(address(lender), priceMed), 4_000 * 1e27);
-=======
-        (, , , uint256 deposit, uint256 debt, , uint256 lpOutstanding, ) = pool.bucketAt(
-            4_000.927678580567537368 * 1e18
-        );
-        assertEq(deposit, 1_989.107977802118442155 * 1e45);
-        assertEq(debt, 3_010.892022197881557845 * 1e45);
-        assertEq(lpOutstanding, 5_000 * 1e27);
-        assertEq(pool.lpBalance(address(lender), 4_000.927678580567537368 * 1e18), 5_000 * 1e27);
-
-        // check 3_010.892022197881557845 bucket balance, should have less 1000 DAI and lp token
-        (, , , deposit, debt, , lpOutstanding, ) = pool.bucketAt(3_010.892022197881557845 * 1e18);
-        assertEq(deposit, 4_000 * 1e45);
-        assertEq(debt, 0);
-        assertEq(lpOutstanding, 4_000 * 1e27);
-        assertEq(pool.lpBalance(address(lender), 3_010.892022197881557845 * 1e18), 4_000 * 1e27);
->>>>>>> 4c3a0817
     }
 
     // @notice: 1 lender and 1 borrower deposits quote token
@@ -825,13 +721,8 @@
         uint256 priceLow = 1_004.989662429170775094 * 1e18;
         uint256 priceLowest = 100.332368143282009890 * 1e18;
         // lender deposit 5000 DAI in 2 spaced buckets
-<<<<<<< HEAD
         lender.addQuoteToken(pool, address(lender), 5_000 * 1e18, priceLow);
         lender.addQuoteToken(pool, address(lender), 5_000 * 1e18, priceLowest);
-=======
-        lender.addQuoteToken(pool, address(lender), 5_000 * 1e18, 1_004.989662429170775094 * 1e18);
-        lender.addQuoteToken(pool, address(lender), 5_000 * 1e18, 100.332368143282009890 * 1e18);
->>>>>>> 4c3a0817
 
         // borrower takes a loan of 4000 DAI
         borrower.addCollateral(pool, 5.1 * 1e18);
@@ -856,7 +747,6 @@
         assertEq(quote.balanceOf(address(lender1)), 200_000 * 1e18);
         assertEq(quote.balanceOf(address(pool)), 0);
 
-<<<<<<< HEAD
         (, , , , , , uint256 lpOutstanding, ) = pool.bucketAt(priceLow);
         assertEq(lpOutstanding, 0);
 
@@ -865,16 +755,6 @@
 
         // lender1 deposit 10000 DAI
         lender.addQuoteToken(pool, address(lender), 10_000 * 1e18, priceLow);
-=======
-        (, , , , , , uint256 lpOutstanding, ) = pool.bucketAt(1_004.989662429170775094 * 1e18);
-        assertEq(lpOutstanding, 0);
-
-        assertEq(pool.lpBalance(address(lender), 1_004.989662429170775094 * 1e18), 0);
-        assertEq(pool.lpBalance(address(lender1), 1_004.989662429170775094 * 1e18), 0);
-
-        // lender1 deposit 10000 DAI
-        lender.addQuoteToken(pool, address(lender), 10_000 * 1e18, 1_004.989662429170775094 * 1e18);
->>>>>>> 4c3a0817
         // lender1 deposit 10000 DAI in same bucket
         lender1.addQuoteToken(pool, address(lender1), 10_000 * 1e18, priceLow);
 
@@ -882,37 +762,18 @@
         assertEq(quote.balanceOf(address(lender1)), 190_000 * 1e18);
         assertEq(quote.balanceOf(address(pool)), 20_000 * 1e18);
 
-<<<<<<< HEAD
         assertEq(pool.lpBalance(address(lender), priceLow), 10_000 * 1e27);
         assertEq(pool.lpBalance(address(lender1), priceLow), 10_000 * 1e27);
 
         (, , , , , , lpOutstanding, ) = pool.bucketAt(priceLow);
-=======
-        assertEq(pool.lpBalance(address(lender), 1_004.989662429170775094 * 1e18), 10_000 * 1e27);
-        assertEq(pool.lpBalance(address(lender1), 1_004.989662429170775094 * 1e18), 10_000 * 1e27);
-
-        (, , , , , , lpOutstanding, ) = pool.bucketAt(1_004.989662429170775094 * 1e18);
->>>>>>> 4c3a0817
         assertEq(lpOutstanding, 20_000 * 1e27);
 
         skip(8200);
 
-<<<<<<< HEAD
         lender.removeQuoteToken(pool, address(lender), 10_000 * 1e18, priceLow);
         assertEq(pool.lpBalance(address(lender), priceLow), 0);
         assertEq(pool.lpBalance(address(lender1), priceLow), 10_000 * 1e27);
         (, , , , , , lpOutstanding, ) = pool.bucketAt(priceLow);
-=======
-        lender.removeQuoteToken(
-            pool,
-            address(lender),
-            10_000 * 1e18,
-            1_004.989662429170775094 * 1e18
-        );
-        assertEq(pool.lpBalance(address(lender), 1_004.989662429170775094 * 1e18), 0);
-        assertEq(pool.lpBalance(address(lender1), 1_004.989662429170775094 * 1e18), 10_000 * 1e27);
-        (, , , , , , lpOutstanding, ) = pool.bucketAt(1_004.989662429170775094 * 1e18);
->>>>>>> 4c3a0817
         assertEq(lpOutstanding, 10_000 * 1e27);
 
         lender1.removeQuoteToken(
@@ -926,15 +787,9 @@
         assertEq(quote.balanceOf(address(lender1)), 200_000 * 1e18);
         assertEq(quote.balanceOf(address(pool)), 0);
 
-<<<<<<< HEAD
         assertEq(pool.lpBalance(address(lender), priceLow), 0);
         assertEq(pool.lpBalance(address(lender1), priceLow), 0);
         (, , , , , , lpOutstanding, ) = pool.bucketAt(priceLow);
-=======
-        assertEq(pool.lpBalance(address(lender), 1_004.989662429170775094 * 1e18), 0);
-        assertEq(pool.lpBalance(address(lender1), 1_004.989662429170775094 * 1e18), 0);
-        (, , , , , , lpOutstanding, ) = pool.bucketAt(1_004.989662429170775094 * 1e18);
->>>>>>> 4c3a0817
         assertEq(lpOutstanding, 0);
     }
 
