// SPDX-License-Identifier: GPL-3.0-or-later
pragma solidity 0.8.11;

import {DSTestPlus} from "./utils/DSTestPlus.sol";
import {UserWithCollateral, UserWithQuoteToken} from "./utils/Users.sol";
import {CollateralToken, QuoteToken} from "./utils/Tokens.sol";
import "../libraries/BucketMath.sol";

import {ERC20Pool} from "../ERC20Pool.sol";
import {ERC20PoolFactory} from "../ERC20PoolFactory.sol";

import "../libraries/Maths.sol";
import "../libraries/Buckets.sol";

contract ERC20PoolQuoteTokenTest is DSTestPlus {
    ERC20Pool internal pool;
    CollateralToken internal collateral;
    QuoteToken internal quote;

    UserWithCollateral internal borrower;
    UserWithCollateral internal borrower2;
    UserWithQuoteToken internal lender;
    UserWithQuoteToken internal lender1;

    function setUp() public {
        collateral = new CollateralToken();
        quote = new QuoteToken();

        ERC20PoolFactory factory = new ERC20PoolFactory();
        pool = factory.deployPool(address(collateral), address(quote));

        borrower = new UserWithCollateral();
        collateral.mint(address(borrower), 100 * 1e18);
        borrower.approveToken(collateral, address(pool), 100 * 1e18);
        borrower.approveToken(quote, address(pool), 200_000 * 1e18);

        borrower2 = new UserWithCollateral();
        collateral.mint(address(borrower2), 200 * 1e18);
        borrower2.approveToken(collateral, address(pool), 200 * 1e18);
        borrower2.approveToken(quote, address(pool), 200_000 * 1e18);

        lender = new UserWithQuoteToken();
        quote.mint(address(lender), 200_000 * 1e18);
        lender.approveToken(quote, address(pool), 200_000 * 1e18);

        lender1 = new UserWithQuoteToken();
        quote.mint(address(lender1), 200_000 * 1e18);
        lender1.approveToken(quote, address(pool), 200_000 * 1e18);
    }

    // TODO: Review each test and validate HPB and LUP are correct where appropriate.

    function testDepositQuoteToken() public {
        // should revert when depositing at invalid price
        vm.expectRevert(ERC20Pool.InvalidPrice.selector);
        lender.addQuoteToken(pool, address(lender), 10_000 * 1e18, 10_049.48314 * 1e18);

        assertEq(pool.hdp(), 0);
        // test 10000 DAI deposit at price of 1 MKR = 4000 DAI
        vm.expectEmit(true, true, false, true);
        emit Transfer(address(lender), address(pool), 10_000 * 1e18);
        vm.expectEmit(true, true, false, true);
        emit AddQuoteToken(address(lender), 4_000.927678580567537368 * 1e18, 10_000 * 1e45, 0);
        lender.addQuoteToken(pool, address(lender), 10_000 * 1e18, 4_000.927678580567537368 * 1e18);
        // check pool hdp and balances
        assertEq(pool.hdp(), 4_000.927678580567537368 * 1e18);
        assertEq(pool.totalQuoteToken(), 10_000 * 1e45);
        assertEq(quote.balanceOf(address(pool)), 10_000 * 1e18);
        assertEq(quote.balanceOf(address(lender)), 190_000 * 1e18);
        // check bucket balance
        (
            uint256 price,
            uint256 upPrice,
            uint256 downPrice,
            uint256 deposit,
            uint256 debt,
            uint256 snapshot,
            uint256 lpOutstanding,

        ) = pool.bucketAt(4_000.927678580567537368 * 1e18);
        assertEq(price, 4_000.927678580567537368 * 1e18);
        assertEq(upPrice, 4_000.927678580567537368 * 1e18);
        assertEq(downPrice, 0);
        assertEq(deposit, 10_000 * 1e45);
        assertEq(debt, 0);
        assertEq(snapshot, 1 * 1e18);
        assertEq(lpOutstanding, 10_000 * 1e27);
        // check lender's LP amount can be redeemed for correct amount of quote token
        assertEq(pool.lpBalance(address(lender), 4_000.927678580567537368 * 1e18), 10_000 * 1e27);
        (uint256 collateralTokens, uint256 quoteTokens) = pool.getLPTokenExchangeValue(
            10_000 * 1e27,
            4_000.927678580567537368 * 1e18
        );
        assertEq(collateralTokens, 0);
        assertEq(quoteTokens, 10_000 * 1e45);

        // test 20000 DAI deposit at price of 1 MKR = 2000.221618840727700609 DAI
        vm.expectEmit(true, true, false, true);
        emit Transfer(address(lender), address(pool), 20_000 * 1e18);
        vm.expectEmit(true, true, false, true);
        emit AddQuoteToken(address(lender), 2000.221618840727700609 * 1e18, 20_000 * 1e45, 0);
        lender.addQuoteToken(pool, address(lender), 20_000 * 1e18, 2000.221618840727700609 * 1e18);
        // check pool hdp and balances
        assertEq(pool.hdp(), 4_000.927678580567537368 * 1e18);
        assertEq(pool.totalQuoteToken(), 30_000 * 1e45);
        assertEq(quote.balanceOf(address(pool)), 30_000 * 1e18);
        assertEq(quote.balanceOf(address(lender)), 170_000 * 1e18);
        // check bucket balance
        (price, upPrice, downPrice, deposit, debt, snapshot, lpOutstanding, ) = pool.bucketAt(
            2000.221618840727700609 * 1e18
        );
        assertEq(price, 2000.221618840727700609 * 1e18);
        assertEq(upPrice, 4_000.927678580567537368 * 1e18);
        assertEq(downPrice, 0);
        assertEq(deposit, 20_000 * 1e45);
        assertEq(debt, 0);
        assertEq(snapshot, 1 * 1e18);
        assertEq(lpOutstanding, 20_000 * 1e27);
        assertEq(pool.lpBalance(address(lender), 2000.221618840727700609 * 1e18), 20_000 * 1e27);
        // check hdp down price pointer updated
        (, upPrice, downPrice, , , , , ) = pool.bucketAt(4_000.927678580567537368 * 1e18);
        assertEq(upPrice, 4_000.927678580567537368 * 1e18);
        assertEq(downPrice, 2_000.221618840727700609 * 1e18);

        // test 30000 DAI deposit at price of 1 MKR = 3010.892022197881557845 DAI
        vm.expectEmit(true, true, false, true);
        emit Transfer(address(lender), address(pool), 30_000 * 1e18);
        vm.expectEmit(true, true, false, true);
        emit AddQuoteToken(address(lender), 3010.892022197881557845 * 1e18, 30_000 * 1e45, 0);
        lender.addQuoteToken(pool, address(lender), 30_000 * 1e18, 3010.892022197881557845 * 1e18);
        // check pool hdp and balances
        assertEq(pool.hdp(), 4_000.927678580567537368 * 1e18);
        assertEq(pool.totalQuoteToken(), 60_000 * 1e45);
        assertEq(quote.balanceOf(address(pool)), 60_000 * 1e18);
        assertEq(quote.balanceOf(address(lender)), 140_000 * 1e18);
        // check bucket balance
        (price, upPrice, downPrice, deposit, debt, snapshot, lpOutstanding, ) = pool.bucketAt(
            3010.892022197881557845 * 1e18
        );
        assertEq(price, 3010.892022197881557845 * 1e18);
        assertEq(upPrice, 4_000.927678580567537368 * 1e18);
        assertEq(downPrice, 2_000.221618840727700609 * 1e18);
        assertEq(deposit, 30_000 * 1e45);
        assertEq(debt, 0);
        assertEq(snapshot, 1 * 1e18);
        assertEq(lpOutstanding, 30_000 * 1e27);
        assertEq(pool.lpBalance(address(lender), 3010.892022197881557845 * 1e18), 30_000 * 1e27);
        // check hdp down price pointer updated
        (, upPrice, downPrice, , , , , ) = pool.bucketAt(4_000.927678580567537368 * 1e18);
        assertEq(upPrice, 4_000.927678580567537368 * 1e18);
        assertEq(downPrice, 3010.892022197881557845 * 1e18);
        // check 2000 down price pointer updated
        (, upPrice, downPrice, , , , , ) = pool.bucketAt(2_000.221618840727700609 * 1e18);
        assertEq(upPrice, 3010.892022197881557845 * 1e18);
        assertEq(downPrice, 0);

        // test 40000 DAI deposit at price of 1 MKR = 5000 DAI
        // hdp should be updated to 5000 DAI and hdp next price should be 4000 DAI
        vm.expectEmit(true, true, false, true);
        emit Transfer(address(lender), address(pool), 40_000 * 1e18);
        vm.expectEmit(true, true, false, true);
        emit AddQuoteToken(address(lender), 5_007.644384905151472283 * 1e18, 40_000 * 1e45, 0);
        lender.addQuoteToken(pool, address(lender), 40_000 * 1e18, 5_007.644384905151472283 * 1e18);
        // check pool hdp and balances
        assertEq(pool.hdp(), 5_007.644384905151472283 * 1e18);
        assertEq(pool.totalQuoteToken(), 100_000 * 1e45);
        assertEq(quote.balanceOf(address(pool)), 100_000 * 1e18);
        assertEq(quote.balanceOf(address(lender)), 100_000 * 1e18);
        // check bucket balance
        (price, upPrice, downPrice, deposit, debt, snapshot, lpOutstanding, ) = pool.bucketAt(
            5_007.644384905151472283 * 1e18
        );
        assertEq(price, 5_007.644384905151472283 * 1e18);
        assertEq(upPrice, 5_007.644384905151472283 * 1e18);
        assertEq(downPrice, 4_000.927678580567537368 * 1e18);
        assertEq(deposit, 40_000 * 1e45);
        assertEq(debt, 0);
        assertEq(snapshot, 1 * 1e18);
        assertEq(lpOutstanding, 40_000 * 1e27);
        assertEq(pool.lpBalance(address(lender), 5_007.644384905151472283 * 1e18), 40_000 * 1e27);
    }

    function testDepositQuoteTokenWithReallocation() public {
        uint256 p4000 = 4_000.927678580567537368 * 1e18;
        uint256 p3000 = 3_010.892022197881557845 * 1e18;
        uint256 p2000 = 2_000.221618840727700609 * 1e18;

        // Lender deposits into three buckets
        lender.addQuoteToken(pool, address(lender), 1_000 * 1e18, p4000);
        lender.addQuoteToken(pool, address(lender), 1_000 * 1e18, p3000);
        lender.addQuoteToken(pool, address(lender), 1_000 * 1e18, p2000);

        // Borrower draws debt from all three
        borrower.addCollateral(pool, 10 * 1e18);
        borrower.borrow(pool, 2_400 * 1e18, 0);
        (, , , uint256 deposit, uint256 debt, , , ) = pool.bucketAt(p4000);
        assertEq(deposit, 0);
        assertEq(debt, 1_000 * 1e45);
        (, , , deposit, debt, , , ) = pool.bucketAt(p3000);
        assertEq(deposit, 0);
        assertEq(debt, 1_000 * 1e45);
        (, , , deposit, debt, , , ) = pool.bucketAt(p2000);
        assertEq(deposit, 600 * 1e45);
        assertEq(debt, 400 * 1e45);
        assertEq(pool.lup(), p2000);

        // Lender deposits more into the middle bucket, causing reallocation
        lender.addQuoteToken(pool, address(lender), 2_000 * 1e18, p3000);
        (, , , deposit, debt, , , ) = pool.bucketAt(p4000);
        assertEq(deposit, 0);
        assertEq(debt, 1_000 * 1e45);
        (, , , deposit, debt, , , ) = pool.bucketAt(p3000);
        assertEq(deposit, 1_600 * 1e45);
        assertEq(debt, 1_400 * 1e45);
        (, , , deposit, debt, , , ) = pool.bucketAt(p2000);
        assertEq(deposit, 1_000 * 1e45);
        assertEq(debt, 0);
        assertEq(pool.lup(), p3000);

        // Lender deposits in the top bucket, causing another reallocation
        lender.addQuoteToken(pool, address(lender), 3_000 * 1e18, p4000);
        (, , , deposit, debt, , , ) = pool.bucketAt(p4000);
        assertEq(deposit, 1600 * 1e45);
        assertEq(debt, 2_400 * 1e45);
        (, , , deposit, debt, , , ) = pool.bucketAt(p3000);
        assertEq(deposit, 3_000 * 1e45);
        assertEq(debt, 0);
        (, , , deposit, debt, , , ) = pool.bucketAt(p2000);
        assertEq(deposit, 1_000 * 1e45);
        assertEq(debt, 0);
        assertEq(pool.lup(), p4000);
    }

    function testDepositAboveLupWithLiquidityGapBetweenLupAndNextUnutilizedBucket() public {
        // When a user deposits above the LUP, debt is reallocated upward.
        // LUP should update when debt is reallocated upward such that the new
        // LUP has jumped across a liquidity gap.

        uint256 p2821 = 2_821.865943149948749647 * 1e18; // index 1593
        uint256 p2807 = 2_807.826809104426639178 * 1e18; // index 1592
        uint256 p2793 = 2_793.857521496941952028 * 1e18; // index 1591
        uint256 p2779 = 2_779.957732832778084277 * 1e18; // index 1590

        // Lender deposits in three of the four buckets, leaving a liquidity gap
        lender.addQuoteToken(pool, address(lender), 1_000 * 1e18, p2821);
        lender.addQuoteToken(pool, address(lender), 1_000 * 1e18, p2807);
        lender.addQuoteToken(pool, address(lender), 1_000 * 1e18, p2779);

        // Borrower draws debt utilizing all buckets with liquidity
        borrower.addCollateral(pool, 10 * 1e18);
        borrower.borrow(pool, 2_100 * 1e18, 0);
        (, , , uint256 deposit, uint256 debt, , , ) = pool.bucketAt(p2779);
        assertEq(deposit, 900 * 1e45);
        assertEq(debt, 100 * 1e45);
        assertEq(pool.lup(), p2779);

        // Lender deposits above the gap, pushing up the LUP
        lender.addQuoteToken(pool, address(lender), 500 * 1e18, p2807);
        (, , , deposit, debt, , , ) = pool.bucketAt(p2821);
        assertEq(deposit, 0);
        assertEq(debt, 1_000 * 1e45);
        (, , , deposit, debt, , , ) = pool.bucketAt(p2807);
        assertEq(deposit, 400 * 1e45);
        assertEq(debt, 1_100 * 1e45);
        (, , , deposit, debt, , , ) = pool.bucketAt(p2793);
        assertEq(deposit, 0);
        assertEq(debt, 0);
        (, , , deposit, debt, , , ) = pool.bucketAt(p2779);
        assertEq(deposit, 1_000 * 1e45);
        assertEq(debt, 0);
        assertEq(pool.lup(), p2807);
    }

    function testDepositQuoteTokenAtLup() public {
        // Adjacent prices
        uint256 p2850 = 2_850.155149230026939621 * 1e18; // index 1595
        uint256 p2835 = 2_835.975272865698470386 * 1e18; // index 1594
        uint256 p2821 = 2_821.865943149948749647 * 1e18; // index 1593
        uint256 p2807 = 2_807.826809104426639178 * 1e18; // index 1592

        // Lender deposits 1000 in each bucket
        lender.addQuoteToken(pool, address(lender), 1_000 * 1e18, p2850);
        lender.addQuoteToken(pool, address(lender), 1_000 * 1e18, p2835);
        lender.addQuoteToken(pool, address(lender), 1_000 * 1e18, p2821);
        lender.addQuoteToken(pool, address(lender), 1_000 * 1e18, p2807);

        // Borrower draws 2000 debt fully utilizing the LUP
        borrower.addCollateral(pool, 10 * 1e18);
        borrower.borrow(pool, 2_000 * 1e18, 0);
        (, , , uint256 deposit, uint256 debt, , , ) = pool.bucketAt(p2850);
        assertEq(deposit, 0);
        assertEq(debt, 1_000 * 1e45);
        (, , , deposit, debt, , , ) = pool.bucketAt(p2835);
        assertEq(deposit, 0);
        assertEq(debt, 1_000 * 1e45);
        (, , , deposit, debt, , , ) = pool.bucketAt(p2821);
        assertEq(deposit, 1_000 * 1e45);
        assertEq(debt, 0);
        (, , , deposit, debt, , , ) = pool.bucketAt(p2807);
        assertEq(deposit, 1_000 * 1e45);
        assertEq(debt, 0);
        assertEq(pool.lup(), p2835);

        // Lender deposits 1400 at LUP
        lender.addQuoteToken(pool, address(lender1), 1_400 * 1e18, p2835);
        (, , , deposit, debt, , , ) = pool.bucketAt(p2850);
        assertEq(deposit, 0);
        assertEq(debt, 1_000 * 1e45);
        (, , , deposit, debt, , , ) = pool.bucketAt(p2835);
        assertEq(deposit, 1_400 * 1e45);
        assertEq(debt, 1_000 * 1e45);
        (, , , deposit, debt, , , ) = pool.bucketAt(p2821);
        assertEq(deposit, 1_000 * 1e45);
        assertEq(debt, 0);
        (, , , deposit, debt, , , ) = pool.bucketAt(p2807);
        assertEq(deposit, 1_000 * 1e45);
        assertEq(debt, 0);
        assertEq(pool.lup(), p2835);
    }

    function testRemoveQuoteTokenNoLoan() public {
        // lender deposit 10000 DAI at price 4000
        lender.addQuoteToken(pool, address(lender), 10_000 * 1e18, 4_000.927678580567537368 * 1e18);

        // should revert if trying to remove more than lended
        vm.expectRevert(
            abi.encodeWithSelector(Buckets.AmountExceedsClaimable.selector, 10_000 * 1e45)
        );
        lender.removeQuoteToken(
            pool,
            address(lender),
            20_000 * 1e18,
            4_000.927678580567537368 * 1e18
        );

        skip(8200);

        // check balances before removal
        assertEq(pool.totalDebt(), 0);
        assertEq(pool.totalQuoteToken(), 10_000 * 1e45);

        (, , , uint256 deposit, uint256 debt, , uint256 lpOutstanding, ) = pool.bucketAt(
            4_000.927678580567537368 * 1e18
        );
        assertEq(deposit, 10_000 * 1e45);
        assertEq(debt, 0);
        assertEq(lpOutstanding, 10_000 * 1e27);
        assertEq(pool.lpBalance(address(lender), 4_000.927678580567537368 * 1e18), 10_000 * 1e27);

        // remove 10000 DAI at price of 1 MKR = 4_000.927678580567537368 DAI
        vm.expectEmit(true, true, false, true);
        emit Transfer(address(pool), address(lender), 10_000 * 1e18);
        vm.expectEmit(true, true, false, true);
        emit RemoveQuoteToken(address(lender), 4_000.927678580567537368 * 1e18, 10_000 * 1e45, 0);
        lender.removeQuoteToken(
            pool,
            address(lender),
            10_000 * 1e18,
            4_000.927678580567537368 * 1e18
        );

        // check balances after removal
        assertEq(pool.totalDebt(), 0);
        assertEq(pool.totalQuoteToken(), 0);
        // check 4000 bucket balance
        (, , , deposit, debt, , lpOutstanding, ) = pool.bucketAt(4_000.927678580567537368 * 1e18);
        assertEq(deposit, 0 * 1e18);
        assertEq(debt, 0);
        assertEq(lpOutstanding, 0);
        assertEq(pool.lpBalance(address(lender), 4_000.927678580567537368 * 1e18), 0);
    }

    function testRemoveQuoteTokenUnpaidLoan() public {
        // lender deposit 10000 DAI at price 4_000.927678580567537368
        lender.addQuoteToken(pool, address(lender), 10_000 * 1e18, 4_000.927678580567537368 * 1e18);
        assertEq(quote.balanceOf(address(lender)), 190_000 * 1e18);

        // check balances
        assertEq(quote.balanceOf(address(pool)), 10_000 * 1e18);
        assertEq(pool.totalQuoteToken(), 10_000 * 1e45);
        assertEq(quote.balanceOf(address(lender)), 190_000 * 1e18);
        assertEq(pool.lpBalance(address(lender), 4_000.927678580567537368 * 1e18), 10_000 * 1e27);

        // borrower takes a loan of 5_000 DAI
        borrower.addCollateral(pool, 100 * 1e18);
        borrower.borrow(pool, 5_000 * 1e18, 4_000 * 1e18);

        // should revert if trying to remove entire amount lended
        vm.expectRevert(Buckets.NoDepositToReallocateTo.selector);
        lender.removeQuoteToken(
            pool,
            address(lender),
            10_000 * 1e18,
            4_000.927678580567537368 * 1e18
        );

        // confirm our LP balance still entitles us to our share of the utilized bucket
        assertEq(pool.lpBalance(address(lender), 4_000.927678580567537368 * 1e18), 10_000 * 1e27);
        (uint256 collateralTokens, uint256 quoteTokens) = pool.getLPTokenExchangeValue(
            10_000 * 1e27,
            4_000.927678580567537368 * 1e18
        );
        assertEq(collateralTokens, 0);
        assertEq(quoteTokens, 10_000 * 1e45);

        // remove 4000 DAI at price of 1 MKR = 4_000.927678580567537368 DAI
        vm.expectEmit(true, true, false, true);
        emit Transfer(address(pool), address(lender), 4_000 * 1e18);
        vm.expectEmit(true, true, false, true);
        emit RemoveQuoteToken(
            address(lender),
            4_000.927678580567537368 * 1e18,
            4_000 * 1e45,
            4_000.927678580567537368 * 1e18
        );
        lender.removeQuoteToken(
            pool,
            address(lender),
            4_000 * 1e18,
            4_000.927678580567537368 * 1e18
        );

        // check pool balances
        assertEq(pool.totalQuoteToken(), 1_000 * 1e45);
        assertEq(quote.balanceOf(address(pool)), 1_000 * 1e18);
        // check lender balance
        assertEq(quote.balanceOf(address(lender)), 194_000 * 1e18);

        // check 4000 bucket balance
        (, , , uint256 deposit, uint256 debt, , uint256 lpOutstanding, ) = pool.bucketAt(
            4_000.927678580567537368 * 1e18
        );
        assertEq(deposit, 1_000 * 1e45);
        assertEq(debt, 5_000 * 1e45);
        assertEq(lpOutstanding, 6_000 * 1e27);
        assertEq(pool.lpBalance(address(lender), 4_000.927678580567537368 * 1e18), 6_000 * 1e27);
    }

    function testRemoveQuoteTokenPaidLoan() public {
        // lender deposit 10000 DAI at price 4000
        lender.addQuoteToken(pool, address(lender), 10_000 * 1e18, 4_000.927678580567537368 * 1e18);
        assertEq(quote.balanceOf(address(lender)), 190_000 * 1e18);

        // lender1 deposit 10000 DAI at price 4000:
        lender1.addQuoteToken(
            pool,
            address(lender1),
            10_000 * 1e18,
            4_000.927678580567537368 * 1e18
        );
        assertEq(quote.balanceOf(address(lender1)), 190_000 * 1e18);

        // borrower takes a loan of 10_000 DAI
        borrower.addCollateral(pool, 100 * 1e18);
        borrower.borrow(pool, 10_000 * 1e18, 4_000 * 1e18);
        assertEq(pool.lup(), 4_000.927678580567537368 * 1e18);

        // borrower repay entire loan
        quote.mint(address(borrower), 1 * 1e18);
        borrower.approveToken(quote, address(pool), 100_000 * 1e18);

        borrower.repay(pool, 10_001 * 1e18);

        skip(8200);

        //exchange rate
        //TODO: Get the exchange rate and calculate automatically
        vm.expectRevert(
            abi.encodeWithSelector(Buckets.AmountExceedsClaimable.selector, 10_000 * 1e45)
        );
        lender1.removeQuoteToken(
            pool,
            address(lender1),
            15_000 * 1e18,
            4_000.927678580567537368 * 1e18
        );

        lender1.removeQuoteToken(
            pool,
            address(lender1),
            10_000 * 1e18,
            4_000.927678580567537368 * 1e18
        );

        // lender removes entire amount lended
        vm.expectEmit(true, true, false, true);
        emit Transfer(address(pool), address(lender), 10_000 * 1e18);
        vm.expectEmit(true, true, false, true);
        emit RemoveQuoteToken(
            address(lender),
            4_000.927678580567537368 * 1e18,
            10_000 * 1e45,
            4_000.927678580567537368 * 1e18
        );
        lender.removeQuoteToken(
            pool,
            address(lender),
            10_000 * 1e18,
            4_000.927678580567537368 * 1e18
        );

        // check pool balances
        assertEq(pool.totalQuoteToken(), 0);
        assertEq(quote.balanceOf(address(pool)), 0);
        // check lender balance
        assertEq(quote.balanceOf(address(lender)), 200_000 * 1e18);

        // check 4000 bucket balance
        (, , , uint256 deposit, uint256 debt, , , ) = pool.bucketAt(
            4_000.927678580567537368 * 1e18
        );
        assertEq(deposit, 0);
        assertEq(debt, 0);
    }

    function testRemoveQuoteTokenWithDebtReallocation() public {
        // lender deposit 3_400 DAI in 2 buckets
        lender.addQuoteToken(pool, address(lender), 3_400 * 1e18, 4_000.927678580567537368 * 1e18);
        lender.addQuoteToken(pool, address(lender), 3_400 * 1e18, 3_010.892022197881557845 * 1e18);

        // borrower takes a loan of 3000 DAI
        borrower.addCollateral(pool, 100 * 1e18);
        borrower.borrow(pool, 3_000 * 1e18, 4_000 * 1e18);
        assertEq(pool.lup(), 4_000.927678580567537368 * 1e18);
        (, , , uint256 deposit, uint256 debt, , uint256 lpOutstanding, ) = pool.bucketAt(
            4_000.927678580567537368 * 1e18
        );
        assertEq(deposit, 400 * 1e45);
        assertEq(debt, 3_000 * 1e45);
        (, , , deposit, debt, , , ) = pool.bucketAt(3_010.892022197881557845 * 1e18);
        assertEq(deposit, 3_400 * 1e45);
        assertEq(debt, 0);

        // lender removes 1000 DAI from lup
        vm.expectEmit(true, true, false, true);
        emit Transfer(address(pool), address(lender), 1_000 * 1e18);
        vm.expectEmit(true, true, false, true);
        emit RemoveQuoteToken(
            address(lender),
            4_000.927678580567537368 * 1e18,
            1_000 * 1e45,
            3_010.892022197881557845 * 1e18
        );
        lender.removeQuoteToken(
            pool,
            address(lender),
            1_000 * 1e18,
            4_000.927678580567537368 * 1e18
        );

        // check lup moved down to 3000
        assertEq(pool.lup(), 3_010.892022197881557845 * 1e18);
        // check pool balances
        assertEq(pool.totalQuoteToken(), 2_800 * 1e45);
        assertEq(pool.totalDebt(), 3_000 * 1e45);
        assertEq(quote.balanceOf(address(pool)), 2_800 * 1e18);
        // check lender balance
        assertEq(quote.balanceOf(address(lender)), 194_200 * 1e18);

        // check 4000 bucket balance
        (, , , deposit, debt, , lpOutstanding, ) = pool.bucketAt(4_000.927678580567537368 * 1e18);
        assertEq(deposit, 0);
        assertEq(debt, 2_400 * 1e45);
        assertEq(lpOutstanding, 2_400 * 1e27);
        assertEq(pool.lpBalance(address(lender), 4_000.927678580567537368 * 1e18), 2_400 * 1e27);

        // check 3_010.892022197881557845 bucket balance
        (, , , deposit, debt, , lpOutstanding, ) = pool.bucketAt(3_010.892022197881557845 * 1e18);
        assertEq(deposit, 2_800 * 1e45);
        assertEq(debt, 600 * 1e45);
        assertEq(lpOutstanding, 3_400 * 1e27);
        assertEq(pool.lpBalance(address(lender), 3_010.892022197881557845 * 1e18), 3_400 * 1e27);
    }

    function testRemoveQuoteTokenEntirelyWithDebt() public {
        // lender deposit into 2 buckets
        lender.addQuoteToken(pool, address(lender), 1_000 * 1e18, 4_000.927678580567537368 * 1e18);
        lender.addQuoteToken(pool, address(lender), 2_000 * 1e18, 4_000.927678580567537368 * 1e18);
        skip(14);
        lender.addQuoteToken(pool, address(lender), 6_000 * 1e18, 3_010.892022197881557845 * 1e18);
        skip(1340);

        // borrower takes a loan of 4000 DAI
        borrower.addCollateral(pool, 100 * 1e18);
        borrower.borrow(pool, 4_000 * 1e18, 0);
        (, , , uint256 deposit, uint256 debt, , uint256 lpOutstanding, ) = pool.bucketAt(
            4_000.927678580567537368 * 1e18
        );
        assertEq(deposit, 0);
        assertEq(debt, 3_000 * 1e45);
        assertEq(lpOutstanding, 3_000 * 1e27);
        (, , , deposit, debt, , lpOutstanding, ) = pool.bucketAt(3_010.892022197881557845 * 1e18);
        assertEq(deposit, 5_000 * 1e45);
        assertEq(debt, 1_000 * 1e45);
        assertEq(lpOutstanding, 6_000 * 1e27);
        skip(1340);

        // lender removes entire bid from 4_000.927678580567537368 bucket
        vm.expectEmit(true, true, false, true);
        emit Transfer(address(pool), address(lender), 3_000 * 1e18);
        emit RemoveQuoteToken(
            address(lender),
            4_000.927678580567537368 * 1e18,
            3_000 * 1e45,
            4_000.927678580567537368 * 1e18
        );
        lender.removeQuoteToken(
            pool,
            address(lender),
            3_000 * 1e18,
            4_000.927678580567537368 * 1e18
        );

        // confirm debt was reallocated
        (, , , deposit, debt, , lpOutstanding, ) = pool.bucketAt(3_010.892022197881557845 * 1e18);
        assertEq(deposit, 2_000 * 1e45);
        // some debt accumulated between loan and reallocation
        assertEq(debt, 4_000.002124558318098823459519 * 1e45);
    }

    function testRemoveQuoteTokenAboveLup() public {
        // Adjacent prices
        uint256 p2850 = 2850.155149230026939621 * 1e18; // index 1595
        uint256 p2835 = 2835.975272865698470386 * 1e18; // index 1594
        uint256 p2821 = 2821.865943149948749647 * 1e18; // index 1593
        uint256 p2807 = 2807.826809104426639178 * 1e18; // index 1592

        // Lender deposits 1000 in each bucket
        lender.addQuoteToken(pool, address(lender), 1_000 * 1e18, p2850);
        lender.addQuoteToken(pool, address(lender), 1_000 * 1e18, p2835);
        lender.addQuoteToken(pool, address(lender), 1_000 * 1e18, p2821);
        lender.addQuoteToken(pool, address(lender), 1_000 * 1e18, p2807);

        // Borrower draws 2400 debt partially utilizing the LUP
        borrower.addCollateral(pool, 10 * 1e18);
        borrower.borrow(pool, 2_400 * 1e18, 0);
        (, , , uint256 deposit, uint256 debt, , , ) = pool.bucketAt(p2850);
        assertEq(deposit, 0);
        assertEq(debt, 1_000 * 1e45);
        (, , , deposit, debt, , , ) = pool.bucketAt(p2835);
        assertEq(deposit, 0);
        assertEq(debt, 1_000 * 1e45);
        (, , , deposit, debt, , , ) = pool.bucketAt(p2821);
        assertEq(deposit, 600 * 1e45);
        assertEq(debt, 400 * 1e45);
        (, , , deposit, debt, , , ) = pool.bucketAt(p2807);
        assertEq(deposit, 1_000 * 1e45);
        assertEq(debt, 0);
        assertEq(pool.lup(), p2821);

        // Lender withdraws above LUP
        lender.removeQuoteToken(pool, address(lender), 1_000 * 1e18, p2850);
        (, , , deposit, debt, , , ) = pool.bucketAt(p2850);
        assertEq(deposit, 0);
        assertEq(debt, 0);
        (, , , deposit, debt, , , ) = pool.bucketAt(p2835);
        assertEq(deposit, 0);
        assertEq(debt, 1_000 * 1e45);
        (, , , deposit, debt, , , ) = pool.bucketAt(p2821);
        assertEq(deposit, 0);
        assertEq(debt, 1_000 * 1e45);
        (, , , deposit, debt, , , ) = pool.bucketAt(p2807);
        assertEq(deposit, 600 * 1e45);
        assertEq(debt, 400 * 1e45);
        assertEq(pool.lup(), p2807);
    }

    function testRemoveQuoteTokenBelowLup() public {
        // lender deposit 5000 DAI in 3 buckets
        lender.addQuoteToken(pool, address(lender), 5_000 * 1e18, 4_000.927678580567537368 * 1e18);
        lender.addQuoteToken(pool, address(lender), 5_000 * 1e18, 3_010.892022197881557845 * 1e18);
        lender.addQuoteToken(pool, address(lender), 5_000 * 1e18, 2_000.221618840727700609 * 1e18);

        // borrower takes a loan of 3000 DAI
        borrower.addCollateral(pool, 100 * 1e18);
        borrower.borrow(pool, 3_010.892022197881557845 * 1e18, 4_000 * 1e18);
        assertEq(pool.lup(), 4_000.927678580567537368 * 1e18);

        // lender removes 1000 DAI under the lup - from bucket 3000
        vm.expectEmit(true, true, false, true);
        emit Transfer(address(pool), address(lender), 1_000 * 1e18);
        vm.expectEmit(true, true, false, true);
        emit RemoveQuoteToken(
            address(lender),
            3_010.892022197881557845 * 1e18,
            1_000 * 1e45,
            4_000.927678580567537368 * 1e18
        );
        lender.removeQuoteToken(
            pool,
            address(lender),
            1_000 * 1e18,
            3_010.892022197881557845 * 1e18
        );

        // check same lup
        assertEq(pool.lup(), 4_000.927678580567537368 * 1e18);
        // check pool balances
        assertEq(pool.totalQuoteToken(), 10_989.107977802118442155 * 1e45);
        assertEq(quote.balanceOf(address(pool)), 10_989.107977802118442155 * 1e18);

        // check 4000 bucket balance
        (, , , uint256 deposit, uint256 debt, , uint256 lpOutstanding, ) = pool.bucketAt(
            4_000.927678580567537368 * 1e18
        );
        assertEq(deposit, 1_989.107977802118442155 * 1e45);
        assertEq(debt, 3_010.892022197881557845 * 1e45);
        assertEq(lpOutstanding, 5_000 * 1e27);
        assertEq(pool.lpBalance(address(lender), 4_000.927678580567537368 * 1e18), 5_000 * 1e27);

        // check 3_010.892022197881557845 bucket balance, should have less 1000 DAI and lp token
        (, , , deposit, debt, , lpOutstanding, ) = pool.bucketAt(3_010.892022197881557845 * 1e18);
        assertEq(deposit, 4_000 * 1e45);
        assertEq(debt, 0);
        assertEq(lpOutstanding, 4_000 * 1e27);
        assertEq(pool.lpBalance(address(lender), 3_010.892022197881557845 * 1e18), 4_000 * 1e27);
    }

    function testRemoveQuoteUndercollateralizedPool() public {
        // lender deposit 5000 DAI in 2 spaced buckets
        lender.addQuoteToken(pool, address(lender), 5_000 * 1e18, 1_004.989662429170775094 * 1e18);
        lender.addQuoteToken(pool, address(lender), 5_000 * 1e18, 100.332368143282009890 * 1e18);

        // borrower takes a loan of 4000 DAI
        borrower.addCollateral(pool, 5.1 * 1e18);
        borrower.borrow(pool, 4_000 * 1e18, 1_000 * 1e18);
        assertEq(pool.lup(), 1_004.989662429170775094 * 1e18);

        // removal should revert if pool remains undercollateralized
        vm.expectRevert(
            abi.encodeWithSelector(
                ERC20Pool.PoolUndercollateralized.selector,
                0.127923769382684562609750000 * 1e27
            )
        );
        lender.removeQuoteToken(
            pool,
            address(lender),
            2_000 * 1e18,
            1_004.989662429170775094 * 1e18
        );
    }

    function testRemoveQuoteMultipleLenders() public {
        assertEq(quote.balanceOf(address(lender)), 200_000 * 1e18);
        assertEq(quote.balanceOf(address(lender1)), 200_000 * 1e18);
        assertEq(quote.balanceOf(address(pool)), 0);

        (, , , , , , uint256 lpOutstanding, ) = pool.bucketAt(1_004.989662429170775094 * 1e18);
        assertEq(lpOutstanding, 0);

        assertEq(pool.lpBalance(address(lender), 1_004.989662429170775094 * 1e18), 0);
        assertEq(pool.lpBalance(address(lender1), 1_004.989662429170775094 * 1e18), 0);

        // lender1 deposit 10000 DAI
        lender.addQuoteToken(pool, address(lender), 10_000 * 1e18, 1_004.989662429170775094 * 1e18);
        // lender1 deposit 10000 DAI in same bucket
        lender1.addQuoteToken(
            pool,
            address(lender1),
            10_000 * 1e18,
            1_004.989662429170775094 * 1e18
        );

        assertEq(quote.balanceOf(address(lender)), 190_000 * 1e18);
        assertEq(quote.balanceOf(address(lender1)), 190_000 * 1e18);
        assertEq(quote.balanceOf(address(pool)), 20_000 * 1e18);

        assertEq(pool.lpBalance(address(lender), 1_004.989662429170775094 * 1e18), 10_000 * 1e27);
        assertEq(pool.lpBalance(address(lender1), 1_004.989662429170775094 * 1e18), 10_000 * 1e27);

        (, , , , , , lpOutstanding, ) = pool.bucketAt(1_004.989662429170775094 * 1e18);
        assertEq(lpOutstanding, 20_000 * 1e27);

        skip(8200);

        lender.removeQuoteToken(
            pool,
            address(lender),
            10_000 * 1e18,
            1_004.989662429170775094 * 1e18
        );
        assertEq(pool.lpBalance(address(lender), 1_004.989662429170775094 * 1e18), 0);
        assertEq(pool.lpBalance(address(lender1), 1_004.989662429170775094 * 1e18), 10_000 * 1e27);
        (, , , , , , lpOutstanding, ) = pool.bucketAt(1_004.989662429170775094 * 1e18);
        assertEq(lpOutstanding, 10_000 * 1e27);

        lender1.removeQuoteToken(
            pool,
            address(lender1),
            10_000 * 1e18,
            1_004.989662429170775094 * 1e18
        );

        assertEq(quote.balanceOf(address(lender)), 200_000 * 1e18);
        assertEq(quote.balanceOf(address(lender1)), 200_000 * 1e18);
        assertEq(quote.balanceOf(address(pool)), 0);

        assertEq(pool.lpBalance(address(lender), 1_004.989662429170775094 * 1e18), 0);
        assertEq(pool.lpBalance(address(lender1), 1_004.989662429170775094 * 1e18), 0);
        (, , , , , , lpOutstanding, ) = pool.bucketAt(1_004.989662429170775094 * 1e18);
        assertEq(lpOutstanding, 0);
    }

    function testRemoveQuoteTokenWithInterest() public {
        // lender deposit in 3 buckets, price spaced
        uint256 p10016 = 10_016.501589292607751220 * 1e18;
        uint256 p9020 = 9_020.461710444470171420 * 1e18;
        uint256 p8002 = 8_002.824356287850613262 * 1e18;
        uint256 p100 = 100.332368143282009890 * 1e18;
        lender.addQuoteToken(pool, address(lender), 10_000 * 1e18, p10016);
        lender.addQuoteToken(pool, address(lender), 1_000 * 1e18, p9020);
        lender.addQuoteToken(pool, address(lender), 1_000 * 1e18, p8002);
        lender.addQuoteToken(pool, address(lender), 1_000 * 1e18, p100);

        // borrowers deposit collateral
        borrower.addCollateral(pool, 2 * 1e18);
        borrower2.addCollateral(pool, 200 * 1e18);

        // first borrower takes a loan of 12_000 DAI, pushing lup to 8_002.824356287850613262
        borrower.borrow(pool, 12_000 * 1e18, 8_000 * 1e18);

        skip(5000);
        pool.updateInterestRate();
        skip(5000);
        // 2nd borrower takes a loan of 1_000 DAI, pushing lup to 100.332368143282009890
        borrower2.borrow(pool, 1_000 * 1e18, 100 * 1e18);

        skip(5000);
        pool.updateInterestRate();
        skip(5000);

        (uint256 col, uint256 quote) = pool.getLPTokenExchangeValue(
            pool.getLPTokenBalance(address(lender), p8002),
            p8002
        );
        assertEq(quote, 1_000.023113960510762449249703 * 1e45);

        // should revert if not enough funds in pool
        assertEq(pool.totalQuoteToken(), 0);
<<<<<<< HEAD
        vm.expectRevert(
            abi.encodeWithSelector(Buckets.NoDepositToReallocateTo.selector)
        );
        lender.removeQuoteToken(
            pool,
            address(lender),
            1_000.023113960510762449 * 1e18,
            p8002
        );
=======
        vm.expectRevert(Buckets.NoDepositToReallocateTo.selector);
        lender.removeQuoteToken(pool, address(lender), 1_000.023113960426559 * 1e18, p8002);
>>>>>>> 0c954c52

        borrower.repay(pool, 12_000 * 1e18);

        (col, quote) = pool.getLPTokenExchangeValue(
            pool.getLPTokenBalance(address(lender), p8002),
            p8002
        );
        assertEq(quote, 1_000.053487614594018248892126132 * 1e45);

        // should revert if trying to remove more than lended
        vm.expectRevert(
            abi.encodeWithSelector(
                Buckets.AmountExceedsClaimable.selector,
                1_000.053487614594018248892126 * 1e45
            )
        );
        lender.removeQuoteToken(pool, address(lender), 1_001 * 1e18, p8002);

        // lender should be able to remove lended quote tokens + interest
        vm.expectEmit(true, true, false, true);
<<<<<<< HEAD
        emit Transfer(
            address(pool),
            address(lender),
            1_000.053487614594018248 * 1e18
        );
        vm.expectEmit(true, true, false, true);
        emit RemoveQuoteToken(
            address(lender),
            p8002,
            1_000.053487614594018248 * 1e45,
            p10016
        );
        lender.removeQuoteToken(
            pool,
            address(lender),
            1_000.053487614594018248 * 1e18,
            p8002
        );
=======
        emit Transfer(address(pool), address(lender), 1_000.053487614433709 * 1e18);
        vm.expectEmit(true, true, false, true);
        emit RemoveQuoteToken(address(lender), p8002, 1_000.053487614433709 * 1e45, p10016);
        lender.removeQuoteToken(pool, address(lender), 1_000.053487614433709 * 1e18, p8002);
>>>>>>> 0c954c52

        assertEq(pool.lup(), p10016);
    }
}<|MERGE_RESOLUTION|>--- conflicted
+++ resolved
@@ -838,7 +838,6 @@
 
         // should revert if not enough funds in pool
         assertEq(pool.totalQuoteToken(), 0);
-<<<<<<< HEAD
         vm.expectRevert(
             abi.encodeWithSelector(Buckets.NoDepositToReallocateTo.selector)
         );
@@ -848,10 +847,6 @@
             1_000.023113960510762449 * 1e18,
             p8002
         );
-=======
-        vm.expectRevert(Buckets.NoDepositToReallocateTo.selector);
-        lender.removeQuoteToken(pool, address(lender), 1_000.023113960426559 * 1e18, p8002);
->>>>>>> 0c954c52
 
         borrower.repay(pool, 12_000 * 1e18);
 
@@ -872,7 +867,6 @@
 
         // lender should be able to remove lended quote tokens + interest
         vm.expectEmit(true, true, false, true);
-<<<<<<< HEAD
         emit Transfer(
             address(pool),
             address(lender),
@@ -891,12 +885,6 @@
             1_000.053487614594018248 * 1e18,
             p8002
         );
-=======
-        emit Transfer(address(pool), address(lender), 1_000.053487614433709 * 1e18);
-        vm.expectEmit(true, true, false, true);
-        emit RemoveQuoteToken(address(lender), p8002, 1_000.053487614433709 * 1e45, p10016);
-        lender.removeQuoteToken(pool, address(lender), 1_000.053487614433709 * 1e18, p8002);
->>>>>>> 0c954c52
 
         assertEq(pool.lup(), p10016);
     }
