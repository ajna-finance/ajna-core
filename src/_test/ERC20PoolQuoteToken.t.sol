--- conflicted
+++ resolved
@@ -358,17 +358,10 @@
 
     function testDepositQuoteTokenAtLup() public {
         // Adjacent prices
-<<<<<<< HEAD
-        uint256 p2850 = 2850.155149230026939621 * 1e18; // index 1595
-        uint256 p2835 = 2835.975272865698470386 * 1e18; // index 1594
-        uint256 p2821 = 2821.865943149948749647 * 1e18; // index 1593
-        uint256 p2807 = 2807.826809104426639178 * 1e18; // index 1592
-=======
         uint256 p2850 = 2_850.155149230026939621 * 1e18; // index 1595
         uint256 p2835 = 2_835.975272865698470386 * 1e18; // index 1594
         uint256 p2821 = 2_821.865943149948749647 * 1e18; // index 1593
         uint256 p2807 = 2_807.826809104426639178 * 1e18; // index 1592
->>>>>>> 0cf1e094
 
         // Lender deposits 1000 in each bucket
         lender.addQuoteToken(pool, address(lender), 1_000 * 1e18, p2850);
