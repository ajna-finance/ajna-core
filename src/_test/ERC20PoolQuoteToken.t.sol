// SPDX-License-Identifier: GPL-3.0-or-later
pragma solidity 0.8.11;

import {DSTestPlus} from "./utils/DSTestPlus.sol";
import {UserWithCollateral, UserWithQuoteToken} from "./utils/Users.sol";
import {CollateralToken, QuoteToken} from "./utils/Tokens.sol";

import {ERC20Pool} from "../ERC20Pool.sol";
import {ERC20PoolFactory} from "../ERC20PoolFactory.sol";

import "../libraries/Maths.sol";
import "../libraries/Buckets.sol";

contract ERC20PoolQuoteTokenTest is DSTestPlus {
    ERC20Pool internal pool;
    CollateralToken internal collateral;
    QuoteToken internal quote;

    UserWithCollateral internal borrower;
    UserWithQuoteToken internal lender;
    UserWithQuoteToken internal lender2;

    function setUp() public {
        collateral = new CollateralToken();
        quote = new QuoteToken();

        ERC20PoolFactory factory = new ERC20PoolFactory();
        pool = factory.deployPool(collateral, quote);

        borrower = new UserWithCollateral();
        collateral.mint(address(borrower), 100 * 1e18);
        borrower.approveToken(collateral, address(pool), 100 * 1e18);

        lender = new UserWithQuoteToken();
        quote.mint(address(lender), 200_000 * 1e18);
        lender.approveToken(quote, address(pool), 200_000 * 1e18);

        lender2 = new UserWithQuoteToken();
        quote.mint(address(lender2), 200_000 * 1e18);
        lender2.approveToken(quote, address(pool), 200_000 * 1e18);
    }

    function testDepositQuoteToken() public {
        // should revert when depositing at invalid price
<<<<<<< HEAD
        vm.expectRevert(ERC20Pool.InvalidPrice.selector);
        lender.addQuoteToken(pool, 10_000 * 1e18, 1004948314 * 1e18);
=======
        vm.expectRevert("ajna/invalid-bucket-price");
        lender.addQuoteToken(
            pool,
            address(lender),
            10_000 * 1e18,
            4_000 * 1e18
        );
>>>>>>> 8a11cf9e

        assertEq(pool.hdp(), 0);
        // test 10000 DAI deposit at price of 1 MKR = 4000 DAI
        vm.expectEmit(true, true, false, true);
        emit Transfer(address(lender), address(pool), 10_000 * 1e18);
        vm.expectEmit(true, true, false, true);
        emit AddQuoteToken(
            address(lender),
            4_000.927678580567537368 * 1e18,
            10_000 * 1e18,
            0
        );
        lender.addQuoteToken(
            pool,
            address(lender),
            10_000 * 1e18,
            4_000.927678580567537368 * 1e18
        );
        // check pool hdp and balances
        assertEq(pool.hdp(), 4_000.927678580567537368 * 1e18);
        assertEq(pool.totalQuoteToken(), 10_000 * 1e18);
        assertEq(quote.balanceOf(address(pool)), 10_000 * 1e18);
        assertEq(quote.balanceOf(address(lender)), 190_000 * 1e18);
        // check bucket balance
        (
            uint256 price,
            uint256 upPrice,
            uint256 downPrice,
            uint256 deposit,
            uint256 debt,
            uint256 snapshot,
            uint256 lpOutstanding,

        ) = pool.bucketAt(4_000.927678580567537368 * 1e18);
        assertEq(price, 4_000.927678580567537368 * 1e18);
        assertEq(upPrice, 4_000.927678580567537368 * 1e18);
        assertEq(downPrice, 0);
        assertEq(deposit, 10_000 * 1e18);
        assertEq(debt, 0);
        assertEq(snapshot, 1 * 1e18);
        assertEq(lpOutstanding, 10_000 * 1e18);
        assertEq(
            pool.lpBalance(address(lender), 4_000.927678580567537368 * 1e18),
            10_000 * 1e18
        );

        // test 20000 DAI deposit at price of 1 MKR = 2000.221618840727700609 DAI
        vm.expectEmit(true, true, false, true);
        emit Transfer(address(lender), address(pool), 20_000 * 1e18);
        vm.expectEmit(true, true, false, true);
        emit AddQuoteToken(
            address(lender),
            2000.221618840727700609 * 1e18,
            20_000 * 1e18,
            0
        );
        lender.addQuoteToken(
            pool,
            address(lender),
            20_000 * 1e18,
            2000.221618840727700609 * 1e18
        );
        // check pool hdp and balances
        assertEq(pool.hdp(), 4_000.927678580567537368 * 1e18);
        assertEq(pool.totalQuoteToken(), 30_000 * 1e18);
        assertEq(quote.balanceOf(address(pool)), 30_000 * 1e18);
        assertEq(quote.balanceOf(address(lender)), 170_000 * 1e18);
        // check bucket balance
        (
            price,
            upPrice,
            downPrice,
            deposit,
            debt,
            snapshot,
            lpOutstanding,

        ) = pool.bucketAt(2000.221618840727700609 * 1e18);
        assertEq(price, 2000.221618840727700609 * 1e18);
        assertEq(upPrice, 4_000.927678580567537368 * 1e18);
        assertEq(downPrice, 0);
        assertEq(deposit, 20_000 * 1e18);
        assertEq(debt, 0);
        assertEq(snapshot, 1 * 1e18);
        assertEq(lpOutstanding, 20_000 * 1e18);
        assertEq(
            pool.lpBalance(address(lender), 2000.221618840727700609 * 1e18),
            20_000 * 1e18
        );
        // check hdp down price pointer updated
        (, upPrice, downPrice, , , , , ) = pool.bucketAt(
            4_000.927678580567537368 * 1e18
        );
        assertEq(upPrice, 4_000.927678580567537368 * 1e18);
        assertEq(downPrice, 2_000.221618840727700609 * 1e18);

        // test 30000 DAI deposit at price of 1 MKR = 3010.892022197881557845 DAI
        vm.expectEmit(true, true, false, true);
        emit Transfer(address(lender), address(pool), 30_000 * 1e18);
        vm.expectEmit(true, true, false, true);
        emit AddQuoteToken(
            address(lender),
            3010.892022197881557845 * 1e18,
            30_000 * 1e18,
            0
        );
        lender.addQuoteToken(
            pool,
            address(lender),
            30_000 * 1e18,
            3010.892022197881557845 * 1e18
        );
        // check pool hdp and balances
        assertEq(pool.hdp(), 4_000.927678580567537368 * 1e18);
        assertEq(pool.totalQuoteToken(), 60_000 * 1e18);
        assertEq(quote.balanceOf(address(pool)), 60_000 * 1e18);
        assertEq(quote.balanceOf(address(lender)), 140_000 * 1e18);
        // check bucket balance
        (
            price,
            upPrice,
            downPrice,
            deposit,
            debt,
            snapshot,
            lpOutstanding,

        ) = pool.bucketAt(3010.892022197881557845 * 1e18);
        assertEq(price, 3010.892022197881557845 * 1e18);
        assertEq(upPrice, 4_000.927678580567537368 * 1e18);
        assertEq(downPrice, 2_000.221618840727700609 * 1e18);
        assertEq(deposit, 30_000 * 1e18);
        assertEq(debt, 0);
        assertEq(snapshot, 1 * 1e18);
        assertEq(lpOutstanding, 30_000 * 1e18);
        assertEq(
            pool.lpBalance(address(lender), 3010.892022197881557845 * 1e18),
            30_000 * 1e18
        );
        // check hdp down price pointer updated
        (, upPrice, downPrice, , , , , ) = pool.bucketAt(
            4_000.927678580567537368 * 1e18
        );
        assertEq(upPrice, 4_000.927678580567537368 * 1e18);
        assertEq(downPrice, 3010.892022197881557845 * 1e18);
        // check 2000 down price pointer updated
        (, upPrice, downPrice, , , , , ) = pool.bucketAt(
            2_000.221618840727700609 * 1e18
        );
        assertEq(upPrice, 3010.892022197881557845 * 1e18);
        assertEq(downPrice, 0);

        // test 40000 DAI deposit at price of 1 MKR = 5000 DAI
        // hdp should be updated to 5000 DAI and hdp next price should be 4000 DAI
        vm.expectEmit(true, true, false, true);
        emit Transfer(address(lender), address(pool), 40_000 * 1e18);
        vm.expectEmit(true, true, false, true);
        emit AddQuoteToken(
            address(lender),
            5_007.644384905151472283 * 1e18,
            40_000 * 1e18,
            0
        );
        lender.addQuoteToken(
            pool,
            address(lender),
            40_000 * 1e18,
            5_007.644384905151472283 * 1e18
        );
        // check pool hdp and balances
        assertEq(pool.hdp(), 5_007.644384905151472283 * 1e18);
        assertEq(pool.totalQuoteToken(), 100_000 * 1e18);
        assertEq(quote.balanceOf(address(pool)), 100_000 * 1e18);
        assertEq(quote.balanceOf(address(lender)), 100_000 * 1e18);
        // check bucket balance
        (
            price,
            upPrice,
            downPrice,
            deposit,
            debt,
            snapshot,
            lpOutstanding,

        ) = pool.bucketAt(5_007.644384905151472283 * 1e18);
        assertEq(price, 5_007.644384905151472283 * 1e18);
        assertEq(upPrice, 5_007.644384905151472283 * 1e18);
        assertEq(downPrice, 4_000.927678580567537368 * 1e18);
        assertEq(deposit, 40_000 * 1e18);
        assertEq(debt, 0);
        assertEq(snapshot, 1 * 1e18);
        assertEq(lpOutstanding, 40_000 * 1e18);
        assertEq(
            pool.lpBalance(address(lender), 5_007.644384905151472283 * 1e18),
            40_000 * 1e18
        );
    }

    function testRemoveQuoteTokenNoLoan() public {
        // lender deposit 10000 DAI at price 4000
        lender.addQuoteToken(
            pool,
            address(lender),
            10_000 * 1e18,
            4_000.927678580567537368 * 1e18
        );

        // should revert if trying to remove more than lended
<<<<<<< HEAD
        vm.expectRevert(
            abi.encodeWithSelector(
                ERC20Pool.AmountExceedsTotalClaimableQuoteToken.selector,
                pool.totalQuoteToken() - pool.totalDebt()
            )
        );
        lender.removeQuoteToken(pool, 20_000 * 1e18, 4_000 * 1e18);
=======
        vm.expectRevert("ajna/amount-greater-than-claimable");
        lender.removeQuoteToken(
            pool,
            address(lender),
            20_000 * 1e18,
            4_000.927678580567537368 * 1e18
        );
>>>>>>> 8a11cf9e

        skip(8200);

        // check balances before removal
        assertEq(pool.totalDebt(), 0);
        assertEq(pool.totalQuoteToken(), 10_000 * 1e18);

        (, , , uint256 deposit, uint256 debt, , uint256 lpOutstanding, ) = pool
            .bucketAt(4_000.927678580567537368 * 1e18);
        assertEq(deposit, 10_000 * 1e18);
        assertEq(debt, 0);
        assertEq(lpOutstanding, 10_000 * 1e18);
        assertEq(
            pool.lpBalance(address(lender), 4_000.927678580567537368 * 1e18),
            10_000 * 1e18
        );

        // remove 10000 DAI at price of 1 MKR = 4_000.927678580567537368 DAI
        vm.expectEmit(true, true, false, true);
        emit Transfer(address(pool), address(lender), 10_000 * 1e18);
        vm.expectEmit(true, true, false, true);
        emit RemoveQuoteToken(
            address(lender),
            4_000.927678580567537368 * 1e18,
            10_000 * 1e18,
            0
        );
        lender.removeQuoteToken(
            pool,
            address(lender),
            10_000 * 1e18,
            4_000.927678580567537368 * 1e18
        );

        // check balances after removal
        assertEq(pool.totalDebt(), 0);
        assertEq(pool.totalQuoteToken(), 0);
        // check 4000 bucket balance
        (, , , deposit, debt, , lpOutstanding, ) = pool.bucketAt(
            4_000.927678580567537368 * 1e18
        );
        assertEq(deposit, 0 * 1e18);
        assertEq(debt, 0);
        assertEq(lpOutstanding, 0 * 1e18);
        assertEq(
            pool.lpBalance(address(lender), 4_000.927678580567537368 * 1e18),
            0 * 1e18
        );
    }

    function testRemoveQuoteTokenUnpaidLoan() public {
        // lender deposit 10000 DAI at price 4_000.927678580567537368
        lender.addQuoteToken(
            pool,
            address(lender),
            10_000 * 1e18,
            4_000.927678580567537368 * 1e18
        );
        assertEq(quote.balanceOf(address(lender)), 190_000 * 1e18);

        // check balances
        assertEq(quote.balanceOf(address(pool)), 10_000 * 1e18);
        assertEq(pool.totalQuoteToken(), 10_000 * 1e18);
        assertEq(quote.balanceOf(address(lender)), 190_000 * 1e18);
        assertEq(
            pool.lpBalance(address(lender), 4_000.927678580567537368 * 1e18),
            10_000 * 1e18
        );

        // borrower takes a loan of 5_000 DAI
        borrower.addCollateral(pool, 100 * 1e18);
        borrower.borrow(pool, 5_000 * 1e18, 4_000 * 1e18);

        // should revert if trying to remove entire amount lended
<<<<<<< HEAD
        vm.expectRevert(
            abi.encodeWithSelector(
                ERC20Pool.AmountExceedsTotalClaimableQuoteToken.selector,
                pool.totalQuoteToken() - pool.totalDebt()
            )
        );
        lender.removeQuoteToken(pool, 10_000 * 1e18, 4_000 * 1e18);
=======
        vm.expectRevert("ajna/failed-to-reallocate");
        lender.removeQuoteToken(
            pool,
            address(lender),
            10_000 * 1e18,
            4_000.927678580567537368 * 1e18
        );
>>>>>>> 8a11cf9e

        // remove 4000 DAI at price of 1 MKR = 4_000.927678580567537368 DAI
        vm.expectEmit(true, true, false, true);
        emit Transfer(address(pool), address(lender), 4_000 * 1e18);
        vm.expectEmit(true, true, false, true);
        emit RemoveQuoteToken(
            address(lender),
            4_000.927678580567537368 * 1e18,
            4_000 * 1e18,
            4_000.927678580567537368 * 1e18
        );
        lender.removeQuoteToken(
            pool,
            address(lender),
            4_000 * 1e18,
            4_000.927678580567537368 * 1e18
        );

        // check pool balances
        assertEq(pool.totalQuoteToken(), 1_000 * 1e18);
        assertEq(quote.balanceOf(address(pool)), 1_000 * 1e18);
        // check lender balance
        assertEq(quote.balanceOf(address(lender)), 194_000 * 1e18);

        // check 4000 bucket balance
        (, , , uint256 deposit, uint256 debt, , uint256 lpOutstanding, ) = pool
            .bucketAt(4_000.927678580567537368 * 1e18);
        assertEq(deposit, 1_000 * 1e18);
        assertEq(debt, 5_000 * 1e18);
        assertEq(lpOutstanding, 6_000 * 1e18);
        assertEq(
            pool.lpBalance(address(lender), 4_000.927678580567537368 * 1e18),
            6_000 * 1e18
        );
    }

    function testRemoveQuoteTokenPaidLoan() public {
        // lender deposit 10000 DAI at price 4000
        lender.addQuoteToken(
            pool,
            address(lender),
            10_000 * 1e18,
            4_000.927678580567537368 * 1e18
        );
        assertEq(quote.balanceOf(address(lender)), 190_000 * 1e18);

        // lender2 deposit 10000 DAI at price 4000
        lender2.addQuoteToken(pool, 200 * 1e18, 4_000 * 1e18);
        assertEq(quote.balanceOf(address(lender2)), 199_800 * 1e18);

        // borrower takes a loan of 10000 DAI
        borrower.addCollateral(pool, 100 * 1e18);
        borrower.borrow(pool, 10_000 * 1e18, 4_000 * 1e18);
        assertEq(pool.lup(), 4_000.927678580567537368 * 1e18);

        // borrower repay entire loan
        quote.mint(address(borrower), 1 * 1e18);
        borrower.approveToken(quote, address(pool), 100_000 * 1e18);

        borrower.repay(pool, 10_001 * 1e18);

        skip(8200);

        //exchange rate
        vm.expectRevert(
            abi.encodeWithSelector(
                Buckets.AmountExceedsClaimable.selector,
                200 * 1e18
            )
        );
        lender2.removeQuoteToken(pool, 300 * 1e18, 4_000 * 1e18);

        /*
        // lender removes entire amount lended
        vm.expectEmit(true, true, false, true);
        emit Transfer(address(pool), address(lender), 10_000 * 1e18);
        vm.expectEmit(true, true, false, true);
        emit RemoveQuoteToken(
            address(lender),
            4_000.927678580567537368 * 1e18,
            10_000 * 1e18,
            4_000.927678580567537368 * 1e18
        );
        lender.removeQuoteToken(
            pool,
            address(lender),
            10_000 * 1e18,
            4_000.927678580567537368 * 1e18
        );

        // check pool balances
        assertEq(pool.totalQuoteToken(), 0);
        assertEq(quote.balanceOf(address(pool)), 0);
        // check lender balance
        assertEq(quote.balanceOf(address(lender)), 200_000 * 1e18);
<<<<<<< HEAD
        */
=======
        // check 4000 bucket balance
        (, , , uint256 deposit, uint256 debt, , , ) = pool.bucketAt(
            4_000.927678580567537368 * 1e18
        );
        assertEq(deposit, 0);
        assertEq(debt, 0);
>>>>>>> 8a11cf9e
    }

    function testRemoveQuoteTokenWithDebtReallocation() public {
        // lender deposit 3_400 DAI in 2 buckets
        lender.addQuoteToken(
            pool,
            address(lender),
            3_400 * 1e18,
            4_000.927678580567537368 * 1e18
        );
        lender.addQuoteToken(
            pool,
            address(lender),
            3_400 * 1e18,
            3_010.892022197881557845 * 1e18
        );

        // borrower takes a loan of 3000 DAI
        borrower.addCollateral(pool, 100 * 1e18);
        borrower.borrow(pool, 3_000 * 1e18, 4_000 * 1e18);
        assertEq(pool.lup(), 4_000.927678580567537368 * 1e18);
        (, , , uint256 deposit, uint256 debt, , uint256 lpOutstanding, ) = pool
            .bucketAt(4_000.927678580567537368 * 1e18);
        assertEq(deposit, 400 * 1e18);
        assertEq(debt, 3_000 * 1e18);
        (, , , deposit, debt, , , ) = pool.bucketAt(
            3_010.892022197881557845 * 1e18
        );
        assertEq(deposit, 3_400 * 1e18);
        assertEq(debt, 0);

        // lender removes 1000 DAI from lup
        vm.expectEmit(true, true, false, true);
        emit Transfer(address(pool), address(lender), 1_000 * 1e18);
        vm.expectEmit(true, true, false, true);
        emit RemoveQuoteToken(
            address(lender),
            4_000.927678580567537368 * 1e18,
            1_000 * 1e18,
            3_010.892022197881557845 * 1e18
        );
        lender.removeQuoteToken(
            pool,
            address(lender),
            1_000 * 1e18,
            4_000.927678580567537368 * 1e18
        );

        // check lup moved down to 3000
        assertEq(pool.lup(), 3_010.892022197881557845 * 1e18);
        // check pool balances
        assertEq(pool.totalQuoteToken(), 2_800 * 1e18);
        assertEq(pool.totalDebt(), 3_000 * 1e18);
        assertEq(quote.balanceOf(address(pool)), 2_800 * 1e18);
        // check lender balance
        assertEq(quote.balanceOf(address(lender)), 194_200 * 1e18);

        // check 4000 bucket balance
        (, , , deposit, debt, , lpOutstanding, ) = pool.bucketAt(
            4_000.927678580567537368 * 1e18
        );
        assertEq(deposit, 0);
        assertEq(debt, 2_400 * 1e18);
        assertEq(lpOutstanding, 2_400 * 1e18);
        assertEq(
            pool.lpBalance(address(lender), 4_000.927678580567537368 * 1e18),
            2_400 * 1e18
        );

        // check 3_010.892022197881557845 bucket balance
        (, , , deposit, debt, , lpOutstanding, ) = pool.bucketAt(
            3_010.892022197881557845 * 1e18
        );
        assertEq(deposit, 2_800 * 1e18);
        assertEq(debt, 600 * 1e18);
        assertEq(lpOutstanding, 3_400 * 1e18);
        assertEq(
            pool.lpBalance(address(lender), 3_010.892022197881557845 * 1e18),
            3_400 * 1e18
        );
    }

    function testRemoveQuoteTokenBelowLup() public {
        // lender deposit 5000 DAI in 3 buckets
        lender.addQuoteToken(
            pool,
            address(lender),
            5_000 * 1e18,
            4_000.927678580567537368 * 1e18
        );
        lender.addQuoteToken(
            pool,
            address(lender),
            5_000 * 1e18,
            3_010.892022197881557845 * 1e18
        );
        lender.addQuoteToken(
            pool,
            address(lender),
            5_000 * 1e18,
            2_000.221618840727700609 * 1e18
        );

        // borrower takes a loan of 3000 DAI
        borrower.addCollateral(pool, 100 * 1e18);
        borrower.borrow(pool, 3_010.892022197881557845 * 1e18, 4_000 * 1e18);
        assertEq(pool.lup(), 4_000.927678580567537368 * 1e18);

        // lender removes 1000 DAI under the lup - from bucket 3000
        vm.expectEmit(true, true, false, true);
        emit Transfer(address(pool), address(lender), 1_000 * 1e18);
        vm.expectEmit(true, true, false, true);
        emit RemoveQuoteToken(
            address(lender),
            3_010.892022197881557845 * 1e18,
            1_000 * 1e18,
            4_000.927678580567537368 * 1e18
        );
        lender.removeQuoteToken(
            pool,
            address(lender),
            1_000 * 1e18,
            3_010.892022197881557845 * 1e18
        );

        // check same lup
        assertEq(pool.lup(), 4_000.927678580567537368 * 1e18);
        // check pool balances
        assertEq(pool.totalQuoteToken(), 10_989.107977802118442155 * 1e18);
        assertEq(
            quote.balanceOf(address(pool)),
            10_989.107977802118442155 * 1e18
        );

        // check 4000 bucket balance
        (, , , uint256 deposit, uint256 debt, , uint256 lpOutstanding, ) = pool
            .bucketAt(4_000.927678580567537368 * 1e18);
        assertEq(deposit, 1_989.107977802118442155 * 1e18);
        assertEq(debt, 3_010.892022197881557845 * 1e18);
        assertEq(lpOutstanding, 5_000 * 1e18);
        assertEq(
            pool.lpBalance(address(lender), 4_000.927678580567537368 * 1e18),
            5_000 * 1e18
        );

        // check 3_010.892022197881557845 bucket balance, should have less 1000 DAI and lp token
        (, , , deposit, debt, , lpOutstanding, ) = pool.bucketAt(
            3_010.892022197881557845 * 1e18
        );
        assertEq(deposit, 4_000 * 1e18);
        assertEq(debt, 0);
        assertEq(lpOutstanding, 4_000 * 1e18);
        assertEq(
            pool.lpBalance(address(lender), 3_010.892022197881557845 * 1e18),
            4_000 * 1e18
        );
    }

    function testRemoveQuoteUndercollateralizedPool() public {
        // lender deposit 5000 DAI in 2 spaced buckets
        lender.addQuoteToken(
            pool,
            address(lender),
            5_000 * 1e18,
            1_004.989662429170775094 * 1e18
        );
        lender.addQuoteToken(
            pool,
            address(lender),
            5_000 * 1e18,
            100.332368143282009890 * 1e18
        );

        // borrower takes a loan of 4000 DAI
        borrower.addCollateral(pool, 5.1 * 1e18);
        borrower.borrow(pool, 4_000 * 1e18, 1_000 * 1e18);
        assertEq(pool.lup(), 1_004.989662429170775094 * 1e18);

<<<<<<< HEAD
        // removal should revert if pool remains undercollateralized
        vm.expectRevert(
            abi.encodeWithSelector(
                ERC20Pool.PoolUndercollateralized.selector,
                1.275 * 1e17
            )
        );
        lender.removeQuoteToken(pool, 2_000 * 1e18, 1_000 * 1e18);
=======
        // repay should revert if pool remains undercollateralized
        vm.expectRevert("ajna/pool-undercollateralized");
        lender.removeQuoteToken(
            pool,
            address(lender),
            2_000 * 1e18,
            1_004.989662429170775094 * 1e18
        );
>>>>>>> 8a11cf9e
    }
}<|MERGE_RESOLUTION|>--- conflicted
+++ resolved
@@ -42,18 +42,13 @@
 
     function testDepositQuoteToken() public {
         // should revert when depositing at invalid price
-<<<<<<< HEAD
         vm.expectRevert(ERC20Pool.InvalidPrice.selector);
-        lender.addQuoteToken(pool, 10_000 * 1e18, 1004948314 * 1e18);
-=======
-        vm.expectRevert("ajna/invalid-bucket-price");
-        lender.addQuoteToken(
-            pool,
-            address(lender),
-            10_000 * 1e18,
-            4_000 * 1e18
-        );
->>>>>>> 8a11cf9e
+        lender.addQuoteToken(
+            pool,
+            address(lender),
+            10_000 * 1e18,
+            1004948314 * 1e18
+        );
 
         assertEq(pool.hdp(), 0);
         // test 10000 DAI deposit at price of 1 MKR = 4000 DAI
@@ -262,23 +257,18 @@
         );
 
         // should revert if trying to remove more than lended
-<<<<<<< HEAD
         vm.expectRevert(
             abi.encodeWithSelector(
                 ERC20Pool.AmountExceedsTotalClaimableQuoteToken.selector,
                 pool.totalQuoteToken() - pool.totalDebt()
             )
         );
-        lender.removeQuoteToken(pool, 20_000 * 1e18, 4_000 * 1e18);
-=======
-        vm.expectRevert("ajna/amount-greater-than-claimable");
         lender.removeQuoteToken(
             pool,
             address(lender),
             20_000 * 1e18,
             4_000.927678580567537368 * 1e18
         );
->>>>>>> 8a11cf9e
 
         skip(8200);
 
@@ -353,23 +343,18 @@
         borrower.borrow(pool, 5_000 * 1e18, 4_000 * 1e18);
 
         // should revert if trying to remove entire amount lended
-<<<<<<< HEAD
         vm.expectRevert(
             abi.encodeWithSelector(
                 ERC20Pool.AmountExceedsTotalClaimableQuoteToken.selector,
                 pool.totalQuoteToken() - pool.totalDebt()
             )
         );
-        lender.removeQuoteToken(pool, 10_000 * 1e18, 4_000 * 1e18);
-=======
-        vm.expectRevert("ajna/failed-to-reallocate");
-        lender.removeQuoteToken(
-            pool,
-            address(lender),
-            10_000 * 1e18,
-            4_000.927678580567537368 * 1e18
-        );
->>>>>>> 8a11cf9e
+        lender.removeQuoteToken(
+            pool,
+            address(lender),
+            10_000 * 1e18,
+            4_000.927678580567537368 * 1e18
+        );
 
         // remove 4000 DAI at price of 1 MKR = 4_000.927678580567537368 DAI
         vm.expectEmit(true, true, false, true);
@@ -408,19 +393,25 @@
 
     function testRemoveQuoteTokenPaidLoan() public {
         // lender deposit 10000 DAI at price 4000
-        lender.addQuoteToken(
-            pool,
-            address(lender),
-            10_000 * 1e18,
-            4_000.927678580567537368 * 1e18
-        );
-        assertEq(quote.balanceOf(address(lender)), 190_000 * 1e18);
+
+        // lender.addQuoteToken(
+        //     pool,
+        //     address(lender),
+        //     10_000 * 1e18,
+        //     4_000.927678580567537368 * 1e18
+        // );
+        // assertEq(quote.balanceOf(address(lender)), 190_000 * 1e18);
 
         // lender2 deposit 10000 DAI at price 4000
-        lender2.addQuoteToken(pool, 200 * 1e18, 4_000 * 1e18);
-        assertEq(quote.balanceOf(address(lender2)), 199_800 * 1e18);
-
-        // borrower takes a loan of 10000 DAI
+        lender2.addQuoteToken(
+            pool,
+            address(lender2),
+            10_000 * 1e18,
+            4_000.927678580567537368 * 1e18
+        );
+        assertEq(quote.balanceOf(address(lender2)), 190_000 * 1e18);
+
+        // borrower takes a loan of 10_000 DAI
         borrower.addCollateral(pool, 100 * 1e18);
         borrower.borrow(pool, 10_000 * 1e18, 4_000 * 1e18);
         assertEq(pool.lup(), 4_000.927678580567537368 * 1e18);
@@ -434,15 +425,25 @@
         skip(8200);
 
         //exchange rate
-        vm.expectRevert(
-            abi.encodeWithSelector(
-                Buckets.AmountExceedsClaimable.selector,
-                200 * 1e18
-            )
-        );
-        lender2.removeQuoteToken(pool, 300 * 1e18, 4_000 * 1e18);
+        // vm.expectRevert(
+        //     abi.encodeWithSelector(
+        //         Buckets.AmountExceedsClaimable.selector,
+        //         196153846153846153922
+        //     )
+        // );
+        // TODO: Get the exchange rate and calculate automatically
+        lender2.removeQuoteToken(
+            pool,
+            address(lender2),
+            10_000 * 1e18,
+            4_000.927678580567537368 * 1e18
+        );
 
         /*
+        vm.expectEmit(true, true, false, true);
+        emit Transfer(address(pool), address(lender), 10_000 * 1e18);
+        vm.expectEmit(true, true, false, true);
+
         // lender removes entire amount lended
         vm.expectEmit(true, true, false, true);
         emit Transfer(address(pool), address(lender), 10_000 * 1e18);
@@ -465,16 +466,7 @@
         assertEq(quote.balanceOf(address(pool)), 0);
         // check lender balance
         assertEq(quote.balanceOf(address(lender)), 200_000 * 1e18);
-<<<<<<< HEAD
         */
-=======
-        // check 4000 bucket balance
-        (, , , uint256 deposit, uint256 debt, , , ) = pool.bucketAt(
-            4_000.927678580567537368 * 1e18
-        );
-        assertEq(deposit, 0);
-        assertEq(debt, 0);
->>>>>>> 8a11cf9e
     }
 
     function testRemoveQuoteTokenWithDebtReallocation() public {
@@ -653,7 +645,6 @@
         borrower.borrow(pool, 4_000 * 1e18, 1_000 * 1e18);
         assertEq(pool.lup(), 1_004.989662429170775094 * 1e18);
 
-<<<<<<< HEAD
         // removal should revert if pool remains undercollateralized
         vm.expectRevert(
             abi.encodeWithSelector(
@@ -661,16 +652,11 @@
                 1.275 * 1e17
             )
         );
-        lender.removeQuoteToken(pool, 2_000 * 1e18, 1_000 * 1e18);
-=======
-        // repay should revert if pool remains undercollateralized
-        vm.expectRevert("ajna/pool-undercollateralized");
         lender.removeQuoteToken(
             pool,
             address(lender),
             2_000 * 1e18,
             1_004.989662429170775094 * 1e18
         );
->>>>>>> 8a11cf9e
     }
 }