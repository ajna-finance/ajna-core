--- conflicted
+++ resolved
@@ -18,11 +18,7 @@
 
     UserWithCollateral internal borrower;
     UserWithQuoteToken internal lender;
-<<<<<<< HEAD
-    UserWithQuoteToken internal lender2;
-=======
     UserWithQuoteToken internal lender1;
->>>>>>> 1f02bf3a
 
     function setUp() public {
         collateral = new CollateralToken();
@@ -39,15 +35,9 @@
         quote.mint(address(lender), 200_000 * 1e18);
         lender.approveToken(quote, address(pool), 200_000 * 1e18);
 
-<<<<<<< HEAD
-        lender2 = new UserWithQuoteToken();
-        quote.mint(address(lender2), 200_000 * 1e18);
-        lender2.approveToken(quote, address(pool), 200_000 * 1e18);
-=======
         lender1 = new UserWithQuoteToken();
         quote.mint(address(lender1), 200_000 * 1e18);
         lender1.approveToken(quote, address(pool), 200_000 * 1e18);
->>>>>>> 1f02bf3a
     }
 
     function testDepositQuoteToken() public {
@@ -403,23 +393,22 @@
 
     function testRemoveQuoteTokenPaidLoan() public {
         // lender deposit 10000 DAI at price 4000
-
-        // lender.addQuoteToken(
-        //     pool,
-        //     address(lender),
-        //     10_000 * 1e18,
-        //     4_000.927678580567537368 * 1e18
-        // );
-        // assertEq(quote.balanceOf(address(lender)), 190_000 * 1e18);
-
-        // lender2 deposit 10000 DAI at price 4000
-        lender2.addQuoteToken(
-            pool,
-            address(lender2),
-            10_000 * 1e18,
-            4_000.927678580567537368 * 1e18
-        );
-        assertEq(quote.balanceOf(address(lender2)), 190_000 * 1e18);
+        lender.addQuoteToken(
+            pool,
+            address(lender),
+            10_000 * 1e18,
+            4_000.927678580567537368 * 1e18
+        );
+        assertEq(quote.balanceOf(address(lender)), 190_000 * 1e18);
+
+        // lender1 deposit 10000 DAI at price 4000:
+        lender1.addQuoteToken(
+            pool,
+            address(lender1),
+            10_000 * 1e18,
+            4_000.927678580567537368 * 1e18
+        );
+        assertEq(quote.balanceOf(address(lender1)), 190_000 * 1e18);
 
         // borrower takes a loan of 10_000 DAI
         borrower.addCollateral(pool, 100 * 1e18);
@@ -435,24 +424,26 @@
         skip(8200);
 
         //exchange rate
-        // vm.expectRevert(
-        //     abi.encodeWithSelector(
-        //         Buckets.AmountExceedsClaimable.selector,
-        //         196153846153846153922
-        //     )
-        // );
-        // TODO: Get the exchange rate and calculate automatically
-        lender2.removeQuoteToken(
-            pool,
-            address(lender2),
-            10_000 * 1e18,
-            4_000.927678580567537368 * 1e18
-        );
-
-        /*
-        vm.expectEmit(true, true, false, true);
-        emit Transfer(address(pool), address(lender), 10_000 * 1e18);
-        vm.expectEmit(true, true, false, true);
+        //TODO: Get the exchange rate and calculate automatically
+        vm.expectRevert(
+            abi.encodeWithSelector(
+                Buckets.AmountExceedsClaimable.selector,
+                10000000000000000000000
+            )
+        );
+        lender1.removeQuoteToken(
+            pool,
+            address(lender1),
+            15_000 * 1e18,
+            4_000.927678580567537368 * 1e18
+        );
+
+        lender1.removeQuoteToken(
+            pool,
+            address(lender1),
+            10_000 * 1e18,
+            4_000.927678580567537368 * 1e18
+        );
 
         // lender removes entire amount lended
         vm.expectEmit(true, true, false, true);
@@ -476,7 +467,6 @@
         assertEq(quote.balanceOf(address(pool)), 0);
         // check lender balance
         assertEq(quote.balanceOf(address(lender)), 200_000 * 1e18);
-        */
     }
 
     function testRemoveQuoteTokenWithDebtReallocation() public {
