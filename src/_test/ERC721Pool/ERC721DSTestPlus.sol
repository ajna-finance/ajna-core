// SPDX-License-Identifier: AGPL-3.0-only
pragma solidity 0.8.14;

import { ERC20 }             from "@openzeppelin/contracts/token/ERC20/ERC20.sol";

import { ERC721Pool }        from "../../erc721/ERC721Pool.sol";
import { ERC721PoolFactory } from "../../erc721/ERC721PoolFactory.sol";
import { IScaledPool}        from "../../base/interfaces/IScaledPool.sol";

import { DSTestPlus }                from "../utils/DSTestPlus.sol";
import { NFTCollateralToken, Token } from "../utils/Tokens.sol";

abstract contract ERC721DSTestPlus is DSTestPlus {

    // ERC721 events
    event Transfer(address indexed from, address indexed to, uint256 indexed tokenId);

    // Pool events
    event AddCollateralNFT(address indexed actor_, uint256 indexed price_, uint256[] tokenIds_);
    event PledgeCollateralNFT(address indexed borrower_, uint256[] tokenIds_);
    event PurchaseWithNFTs(address indexed bidder_, uint256 indexed price_, uint256 amount_, uint256[] tokenIds_);
    event PullCollateralNFT(address indexed borrower_, uint256[] tokenIds_);
    event RemoveCollateralNFT(address indexed claimer_, uint256 indexed price_, uint256[] tokenIds_);
    event Repay(address indexed borrower_, uint256 lup_, uint256 amount_);
    event ReserveAuction(uint256 claimableReservesRemaining_, uint256 auctionPrice_);

    /*****************/
    /*** Utilities ***/
    /*****************/

    

    struct ReserveAuctionState {
        uint256 claimableReservesRemaining;
        uint256 auctionPrice;
        uint256 timeRemaining;
    }
}

abstract contract ERC721HelperContract is ERC721DSTestPlus {

    uint256 public constant LARGEST_AMOUNT = type(uint256).max / 10**27;

    NFTCollateralToken internal _collateral;
    Token              internal _quote;
    ERC20              internal _ajna;
    ERC721Pool         internal _pool;

    // TODO: bool for pool type
    constructor() {
        vm.createSelectFork(vm.envString("ETH_RPC_URL"));

        _collateral = new NFTCollateralToken();
        vm.makePersistent(address(_collateral));
        _quote      = new Token("Quote", "Q");
        vm.makePersistent(address(_quote));
        _ajna       = ERC20(address(0x9a96ec9B57Fb64FbC60B423d1f4da7691Bd35079));
        vm.makePersistent(address(_ajna));
    }

    function _deployCollectionPool() internal returns (ERC721Pool) {
        address contractAddress = new ERC721PoolFactory().deployPool(address(_collateral), address(_quote), 0.05 * 10**18);
        vm.makePersistent(contractAddress);
        return ERC721Pool(contractAddress);
    }

    function _deploySubsetPool(uint256[] memory subsetTokenIds_) internal returns (ERC721Pool) {
        return ERC721Pool(new ERC721PoolFactory().deploySubsetPool(address(_collateral), address(_quote), subsetTokenIds_, 0.05 * 10**18));
    }

    // TODO: finish implementing
    function _approveQuoteMultipleUserMultiplePool() internal {

    }

    function _mintAndApproveQuoteTokens(address operator_, uint256 mintAmount_) internal {
        deal(address(_quote), operator_, mintAmount_);
        vm.prank(operator_);
        _quote.approve(address(_pool), type(uint256).max);
    }

    function _mintAndApproveCollateralTokens(address operator_, uint256 mintAmount_) internal {
        _collateral.mint(operator_, mintAmount_);
        vm.prank(operator_);
        _collateral.setApprovalForAll(address(_pool), true);
    }

    function _mintAndApproveAjnaTokens(address operator_, uint256 mintAmount_) internal {
        deal(address(_ajna), operator_, mintAmount_);
        vm.prank(operator_);
        _ajna.approve(address(_pool), type(uint256).max);
    }

    // TODO: implement this
    function _assertBalances() internal {}

    // TODO: check oldPrev and newPrev
    function _pledgeCollateral(address pledger_, address borrower_, ERC721Pool pool_, uint256[] memory tokenIdsToAdd_) internal {
        vm.prank(pledger_);
        for (uint i; i < tokenIdsToAdd_.length;) {
            emit Transfer(address(borrower_), address(pool_), tokenIdsToAdd_[i]);
            vm.expectEmit(true, true, false, true);
            unchecked {
                ++i;
            }
        }
        emit PledgeCollateralNFT(address(borrower_), tokenIdsToAdd_);
        pool_.pledgeCollateral(borrower_, tokenIdsToAdd_);
    }

    // TODO: implement _pullCollateral()
    
    function _assertPool(PoolState memory state_) internal {
<<<<<<< HEAD
        ERC721Pool pool = address(_collectionPool) == address(0) ? _subsetPool : _collectionPool;

        ( , uint256 htp, uint256 lup, ) = pool.poolPricesInfo();
        (uint256 poolSize, uint256 loansCount, address maxBorrower, ) = pool.poolLoansInfo();
        (uint256 poolMinDebtAmount, , uint256 poolActualUtilization, uint256 poolTargetUtilization) = pool.poolUtilizationInfo();
=======
        ( , uint256 htp, uint256 lup, ) = _pool.poolPricesInfo();
        (uint256 poolSize, uint256 loansCount, address maxBorrower, ) = _pool.poolLoansInfo();
        (uint256 poolMinDebtAmount, , uint256 poolActualUtilization, uint256 poolTargetUtilization) = _pool.poolUtilizationInfo();
>>>>>>> 2c979176
        assertEq(htp, state_.htp);
        assertEq(lup, state_.lup);

        assertEq(poolSize,                  state_.poolSize);
        assertEq(_pool.pledgedCollateral(), state_.pledgedCollateral);
        assertEq(_pool.borrowerDebt(),      state_.borrowerDebt);
        assertEq(poolActualUtilization,     state_.actualUtilization);
        assertEq(poolTargetUtilization,     state_.targetUtilization);
        assertEq(poolMinDebtAmount,         state_.minDebtAmount);

        assertEq(loansCount,  state_.loans);
        assertEq(maxBorrower, state_.maxBorrower);

        assertEq(_pool.encumberedCollateral(state_.borrowerDebt, state_.lup), state_.encumberedCollateral);
    }

    function _assertAuction(AuctionState memory state_) internal {
        ERC721Pool pool = address(_collectionPool) == address(0) ? _subsetPool : _collectionPool;

        (uint256 debt, , uint256 col, uint256 mompFactor, uint256 inflator) = pool.borrowerInfo(state_.borrower);
        (uint128 kickTime, uint256 referencePrice, uint256 bondFactor, uint256 bondSize) = pool.liquidations(state_.borrower);
        (address next, , bool active) = pool.getAuction(state_.borrower);
        int256 bpf = pool.bpf(
            IScaledPool.Borrower({
               debt: debt,
               collateral: col,
               mompFactor: mompFactor,
               inflatorSnapshot: inflator
            }),
            IScaledPool.Liquidation({
                kickTime: kickTime,
                referencePrice: referencePrice,
                bondFactor: bondFactor,
                bondSize: bondSize
            }),
            pool.auctionPrice(referencePrice, kickTime)
        );
        assertEq(kickTime, state_.kickTime);
        assertEq(referencePrice, state_.referencePrice);
        assertEq(pool.auctionPrice(referencePrice, kickTime), state_.price);
        assertEq(bpf, state_.bpf);
        assertEq(bondFactor, state_.bondFactor);
        assertEq(bondSize, state_.bondSize);
        assertEq(next, state_.next);
        assertEq(active, state_.active);
        
    }

    function _assertBorrower(BorrowerState memory state_) internal {
        ERC721Pool pool = address(_collectionPool) == address(0) ? _subsetPool : _collectionPool;

        (uint256 debt, uint256 pendingDebt, uint256 col, uint256 mompFactor, uint256 inflator) = pool.borrowerInfo(state_.borrower);
        (, , uint256 lup, ) = pool.poolPricesInfo();
        assertEq(debt,        state_.debt);
        assertEq(pendingDebt, state_.pendingDebt);
        assertEq(col,         state_.collateral);
        assertEq(mompFactor,  state_.mompFactor);
        assertEq(inflator,    state_.inflator);

        assertEq(pool.borrowerCollateralization(state_.debt, state_.collateral, lup), state_.collateralization);
    }

    function _assertReserveAuction(ReserveAuctionState memory state_) internal {
        ( , , uint256 claimableReservesRemaining, uint256 auctionPrice, uint256 timeRemaining) = _pool.poolReservesInfo();
        assertEq(claimableReservesRemaining, state_.claimableReservesRemaining);
        assertEq(auctionPrice, state_.auctionPrice);
        assertEq(timeRemaining, state_.timeRemaining);
    }

    function _assertReserveAuctionPrice(uint256 expectedPrice) internal {
        ( , , , uint256 auctionPrice, ) = _pool.poolReservesInfo();
        assertEq(auctionPrice, expectedPrice);
    }

    function _indexToPrice(uint256 index_) internal view returns (uint256 price_) {
        ( price_, , , , , , ) = _pool.bucketAt(index_);
    }

    function _htp() internal view returns (uint256 htp_) {
        (, htp_, , ) = _pool.poolPricesInfo();
    }

    function _exchangeRate(uint256 index_) internal view returns (uint256 exchangeRate_) {
        ( , , , , , exchangeRate_, ) = _pool.bucketAt(index_);
    }

    function _lup() internal view returns (uint256 lup_) {
        (, , lup_, ) = _pool.poolPricesInfo();
    }

    function _poolSize() internal view returns (uint256 poolSize_) {
        (poolSize_, , , ) = _pool.poolLoansInfo();
    }

    function _poolTargetUtilization() internal view returns (uint256 utilization_) {
        ( , , , utilization_) = _pool.poolUtilizationInfo();
    }

    function _poolActualUtilization() internal view returns (uint256 utilization_) {
        ( , , utilization_, ) = _pool.poolUtilizationInfo();
    }

    function _poolMinDebtAmount() internal view returns (uint256 minDebt_) {
        ( minDebt_, , , ) = _pool.poolUtilizationInfo();
    }

    function _loansCount() internal view returns (uint256 loansCount_) {
        ( , loansCount_, , ) = _pool.poolLoansInfo();
    }

    function _maxBorrower() internal view returns (address maxBorrower_) {
        ( , , maxBorrower_, ) = _pool.poolLoansInfo();
    }
}<|MERGE_RESOLUTION|>--- conflicted
+++ resolved
@@ -111,17 +111,9 @@
     // TODO: implement _pullCollateral()
     
     function _assertPool(PoolState memory state_) internal {
-<<<<<<< HEAD
-        ERC721Pool pool = address(_collectionPool) == address(0) ? _subsetPool : _collectionPool;
-
-        ( , uint256 htp, uint256 lup, ) = pool.poolPricesInfo();
-        (uint256 poolSize, uint256 loansCount, address maxBorrower, ) = pool.poolLoansInfo();
-        (uint256 poolMinDebtAmount, , uint256 poolActualUtilization, uint256 poolTargetUtilization) = pool.poolUtilizationInfo();
-=======
         ( , uint256 htp, uint256 lup, ) = _pool.poolPricesInfo();
         (uint256 poolSize, uint256 loansCount, address maxBorrower, ) = _pool.poolLoansInfo();
         (uint256 poolMinDebtAmount, , uint256 poolActualUtilization, uint256 poolTargetUtilization) = _pool.poolUtilizationInfo();
->>>>>>> 2c979176
         assertEq(htp, state_.htp);
         assertEq(lup, state_.lup);
 
