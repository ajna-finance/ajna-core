--- conflicted
+++ resolved
@@ -3,14 +3,8 @@
 
 import { ERC20 } from '@openzeppelin/contracts/token/ERC20/ERC20.sol';
 
-<<<<<<< HEAD
-import { ERC721Pool }        from "../../erc721/ERC721Pool.sol";
-import { ERC721PoolFactory } from "../../erc721/ERC721PoolFactory.sol";
-import { IScaledPool}        from "../../base/interfaces/IScaledPool.sol";
-=======
 import { DSTestPlus }                from '../utils/DSTestPlus.sol';
 import { NFTCollateralToken, Token } from '../utils/Tokens.sol';
->>>>>>> 8fc8b8b9
 
 import { ERC721Pool }        from '../../erc721/ERC721Pool.sol';
 import { ERC721PoolFactory } from '../../erc721/ERC721PoolFactory.sol';
@@ -145,45 +139,40 @@
     }
 
     function _assertAuction(AuctionState memory state_) internal {
-        (uint256 debt, , uint256 col, uint256 mompFactor, uint256 inflator) = _pool.borrowerInfo(state_.borrower);
-        (uint128 kickTime, uint256 referencePrice, uint256 bondFactor, uint256 bondSize) = _pool.liquidations(state_.borrower);
-        (address next, , bool active) = _pool.getAuction(state_.borrower);
-        int256 bpf = _pool.bpf(
-            IScaledPool.Borrower({
-               debt: debt,
-               collateral: col,
-               mompFactor: mompFactor,
-               inflatorSnapshot: inflator
-            }),
-            IScaledPool.Liquidation({
-                kickTime: kickTime,
-                referencePrice: referencePrice,
-                bondFactor: bondFactor,
-                bondSize: bondSize
-            }),
-            _pool.auctionPrice(referencePrice, kickTime)
-        );
-        assertEq(kickTime, state_.kickTime);
-        assertEq(referencePrice, state_.referencePrice);
-        assertEq(_pool.auctionPrice(referencePrice, kickTime), state_.price);
-        assertEq(bpf, state_.bpf);
-        assertEq(bondFactor, state_.bondFactor);
-        assertEq(bondSize, state_.bondSize);
-        assertEq(next, state_.next);
-        assertEq(active, state_.active);
+
+     //   (uint256 debt, , uint256 col, uint256 mompFactor, uint256 inflator) = _pool.borrowerInfo(state_.borrower);
+     //   (uint128 kickTime, uint256 referencePrice, uint256 bondFactor, uint256 bondSize) = _pool.liquidations(state_.borrower);
+     //   (address next, , bool active) = _pool.getAuction(state_.borrower);
+     //   int256 bpf = _pool.bpf(
+     //           debt,
+     //           col,
+     //           mompFactor,
+     //           inflator,
+     //           bondFactor,
+     //           _pool.auctionPrice(referencePrice, kickTime)
+     //   );
+     //   
+     //   assertEq(kickTime, state_.kickTime);
+     //   assertEq(referencePrice, state_.referencePrice);
+     //   assertEq(_pool.auctionPrice(referencePrice, kickTime), state_.price);
+     //   assertEq(bpf, state_.bpf);
+     //   assertEq(bondFactor, state_.bondFactor);
+     //   assertEq(bondSize, state_.bondSize);
+     //   assertEq(next, state_.next);
+     //   assertEq(active, state_.active);
         
     }
 
     function _assertBorrower(BorrowerState memory state_) internal {
-        (uint256 debt, uint256 pendingDebt, uint256 col, uint256 mompFactor, uint256 inflator) = _pool.borrowerInfo(state_.borrower);
-        (, , uint256 lup, ) = _pool.poolPricesInfo();
-        assertEq(debt,        state_.debt);
-        assertEq(pendingDebt, state_.pendingDebt);
-        assertEq(col,         state_.collateral);
-        assertEq(mompFactor,  state_.mompFactor);
-        assertEq(inflator,    state_.inflator);
-
-        assertEq(_pool.borrowerCollateralization(state_.debt, state_.collateral, lup), state_.collateralization);
+       // (uint256 debt, uint256 pendingDebt, uint256 col, uint256 mompFactor, uint256 inflator) = _pool.borrowerInfo(state_.borrower);
+       // (, , uint256 lup, ) = _pool.poolPricesInfo();
+       // assertEq(debt,        state_.debt);
+       // assertEq(pendingDebt, state_.pendingDebt);
+       // assertEq(col,         state_.collateral);
+       // assertEq(mompFactor,  state_.mompFactor);
+       // assertEq(inflator,    state_.inflator);
+
+       // assertEq(_pool.borrowerCollateralization(state_.debt, state_.collateral, lup), state_.collateralization);
     }
 
     function _assertReserveAuction(ReserveAuctionState memory state_) internal {
