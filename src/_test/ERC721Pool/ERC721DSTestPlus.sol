// SPDX-License-Identifier: AGPL-3.0-only
pragma solidity 0.8.14;

import { ERC20 }             from "@openzeppelin/contracts/token/ERC20/ERC20.sol";

import { ERC721Pool }        from "../../erc721/ERC721Pool.sol";
import { ERC721PoolFactory } from "../../erc721/ERC721PoolFactory.sol";
import { ScaledPoolUtils }   from "../../base/ScaledPoolUtils.sol";

import { DSTestPlus }                from "../utils/DSTestPlus.sol";
import { NFTCollateralToken, Token } from "../utils/Tokens.sol";

import { Maths } from "../../libraries/Maths.sol";

abstract contract ERC721DSTestPlus is DSTestPlus {

    // ERC721 events
    event Transfer(address indexed from, address indexed to, uint256 indexed tokenId);

    // Pool events
    event AddCollateralNFT(address indexed actor_, uint256 indexed price_, uint256[] tokenIds_);
    event PledgeCollateralNFT(address indexed borrower_, uint256[] tokenIds_);
    event PurchaseWithNFTs(address indexed bidder_, uint256 indexed price_, uint256 amount_, uint256[] tokenIds_);
    event PullCollateralNFT(address indexed borrower_, uint256[] tokenIds_);
    event RemoveCollateralNFT(address indexed claimer_, uint256 indexed price_, uint256[] tokenIds_);
    event Repay(address indexed borrower_, uint256 lup_, uint256 amount_);
    event ReserveAuction(uint256 claimableReservesRemaining_, uint256 auctionPrice_);

    /*****************/
    /*** Utilities ***/
    /*****************/

    struct PoolState {
        uint256 htp;
        uint256 lup;
        uint256 poolSize;
        uint256 pledgedCollateral;
        uint256 encumberedCollateral;
        uint256 borrowerDebt;
        uint256 actualUtilization;
        uint256 targetUtilization;
        uint256 minDebtAmount;
        uint256 loans;
        address maxBorrower;
    }

    struct ReserveAuctionState {
        uint256 claimableReservesRemaining;
        uint256 auctionPrice;
        uint256 timeRemaining;
    }
}

abstract contract ERC721HelperContract is ERC721DSTestPlus {

    uint256 public constant LARGEST_AMOUNT = type(uint256).max / 10**27;

    NFTCollateralToken internal _collateral;
    Token              internal _quote;
    ERC20              internal _ajna;
<<<<<<< HEAD
    ERC721Pool         internal _collectionPool;
    ERC721Pool         internal _subsetPool;
    ScaledPoolUtils    internal _poolUtils;
=======
    ERC721Pool         internal _pool;
>>>>>>> 2c979176

    // TODO: bool for pool type
    constructor() {
        vm.createSelectFork(vm.envString("ETH_RPC_URL"));

        _collateral = new NFTCollateralToken();
        vm.makePersistent(address(_collateral));
        _quote      = new Token("Quote", "Q");
        vm.makePersistent(address(_quote));
        _ajna       = ERC20(address(0x9a96ec9B57Fb64FbC60B423d1f4da7691Bd35079));
        vm.makePersistent(address(_ajna));
        _poolUtils  = new ScaledPoolUtils();
        vm.makePersistent(address(_poolUtils));
    }

    function _deployCollectionPool() internal returns (ERC721Pool) {
        address contractAddress = new ERC721PoolFactory().deployPool(address(_collateral), address(_quote), 0.05 * 10**18);
        vm.makePersistent(contractAddress);
        return ERC721Pool(contractAddress);
    }

    function _deploySubsetPool(uint256[] memory subsetTokenIds_) internal returns (ERC721Pool) {
        return ERC721Pool(new ERC721PoolFactory().deploySubsetPool(address(_collateral), address(_quote), subsetTokenIds_, 0.05 * 10**18));
    }

    // TODO: finish implementing
    function _approveQuoteMultipleUserMultiplePool() internal {

    }

    function _mintAndApproveQuoteTokens(address operator_, uint256 mintAmount_) internal {
        deal(address(_quote), operator_, mintAmount_);
        vm.prank(operator_);
        _quote.approve(address(_pool), type(uint256).max);
    }

    function _mintAndApproveCollateralTokens(address operator_, uint256 mintAmount_) internal {
        _collateral.mint(operator_, mintAmount_);
        vm.prank(operator_);
        _collateral.setApprovalForAll(address(_pool), true);
    }

    function _mintAndApproveAjnaTokens(address operator_, uint256 mintAmount_) internal {
        deal(address(_ajna), operator_, mintAmount_);
        vm.prank(operator_);
        _ajna.approve(address(_pool), type(uint256).max);
    }

    // TODO: implement this
    function _assertBalances() internal {}

    // TODO: check oldPrev and newPrev
    function _pledgeCollateral(address pledger_, address borrower_, ERC721Pool pool_, uint256[] memory tokenIdsToAdd_) internal {
        vm.prank(pledger_);
        for (uint i; i < tokenIdsToAdd_.length;) {
            emit Transfer(address(borrower_), address(pool_), tokenIdsToAdd_[i]);
            vm.expectEmit(true, true, false, true);
            unchecked {
                ++i;
            }
        }
        emit PledgeCollateralNFT(address(borrower_), tokenIdsToAdd_);
        pool_.pledgeCollateral(borrower_, tokenIdsToAdd_);
    }

    // TODO: implement _pullCollateral()
    
    function _assertPool(PoolState memory state_) internal {
<<<<<<< HEAD
        ERC721Pool pool = address(_collectionPool) == address(0) ? _subsetPool : _collectionPool;
        ( , , uint256 htp, , uint256 lup, ) = _poolUtils.poolPricesInfo(address(pool));
        (uint256 poolSize, uint256 loansCount, address maxBorrower, ) = _poolUtils.poolLoansInfo(address(pool));
        (uint256 poolMinDebtAmount, , uint256 poolActualUtilization, uint256 poolTargetUtilization) = _poolUtils.poolUtilizationInfo(address(pool));
=======
        ( , uint256 htp, uint256 lup, ) = _pool.poolPricesInfo();
        (uint256 poolSize, uint256 loansCount, address maxBorrower, ) = _pool.poolLoansInfo();
        (uint256 poolMinDebtAmount, , uint256 poolActualUtilization, uint256 poolTargetUtilization) = _pool.poolUtilizationInfo();
>>>>>>> 2c979176
        assertEq(htp, state_.htp);
        assertEq(lup, state_.lup);

        assertEq(poolSize,                  state_.poolSize);
        assertEq(_pool.pledgedCollateral(), state_.pledgedCollateral);
        assertEq(_pool.borrowerDebt(),      state_.borrowerDebt);
        assertEq(poolActualUtilization,     state_.actualUtilization);
        assertEq(poolTargetUtilization,     state_.targetUtilization);
        assertEq(poolMinDebtAmount,         state_.minDebtAmount);

        assertEq(loansCount,  state_.loans);
        assertEq(maxBorrower, state_.maxBorrower);

<<<<<<< HEAD
        assertEq(_encumberedCollateral(state_.borrowerDebt, state_.lup), state_.encumberedCollateral);
    }

    function _assertReserveAuction(ReserveAuctionState memory state_) internal {
        ERC721Pool pool = address(_collectionPool) == address(0) ? _subsetPool : _collectionPool;

        ( , , uint256 claimableReservesRemaining, uint256 auctionPrice, uint256 timeRemaining) = _poolUtils.poolReservesInfo(address(pool));
=======
        assertEq(_pool.encumberedCollateral(state_.borrowerDebt, state_.lup), state_.encumberedCollateral);
    }

    function _assertReserveAuction(ReserveAuctionState memory state_) internal {
        ( , , uint256 claimableReservesRemaining, uint256 auctionPrice, uint256 timeRemaining) = _pool.poolReservesInfo();
>>>>>>> 2c979176
        assertEq(claimableReservesRemaining, state_.claimableReservesRemaining);
        assertEq(auctionPrice, state_.auctionPrice);
        assertEq(timeRemaining, state_.timeRemaining);
    }

    function _assertReserveAuctionPrice(uint256 expectedPrice) internal {
<<<<<<< HEAD
        ERC721Pool pool = address(_collectionPool) == address(0) ? _subsetPool : _collectionPool;
        ( , , , uint256 auctionPrice, ) = _poolUtils.poolReservesInfo(address(pool));
=======
        ( , , , uint256 auctionPrice, ) = _pool.poolReservesInfo();
>>>>>>> 2c979176
        assertEq(auctionPrice, expectedPrice);
    }

    function _indexToPrice(uint256 index_) internal view returns (uint256 price_) {
<<<<<<< HEAD
        ERC721Pool pool = address(_collectionPool) == address(0) ? _subsetPool : _collectionPool;
        ( price_, , , , , ) = _poolUtils.bucketInfo(address(pool), index_);
    }

    function _htp() internal view returns (uint256 htp_) {
        ( , , htp_, , , ) = _poolUtils.poolPricesInfo(address(_subsetPool));
    }

    function _exchangeRate(uint256 index_) internal view returns (uint256 exchangeRate_) {
        ( , , , , , exchangeRate_) = _poolUtils.bucketInfo(address(_subsetPool), index_);
    }

    function _lup() internal view returns (uint256 lup_) {
        ( , , , , lup_, ) = _poolUtils.poolPricesInfo(address(_subsetPool));
    }

    function _poolSize() internal view returns (uint256 poolSize_) {
        (poolSize_, , , ) = _poolUtils.poolLoansInfo(address(_subsetPool));
    }

    function _poolTargetUtilization() internal view returns (uint256 utilization_) {
        ( , , , utilization_) = _poolUtils.poolUtilizationInfo(address(_subsetPool));
    }

    function _poolActualUtilization() internal view returns (uint256 utilization_) {
        ( , , utilization_, ) = _poolUtils.poolUtilizationInfo(address(_subsetPool));
    }

    function _poolMinDebtAmount() internal view returns (uint256 minDebt_) {
        ( minDebt_, , , ) = _poolUtils.poolUtilizationInfo(address(_subsetPool));
    }

    function _loansCount() internal view returns (uint256 loansCount_) {
        ( , loansCount_, , ) = _poolUtils.poolLoansInfo(address(_subsetPool));
    }

    function _maxBorrower() internal view returns (address maxBorrower_) {
        ( , , maxBorrower_, ) = _poolUtils.poolLoansInfo(address(_subsetPool));
    }

    function _encumberedCollateral(uint256 debt_, uint256 price_) internal pure returns (uint256 encumberance_) {
        encumberance_ =  price_ != 0 && debt_ != 0 ? Maths.wdiv(debt_, price_) : 0;
=======
        ( price_, , , , , , ) = _pool.bucketAt(index_);
    }

    function _htp() internal view returns (uint256 htp_) {
        (, htp_, , ) = _pool.poolPricesInfo();
    }

    function _exchangeRate(uint256 index_) internal view returns (uint256 exchangeRate_) {
        ( , , , , , exchangeRate_, ) = _pool.bucketAt(index_);
    }

    function _lup() internal view returns (uint256 lup_) {
        (, , lup_, ) = _pool.poolPricesInfo();
    }

    function _poolSize() internal view returns (uint256 poolSize_) {
        (poolSize_, , , ) = _pool.poolLoansInfo();
    }

    function _poolTargetUtilization() internal view returns (uint256 utilization_) {
        ( , , , utilization_) = _pool.poolUtilizationInfo();
    }

    function _poolActualUtilization() internal view returns (uint256 utilization_) {
        ( , , utilization_, ) = _pool.poolUtilizationInfo();
    }

    function _poolMinDebtAmount() internal view returns (uint256 minDebt_) {
        ( minDebt_, , , ) = _pool.poolUtilizationInfo();
    }

    function _loansCount() internal view returns (uint256 loansCount_) {
        ( , loansCount_, , ) = _pool.poolLoansInfo();
    }

    function _maxBorrower() internal view returns (address maxBorrower_) {
        ( , , maxBorrower_, ) = _pool.poolLoansInfo();
>>>>>>> 2c979176
    }
}<|MERGE_RESOLUTION|>--- conflicted
+++ resolved
@@ -11,6 +11,7 @@
 import { NFTCollateralToken, Token } from "../utils/Tokens.sol";
 
 import { Maths } from "../../libraries/Maths.sol";
+import '../../libraries/PoolUtils.sol';
 
 abstract contract ERC721DSTestPlus is DSTestPlus {
 
@@ -58,13 +59,8 @@
     NFTCollateralToken internal _collateral;
     Token              internal _quote;
     ERC20              internal _ajna;
-<<<<<<< HEAD
-    ERC721Pool         internal _collectionPool;
-    ERC721Pool         internal _subsetPool;
+    ERC721Pool         internal _pool;
     ScaledPoolUtils    internal _poolUtils;
-=======
-    ERC721Pool         internal _pool;
->>>>>>> 2c979176
 
     // TODO: bool for pool type
     constructor() {
@@ -133,16 +129,9 @@
     // TODO: implement _pullCollateral()
     
     function _assertPool(PoolState memory state_) internal {
-<<<<<<< HEAD
-        ERC721Pool pool = address(_collectionPool) == address(0) ? _subsetPool : _collectionPool;
-        ( , , uint256 htp, , uint256 lup, ) = _poolUtils.poolPricesInfo(address(pool));
-        (uint256 poolSize, uint256 loansCount, address maxBorrower, ) = _poolUtils.poolLoansInfo(address(pool));
-        (uint256 poolMinDebtAmount, , uint256 poolActualUtilization, uint256 poolTargetUtilization) = _poolUtils.poolUtilizationInfo(address(pool));
-=======
-        ( , uint256 htp, uint256 lup, ) = _pool.poolPricesInfo();
-        (uint256 poolSize, uint256 loansCount, address maxBorrower, ) = _pool.poolLoansInfo();
-        (uint256 poolMinDebtAmount, , uint256 poolActualUtilization, uint256 poolTargetUtilization) = _pool.poolUtilizationInfo();
->>>>>>> 2c979176
+        ( , , uint256 htp, , uint256 lup, ) = _poolUtils.poolPricesInfo(address(_pool));
+        (uint256 poolSize, uint256 loansCount, address maxBorrower, ) = _poolUtils.poolLoansInfo(address(_pool));
+        (uint256 poolMinDebtAmount, , uint256 poolActualUtilization, uint256 poolTargetUtilization) = _poolUtils.poolUtilizationInfo(address(_pool));
         assertEq(htp, state_.htp);
         assertEq(lup, state_.lup);
 
@@ -156,118 +145,58 @@
         assertEq(loansCount,  state_.loans);
         assertEq(maxBorrower, state_.maxBorrower);
 
-<<<<<<< HEAD
-        assertEq(_encumberedCollateral(state_.borrowerDebt, state_.lup), state_.encumberedCollateral);
+        assertEq(PoolUtils.encumberance(state_.borrowerDebt, state_.lup), state_.encumberedCollateral);
     }
 
     function _assertReserveAuction(ReserveAuctionState memory state_) internal {
-        ERC721Pool pool = address(_collectionPool) == address(0) ? _subsetPool : _collectionPool;
-
-        ( , , uint256 claimableReservesRemaining, uint256 auctionPrice, uint256 timeRemaining) = _poolUtils.poolReservesInfo(address(pool));
-=======
-        assertEq(_pool.encumberedCollateral(state_.borrowerDebt, state_.lup), state_.encumberedCollateral);
-    }
-
-    function _assertReserveAuction(ReserveAuctionState memory state_) internal {
-        ( , , uint256 claimableReservesRemaining, uint256 auctionPrice, uint256 timeRemaining) = _pool.poolReservesInfo();
->>>>>>> 2c979176
+        ( , , uint256 claimableReservesRemaining, uint256 auctionPrice, uint256 timeRemaining) = _poolUtils.poolReservesInfo(address(_pool));
         assertEq(claimableReservesRemaining, state_.claimableReservesRemaining);
         assertEq(auctionPrice, state_.auctionPrice);
         assertEq(timeRemaining, state_.timeRemaining);
     }
 
     function _assertReserveAuctionPrice(uint256 expectedPrice) internal {
-<<<<<<< HEAD
-        ERC721Pool pool = address(_collectionPool) == address(0) ? _subsetPool : _collectionPool;
-        ( , , , uint256 auctionPrice, ) = _poolUtils.poolReservesInfo(address(pool));
-=======
-        ( , , , uint256 auctionPrice, ) = _pool.poolReservesInfo();
->>>>>>> 2c979176
+        ( , , , uint256 auctionPrice, ) = _poolUtils.poolReservesInfo(address(_pool));
         assertEq(auctionPrice, expectedPrice);
     }
 
     function _indexToPrice(uint256 index_) internal view returns (uint256 price_) {
-<<<<<<< HEAD
-        ERC721Pool pool = address(_collectionPool) == address(0) ? _subsetPool : _collectionPool;
-        ( price_, , , , , ) = _poolUtils.bucketInfo(address(pool), index_);
+        ( price_, , , , , ) = _poolUtils.bucketInfo(address(_pool), index_);
     }
 
     function _htp() internal view returns (uint256 htp_) {
-        ( , , htp_, , , ) = _poolUtils.poolPricesInfo(address(_subsetPool));
+        ( , , htp_, , , ) = _poolUtils.poolPricesInfo(address(_pool));
     }
 
     function _exchangeRate(uint256 index_) internal view returns (uint256 exchangeRate_) {
-        ( , , , , , exchangeRate_) = _poolUtils.bucketInfo(address(_subsetPool), index_);
+        ( , , , , , exchangeRate_) = _poolUtils.bucketInfo(address(_pool), index_);
     }
 
     function _lup() internal view returns (uint256 lup_) {
-        ( , , , , lup_, ) = _poolUtils.poolPricesInfo(address(_subsetPool));
+        ( , , , , lup_, ) = _poolUtils.poolPricesInfo(address(_pool));
     }
 
     function _poolSize() internal view returns (uint256 poolSize_) {
-        (poolSize_, , , ) = _poolUtils.poolLoansInfo(address(_subsetPool));
+        (poolSize_, , , ) = _poolUtils.poolLoansInfo(address(_pool));
     }
 
     function _poolTargetUtilization() internal view returns (uint256 utilization_) {
-        ( , , , utilization_) = _poolUtils.poolUtilizationInfo(address(_subsetPool));
+        ( , , , utilization_) = _poolUtils.poolUtilizationInfo(address(_pool));
     }
 
     function _poolActualUtilization() internal view returns (uint256 utilization_) {
-        ( , , utilization_, ) = _poolUtils.poolUtilizationInfo(address(_subsetPool));
+        ( , , utilization_, ) = _poolUtils.poolUtilizationInfo(address(_pool));
     }
 
     function _poolMinDebtAmount() internal view returns (uint256 minDebt_) {
-        ( minDebt_, , , ) = _poolUtils.poolUtilizationInfo(address(_subsetPool));
+        ( minDebt_, , , ) = _poolUtils.poolUtilizationInfo(address(_pool));
     }
 
     function _loansCount() internal view returns (uint256 loansCount_) {
-        ( , loansCount_, , ) = _poolUtils.poolLoansInfo(address(_subsetPool));
+        ( , loansCount_, , ) = _poolUtils.poolLoansInfo(address(_pool));
     }
 
     function _maxBorrower() internal view returns (address maxBorrower_) {
-        ( , , maxBorrower_, ) = _poolUtils.poolLoansInfo(address(_subsetPool));
-    }
-
-    function _encumberedCollateral(uint256 debt_, uint256 price_) internal pure returns (uint256 encumberance_) {
-        encumberance_ =  price_ != 0 && debt_ != 0 ? Maths.wdiv(debt_, price_) : 0;
-=======
-        ( price_, , , , , , ) = _pool.bucketAt(index_);
-    }
-
-    function _htp() internal view returns (uint256 htp_) {
-        (, htp_, , ) = _pool.poolPricesInfo();
-    }
-
-    function _exchangeRate(uint256 index_) internal view returns (uint256 exchangeRate_) {
-        ( , , , , , exchangeRate_, ) = _pool.bucketAt(index_);
-    }
-
-    function _lup() internal view returns (uint256 lup_) {
-        (, , lup_, ) = _pool.poolPricesInfo();
-    }
-
-    function _poolSize() internal view returns (uint256 poolSize_) {
-        (poolSize_, , , ) = _pool.poolLoansInfo();
-    }
-
-    function _poolTargetUtilization() internal view returns (uint256 utilization_) {
-        ( , , , utilization_) = _pool.poolUtilizationInfo();
-    }
-
-    function _poolActualUtilization() internal view returns (uint256 utilization_) {
-        ( , , utilization_, ) = _pool.poolUtilizationInfo();
-    }
-
-    function _poolMinDebtAmount() internal view returns (uint256 minDebt_) {
-        ( minDebt_, , , ) = _pool.poolUtilizationInfo();
-    }
-
-    function _loansCount() internal view returns (uint256 loansCount_) {
-        ( , loansCount_, , ) = _pool.poolLoansInfo();
-    }
-
-    function _maxBorrower() internal view returns (address maxBorrower_) {
-        ( , , maxBorrower_, ) = _pool.poolLoansInfo();
->>>>>>> 2c979176
+        ( , , maxBorrower_, ) = _poolUtils.poolLoansInfo(address(_pool));
     }
 }