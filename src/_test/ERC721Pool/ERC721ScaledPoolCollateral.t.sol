--- conflicted
+++ resolved
@@ -91,13 +91,8 @@
 
         // should revert if borrower attempts to add tokens not in the pool subset
         changePrank(_borrower);
-<<<<<<< HEAD
-        vm.expectRevert("P:ONLY_SUBSET");
-        _subsetPool.pledgeCollateral(_borrower, tokenIdsToAdd);
-=======
         vm.expectRevert(IERC721Pool.OnlySubset.selector);
-        _subsetPool.pledgeCollateral(_borrower, tokenIdsToAdd, address(0), address(0));
->>>>>>> 5a566d08
+        _subsetPool.pledgeCollateral(_borrower, tokenIdsToAdd);
     }
 
     function testPledgeCollateralInSubsetFromDifferentActor() external {
@@ -196,13 +191,9 @@
         // should revert if borrower attempts to remove collateral not in pool
         uint256[] memory tokenIdsToRemove = new uint256[](1);
         tokenIdsToRemove[0] = 51;
-<<<<<<< HEAD
-        vm.expectRevert("P:T_NOT_IN_P");
+
+        vm.expectRevert(IERC721Pool.TokenNotDeposited.selector);
         _subsetPool.pullCollateral(tokenIdsToRemove);
-=======
-        vm.expectRevert(IERC721Pool.TokenNotDeposited.selector);
-        _subsetPool.pullCollateral(tokenIdsToRemove, address(0), address(0));
->>>>>>> 5a566d08
 
         // borrower should be able to remove collateral in the pool
         tokenIdsToRemove = new uint256[](3);
@@ -352,13 +343,8 @@
         tokenIdsToRemove[0] = 3;
         tokenIdsToRemove[1] = 5;
 
-<<<<<<< HEAD
-        vm.expectRevert("S:PC:NOT_ENOUGH_COLLATERAL");
+        vm.expectRevert(IScaledPool.RemoveCollateralInsufficientCollateral.selector);
         _subsetPool.pullCollateral(tokenIdsToRemove);
-=======
-        vm.expectRevert(IScaledPool.RemoveCollateralInsufficientCollateral.selector);
-        _subsetPool.pullCollateral(tokenIdsToRemove, address(0), address(0));
->>>>>>> 5a566d08
     }
 
     function testAddRemoveCollateral() external {
