// SPDX-License-Identifier: GPL-3.0-or-later
pragma solidity 0.8.14;

import { ERC721Pool }        from "../../erc721/ERC721Pool.sol";
import { ERC721PoolFactory } from "../../erc721/ERC721PoolFactory.sol";

import { IERC721Pool } from "../../erc721/interfaces/IERC721Pool.sol";
import { IScaledPool } from "../../base/interfaces/IScaledPool.sol";

import { BucketMath } from "../../libraries/BucketMath.sol";
import { Maths }      from "../../libraries/Maths.sol";

import { ERC721HelperContract } from "./ERC721DSTestPlus.sol";

// TODO: pass different pool type to enable collection + subset test simplification
contract ERC721ScaledCollateralTest is ERC721HelperContract {

    address internal _borrower;
    address internal _borrower2;
    address internal _lender;
    address internal _lender2;

    function setUp() external {
        _borrower  = makeAddr("borrower");
        _borrower2 = makeAddr("borrower2");
        _lender    = makeAddr("lender");
        _lender2   = makeAddr("lender2");

        // deploy collection pool
        ERC721Pool collectionPool = _deployCollectionPool();

        // deploy subset pool
        uint256[] memory subsetTokenIds = new uint256[](5);
        subsetTokenIds[0] = 1;
        subsetTokenIds[1] = 3;
        subsetTokenIds[2] = 5;
        subsetTokenIds[3] = 51;
        subsetTokenIds[4] = 53;
        _pool = _deploySubsetPool(subsetTokenIds);

        _mintAndApproveQuoteTokens(_lender, 200_000 * 1e18);

        _mintAndApproveCollateralTokens(_borrower,  52);
        _mintAndApproveCollateralTokens(_borrower2, 53);
    }

    /*******************************/
    /*** ERC721 Collection Tests ***/
    /*******************************/

    /***************************/
    /*** ERC721 Subset Tests ***/
    /***************************/

    function testPledgeCollateralSubset() external {
        // check initial token balances
        assertEq(_pool.pledgedCollateral(),             0);
        assertEq(_collateral.balanceOf(_borrower),            52);
        assertEq(_collateral.balanceOf(address(_pool)), 0);

        uint256[] memory tokenIdsToAdd = new uint256[](3);
        tokenIdsToAdd[0] = 1;
        tokenIdsToAdd[1] = 3;
        tokenIdsToAdd[2] = 5;

        // borrower deposits three NFTs into the subset pool
        changePrank(_borrower);
        vm.expectEmit(true, true, false, true);
        emit PledgeCollateralNFT(_borrower, tokenIdsToAdd);
        vm.expectEmit(true, true, false, true);
        emit Transfer(_borrower, address(_pool), 1);
        vm.expectEmit(true, true, false, true);
        emit Transfer(_borrower, address(_pool), 3);
        vm.expectEmit(true, true, false, true);
        emit Transfer(_borrower, address(_pool), 5);
        _pool.pledgeCollateral(_borrower, tokenIdsToAdd);

        // check token balances after add
        assertEq(_pool.pledgedCollateral(),             Maths.wad(3));
        assertEq(_collateral.balanceOf(_borrower),            49);
        assertEq(_collateral.balanceOf(address(_pool)), 3);
    }

    function testPledgeCollateralNotInSubset() external {
        uint256[] memory tokenIdsToAdd = new uint256[](3);
        tokenIdsToAdd[0] = 2;
        tokenIdsToAdd[1] = 4;
        tokenIdsToAdd[2] = 6;

        // should revert if borrower attempts to add tokens not in the pool subset
        changePrank(_borrower);
        vm.expectRevert(IERC721Pool.OnlySubset.selector);
        _pool.pledgeCollateral(_borrower, tokenIdsToAdd);
    }

    function testPledgeCollateralInSubsetFromDifferentActor() external {
        // check initial token balances
        assertEq(_pool.pledgedCollateral(),             0);
        assertEq(_collateral.balanceOf(_borrower),            52);
        assertEq(_collateral.balanceOf(_borrower2),           53);
        assertEq(_collateral.balanceOf(address(_pool)), 0);

<<<<<<< HEAD
        (, , uint256 col, , ) = _poolUtils.borrowerInfo(address(_subsetPool), _borrower);
        assertEq(col,  0);
        (, , col, , ) = _poolUtils.borrowerInfo(address(_subsetPool), _borrower2);
=======
        (, , uint256 col, , ) = _pool.borrowerInfo(_borrower);
        assertEq(col,  0);
        (, , col, , ) = _pool.borrowerInfo(_borrower2);
>>>>>>> 2c979176
        assertEq(col,  0);

        uint256[] memory tokenIdsToAdd = new uint256[](1);
        tokenIdsToAdd[0] = 53;

        // borrower deposits three NFTs into the subset pool
        changePrank(_borrower2);
        _collateral.setApprovalForAll(address(_pool), true);
        vm.expectEmit(true, true, false, true);
        emit PledgeCollateralNFT(_borrower, tokenIdsToAdd);
        vm.expectEmit(true, true, false, true);
        emit Transfer(_borrower2, address(_pool), 53);
        _pool.pledgeCollateral(_borrower, tokenIdsToAdd);

        // check token balances after add
        assertEq(_pool.pledgedCollateral(),             Maths.wad(1));
        assertEq(_collateral.balanceOf(_borrower),            52);
        assertEq(_collateral.balanceOf(_borrower2),           52);
        assertEq(_collateral.balanceOf(address(_pool)), 1);

<<<<<<< HEAD
        (, , col, , ) = _poolUtils.borrowerInfo(address(_subsetPool), _borrower);
        assertEq(col,  1 * 1e18);
        (, , col, , ) = _poolUtils.borrowerInfo(address(_subsetPool), _borrower2);
=======
        (, , col, , ) = _pool.borrowerInfo(_borrower);
        assertEq(col,  1 * 1e18);
        (, , col, , ) = _pool.borrowerInfo(_borrower2);
>>>>>>> 2c979176
        assertEq(col,  0);
    }

    function testPullCollateral() external {
        // check initial token balances
        assertEq(_pool.pledgedCollateral(),             0);
        assertEq(_collateral.balanceOf(_borrower),            52);
        assertEq(_collateral.balanceOf(_borrower2),           53);
        assertEq(_collateral.balanceOf(address(_pool)), 0);

        uint256[] memory tokenIdsToAdd = new uint256[](3);
        tokenIdsToAdd[0] = 1;
        tokenIdsToAdd[1] = 3;
        tokenIdsToAdd[2] = 5;

        // borrower deposits three NFTs into the subset pool
        changePrank(_borrower);
        vm.expectEmit(true, true, false, true);
        emit PledgeCollateralNFT(_borrower, tokenIdsToAdd);
        vm.expectEmit(true, true, false, true);
        emit Transfer(_borrower, address(_pool), 1);
        vm.expectEmit(true, true, false, true);
        emit Transfer(_borrower, address(_pool), 3);
        vm.expectEmit(true, true, false, true);
        emit Transfer(_borrower, address(_pool), 5);
        _pool.pledgeCollateral(_borrower, tokenIdsToAdd);

        // check token balances after add
        assertEq(_pool.pledgedCollateral(),             Maths.wad(3));
        assertEq(_collateral.balanceOf(_borrower),            49);
        assertEq(_collateral.balanceOf(_borrower2),           53);
        assertEq(_collateral.balanceOf(address(_pool)), 3);

        uint256[] memory tokenIdsToRemove = new uint256[](1);
        tokenIdsToRemove[0] = 3;

        // should fail if trying to pull collateral by an address without pledged collateral
        changePrank(_lender);
<<<<<<< HEAD
        vm.expectRevert(IScaledPool.PullCollateralInsufficientCollateral.selector);
        _subsetPool.pullCollateral(tokenIdsToRemove);
=======
        vm.expectRevert(IScaledPool.RemoveCollateralInsufficientCollateral.selector);
        _pool.pullCollateral(tokenIdsToRemove);
>>>>>>> 2c979176

        changePrank(_borrower2);
        tokenIdsToAdd = new uint256[](1);
        tokenIdsToAdd[0] = 53;
        _pool.pledgeCollateral(_borrower2, tokenIdsToAdd);

        // check token balances after add
        assertEq(_pool.pledgedCollateral(),             Maths.wad(4));
        assertEq(_collateral.balanceOf(_borrower),            49);
        assertEq(_collateral.balanceOf(_borrower2),           52);
        assertEq(_collateral.balanceOf(address(_pool)), 4);

        // should fail if trying to pull collateral by an address that pledged different collateral
        vm.expectRevert(IERC721Pool.RemoveTokenFailed.selector);
        _pool.pullCollateral(tokenIdsToRemove);

        tokenIdsToRemove = new uint256[](2);
        tokenIdsToRemove[0] = 3;
        tokenIdsToRemove[1] = 5;

        // borrower removes some of their deposted NFTS from the pool
        changePrank(_borrower);
        vm.expectEmit(true, true, false, true);
        emit PullCollateralNFT(_borrower, tokenIdsToRemove);
        vm.expectEmit(true, true, false, true);
        emit Transfer(address(_pool), _borrower, 3);
        vm.expectEmit(true, true, false, true);
        emit Transfer(address(_pool), _borrower, 5);
        _pool.pullCollateral(tokenIdsToRemove);

        // check token balances after remove
        assertEq(_pool.pledgedCollateral(),             Maths.wad(2));
        assertEq(_collateral.balanceOf(_borrower),            51);
        assertEq(_collateral.balanceOf(address(_pool)), 2);

        // should fail if borrower tries to pull again same NFTs
<<<<<<< HEAD
        vm.expectRevert(IScaledPool.PullCollateralInsufficientCollateral.selector);
        _subsetPool.pullCollateral(tokenIdsToRemove);
=======
        vm.expectRevert(IScaledPool.RemoveCollateralInsufficientCollateral.selector);
        _pool.pullCollateral(tokenIdsToRemove);
>>>>>>> 2c979176
    }

    // TODO: finish implementing
    function testPullCollateralNotInPool() external {
        uint256[] memory tokenIdsToAdd = new uint256[](3);
        tokenIdsToAdd[0] = 1;
        tokenIdsToAdd[1] = 3;
        tokenIdsToAdd[2] = 5;

        changePrank(_borrower);
        _pool.pledgeCollateral(_borrower, tokenIdsToAdd);

        // should revert if borrower attempts to remove collateral not in pool
        uint256[] memory tokenIdsToRemove = new uint256[](1);
        tokenIdsToRemove[0] = 51;

        vm.expectRevert(IERC721Pool.TokenNotDeposited.selector);
        _pool.pullCollateral(tokenIdsToRemove);

        // borrower should be able to remove collateral in the pool
        tokenIdsToRemove = new uint256[](3);
        tokenIdsToRemove[0] = 1;
        tokenIdsToRemove[1] = 3;
        tokenIdsToRemove[2] = 5;

        vm.expectEmit(true, true, false, true);
        vm.expectEmit(true, true, false, true);
        emit PullCollateralNFT(_borrower, tokenIdsToRemove);
        emit Transfer(address(_pool), _borrower, 1);
        vm.expectEmit(true, true, false, true);
        emit Transfer(address(_pool), _borrower, 3);
        vm.expectEmit(true, true, false, true);
        emit Transfer(address(_pool), _borrower, 5);
        _pool.pullCollateral(tokenIdsToRemove);
    }

    function testPullCollateralPartiallyEncumbered() external {
        vm.startPrank(_lender);
        // lender deposits 10000 Quote into 3 buckets
        _pool.addQuoteToken(10_000 * 1e18, 2550);
        _pool.addQuoteToken(10_000 * 1e18, 2551);
        _pool.addQuoteToken(10_000 * 1e18, 2552);

        // check initial token balances
        assertEq(_pool.pledgedCollateral(),             0);
        assertEq(_collateral.balanceOf(_borrower),            52);
        assertEq(_collateral.balanceOf(address(_pool)), 0);

        assertEq(_quote.balanceOf(address(_pool)), 30_000 * 1e18);
        assertEq(_quote.balanceOf(_borrower),            0);

        // check pool state
        assertEq(_htp(), 0);
        assertEq(_lup(), BucketMath.MAX_PRICE);

        assertEq(_poolSize(),         30_000 * 1e18);
        assertEq(_exchangeRate(2550), 1 * 1e27);

        uint256[] memory tokenIdsToAdd = new uint256[](3);
        tokenIdsToAdd[0] = 1;
        tokenIdsToAdd[1] = 3;
        tokenIdsToAdd[2] = 5;

        // borrower deposits three NFTs into the subset pool
        changePrank(_borrower);
        vm.expectEmit(true, true, false, true);
        emit PledgeCollateralNFT(_borrower, tokenIdsToAdd);
        vm.expectEmit(true, true, false, true);
        emit Transfer(_borrower, address(_pool), 1);
        vm.expectEmit(true, true, false, true);
        emit Transfer(_borrower, address(_pool), 3);
        vm.expectEmit(true, true, false, true);
        emit Transfer(_borrower, address(_pool), 5);
        _pool.pledgeCollateral(_borrower, tokenIdsToAdd);

        // TODO: determine how to handle checking both token types of Transfer
        // emit Transfer(_borrower, address(_subsetPool), 5);
        vm.expectEmit(true, true, false, true);
        emit Borrow(_borrower, _indexToPrice(2550), 3_000 * 1e18);
        _pool.borrow(3_000 * 1e18, 2551);

        // check token balances after borrow
        assertEq(_pool.pledgedCollateral(),             Maths.wad(3));
        assertEq(_collateral.balanceOf(_borrower),            49);
        assertEq(_collateral.balanceOf(address(_pool)), 3);

        assertEq(_quote.balanceOf(address(_pool)), 27_000 * 1e18);
        assertEq(_quote.balanceOf(_borrower),            3_000 * 1e18);

        // check pool state
        assertEq(_htp(), 1000.961538461538462000 * 1e18);
        assertEq(_lup(), _indexToPrice(2550));

        assertEq(_poolSize(),         30_000 * 1e18);
        assertEq(_exchangeRate(2550), 1 * 1e27);

        // remove some unencumbered collateral
        uint256[] memory tokenIdsToRemove = new uint256[](2);
        tokenIdsToRemove[0] = 3;
        tokenIdsToRemove[1] = 5;

        // borrower removes some of their deposted NFTS from the pool
        vm.expectEmit(true, true, false, true);
        emit PullCollateralNFT(_borrower, tokenIdsToRemove);
        vm.expectEmit(true, true, false, true);
        emit Transfer(address(_pool), _borrower, 3);
        vm.expectEmit(true, true, false, true);
        emit Transfer(address(_pool), _borrower, 5);
        _pool.pullCollateral(tokenIdsToRemove);

        // check token balances after remove
        assertEq(_pool.pledgedCollateral(),             Maths.wad(1));
        assertEq(_collateral.balanceOf(_borrower),            51);
        assertEq(_collateral.balanceOf(address(_pool)), 1);

        assertEq(_quote.balanceOf(address(_pool)), 27_000 * 1e18);
        assertEq(_quote.balanceOf(_borrower),            3_000 * 1e18);

        // check pool state
        assertEq(_htp(), 3002.884615384615386000 * 1e18);
        assertEq(_lup(), _indexToPrice(2550));

        assertEq(_poolSize(),         30_000 * 1e18);
        assertEq(_exchangeRate(2550), 1 * 1e27);

    }

    function testPullCollateralOverlyEncumbered() external {
        vm.startPrank(_lender);
        // lender deposits 10000 Quote into 3 buckets
        _pool.addQuoteToken(10_000 * 1e18, 2550);
        _pool.addQuoteToken(10_000 * 1e18, 2551);
        _pool.addQuoteToken(10_000 * 1e18, 2552);

        uint256[] memory tokenIdsToAdd = new uint256[](3);
        tokenIdsToAdd[0] = 1;
        tokenIdsToAdd[1] = 3;
        tokenIdsToAdd[2] = 5;

        // borrower deposits three NFTs into the subset pool
        changePrank(_borrower);
        vm.expectEmit(true, true, false, true);
        emit PledgeCollateralNFT(_borrower, tokenIdsToAdd);
        vm.expectEmit(true, true, false, true);
        emit Transfer(_borrower, address(_pool), 1);
        vm.expectEmit(true, true, false, true);
        emit Transfer(_borrower, address(_pool), 3);
        vm.expectEmit(true, true, false, true);
        emit Transfer(_borrower, address(_pool), 5);
        _pool.pledgeCollateral(_borrower, tokenIdsToAdd);

        // check collateralization after pledge
<<<<<<< HEAD
        assertEq(_encumberedCollateral(_subsetPool.borrowerDebt(), _lup()), 0);
=======
        assertEq(_pool.encumberedCollateral(_pool.borrowerDebt(), _lup()), 0);
>>>>>>> 2c979176

        // borrower borrows some quote
        vm.expectEmit(true, true, false, true);
        emit Borrow(_borrower, _indexToPrice(2550), 9_000 * 1e18);
        _pool.borrow(9_000 * 1e18, 2551);

        // check collateralization after borrow
<<<<<<< HEAD
        assertEq(_encumberedCollateral(_subsetPool.borrowerDebt(), _lup()), 2.992021560300836411 * 1e18);
=======
        assertEq(_pool.encumberedCollateral(_pool.borrowerDebt(), _lup()), 2.992021560300836411 * 1e18);
>>>>>>> 2c979176

        // should revert if borrower attempts to pull more collateral than is unencumbered
        uint256[] memory tokenIdsToRemove = new uint256[](2);
        tokenIdsToRemove[0] = 3;
        tokenIdsToRemove[1] = 5;

<<<<<<< HEAD
        vm.expectRevert(IScaledPool.PullCollateralInsufficientCollateral.selector);
        _subsetPool.pullCollateral(tokenIdsToRemove);
=======
        vm.expectRevert(IScaledPool.RemoveCollateralInsufficientCollateral.selector);
        _pool.pullCollateral(tokenIdsToRemove);
>>>>>>> 2c979176
    }

    function testAddRemoveCollateral() external {
        vm.startPrank(_lender);
        // lender adds some liquidity
        _pool.addQuoteToken(10_000 * 1e18, 1530);
        _pool.addQuoteToken(10_000 * 1e18, 1692);

        uint256[] memory tokenIds = new uint256[](2);
        tokenIds[0] = 1;
        tokenIds[1] = 5;

        // add three tokens to a single bucket
        changePrank(_borrower);
        vm.expectEmit(true, true, false, true);
        emit AddCollateralNFT(_borrower, 1530, tokenIds);
        _pool.addCollateral(tokenIds, 1530);

        // should revert if the actor does not have any LP to remove a token
        changePrank(_borrower2);
        tokenIds = new uint256[](1);
        tokenIds[0] = 1;
        vm.expectRevert(IScaledPool.RemoveCollateralInsufficientLP.selector);
        _pool.removeCollateral(tokenIds, 1530);

        // should revert if we try to remove a token from a bucket with no collateral
        changePrank(_borrower);
        tokenIds[0] = 1;
<<<<<<< HEAD
        vm.expectRevert(IScaledPool.PullCollateralInsufficientCollateral.selector);
        _subsetPool.removeCollateral(tokenIds, 1692);
=======
        vm.expectRevert(IScaledPool.RemoveCollateralInsufficientCollateral.selector);
        _pool.removeCollateral(tokenIds, 1692);
>>>>>>> 2c979176

        // remove one token
        tokenIds[0] = 5;
        emit RemoveCollateralNFT(_borrower, _indexToPrice(1530), tokenIds);
<<<<<<< HEAD
        _subsetPool.removeCollateral(tokenIds, 1530);
        (, , uint256 collateral, , , ) = _poolUtils.bucketInfo(address(_subsetPool), 1530);
=======
        _pool.removeCollateral(tokenIds, 1530);
        (, , uint256 collateral, , , , ) = _pool.bucketAt(1530);
>>>>>>> 2c979176
        assertEq(collateral, 1 * 1e18);

        // remove another token
        tokenIds[0] = 1;
        emit RemoveCollateralNFT(_borrower, _indexToPrice(1530), tokenIds);
<<<<<<< HEAD
        _subsetPool.removeCollateral(tokenIds, 1530);
        (, , collateral, , , ) = _poolUtils.bucketInfo(address(_subsetPool), 1530);
=======
        _pool.removeCollateral(tokenIds, 1530);
        (, , collateral, , , , ) = _pool.bucketAt(1530);
>>>>>>> 2c979176
        assertEq(collateral, 0);
        (uint256 lpb, ) = _pool.lenders(1530, _borrower);
        assertEq(lpb, 0);

        // lender removes quote token
        changePrank(_lender);
<<<<<<< HEAD
        _subsetPool.removeAllQuoteToken(1530);
        (, , collateral, lpb, , ) = _poolUtils.bucketInfo(address(_subsetPool), 1530);
=======
        _pool.removeAllQuoteToken(1530);
        (, , collateral, lpb, , , ) = _pool.bucketAt(1530);
>>>>>>> 2c979176
        assertEq(collateral, 0);
        assertEq(lpb, 0);
    }
}<|MERGE_RESOLUTION|>--- conflicted
+++ resolved
@@ -11,6 +11,7 @@
 import { Maths }      from "../../libraries/Maths.sol";
 
 import { ERC721HelperContract } from "./ERC721DSTestPlus.sol";
+import '../../libraries/PoolUtils.sol';
 
 // TODO: pass different pool type to enable collection + subset test simplification
 contract ERC721ScaledCollateralTest is ERC721HelperContract {
@@ -100,15 +101,9 @@
         assertEq(_collateral.balanceOf(_borrower2),           53);
         assertEq(_collateral.balanceOf(address(_pool)), 0);
 
-<<<<<<< HEAD
-        (, , uint256 col, , ) = _poolUtils.borrowerInfo(address(_subsetPool), _borrower);
+        (, , uint256 col, , ) = _poolUtils.borrowerInfo(address(_pool), _borrower);
         assertEq(col,  0);
-        (, , col, , ) = _poolUtils.borrowerInfo(address(_subsetPool), _borrower2);
-=======
-        (, , uint256 col, , ) = _pool.borrowerInfo(_borrower);
-        assertEq(col,  0);
-        (, , col, , ) = _pool.borrowerInfo(_borrower2);
->>>>>>> 2c979176
+        (, , col, , ) = _poolUtils.borrowerInfo(address(_pool), _borrower2);
         assertEq(col,  0);
 
         uint256[] memory tokenIdsToAdd = new uint256[](1);
@@ -129,15 +124,9 @@
         assertEq(_collateral.balanceOf(_borrower2),           52);
         assertEq(_collateral.balanceOf(address(_pool)), 1);
 
-<<<<<<< HEAD
-        (, , col, , ) = _poolUtils.borrowerInfo(address(_subsetPool), _borrower);
+        (, , col, , ) = _poolUtils.borrowerInfo(address(_pool), _borrower);
         assertEq(col,  1 * 1e18);
-        (, , col, , ) = _poolUtils.borrowerInfo(address(_subsetPool), _borrower2);
-=======
-        (, , col, , ) = _pool.borrowerInfo(_borrower);
-        assertEq(col,  1 * 1e18);
-        (, , col, , ) = _pool.borrowerInfo(_borrower2);
->>>>>>> 2c979176
+        (, , col, , ) = _poolUtils.borrowerInfo(address(_pool), _borrower2);
         assertEq(col,  0);
     }
 
@@ -176,13 +165,8 @@
 
         // should fail if trying to pull collateral by an address without pledged collateral
         changePrank(_lender);
-<<<<<<< HEAD
         vm.expectRevert(IScaledPool.PullCollateralInsufficientCollateral.selector);
-        _subsetPool.pullCollateral(tokenIdsToRemove);
-=======
-        vm.expectRevert(IScaledPool.RemoveCollateralInsufficientCollateral.selector);
-        _pool.pullCollateral(tokenIdsToRemove);
->>>>>>> 2c979176
+        _pool.pullCollateral(tokenIdsToRemove);
 
         changePrank(_borrower2);
         tokenIdsToAdd = new uint256[](1);
@@ -219,13 +203,8 @@
         assertEq(_collateral.balanceOf(address(_pool)), 2);
 
         // should fail if borrower tries to pull again same NFTs
-<<<<<<< HEAD
         vm.expectRevert(IScaledPool.PullCollateralInsufficientCollateral.selector);
-        _subsetPool.pullCollateral(tokenIdsToRemove);
-=======
-        vm.expectRevert(IScaledPool.RemoveCollateralInsufficientCollateral.selector);
-        _pool.pullCollateral(tokenIdsToRemove);
->>>>>>> 2c979176
+        _pool.pullCollateral(tokenIdsToRemove);
     }
 
     // TODO: finish implementing
@@ -378,11 +357,7 @@
         _pool.pledgeCollateral(_borrower, tokenIdsToAdd);
 
         // check collateralization after pledge
-<<<<<<< HEAD
-        assertEq(_encumberedCollateral(_subsetPool.borrowerDebt(), _lup()), 0);
-=======
-        assertEq(_pool.encumberedCollateral(_pool.borrowerDebt(), _lup()), 0);
->>>>>>> 2c979176
+        assertEq(PoolUtils.encumberance(_pool.borrowerDebt(), _lup()), 0);
 
         // borrower borrows some quote
         vm.expectEmit(true, true, false, true);
@@ -390,24 +365,15 @@
         _pool.borrow(9_000 * 1e18, 2551);
 
         // check collateralization after borrow
-<<<<<<< HEAD
-        assertEq(_encumberedCollateral(_subsetPool.borrowerDebt(), _lup()), 2.992021560300836411 * 1e18);
-=======
-        assertEq(_pool.encumberedCollateral(_pool.borrowerDebt(), _lup()), 2.992021560300836411 * 1e18);
->>>>>>> 2c979176
+        assertEq(PoolUtils.encumberance(_pool.borrowerDebt(), _lup()), 2.992021560300836411 * 1e18);
 
         // should revert if borrower attempts to pull more collateral than is unencumbered
         uint256[] memory tokenIdsToRemove = new uint256[](2);
         tokenIdsToRemove[0] = 3;
         tokenIdsToRemove[1] = 5;
 
-<<<<<<< HEAD
         vm.expectRevert(IScaledPool.PullCollateralInsufficientCollateral.selector);
-        _subsetPool.pullCollateral(tokenIdsToRemove);
-=======
-        vm.expectRevert(IScaledPool.RemoveCollateralInsufficientCollateral.selector);
-        _pool.pullCollateral(tokenIdsToRemove);
->>>>>>> 2c979176
+        _pool.pullCollateral(tokenIdsToRemove);
     }
 
     function testAddRemoveCollateral() external {
@@ -436,49 +402,29 @@
         // should revert if we try to remove a token from a bucket with no collateral
         changePrank(_borrower);
         tokenIds[0] = 1;
-<<<<<<< HEAD
         vm.expectRevert(IScaledPool.PullCollateralInsufficientCollateral.selector);
-        _subsetPool.removeCollateral(tokenIds, 1692);
-=======
-        vm.expectRevert(IScaledPool.RemoveCollateralInsufficientCollateral.selector);
         _pool.removeCollateral(tokenIds, 1692);
->>>>>>> 2c979176
 
         // remove one token
         tokenIds[0] = 5;
         emit RemoveCollateralNFT(_borrower, _indexToPrice(1530), tokenIds);
-<<<<<<< HEAD
-        _subsetPool.removeCollateral(tokenIds, 1530);
-        (, , uint256 collateral, , , ) = _poolUtils.bucketInfo(address(_subsetPool), 1530);
-=======
         _pool.removeCollateral(tokenIds, 1530);
-        (, , uint256 collateral, , , , ) = _pool.bucketAt(1530);
->>>>>>> 2c979176
+        (, , uint256 collateral, , , ) = _poolUtils.bucketInfo(address(_pool), 1530);
         assertEq(collateral, 1 * 1e18);
 
         // remove another token
         tokenIds[0] = 1;
         emit RemoveCollateralNFT(_borrower, _indexToPrice(1530), tokenIds);
-<<<<<<< HEAD
-        _subsetPool.removeCollateral(tokenIds, 1530);
-        (, , collateral, , , ) = _poolUtils.bucketInfo(address(_subsetPool), 1530);
-=======
         _pool.removeCollateral(tokenIds, 1530);
-        (, , collateral, , , , ) = _pool.bucketAt(1530);
->>>>>>> 2c979176
+        (, , collateral, , , ) = _poolUtils.bucketInfo(address(_pool), 1530);
         assertEq(collateral, 0);
         (uint256 lpb, ) = _pool.lenders(1530, _borrower);
         assertEq(lpb, 0);
 
         // lender removes quote token
         changePrank(_lender);
-<<<<<<< HEAD
-        _subsetPool.removeAllQuoteToken(1530);
-        (, , collateral, lpb, , ) = _poolUtils.bucketInfo(address(_subsetPool), 1530);
-=======
         _pool.removeAllQuoteToken(1530);
-        (, , collateral, lpb, , , ) = _pool.bucketAt(1530);
->>>>>>> 2c979176
+        (, , collateral, lpb, , ) = _poolUtils.bucketInfo(address(_pool), 1530);
         assertEq(collateral, 0);
         assertEq(lpb, 0);
     }
