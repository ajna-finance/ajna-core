--- conflicted
+++ resolved
@@ -121,15 +121,9 @@
                 newLup:     3_010.892022197881557845 * 1e18
             }
         );
-
-<<<<<<< HEAD
-        uint256 expectedDebt = 5_012.354868151222773335 * 1e18;
+        uint256 expectedDebt = 5_004.807692307692310000 * 1e18;
         (uint256 poolDebt,,) = _pool.debtInfo();
         assertEq(poolDebt, expectedDebt);
-=======
-        uint256 expectedDebt = 5_004.807692307692310000 * 1e18;
-        assertEq(_pool.debt(), expectedDebt);
->>>>>>> 544a2cad
         _assertBorrower(
             {
                 borrower:                  _borrower,
@@ -152,14 +146,9 @@
             }
         );
 
-<<<<<<< HEAD
-        expectedDebt = 5_019.913425024098425550 * 1e18;
+        expectedDebt = 5_012.354868151222773335 * 1e18;
         (poolDebt,,) = _pool.debtInfo();
         assertEq(poolDebt, expectedDebt);
-=======
-        expectedDebt = 5_012.354868151222773335 * 1e18;
-        assertEq(_pool.debt(), expectedDebt);
->>>>>>> 544a2cad
         _assertBorrower(
             {
                 borrower:                  _borrower,
@@ -180,14 +169,9 @@
             }
         );
 
-<<<<<<< HEAD
-        expectedDebt = 5_028.241003157279923828 * 1e18;
+        expectedDebt = 5_020.669907328529218397 * 1e18;
         (poolDebt,,) = _pool.debtInfo();
         assertEq(poolDebt, expectedDebt);
-=======
-        expectedDebt = 5_020.669907328529218397 * 1e18;
-        assertEq(_pool.debt(), expectedDebt);
->>>>>>> 544a2cad
         _assertBorrower(
             {
                 borrower:                  _borrower,
@@ -210,14 +194,9 @@
             }
         );
 
-<<<<<<< HEAD
-        expectedDebt = 6_038.697103647272764390 * 1e18;
+        expectedDebt = 6_031.112190940595898550 * 1e18;
         (poolDebt,,) = _pool.debtInfo();
         assertEq(poolDebt, expectedDebt);
-=======
-        expectedDebt = 6_031.112190940595898550 * 1e18;
-        assertEq(_pool.debt(), expectedDebt);
->>>>>>> 544a2cad
         _assertBorrower(
             {
                 borrower:                  _borrower,
@@ -369,14 +348,9 @@
         );
 
         // check pool and borrower debt to confirm interest has accumulated
-<<<<<<< HEAD
-        uint256 expectedPoolDebt = 13_263.563121817930265545 * 1e18;
+        uint256 expectedPoolDebt = 13_263.471703022178416340 * 1e18;
         (uint256 poolDebt,,) = _pool.debtInfo();
         assertEq(poolDebt, expectedPoolDebt);
-=======
-        uint256 expectedPoolDebt = 13_263.471703022178416340 * 1e18;
-        assertEq(_pool.debt(), expectedPoolDebt);
->>>>>>> 544a2cad
 
         uint256 expectedBorrower1Debt = 8_008.240798551896146546 * 1e18;
         _assertBorrower(
