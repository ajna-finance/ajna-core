// SPDX-License-Identifier: GPL-3.0-or-later
pragma solidity 0.8.14;

import { ERC721Pool }        from "../../erc721/ERC721Pool.sol";
import { ERC721PoolFactory } from "../../erc721/ERC721PoolFactory.sol";

import { BucketMath } from "../../libraries/BucketMath.sol";
import { Maths }      from "../../libraries/Maths.sol";

import { ERC721HelperContract }           from "./ERC721DSTestPlus.sol";
import { NFTCollateralToken, QuoteToken } from "../utils/Tokens.sol";

contract ERC721ScaledBorrowTest is ERC721HelperContract {

    address internal _borrower;
    address internal _borrower2;
    address internal _bidder;
    address internal _lender;
    address internal _lender2;

    function setUp() external {
        _borrower  = makeAddr("borrower");
        _borrower2 = makeAddr("borrower2");
        _bidder    = makeAddr("bidder");
        _lender    = makeAddr("lender");
        _lender2   = makeAddr("lender2");

<<<<<<< HEAD
        // deploy collection pool
        _collectionPool = _deployCollectionPool();
=======
        _collateral.mint(_borrower,  52);
        _collateral.mint(_borrower2, 10);
        _collateral.mint(_bidder, 13);

        deal(address(_quote), _lender, 200_000 * 1e18);
        deal(address(_quote), _lender2, 200_000 * 1e18);

        /*******************************/
        /*** Setup NFT Collection State ***/
        /*******************************/

        _collectionPoolAddress = new ERC721PoolFactory().deployPool(address(_collateral), address(_quote), 0.05 * 10**18);
        _collectionPool        = ERC721Pool(_collectionPoolAddress);

        vm.startPrank(_borrower);
        _collateral.setApprovalForAll(address(_collectionPool), true);
        _quote.approve(address(_collectionPool), 200_000 * 1e18);

        changePrank(_borrower2);
        _collateral.setApprovalForAll(address(_collectionPool), true);
        _quote.approve(address(_collectionPool), 200_000 * 1e18);

        changePrank(_bidder);
        _collateral.setApprovalForAll(address(_collectionPool), true);
        _quote.approve(address(_collectionPool), 200_000 * 1e18);

        changePrank(_lender);
        _quote.approve(address(_collectionPool), 200_000 * 1e18);

        changePrank(_lender2);
        _quote.approve(address(_collectionPool), 200_000 * 1e18);

        /*******************************/
        /*** Setup NFT Subset State ***/
        /*******************************/
>>>>>>> 4c4cc9fd

        // deploy subset pool
        uint256[] memory subsetTokenIds = new uint256[](9);
        subsetTokenIds[0] = 1;
        subsetTokenIds[1] = 3;
        subsetTokenIds[2] = 5;
        subsetTokenIds[3] = 51;
        subsetTokenIds[4] = 53;
        subsetTokenIds[5] = 65;
        subsetTokenIds[6] = 70;
        subsetTokenIds[7] = 73;
        subsetTokenIds[8] = 74;
        _subsetPool = _deploySubsetPool(subsetTokenIds);

        address[] memory _poolAddresses = _getPoolAddresses();

        _mintAndApproveQuoteTokens(_poolAddresses, _lender, 200_000 * 1e18);
        _mintAndApproveQuoteTokens(_poolAddresses, _lender2, 200_000 * 1e18);

        _mintAndApproveCollateralTokens(_poolAddresses, _borrower, 52);
        _mintAndApproveCollateralTokens(_poolAddresses, _borrower2, 10);
        _mintAndApproveCollateralTokens(_poolAddresses, _bidder, 13);   
    }

    function testSubsetPurchaseQuote() external {
        // test setup
        uint256 testIndex = 2550;
        uint256 priceAtTestIndex = _subsetPool.indexToPrice(testIndex);
        assertEq(priceAtTestIndex, 3_010.892022197881557845 * 1e18);

        // check bucket state
        (uint256 quote, uint256 collateral, uint256 lpb, ) = _subsetPool.bucketAt(2550);
        assertEq(quote,      0);
        assertEq(collateral, 0);
        assertEq(lpb,        0);

        // check pool state
        assertEq(_collateral.balanceOf(_bidder),              13);
        assertEq(_collateral.balanceOf(_lender),              0);
        assertEq(_collateral.balanceOf(address(_subsetPool)), 0);
        assertEq(_quote.balanceOf(address(_subsetPool)),      0);
        assertEq(_quote.balanceOf(_bidder),                   0);

        // lender adds initial quote to pool
        changePrank(_lender);
        _subsetPool.addQuoteToken(10_000 * 1e18, testIndex);

        // check bucket state
        (quote, collateral, lpb, ) = _subsetPool.bucketAt(testIndex);
        assertEq(quote,      10_000 * 1e18);
        assertEq(collateral, 0);
        assertEq(lpb,        10_000 * 1e27);

        // _bidder deposits collateral into a bucket
        changePrank(_bidder);
        uint256[] memory tokenIdsToAdd = new uint256[](3);
        tokenIdsToAdd[0] = 65;
        tokenIdsToAdd[1] = 70;
        tokenIdsToAdd[2] = 73;
        vm.expectEmit(true, true, false, true);
        emit Transfer(_bidder, address(_subsetPool), tokenIdsToAdd[0]);
        vm.expectEmit(true, true, false, true);
        emit AddCollateralNFT(_bidder, priceAtTestIndex, tokenIdsToAdd);
        uint256 lpBalanceChange = _subsetPool.addCollateral(tokenIdsToAdd, testIndex);

        // check bucket state
        (quote, collateral, lpb, ) = _subsetPool.bucketAt(testIndex);
        assertEq(quote,      10_000 * 1e18);
        assertEq(collateral, Maths.wad(3));
        (uint256 lpBalance, ) = _subsetPool.bucketLenders(testIndex, _bidder);
        assertEq(lpBalance, lpBalanceChange);

        // check pool state
        assertEq(_collateral.balanceOf(_bidder),              10);
        assertEq(_collateral.balanceOf(_lender),              0);
        assertEq(_collateral.balanceOf(address(_subsetPool)), 3);
        assertEq(_quote.balanceOf(address(_subsetPool)),      10_000 * 1e18);
        assertEq(_quote.balanceOf(_bidder),                   0);

        // bidder removes quote token from bucket
        uint256 qtToRemove = Maths.wmul(priceAtTestIndex, 3 * 1e18);
        vm.expectEmit(true, true, false, true);
        emit RemoveQuoteToken(_bidder, priceAtTestIndex, qtToRemove, _subsetPool.lup());
        _subsetPool.removeAllQuoteToken(testIndex);
        assertEq(_quote.balanceOf(_bidder), qtToRemove);
        (lpBalance, ) = _subsetPool.bucketLenders(testIndex, _bidder);
        assertEq(lpBalance, 0);
        (quote, collateral, , ) = _subsetPool.bucketAt(testIndex);
        assertEq(quote,      10_000 * 1e18 - qtToRemove);
        assertEq(collateral, 3 * 1e18);

        // lender removes all collateral from bucket
        changePrank(_lender);
        uint256[] memory tokenIdsToRemove = new uint256[](2);
        tokenIdsToRemove = tokenIdsToAdd;
        vm.expectEmit(true, true, false, true);
        emit RemoveCollateralNFT(_lender, priceAtTestIndex, tokenIdsToRemove);
        vm.expectEmit(true, true, false, true);
        emit Transfer(address(_subsetPool), _lender, tokenIdsToRemove[0]);
        vm.expectEmit(true, true, false, true);
        emit Transfer(address(_subsetPool), _lender, tokenIdsToRemove[1]);
        vm.expectEmit(true, true, false, true);
        emit Transfer(address(_subsetPool), _lender, tokenIdsToRemove[2]);
        _subsetPool.removeCollateral(tokenIdsToRemove, testIndex);
        (quote, collateral, , ) = _subsetPool.bucketAt(testIndex);
        assertEq(quote,      967.323933406355326465 * 1e18);
        assertEq(collateral, 0);

        // lender removes remaining quote token to empty the bucket
        vm.expectEmit(true, true, false, true);
        emit RemoveQuoteToken(_lender, priceAtTestIndex, quote, _subsetPool.lup());
        _subsetPool.removeAllQuoteToken(testIndex);
        (quote, collateral, lpb, ) = _subsetPool.bucketAt(testIndex);
        assertEq(quote,      0);
        assertEq(collateral, 0);
        assertEq(lpb,        0);
    }

    /**
     *  @notice 2 lenders, 1 borrower, 1 bidder tests purchasing quote token with collateral.
     *          Reverts:
     *              Attempts to remove more collateral than available in bucket.
     *              Attempts to remove more collateral than available given lp balance.
     *              Attempts to remove collateral not in the bucket.
     */
    function testSubsetPurchaseQuoteWithDebt() external {
        // lenders add liquidity
        changePrank(_lender);
        _subsetPool.addQuoteToken(20_000 * 1e18, 2350);
        _subsetPool.addQuoteToken(10_000 * 1e18, 2351);
        _subsetPool.addQuoteToken(10_000 * 1e18, 2352);

        changePrank(_lender2);
        _subsetPool.addQuoteToken(4_000 * 1e18, 2350);
        _subsetPool.addQuoteToken(5_000 * 1e18, 2352);
        skip(3600);

        // borrower draws debt
        changePrank(_borrower);
        uint256[] memory tokenIdsToAdd = new uint256[](4);
        tokenIdsToAdd[0] = 1;
        tokenIdsToAdd[1] = 3;
        tokenIdsToAdd[2] = 5;
        tokenIdsToAdd[3] = 51;
        _subsetPool.pledgeCollateral(_borrower, tokenIdsToAdd, address(0), address(0));
        _subsetPool.borrow(24_000 * 1e18, 2351, address(0), address(0));
        assertEq(_subsetPool.lup(), _subsetPool.indexToPrice(2351));
        skip(86400);

        // check bucket state
        (uint256 quote, uint256 collateral, uint256 lpb, ) = _subsetPool.bucketAt(2350);
        assertEq(quote,      24_000 * 1e18);
        assertEq(collateral, 0);
        assertEq(lpb,        24_000 * 1e27);

        // bidder purchases all quote from the highest bucket
        changePrank(_bidder);
        tokenIdsToAdd = new uint256[](4);
        tokenIdsToAdd[0] = 65;
        tokenIdsToAdd[1] = 70;
        tokenIdsToAdd[2] = 73;
        tokenIdsToAdd[3] = 74;
        uint256 amountToPurchase = 10_100 * 1e18;
        assertGt(_quote.balanceOf(address(_subsetPool)), amountToPurchase);
        uint256 amountWithInterest = 24_001.511204352939432000 * 1e18;
        vm.expectEmit(true, true, false, true);
        emit Transfer(_bidder, address(_subsetPool), tokenIdsToAdd[0]);
        vm.expectEmit(true, true, false, true);
        emit AddCollateralNFT(_bidder, _subsetPool.indexToPrice(2350), tokenIdsToAdd);        
        _subsetPool.addCollateral(tokenIdsToAdd, 2350);
        
        vm.expectEmit(true, true, false, true);
        emit RemoveQuoteToken(_bidder, _subsetPool.indexToPrice(2350), amountWithInterest, _subsetPool.indexToPrice(2352));
        _subsetPool.removeAllQuoteToken(2350);
        assertEq(_quote.balanceOf(_bidder), amountWithInterest);

        // check bucket state
        (quote, collateral, lpb, ) = _subsetPool.bucketAt(2350);
        assertEq(quote,      0);
        assertEq(collateral, Maths.wad(4));
        assertEq(lpb,        32_654.284956525291224787239818564 * 1e27);

        // bidder withdraws unused collateral
        uint256[] memory tokenIdsToRemove = new uint256[](1);
        tokenIdsToRemove[0] = 65;
        vm.expectEmit(true, true, true, true);
        emit RemoveCollateralNFT(_bidder, _subsetPool.indexToPrice(2350), tokenIdsToRemove);
        (uint256 amount) = _subsetPool.removeCollateral(tokenIdsToRemove, 2350);
        (uint256 lpBalance, ) = _subsetPool.bucketLenders(2350, _bidder);
        assertEq(lpBalance, 490.713717393968418590429863923 * 1e27);
        skip(7200);

        // should revert if lender attempts to remove more collateral than available in the bucket
        changePrank(_lender);
        tokenIdsToRemove = new uint256[](4);
        tokenIdsToRemove[0] = 1;
        tokenIdsToRemove[1] = 3;
        tokenIdsToRemove[2] = 5;
        tokenIdsToRemove[3] = 51;
        vm.expectRevert("S:RC:INSUF_COL");
        (amount) = _subsetPool.removeCollateral(tokenIdsToRemove, 2350);

        // should revert if lender attempts to remove collateral not available in the bucket
        tokenIdsToRemove = new uint256[](1);
        tokenIdsToRemove[0] = 1;
        vm.expectRevert("S:RC:T_NOT_IN_B");
        (amount) = _subsetPool.removeCollateral(tokenIdsToRemove, 2350);

        // lender exchanges their lp for collateral
        tokenIdsToRemove = new uint256[](1);
        tokenIdsToRemove[0] = 73;
        vm.expectEmit(true, true, true, true);
        emit RemoveCollateralNFT(_lender, _subsetPool.indexToPrice(2350), tokenIdsToRemove);
        (amount) = _subsetPool.removeCollateral(tokenIdsToRemove, 2350);
        (lpBalance, ) = _subsetPool.bucketLenders(2350, _lender);
        assertEq(lpBalance, 11_836.428760868677193803190045359 * 1e27);
        skip(3600);

        // check bucket state
        (quote, collateral, lpb, ) = _subsetPool.bucketAt(2350);
        assertEq(quote,      0);
        assertEq(collateral, Maths.wad(2));
        assertEq(lpb,        16_327.142478262645612393619909282 * 1e27);

        // should revert if lender2 attempts to remove more collateral than lp is available for
        changePrank(_lender2);
        tokenIdsToRemove = new uint256[](1);
        tokenIdsToRemove[0] = 74;
        vm.expectRevert("S:RC:INSUF_LPS");
        (amount) = _subsetPool.removeCollateral(tokenIdsToRemove, 2350);
    }

}<|MERGE_RESOLUTION|>--- conflicted
+++ resolved
@@ -25,46 +25,8 @@
         _lender    = makeAddr("lender");
         _lender2   = makeAddr("lender2");
 
-<<<<<<< HEAD
         // deploy collection pool
         _collectionPool = _deployCollectionPool();
-=======
-        _collateral.mint(_borrower,  52);
-        _collateral.mint(_borrower2, 10);
-        _collateral.mint(_bidder, 13);
-
-        deal(address(_quote), _lender, 200_000 * 1e18);
-        deal(address(_quote), _lender2, 200_000 * 1e18);
-
-        /*******************************/
-        /*** Setup NFT Collection State ***/
-        /*******************************/
-
-        _collectionPoolAddress = new ERC721PoolFactory().deployPool(address(_collateral), address(_quote), 0.05 * 10**18);
-        _collectionPool        = ERC721Pool(_collectionPoolAddress);
-
-        vm.startPrank(_borrower);
-        _collateral.setApprovalForAll(address(_collectionPool), true);
-        _quote.approve(address(_collectionPool), 200_000 * 1e18);
-
-        changePrank(_borrower2);
-        _collateral.setApprovalForAll(address(_collectionPool), true);
-        _quote.approve(address(_collectionPool), 200_000 * 1e18);
-
-        changePrank(_bidder);
-        _collateral.setApprovalForAll(address(_collectionPool), true);
-        _quote.approve(address(_collectionPool), 200_000 * 1e18);
-
-        changePrank(_lender);
-        _quote.approve(address(_collectionPool), 200_000 * 1e18);
-
-        changePrank(_lender2);
-        _quote.approve(address(_collectionPool), 200_000 * 1e18);
-
-        /*******************************/
-        /*** Setup NFT Subset State ***/
-        /*******************************/
->>>>>>> 4c4cc9fd
 
         // deploy subset pool
         uint256[] memory subsetTokenIds = new uint256[](9);
