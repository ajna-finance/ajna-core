--- conflicted
+++ resolved
@@ -52,24 +52,11 @@
         uint256 priceLowest = 2_000.221618840727700609 * 1e18;
 
         // lender deposits 10000 DAI in 5 buckets each
-<<<<<<< HEAD
-        lender.addQuoteToken(
-            pool,
-            address(lender),
-            10_000 * 1e18,
-            priceHighest
-        );
+        lender.addQuoteToken(pool, address(lender), 10_000 * 1e18, priceHighest);
         lender.addQuoteToken(pool, address(lender), 10_000 * 1e18, priceHigh);
         lender.addQuoteToken(pool, address(lender), 10_000 * 1e18, priceMed);
         lender.addQuoteToken(pool, address(lender), 10_000 * 1e18, priceLow);
         lender.addQuoteToken(pool, address(lender), 10_000 * 1e18, priceLowest);
-=======
-        lender.addQuoteToken(pool, address(lender), 10_000 * 1e18, 4_000.927678580567537368 * 1e18);
-        lender.addQuoteToken(pool, address(lender), 10_000 * 1e18, 3_514.334495390401848927 * 1e18);
-        lender.addQuoteToken(pool, address(lender), 10_000 * 1e18, 3_010.892022197881557845 * 1e18);
-        lender.addQuoteToken(pool, address(lender), 10_000 * 1e18, 2_503.519024294695168295 * 1e18);
-        lender.addQuoteToken(pool, address(lender), 10_000 * 1e18, 2_000.221618840727700609 * 1e18);
->>>>>>> 4c3a0817
 
         // check pool balance
         assertEq(pool.totalQuoteToken(), 50_000 * 1e45);
@@ -94,10 +81,7 @@
 
         // should revert if stop price exceeded
         vm.expectRevert(
-            abi.encodeWithSelector(
-                Buckets.BorrowPriceBelowStopPrice.selector,
-                priceHigh
-            )
+            abi.encodeWithSelector(Buckets.BorrowPriceBelowStopPrice.selector, priceHigh)
         );
         borrower.borrow(pool, 15_000 * 1e18, 4_000 * 1e18);
 
@@ -105,20 +89,12 @@
         borrower.addCollateral(pool, 90 * 1e18);
 
         // get a 21_000 DAI loan from 3 buckets, loan price should be 3000 DAI
-<<<<<<< HEAD
         assertEq(pool.estimatePriceForLoan(21_000 * 1e18), priceMed);
-=======
-        assertEq(pool.estimatePriceForLoan(21_000 * 1e18), 3_010.892022197881557845 * 1e18);
->>>>>>> 4c3a0817
 
         vm.expectEmit(true, true, false, true);
         emit Transfer(address(pool), address(borrower), 21_000 * 1e18);
         vm.expectEmit(true, true, false, true);
-<<<<<<< HEAD
         emit Borrow(address(borrower), priceMed, 21_000 * 1e45);
-=======
-        emit Borrow(address(borrower), 3_010.892022197881557845 * 1e18, 21_000 * 1e45);
->>>>>>> 4c3a0817
         borrower.borrow(pool, 21_000 * 1e18, 2_500 * 1e18);
 
         assertEq(quote.balanceOf(address(borrower)), 21_000 * 1e18);
@@ -143,13 +119,8 @@
         vm.expectEmit(true, true, false, true);
         emit Transfer(address(pool), address(borrower), 9_000 * 1e18);
         vm.expectEmit(true, true, false, true);
-<<<<<<< HEAD
         emit Borrow(address(borrower), priceMed, 9_000 * 1e45);
         borrower.borrow(pool, 9_000 * 1e18, priceLow);
-=======
-        emit Borrow(address(borrower), 3_010.892022197881557845 * 1e18, 9_000 * 1e45);
-        borrower.borrow(pool, 9_000 * 1e18, 2_503.519024294695168295 * 1e18);
->>>>>>> 4c3a0817
 
         assertEq(quote.balanceOf(address(borrower)), 30_000 * 1e18);
         assertEq(quote.balanceOf(address(pool)), 20_000 * 1e18);
@@ -157,7 +128,6 @@
         assertEq(pool.lup(), priceMed);
 
         // check bucket debt at 2_503.519024294695168295
-<<<<<<< HEAD
         (, , , deposit, debt, , , ) = pool.bucketAt(priceLow);
         assertEq(debt, 0);
         assertEq(deposit, 10_000 * 1e45);
@@ -171,21 +141,6 @@
         assertEq(deposit, 0);
         // check bucket debt at 4_000.927678580567537368
         (, , , deposit, debt, , , ) = pool.bucketAt(priceHighest);
-=======
-        (, , , deposit, debt, , , ) = pool.bucketAt(2_503.519024294695168295 * 1e18);
-        assertEq(debt, 0);
-        assertEq(deposit, 10_000 * 1e45);
-        // check bucket debt at 3_010.892022197881557845
-        (, , , deposit, debt, , , ) = pool.bucketAt(3_010.892022197881557845 * 1e18);
-        assertEq(debt, 10000.013001099216594901568631000000000000000000000 * 1e45);
-        assertEq(deposit, 0);
-        // check bucket debt at 3_514.334495390401848927
-        (, , , deposit, debt, , , ) = pool.bucketAt(3_514.334495390401848927 * 1e18);
-        assertEq(debt, 10_000 * 1e45);
-        assertEq(deposit, 0);
-        // check bucket debt at 4_000.927678580567537368
-        (, , , deposit, debt, , , ) = pool.bucketAt(4_000.927678580567537368 * 1e18);
->>>>>>> 4c3a0817
         assertEq(debt, 10_000 * 1e45);
         assertEq(deposit, 0);
         // check pool balances
@@ -203,35 +158,19 @@
         assertEq(pool.lup(), 5_007.644384905151472283 * 1e18);
 
         // check bucket debt at 2_503.519024294695168295
-<<<<<<< HEAD
         (, , , deposit, debt, , , ) = pool.bucketAt(priceLow);
         assertEq(debt, 0);
         assertEq(deposit, 10_000 * 1e45);
         // check bucket debt at 3_010.892022197881557845
         (, , , deposit, debt, , , ) = pool.bucketAt(priceMed);
-=======
-        (, , , deposit, debt, , , ) = pool.bucketAt(2_503.519024294695168295 * 1e18);
-        assertEq(debt, 0);
-        assertEq(deposit, 10_000 * 1e45);
-        // check bucket debt at 3_010.892022197881557845
-        (, , , deposit, debt, , , ) = pool.bucketAt(3_010.892022197881557845 * 1e18);
->>>>>>> 4c3a0817
         assertEq(debt, 0);
         assertEq(deposit, 10000.013001099216594901568631000000000000000000000 * 1e45);
         // check bucket debt at 3_514.334495390401848927
-<<<<<<< HEAD
         (, , , deposit, debt, , , ) = pool.bucketAt(priceHigh);
-=======
-        (, , , deposit, debt, , , ) = pool.bucketAt(3_514.334495390401848927 * 1e18);
->>>>>>> 4c3a0817
         assertEq(debt, 0);
         assertEq(deposit, 10000.130010992165949015686310 * 1e45);
         // check bucket debt at 4_000.927678580567537368
-<<<<<<< HEAD
         (, , , deposit, debt, , , ) = pool.bucketAt(priceHighest);
-=======
-        (, , , deposit, debt, , , ) = pool.bucketAt(4_000.927678580567537368 * 1e18);
->>>>>>> 4c3a0817
         assertEq(debt, 0);
         assertEq(deposit, 10000.130010992165949015686310 * 1e45);
         // check bucket debt at 5_007.644384905151472283
@@ -252,7 +191,6 @@
         uint256 priceLow = 502.433988063349232760 * 1e18;
 
         // lender deposits 200_000 DAI in 3 buckets
-<<<<<<< HEAD
         lender.addQuoteToken(pool, address(lender), 100_000 * 1e18, priceHigh);
         lender.addQuoteToken(pool, address(lender), 50_000 * 1e18, priceMed);
         lender.addQuoteToken(pool, address(lender), 50_000 * 1e18, priceLow);
@@ -266,26 +204,6 @@
 
         assertEq(pool.estimatePriceForLoan(25_000 * 1e18), priceMed);
         assertEq(pool.estimatePriceForLoan(75_000 * 1e18), priceLow);
-=======
-        lender.addQuoteToken(
-            pool,
-            address(lender),
-            100_000 * 1e18,
-            2_000.221618840727700609 * 1e18
-        );
-        lender.addQuoteToken(pool, address(lender), 50_000 * 1e18, 1_004.989662429170775094 * 1e18);
-        lender.addQuoteToken(pool, address(lender), 50_000 * 1e18, 502.433988063349232760 * 1e18);
-
-        // borrower1 takes a loan on 100_000 DAI
-        assertEq(pool.estimatePriceForLoan(75_000 * 1e18), 2_000.221618840727700609 * 1e18);
-        assertEq(pool.estimatePriceForLoan(125_000 * 1e18), 1_004.989662429170775094 * 1e18);
-        assertEq(pool.estimatePriceForLoan(175_000 * 1e18), 502.433988063349232760 * 1e18);
-        borrower.addCollateral(pool, 51 * 1e18);
-        borrower.borrow(pool, 100_000 * 1e18, 1_000 * 1e18);
-
-        assertEq(pool.estimatePriceForLoan(25_000 * 1e18), 1_004.989662429170775094 * 1e18);
-        assertEq(pool.estimatePriceForLoan(75_000 * 1e18), 502.433988063349232760 * 1e18);
->>>>>>> 4c3a0817
         assertEq(pool.estimatePriceForLoan(175_000 * 1e18), 0);
         borrower2.addCollateral(pool, 51 * 1e18);
 
@@ -304,11 +222,7 @@
     function testBorrowTestCollateralValidation() public {
         uint256 priceLow = 13.578453165083418466 * 1e18;
         // lender deposits 10_000 DAI at 13.578453165083418466 * 1e18
-<<<<<<< HEAD
         lender.addQuoteToken(pool, address(lender), 10_000 * 1e18, priceLow);
-=======
-        lender.addQuoteToken(pool, address(lender), 10_000 * 1e18, 13.578453165083418466 * 1e18);
->>>>>>> 4c3a0817
         borrower.addCollateral(pool, 100 * 1e18);
         // should not revert when borrower takes a loan on 10_000 DAI
         borrower.borrow(pool, 1_000 * 1e18, 13.537 * 1e18);
