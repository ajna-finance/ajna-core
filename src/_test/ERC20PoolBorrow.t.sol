--- conflicted
+++ resolved
@@ -5,19 +5,13 @@
 import { DSTestPlus }                               from "./utils/DSTestPlus.sol";
 import { UserWithCollateral, UserWithQuoteToken }   from "./utils/Users.sol";
 
-<<<<<<< HEAD
 import { ERC20Pool }        from "../ERC20Pool.sol";
 import { ERC20PoolFactory } from "../ERC20PoolFactory.sol";
-=======
-import {ERC20Pool} from "../ERC20Pool.sol";
-import {ERC20PoolFactory} from "../ERC20PoolFactory.sol";
-import {Buckets} from "../libraries/Buckets.sol";
-import {Maths} from "../libraries/Maths.sol";
-import {IPool} from "../interfaces/IPool.sol";
->>>>>>> 1aa9ae17
 
 import { Buckets }  from "../libraries/Buckets.sol";
 import { Maths }    from "../libraries/Maths.sol";
+
+import { IPool } from "../interfaces/IPool.sol";
 
 contract ERC20PoolBorrowTest is DSTestPlus {
     ERC20Pool           internal _pool;
@@ -74,25 +68,15 @@
         // should revert if borrower wants to borrow a greater amount than in pool
         vm.expectRevert(
             abi.encodeWithSelector(
-<<<<<<< HEAD
-                ERC20Pool.InsufficientLiquidity.selector,
+                IPool.InsufficientLiquidity.selector,
                 _pool.totalQuoteToken() - _pool.totalDebt()
-=======
-                IPool.InsufficientLiquidity.selector,
-                pool.totalQuoteToken() - pool.totalDebt()
->>>>>>> 1aa9ae17
             )
         );
         _borrower.borrow(_pool, 60_000 * 1e18, 2_000 * 1e18);
 
         // should revert if insufficient collateral deposited by borrower
-<<<<<<< HEAD
-        vm.expectRevert(ERC20Pool.InsufficientCollateralForBorrow.selector);
+        vm.expectRevert(IPool.InsufficientCollateralForBorrow.selector);
         _borrower.borrow(_pool, 10_000 * 1e18, 4_000 * 1e18);
-=======
-        vm.expectRevert(IPool.InsufficientCollateralForBorrow.selector);
-        borrower.borrow(pool, 10_000 * 1e18, 4_000 * 1e18);
->>>>>>> 1aa9ae17
 
         // borrower deposit 10 MKR collateral
         _borrower.addCollateral(_pool, 10 * 1e18);
