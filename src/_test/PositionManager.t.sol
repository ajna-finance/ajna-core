--- conflicted
+++ resolved
@@ -365,7 +365,6 @@
         // remove 1/4 of the LP tokens
         uint256 lpTokensToRemove = originalLPTokens / 4;
 
-<<<<<<< HEAD
         // decrease liquidity
         (
             uint256 collateralTokensRemoved,
@@ -383,8 +382,6 @@
 
         // check lp tokens matches expectations
         (address updatedPositionOwner, ) = positionManager.positions(tokenId);
-=======
->>>>>>> 58c4ff53
         uint256 updatedLPTokens = positionManager.getLPTokens(
             tokenId,
             mintPrice
@@ -466,7 +463,7 @@
         // generate addresses and set test params
         address testMinter = generateAddress();
         address testReceiver = generateAddress();
-        uint256 testBucketPrice = 10000 * 10**18;
+        uint256 testBucketPrice = 10_016.501589292607751220 * 10**18;
 
         uint256 tokenId = mintNFT(testMinter, address(pool));
 
