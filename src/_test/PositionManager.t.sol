--- conflicted
+++ resolved
@@ -2062,7 +2062,6 @@
         assertFalse(_positionManager.isIndexInPosition(tokenId, testIndexPrice));
     }
 
-<<<<<<< HEAD
     function test3rdPartyMinter() external {
         address lender = makeAddr("lender");
         address minter = makeAddr("minter");
@@ -2088,7 +2087,179 @@
                 index:       2550,
                 lpBalance:   10_000 * 1e27,
                 depositTime: _startTime
-=======
+            }
+        );
+        _assertLenderLpBalance(
+            {
+                lender:      minter,
+                index:       2550,
+                lpBalance:   0,
+                depositTime: 0
+            }
+        );
+        _assertLenderLpBalance(
+            {
+                lender:      address(_positionManager),
+                index:       2550,
+                lpBalance:   0,
+                depositTime: 0
+            }
+        );
+        // allow position manager to take ownership of the position
+        _pool.approveLpOwnership(address(_positionManager), indexes[0], 10_000 * 1e27);
+
+        // 3rd party minter mints NFT and memorialize lender positions
+        uint256 tokenId = _mintNFT(minter, lender, address(_pool));
+        assertEq(_positionManager.ownerOf(tokenId), lender);
+        IPositionManagerOwnerActions.MemorializePositionsParams memory memorializeParams = IPositionManagerOwnerActions.MemorializePositionsParams(
+            tokenId, lender, indexes
+        );
+        _positionManager.memorializePositions(memorializeParams);
+        _assertLenderLpBalance(
+            {
+                lender:      lender,
+                index:       2550,
+                lpBalance:   0,
+                depositTime: 0
+            }
+        );
+        _assertLenderLpBalance(
+            {
+                lender:      minter,
+                index:       2550,
+                lpBalance:   0,
+                depositTime: 0
+            }
+        );
+        _assertLenderLpBalance(
+            {
+                lender:      address(_positionManager),
+                index:       2550,
+                lpBalance:   10_000 * 1e27,
+                depositTime: _startTime
+            }
+        );
+
+        // minter cannot move liquidity on behalf of lender (is not approved) 
+        IPositionManagerOwnerActions.MoveLiquidityParams memory moveLiquidityParams = IPositionManagerOwnerActions.MoveLiquidityParams(
+            tokenId, address(_pool), 2550, 2551
+        );
+        vm.expectRevert("PM:NO_AUTH");
+        _positionManager.moveLiquidity(moveLiquidityParams);
+
+        // minter cannot redeem positions on behalf of lender (is not approved)
+        IPositionManagerOwnerActions.RedeemPositionsParams memory reedemParams = IPositionManagerOwnerActions.RedeemPositionsParams(
+            tokenId, address(_pool), indexes
+        );
+        vm.expectRevert("PM:NO_AUTH");
+        _positionManager.reedemPositions(reedemParams);
+
+        // minter cannot burn positions NFT on behalf of lender (is not approved) 
+        IPositionManagerOwnerActions.BurnParams memory burnParams = IPositionManagerOwnerActions.BurnParams(
+            tokenId, address(_pool)
+        );
+        vm.expectRevert("PM:NO_AUTH");
+        _positionManager.burn(burnParams);
+
+        // lender approves minter to interact with positions NFT on his behalf
+        changePrank(lender);
+        _positionManager.approve(minter, tokenId);
+
+        changePrank(minter);
+        // minter can move liquidity on behalf of lender
+        _positionManager.moveLiquidity(moveLiquidityParams);
+        _assertLenderLpBalance(
+            {
+                lender:      lender,
+                index:       2551,
+                lpBalance:   0,
+                depositTime: 0
+            }
+        );
+        _assertLenderLpBalance(
+            {
+                lender:      minter,
+                index:       2551,
+                lpBalance:   0,
+                depositTime: 0
+            }
+        );
+        _assertLenderLpBalance(
+            {
+                lender:      address(_positionManager),
+                index:       2551,
+                lpBalance:   10_000 * 1e27,
+                depositTime: _startTime
+            }
+        );
+
+        // minter can redeem liquidity on behalf of lender
+        indexes[0] = 2551;
+        reedemParams = IPositionManagerOwnerActions.RedeemPositionsParams(
+            tokenId, address(_pool), indexes
+        );
+        _positionManager.reedemPositions(reedemParams);
+        _assertLenderLpBalance(
+            {
+                lender:      lender,
+                index:       2551,
+                lpBalance:   10_000 * 1e27,
+                depositTime: _startTime
+            }
+        );
+        _assertLenderLpBalance(
+            {
+                lender:      minter,
+                index:       2551,
+                lpBalance:   0,
+                depositTime: 0
+            }
+        );
+        _assertLenderLpBalance(
+            {
+                lender:      address(_positionManager),
+                index:       2551,
+                lpBalance:   0,
+                depositTime: 0
+            }
+        );
+
+        // minter can burn NFT on behalf of lender
+        _positionManager.burn(burnParams);
+        vm.expectRevert("ERC721: invalid token ID");
+        _positionManager.ownerOf(tokenId);
+    }
+
+    function testMayInteractReverts() external {
+        address lender  = makeAddr("lender");
+        address lender1 = makeAddr("lender1");
+        // should revert if token id not minted
+        changePrank(lender);
+        IPositionManagerOwnerActions.BurnParams memory burnParams = IPositionManagerOwnerActions.BurnParams(
+            11, address(_pool)
+        );
+        vm.expectRevert("ERC721: invalid token ID");
+        _positionManager.burn(burnParams);
+
+        uint256 tokenId = _mintNFT(lender, lender, address(_pool));
+
+        // should revert if user not authorized to interact with tokenId
+        changePrank(lender1);
+        burnParams = IPositionManagerOwnerActions.BurnParams(
+            tokenId, address(_pool)
+        );
+        vm.expectRevert("PM:NO_AUTH");
+        _positionManager.burn(burnParams);
+
+        // should revert if pool address is not the one associated with tokenId
+        changePrank(lender);
+        burnParams = IPositionManagerOwnerActions.BurnParams(
+            tokenId, makeAddr("wrongPool")
+        );
+        vm.expectRevert("PM:W_POOL");
+        _positionManager.burn(burnParams);
+    }
+
 }
 
 abstract contract PositionManagerERC721PoolHelperContract is ERC721HelperContract {
@@ -2112,10 +2283,10 @@
     /**
      *  @dev Abstract away NFT Minting logic for use by multiple tests.
      */
-    function _mintNFT(address minter_, address pool_) internal returns (uint256 tokenId) {
-        IPositionManagerOwnerActions.MintParams memory mintParams = IPositionManagerOwnerActions.MintParams(minter_, pool_);
+    function _mintNFT(address minter_, address lender_, address pool_) internal returns (uint256 tokenId) {
+        IPositionManagerOwnerActions.MintParams memory mintParams = IPositionManagerOwnerActions.MintParams(lender_, pool_);
         
-        changePrank(mintParams.recipient);
+        changePrank(minter_);
         return _positionManager.mint(mintParams);
     }
 }
@@ -2162,7 +2333,7 @@
         );
 
         // mint an NFT to later memorialize existing positions into
-        uint256 tokenId = _mintNFT(testAddress1, address(_pool));
+        uint256 tokenId = _mintNFT(testAddress1, testAddress1, address(_pool));
 
         // check LPs
         _assertLenderLpBalance(
@@ -2171,28 +2342,18 @@
                 index:       indexes[0],
                 lpBalance:   3_000 * 1e27,
                 depositTime: currentTime
->>>>>>> 904e4e18
-            }
-        );
-        _assertLenderLpBalance(
-            {
-<<<<<<< HEAD
-                lender:      minter,
-                index:       2550,
-=======
-                lender:      address(_positionManager),
-                index:       indexes[0],
->>>>>>> 904e4e18
-                lpBalance:   0,
-                depositTime: 0
-            }
-        );
-        _assertLenderLpBalance(
-            {
-<<<<<<< HEAD
-                lender:      address(_positionManager),
-                index:       2550,
-=======
+            }
+        );
+        _assertLenderLpBalance(
+            {
+                lender:      address(_positionManager),
+                index:       indexes[0],
+                lpBalance:   0,
+                depositTime: 0
+            }
+        );
+        _assertLenderLpBalance(
+            {
                 lender:      testAddress1,
                 index:       indexes[1],
                 lpBalance:   3_000 * 1e27,
@@ -2219,27 +2380,10 @@
             {
                 lender:      address(_positionManager),
                 index:       indexes[2],
->>>>>>> 904e4e18
-                lpBalance:   0,
-                depositTime: 0
-            }
-        );
-<<<<<<< HEAD
-        // allow position manager to take ownership of the position
-        _pool.approveLpOwnership(address(_positionManager), indexes[0], 10_000 * 1e27);
-
-        // 3rd party minter mints NFT and memorialize lender positions
-        uint256 tokenId = _mintNFT(minter, lender, address(_pool));
-        assertEq(_positionManager.ownerOf(tokenId), lender);
-        IPositionManagerOwnerActions.MemorializePositionsParams memory memorializeParams = IPositionManagerOwnerActions.MemorializePositionsParams(
-            tokenId, lender, indexes
-        );
-        _positionManager.memorializePositions(memorializeParams);
-        _assertLenderLpBalance(
-            {
-                lender:      lender,
-                index:       2550,
-=======
+                lpBalance:   0,
+                depositTime: 0
+            }
+        );
 
         // check position manager state
         assertEq(_positionManager.getLPTokens(tokenId, indexes[0]), 0);
@@ -2269,17 +2413,12 @@
             {
                 lender:      testAddress1,
                 index:       indexes[0],
->>>>>>> 904e4e18
-                lpBalance:   0,
-                depositTime: 0
-            }
-        );
-        _assertLenderLpBalance(
-            {
-<<<<<<< HEAD
-                lender:      minter,
-                index:       2550,
-=======
+                lpBalance:   0,
+                depositTime: 0
+            }
+        );
+        _assertLenderLpBalance(
+            {
                 lender:      address(_positionManager),
                 index:       indexes[0],
                 lpBalance:   3_000 * 1e27,
@@ -2290,54 +2429,13 @@
             {
                 lender:      testAddress1,
                 index:       indexes[1],
->>>>>>> 904e4e18
-                lpBalance:   0,
-                depositTime: 0
-            }
-        );
-        _assertLenderLpBalance(
-            {
-                lender:      address(_positionManager),
-<<<<<<< HEAD
-                index:       2550,
-                lpBalance:   10_000 * 1e27,
-                depositTime: _startTime
-            }
-        );
-
-        // minter cannot move liquidity on behalf of lender (is not approved) 
-        IPositionManagerOwnerActions.MoveLiquidityParams memory moveLiquidityParams = IPositionManagerOwnerActions.MoveLiquidityParams(
-            tokenId, address(_pool), 2550, 2551
-        );
-        vm.expectRevert("PM:NO_AUTH");
-        _positionManager.moveLiquidity(moveLiquidityParams);
-
-        // minter cannot redeem positions on behalf of lender (is not approved)
-        IPositionManagerOwnerActions.RedeemPositionsParams memory reedemParams = IPositionManagerOwnerActions.RedeemPositionsParams(
-            tokenId, address(_pool), indexes
-        );
-        vm.expectRevert("PM:NO_AUTH");
-        _positionManager.reedemPositions(reedemParams);
-
-        // minter cannot burn positions NFT on behalf of lender (is not approved) 
-        IPositionManagerOwnerActions.BurnParams memory burnParams = IPositionManagerOwnerActions.BurnParams(
-            tokenId, address(_pool)
-        );
-        vm.expectRevert("PM:NO_AUTH");
-        _positionManager.burn(burnParams);
-
-        // lender approves minter to interact with positions NFT on his behalf
-        changePrank(lender);
-        _positionManager.approve(minter, tokenId);
-
-        changePrank(minter);
-        // minter can move liquidity on behalf of lender
-        _positionManager.moveLiquidity(moveLiquidityParams);
-        _assertLenderLpBalance(
-            {
-                lender:      lender,
-                index:       2551,
-=======
+                lpBalance:   0,
+                depositTime: 0
+            }
+        );
+        _assertLenderLpBalance(
+            {
+                lender:      address(_positionManager),
                 index:       indexes[1],
                 lpBalance:   3_000 * 1e27,
                 depositTime: currentTime
@@ -2469,17 +2567,12 @@
             {
                 lender:      testAddress1,
                 index:       indexes[0],
->>>>>>> 904e4e18
-                lpBalance:   0,
-                depositTime: 0
-            }
-        );
-        _assertLenderLpBalance(
-            {
-<<<<<<< HEAD
-                lender:      minter,
-                index:       2551,
-=======
+                lpBalance:   0,
+                depositTime: 0
+            }
+        );
+        _assertLenderLpBalance(
+            {
                 lender:      address(_positionManager),
                 index:       indexes[0],
                 lpBalance:   4_000 * 1e27,
@@ -2506,34 +2599,13 @@
             {
                 lender:      testAddress1,
                 index:       indexes[2],
->>>>>>> 904e4e18
-                lpBalance:   0,
-                depositTime: 0
-            }
-        );
-        _assertLenderLpBalance(
-            {
-                lender:      address(_positionManager),
-<<<<<<< HEAD
-                index:       2551,
-                lpBalance:   10_000 * 1e27,
-                depositTime: _startTime
-            }
-        );
-
-        // minter can redeem liquidity on behalf of lender
-        indexes[0] = 2551;
-        reedemParams = IPositionManagerOwnerActions.RedeemPositionsParams(
-            tokenId, address(_pool), indexes
-        );
-        _positionManager.reedemPositions(reedemParams);
-        _assertLenderLpBalance(
-            {
-                lender:      lender,
-                index:       2551,
-                lpBalance:   10_000 * 1e27,
-                depositTime: _startTime
-=======
+                lpBalance:   0,
+                depositTime: 0
+            }
+        );
+        _assertLenderLpBalance(
+            {
+                lender:      address(_positionManager),
                 index:       indexes[2],
                 lpBalance:   6_000 * 1e27,
                 depositTime: currentTime
@@ -2550,7 +2622,7 @@
 
         // construct move liquidity params
         IPositionManagerOwnerActions.MoveLiquidityParams memory moveLiquidityParams = IPositionManagerOwnerActions.MoveLiquidityParams(
-            testAddress1, tokenId, address(_pool), indexes[0], indexes[1]
+            tokenId, address(_pool), indexes[0], indexes[1]
         );
 
         // move liquidity called by testAddress1
@@ -2574,28 +2646,19 @@
                 index:       indexes[0],
                 lpBalance:   0,
                 depositTime: currentTime
->>>>>>> 904e4e18
-            }
-        );
-        _assertLenderLpBalance(
-            {
-<<<<<<< HEAD
-                lender:      minter,
-                index:       2551,
-=======
+            }
+        );
+        _assertLenderLpBalance(
+            {
                 lender:      testAddress1,
                 index:       indexes[1],
->>>>>>> 904e4e18
-                lpBalance:   0,
-                depositTime: 0
-            }
-        );
-        _assertLenderLpBalance(
-            {
-                lender:      address(_positionManager),
-<<<<<<< HEAD
-                index:       2551,
-=======
+                lpBalance:   0,
+                depositTime: 0
+            }
+        );
+        _assertLenderLpBalance(
+            {
+                lender:      address(_positionManager),
                 index:       indexes[1],
                 lpBalance:   9_000 * 1e27,
                 depositTime: currentTime
@@ -2605,50 +2668,10 @@
             {
                 lender:      testAddress1,
                 index:       indexes[2],
->>>>>>> 904e4e18
-                lpBalance:   0,
-                depositTime: 0
-            }
-        );
-<<<<<<< HEAD
-
-        // minter can burn NFT on behalf of lender
-        _positionManager.burn(burnParams);
-        vm.expectRevert("ERC721: invalid token ID");
-        _positionManager.ownerOf(tokenId);
-    }
-
-    function testMayInteractReverts() external {
-        address lender  = makeAddr("lender");
-        address lender1 = makeAddr("lender1");
-        // should revert if token id not minted
-        changePrank(lender);
-        IPositionManagerOwnerActions.BurnParams memory burnParams = IPositionManagerOwnerActions.BurnParams(
-            11, address(_pool)
-        );
-        vm.expectRevert("ERC721: invalid token ID");
-        _positionManager.burn(burnParams);
-
-        uint256 tokenId = _mintNFT(lender, lender, address(_pool));
-
-        // should revert if user not authorized to interact with tokenId
-        changePrank(lender1);
-        burnParams = IPositionManagerOwnerActions.BurnParams(
-            tokenId, address(_pool)
-        );
-        vm.expectRevert("PM:NO_AUTH");
-        _positionManager.burn(burnParams);
-
-        // should revert if pool address is not the one associated with tokenId
-        changePrank(lender);
-        burnParams = IPositionManagerOwnerActions.BurnParams(
-            tokenId, makeAddr("wrongPool")
-        );
-        vm.expectRevert("PM:W_POOL");
-        _positionManager.burn(burnParams);
-    }
-
-=======
+                lpBalance:   0,
+                depositTime: 0
+            }
+        );
         _assertLenderLpBalance(
             {
                 lender:      address(_positionManager),
@@ -2675,7 +2698,7 @@
 
         // construct BurnParams
         changePrank(testAddress2);
-        IPositionManagerOwnerActions.BurnParams memory burnParams = IPositionManagerOwnerActions.BurnParams(tokenId, testAddress2, address(_pool));
+        IPositionManagerOwnerActions.BurnParams memory burnParams = IPositionManagerOwnerActions.BurnParams(tokenId, address(_pool));
         // check that NFT cannot be burnt if it tracks postions
         vm.expectRevert("PM:B:LIQ_NOT_REMOVED");
         _positionManager.burn(burnParams);
@@ -2693,7 +2716,7 @@
         // check old owner cannot redeem positions
         // construct redeem liquidity params
         IPositionManagerOwnerActions.RedeemPositionsParams memory reedemParams = IPositionManagerOwnerActions.RedeemPositionsParams(
-            testAddress2, tokenId, address(_pool), newIndexes
+            tokenId, address(_pool), newIndexes
         );
         // redeem liquidity called by old owner
         vm.expectRevert("PM:NO_AUTH");
@@ -2792,5 +2815,4 @@
         _positionManager.ownerOf(tokenId);
 
     }
->>>>>>> 904e4e18
 }