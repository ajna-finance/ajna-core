--- conflicted
+++ resolved
@@ -3,22 +3,15 @@
 
 import { CollateralToken, QuoteToken }              from "./utils/Tokens.sol";
 import { DSTestPlus }                               from "./utils/DSTestPlus.sol";
-import { UserWithCollateral, UserWithQuoteToken }     from "./utils/Users.sol";
+import { UserWithCollateral, UserWithQuoteToken }   from "./utils/Users.sol";
 
 import { Maths } from "../libraries/Maths.sol";
 
-<<<<<<< HEAD
-import { ERC20Pool }                            from "../ERC20Pool.sol";
-import { ERC20PoolFactory}                      from "../ERC20PoolFactory.sol";
-import { PositionManager, IPositionManager }    from "../PositionManager.sol";
-=======
-import {ERC20Pool} from "../ERC20Pool.sol";
-import {ERC20PoolFactory} from "../ERC20PoolFactory.sol";
-import {PositionManager} from "../PositionManager.sol";
-import {Maths} from "../libraries/Maths.sol";
-import {IPositionManager} from "../interfaces/IPositionManager.sol";
->>>>>>> 1aa9ae17
-
+import { ERC20Pool }        from "../ERC20Pool.sol";
+import { ERC20PoolFactory}  from "../ERC20PoolFactory.sol";
+import { PositionManager }  from "../PositionManager.sol";
+
+import { IPositionManager } from "../interfaces/IPositionManager.sol";
 
 contract PositionManagerTest is DSTestPlus {
     PositionManager     internal _positionManager;
@@ -409,13 +402,8 @@
                 testBucketPrice
             );
 
-<<<<<<< HEAD
-        vm.expectRevert(PositionManager.NotApproved.selector);
+        vm.expectRevert(IPositionManager.NotApproved.selector);
         _positionManager.increaseLiquidity(increaseLiquidityParams);
-=======
-        vm.expectRevert(IPositionManager.NotApproved.selector);
-        positionManager.increaseLiquidity(increaseLiquidityParams);
->>>>>>> 1aa9ae17
 
         // check new owner can decreaseLiquidity
         uint256 lpTokensToAttempt = _positionManager.getLPTokens(tokenId, testBucketPrice);
