// SPDX-License-Identifier: GPL-3.0-or-later
pragma solidity 0.8.14;

import { DSTestPlus }  from "./utils/DSTestPlus.sol";

import { Heap } from "../libraries/Heap.sol";
import "forge-std/console.sol";


contract TestPool is DSTestPlus {
    using Heap for Heap.Data;

    Heap.Data private _loansHeap;

    /**
     *  @notice used to track fuzzing test insertions.
     */
    address[] private inserts;

    constructor () {
        _loansHeap.init();
    }

    function getCount() public view returns (uint256) {
        return _loansHeap.count;
    }

    function numInserts() public view returns (uint256) {
        return inserts.length;
    }

    function getIdByInsertIndex(uint256 i_) public view returns (address) {
        return inserts[i_];
    }

    function upsertTp(address borrower_, uint256 tp_) public {
        _loansHeap.upsert(borrower_, tp_);
    }

    function removeTp(address borrower_) external {
        _loansHeap.remove(borrower_);
    }

    function getTp(address borrower_) public view returns (uint256) {
        return _loansHeap.getById(borrower_).val;
    }

    function getMaxTp() external view returns (uint256) {
        return _loansHeap.getMax().val;
    }

    function getMaxBorrower() external view returns (address) {
        return _loansHeap.getMax().id;
    }

    function getTotalTps() external view returns (uint256) {
        return _loansHeap.count;
    }


    /**
     *  @notice fills Heap with fuzzed values and tests additions.
     */
    function fuzzyFill(
        uint256 insertions_,
        bool trackInserts)
        external {

        uint256 tp;
        address borrower;

        // Calculate total insertions 
        uint256 totalInserts = bound(insertions_, 1000, 2000); 
        uint256 insertsDec = totalInserts;

        while (insertsDec > 0) {

            // build address and TP
            borrower = makeAddr(vm.toString(insertsDec));
            tp = randomInRange(99_836_282_890, 1_004_968_987.606512354182109771 * 10**18, true);

            // Insert TP
            upsertTp(borrower, tp);
            insertsDec  -=  1;

            // Verify amount of Heap TPs
            assertEq(_loansHeap.count - 1, totalInserts - insertsDec);
            assertEq(getTp(borrower), tp);

            if (trackInserts)  inserts.push(borrower);
        }

        assertEq(_loansHeap.count - 1, totalInserts);
    }
}

contract HeapTest is DSTestPlus {
    TestPool private _pool;

    function setUp() public {
       _pool = new TestPool();
    }

    function testHeapInsertAndRandomlyRemoveTps() public {
        // assert initial state
        assertEq(_pool.getMaxBorrower(), address(0));
        assertEq(_pool.getMaxTp(), 0);

        address b1 = makeAddr("b1");
        address b2 = makeAddr("b2");
        address b3 = makeAddr("b3");
        address b4 = makeAddr("b4");
        address b5 = makeAddr("b5");

        _pool.upsertTp(b1, 100 * 1e18);
        _pool.upsertTp(b5, 500 * 1e18);
        _pool.upsertTp(b2, 200 * 1e18);
        _pool.upsertTp(b4, 400 * 1e18);
        _pool.upsertTp(b3, 300 * 1e18);

        assertEq(_pool.getMaxTp(),       500 * 1e18);
        assertEq(_pool.getMaxBorrower(), b5);
        assertEq(_pool.getTotalTps(),    6);

        _pool.removeTp(b2);
        assertEq(_pool.getMaxTp(),       500 * 1e18);
        assertEq(_pool.getMaxBorrower(), b5);
        assertEq(_pool.getTotalTps(),    5);

        _pool.removeTp(b5);
        assertEq(_pool.getMaxTp(),       400 * 1e18);
        assertEq(_pool.getMaxBorrower(), b4);
        assertEq(_pool.getTotalTps(),    4);

        _pool.removeTp(b4);
        assertEq(_pool.getMaxBorrower(), b3);
        assertEq(_pool.getMaxTp(),       300 * 1e18);
        assertEq(_pool.getTotalTps(),    3);

        _pool.removeTp(b1);
        assertEq(_pool.getMaxBorrower(), b3);
        assertEq(_pool.getMaxTp(),       300 * 1e18);
        assertEq(_pool.getTotalTps(),    2);

        _pool.removeTp(b3);
        assertEq(_pool.getMaxBorrower(), address(0));
        assertEq(_pool.getMaxTp(),       0);
        assertEq(_pool.getTotalTps(),    1);
    }

    function testHeapInsertAndRemoveHeadByMaxTp() public {
        // assert initial state
        assertEq(_pool.getMaxBorrower(), address(0));
        assertEq(_pool.getMaxTp(), 0);

        address b1 = makeAddr("b1");
        address b2 = makeAddr("b2");
        address b3 = makeAddr("b3");
        address b4 = makeAddr("b4");
        address b5 = makeAddr("b5");

        _pool.upsertTp(b1, 100 * 1e18);
        _pool.upsertTp(b2, 200 * 1e18);
        _pool.upsertTp(b3, 300 * 1e18);
        _pool.upsertTp(b4, 400 * 1e18);
        _pool.upsertTp(b5, 500 * 1e18);

        assertEq(_pool.getMaxTp(),       500 * 1e18);
        assertEq(_pool.getMaxBorrower(), b5);
        assertEq(_pool.getTotalTps(),    6);

        _pool.removeTp(b5);
        assertEq(_pool.getMaxTp(),       400 * 1e18);
        assertEq(_pool.getMaxBorrower(), b4);
        assertEq(_pool.getTotalTps(),    5);

        _pool.removeTp(b4);
        assertEq(_pool.getMaxBorrower(), b3);
        assertEq(_pool.getMaxTp(),       300 * 1e18);
        assertEq(_pool.getTotalTps(),    4);

        _pool.removeTp(b3);
        assertEq(_pool.getMaxBorrower(), b2);
        assertEq(_pool.getMaxTp(),       200 * 1e18);
        assertEq(_pool.getTotalTps(),    3);

        _pool.removeTp(b2);
        assertEq(_pool.getMaxBorrower(), b1);
        assertEq(_pool.getMaxTp(),       100 * 1e18);
        assertEq(_pool.getTotalTps(),    2);

        _pool.removeTp(b1);
        assertEq(_pool.getMaxBorrower(), address(0));
        assertEq(_pool.getMaxTp(),       0);
        assertEq(_pool.getTotalTps(),    1);
    }

    function testHeapRemoveLastTp() public {
        // assert initial state
        assertEq(_pool.getMaxBorrower(), address(0));
        assertEq(_pool.getMaxTp(),       0);
        assertEq(_pool.getTotalTps(),    1);

        address b1 = makeAddr("b1");
        _pool.upsertTp(b1, 100 * 1e18);

        assertEq(_pool.getMaxBorrower(), b1);
        assertEq(_pool.getMaxTp(),       100 * 1e18);
        assertEq(_pool.getTotalTps(),    2);

        // remove last TP
        _pool.removeTp(b1);
        assertEq(_pool.getMaxBorrower(), address(0));
        assertEq(_pool.getMaxTp(),       0);
        assertEq(_pool.getTotalTps(),    1);
    }

    function testHeapUpdateTp() public {
        address b1 = makeAddr("b1");
        address b2 = makeAddr("b2");
        address b3 = makeAddr("b3");
        address b4 = makeAddr("b4");
        address b5 = makeAddr("b5");
        address b6 = makeAddr("b6");

        _pool.upsertTp(b1, 100 * 1e18);
        _pool.upsertTp(b2, 200 * 1e18);
        _pool.upsertTp(b3, 300 * 1e18);
        _pool.upsertTp(b4, 400 * 1e18);
        _pool.upsertTp(b5, 500 * 1e18);
        _pool.upsertTp(b6, 600 * 1e18);

        assertEq(_pool.getMaxTp(),       600 * 1e18);
        assertEq(_pool.getMaxBorrower(), b6);
        assertEq(_pool.getTotalTps(),    7);

        _pool.upsertTp(b4, 1_000 * 1e18);
        assertEq(_pool.getMaxTp(),       1_000 * 1e18);
        assertEq(_pool.getMaxBorrower(), b4);
        assertEq(_pool.getTotalTps(),    7);

        _pool.upsertTp(b4, 10 * 1e18);
        assertEq(_pool.getMaxTp(),       600 * 1e18);
        assertEq(_pool.getMaxBorrower(), b6);
        assertEq(_pool.getTotalTps(),    7);

        _pool.upsertTp(b6, 100 * 1e18);
        assertEq(_pool.getMaxTp(),       500 * 1e18);
        assertEq(_pool.getMaxBorrower(), b5);
        assertEq(_pool.getTotalTps(),    7);

        _pool.upsertTp(b6, 3_000 * 1e18);
        assertEq(_pool.getMaxTp(),       3_000 * 1e18);
        assertEq(_pool.getMaxBorrower(), b6);
        assertEq(_pool.getTotalTps(),    7);
    }

    function testHeapUpsertRequireChecks() public {
        address b1 = makeAddr("b1");
        vm.expectRevert("H:I:VAL_EQ_0");
        _pool.upsertTp(b1, 0);

        _pool.upsertTp(b1, 100 * 1e18);

        vm.expectRevert("H:I:VAL_EQ_0");
        _pool.upsertTp(b1, 0);
    }

<<<<<<< HEAD
    function testHeapFuzzy(uint256 inserts_) public {

        // test adding different TPs
        _pool.fuzzyFill(inserts_, true);

        // test adding different TPs
        address removeAddress = _pool.getIdByInsertIndex(randomInRange(1, _pool.numInserts() - 1, true));
        uint256 tp = _pool.getTp(removeAddress);
        uint256 length = _pool.getCount() - 1;

        _pool.removeTp(removeAddress);
        
        assertEq(length - 1, _pool.getCount() - 1);
        assertEq(_pool.getTp(removeAddress), 0);
        assertTrue(_pool.getTp(removeAddress) != tp);
=======
    function testHeapRemoveNonExistentTp() public {
        address b1 = makeAddr("b1");
        address b2 = makeAddr("b2");
        address b3 = makeAddr("b3");
        address b4 = makeAddr("b4");
        address b5 = makeAddr("b5");
        address b6 = makeAddr("b6");

        _pool.upsertTp(b1, 100 * 1e18);
        _pool.upsertTp(b2, 200 * 1e18);
        _pool.upsertTp(b3, 300 * 1e18);
        _pool.upsertTp(b4, 400 * 1e18);
        _pool.upsertTp(b5, 500 * 1e18);
        _pool.upsertTp(b6, 600 * 1e18);
        assertEq(_pool.getMaxBorrower(), b6);
        assertEq(_pool.getTotalTps(),    7);

        vm.expectRevert("H:R:NO_ID");
        _pool.removeTp(address(100));
>>>>>>> d368acbe
    }

}<|MERGE_RESOLUTION|>--- conflicted
+++ resolved
@@ -4,7 +4,6 @@
 import { DSTestPlus }  from "./utils/DSTestPlus.sol";
 
 import { Heap } from "../libraries/Heap.sol";
-import "forge-std/console.sol";
 
 
 contract TestPool is DSTestPlus {
@@ -266,7 +265,6 @@
         _pool.upsertTp(b1, 0);
     }
 
-<<<<<<< HEAD
     function testHeapFuzzy(uint256 inserts_) public {
 
         // test adding different TPs
@@ -282,7 +280,8 @@
         assertEq(length - 1, _pool.getCount() - 1);
         assertEq(_pool.getTp(removeAddress), 0);
         assertTrue(_pool.getTp(removeAddress) != tp);
-=======
+    }
+
     function testHeapRemoveNonExistentTp() public {
         address b1 = makeAddr("b1");
         address b2 = makeAddr("b2");
@@ -302,7 +301,6 @@
 
         vm.expectRevert("H:R:NO_ID");
         _pool.removeTp(address(100));
->>>>>>> d368acbe
     }
 
 }