// SPDX-License-Identifier: GPL-3.0-or-later
pragma solidity 0.8.14;

import { FenwickTree } from "../base/FenwickTree.sol";
import { DSTestPlus }  from "./utils/DSTestPlus.sol";

import { Maths } from "../libraries/Maths.sol";

contract FenwickTreeInstance is FenwickTree, DSTestPlus {

    uint256[] public inserts;

    function add(uint256 i_, uint256 x_) public {
        _add(i_, x_);
    }

    function remove(uint256 i_, uint256 x_) public {
        _remove(i_, x_);
    }

    function mult(uint256 i_, uint256 f_) public {
        _mult(i_, f_);
    }

<<<<<<< HEAD
    function numInserts() public returns (uint256){
        return inserts.length;
    }

    function fillFenwickFuzzy(
        uint256 insertions_,
        uint256 amount_,
        bool trackInserts)
        external {

        uint256 i;
        uint256 amount;

        // Calculate total insertions 
        uint256 insertsDec = bound(insertions_, 1, 4000);

        // Calculate total amount to insert
        uint256 totalAmount = bound(amount_, 1 * 1e18, 9_000_000_000_000_000 * 1e18);
        uint256 totalAmountDec = totalAmount;

        while (totalAmountDec > 0 && insertsDec > 0) {

            // Insert at random index
            i = randomInRange(0, 8191);

            // If last iteration, insert remaining
            amount = insertsDec == 1 ? totalAmountDec : randomInRange(1, totalAmountDec, true);

            // Update values
            add(i, amount);
            totalAmountDec  -=  amount;
            insertsDec      -=  1;

            // Verify tree sum
            assertEq(_treeSum(), totalAmount - totalAmountDec);

            if (trackInserts)  inserts.push(i);
        }

        assertEq(_treeSum(), totalAmount);
=======
    function treeSum() external view returns (uint256) {
        return _treeSum();
    }

    function get(uint256 i_) external view returns (uint256 m_) {
        return _rangeSum(i_, i_);
    }

    function scale(uint256 i_) external view returns (uint256 a_) {
        return _scale(i_);
    }

    function findSum(uint256 x_) external view returns (uint256 m_) {
        return _findSum(x_);
    }

    function prefixSum(uint256 i_) external view returns (uint256 s_) {
        return _prefixSum(i_);
>>>>>>> 34c60fcc
    }
}

contract FenwickTreeTest is DSTestPlus {

    function testFenwickUnscaled() external {
        FenwickTreeInstance tree = new FenwickTreeInstance();
        tree.add(11, 300 * 1e18);
        tree.add(9,  200 * 1e18);
        assertEq(tree.get(8),  0);
        assertEq(tree.get(9),  200 * 1e18);
        assertEq(tree.get(11), 300 * 1e18);
        assertEq(tree.get(12), 0);
        assertEq(tree.get(13), 0);

        assertEq(tree.prefixSum(0),    0);
        assertEq(tree.prefixSum(5),    0);
        assertEq(tree.prefixSum(10),   200 * 1e18);
        assertEq(tree.prefixSum(11),   500 * 1e18);
        assertEq(tree.prefixSum(12),   500 * 1e18);
        assertEq(tree.prefixSum(14),   500 * 1e18);
        assertEq(tree.prefixSum(8191), 500 * 1e18);

        assertEq(tree.treeSum(), 500 * 1e18);

        assertEq(tree.findSum(10 * 1e18),  9);
        assertEq(tree.findSum(200 * 1e18), 9);
        assertEq(tree.findSum(250 * 1e18), 11);
        assertEq(tree.findSum(500 * 1e18), 11);
        assertEq(tree.findSum(700 * 1e18), 8191);
    }

   function testFenwickScaled() external {
        FenwickTreeInstance tree = new FenwickTreeInstance();
        tree.add(5, 100 * 1e18);
        tree.add(9, 200 * 1e18);
        tree.mult(5, 1.1 * 1e18);
        tree.add(11, 300 * 1e18);
        tree.add(9, 200 * 1e18);
        tree.mult(10, 1.2 * 1e18);

        assertEq(tree.prefixSum(0),    0);
        assertEq(tree.prefixSum(4),    0);
        assertEq(tree.prefixSum(5),    132 * 1e18);
        assertEq(tree.prefixSum(10),   612 * 1e18);
        assertEq(tree.prefixSum(11),   912 * 1e18);
        assertEq(tree.prefixSum(12),   912 * 1e18);
        assertEq(tree.prefixSum(14),   912 * 1e18);
        assertEq(tree.prefixSum(8191), 912 * 1e18);

        assertEq(tree.treeSum(), 912 * 1e18);

        assertEq(tree.findSum(10 * 1e18),    5);
        assertEq(tree.findSum(100 * 1e18),   5);
        assertEq(tree.findSum(200 * 1e18),   9);
        assertEq(tree.findSum(350 * 1e18),   9);
        assertEq(tree.findSum(400 * 1e18),   9);
        assertEq(tree.findSum(500 * 1e18),   9);
        assertEq(tree.findSum(900 * 1e18),   11);
        assertEq(tree.findSum(1_000 * 1e18), 8191);
    }

    function testFenwickScaledSum() external {
        FenwickTreeInstance tree = new FenwickTreeInstance();
        tree.add(5, 100 * 1e18);
        assertEq(tree.prefixSum(5),   100 * 1e18);
        assertEq(tree.prefixSum(6), 100 * 1e18);
        assertEq(tree.prefixSum(8), 100 * 1e18);
        assertEq(tree.prefixSum(8191), 100 * 1e18);

        tree.add(13, 200 * 1e18);
        tree.add(14, 200 * 1e18);

        assertEq(tree.prefixSum(5),   100 * 1e18);
        assertEq(tree.prefixSum(13), 300 * 1e18);
        assertEq(tree.prefixSum(14), 500 * 1e18);
        assertEq(tree.prefixSum(8191), 500 * 1e18);

        tree.mult(13, 2 * 1e18);

        assertEq(tree.prefixSum(5),   200 * 1e18);
        assertEq(tree.prefixSum(13), 600 * 1e18);
        assertEq(tree.prefixSum(14), 800 * 1e18);
        assertEq(tree.prefixSum(8191), 800 * 1e18);
    }

    function testFenwickUnscaledAddMult() external {
        FenwickTreeInstance tree = new FenwickTreeInstance();
        tree.add(7, 2 * 1e18);
        assertEq(tree.prefixSum(8191), 2 * 1e18);

        tree.add(8, 3.5 * 1e18);
        assertEq(tree.prefixSum(8191), 5.5 * 1e18);

        tree.add(15, 4 * 1e18);
        assertEq(tree.prefixSum(14), 5.5 * 1e18);

        tree.mult(13, 1.5 * 1e18);
        assertEq(tree.prefixSum(8191), 12.25 * 1e18);
    }

    function testFenwickFirstBorrow() external {
        FenwickTreeInstance tree = new FenwickTreeInstance();
        tree.add(8, 6000 * 1e18);
        assertEq(tree.treeSum(),            6000 * 1e18);
        assertEq(tree.findSum(2500 * 1e18), 8);

        tree.add(4, 2000 * 1e18);
        assertEq(tree.treeSum(),            8000 * 1e18);
        assertEq(tree.findSum(2500 * 1e18), 8);

        tree.add(5, 10000 * 1e18);
        assertEq(tree.treeSum(),            18_000 * 1e18);
        assertEq(tree.findSum(2500 * 1e18), 5);
    }

    function testFenwickFuzzyScaling(
        uint256 insertions_,
        uint256 totalAmount_,
        uint256 scaleIndex_,
        uint256 factor_
        ) external {

        FenwickTreeInstance tree = new FenwickTreeInstance();
        tree.fillFenwickFuzzy(insertions_, totalAmount_, false);

        uint256 scaleIndex = bound(scaleIndex_, 2, 8191);
        uint256 subIndex = randomInRange(0, scaleIndex - 1);
        uint256 factor = bound(factor_, 1 * 1e18, 5 * 1e18);

        uint256 scaleIndexSum = tree.prefixSum(scaleIndex);
        uint256 subIndexSum = tree.prefixSum(subIndex);
        uint256 unScaledSum = tree.treeSum() - scaleIndexSum;

        tree.mult(scaleIndex, factor);

        assertEq(Maths.wmul(scaleIndexSum, factor), tree.prefixSum(scaleIndex));
        assertEq(Maths.wmul(subIndexSum, factor), tree.prefixSum(subIndex));
        assertEq(Maths.wmul(scaleIndexSum, factor), (tree.treeSum() - unScaledSum));
    }


    // TODO: check random parent to verify sum post removal
    function testFenwickFuzzyRemoval(
        uint256 insertions_,
        uint256 totalAmount_
        ) external {

        FenwickTreeInstance tree = new FenwickTreeInstance();
        tree.fillFenwickFuzzy(insertions_, totalAmount_, true);

        uint256 removalIndex = tree.inserts(randomInRange(0, tree.numInserts()));
        uint256 removalAmount = tree.get(removalIndex); 
        uint256 preRemovalIndexSum = tree.prefixSum(removalIndex); 
        uint256 preRemovalTreeSum = tree.treeSum(); 

        tree.remove(removalIndex, removalAmount);

        uint256 postRemovalIndexSum = tree.prefixSum(removalIndex); 

        assertEq(preRemovalIndexSum - removalAmount, postRemovalIndexSum);
        assertEq(preRemovalTreeSum - removalAmount, tree.treeSum());
    }

}<|MERGE_RESOLUTION|>--- conflicted
+++ resolved
@@ -22,8 +22,7 @@
         _mult(i_, f_);
     }
 
-<<<<<<< HEAD
-    function numInserts() public returns (uint256){
+    function numInserts() public returns (uint256) {
         return inserts.length;
     }
 
@@ -63,7 +62,8 @@
         }
 
         assertEq(_treeSum(), totalAmount);
-=======
+    }
+
     function treeSum() external view returns (uint256) {
         return _treeSum();
     }
@@ -82,7 +82,6 @@
 
     function prefixSum(uint256 i_) external view returns (uint256 s_) {
         return _prefixSum(i_);
->>>>>>> 34c60fcc
     }
 }
 
