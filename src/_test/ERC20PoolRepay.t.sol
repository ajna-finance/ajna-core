--- conflicted
+++ resolved
@@ -39,32 +39,26 @@
 
     function testRepayOneBorrower() public {
         // lender deposits 10000 DAI in 3 buckets each
-<<<<<<< HEAD
-        lender.addQuoteToken(pool, 10_000 * 1e18, 5_000 * 1e18);
+        lender.addQuoteToken(
+            pool,
+            address(lender),
+            10_000 * 1e18,
+            5_007.644384905151472283 * 1e18
+        );
         skip(14);
-        lender.addQuoteToken(pool, 10_000 * 1e18, 4_000 * 1e18);
+        lender.addQuoteToken(
+            pool,
+            address(lender),
+            10_000 * 1e18,
+            4_000.927678580567537368 * 1e18
+        );
         skip(14);
-        lender.addQuoteToken(pool, 10_000 * 1e18, 3_000 * 1e18);
-=======
-        lender.addQuoteToken(
-            pool,
-            address(lender),
-            10_000 * 1e18,
-            5_007.644384905151472283 * 1e18
-        );
-        lender.addQuoteToken(
-            pool,
-            address(lender),
-            10_000 * 1e18,
-            4_000.927678580567537368 * 1e18
-        );
         lender.addQuoteToken(
             pool,
             address(lender),
             10_000 * 1e18,
             3_010.892022197881557845 * 1e18
         );
->>>>>>> 58c4ff53
 
         // borrower starts with 10_000 DAI and deposit 100 collateral
         quote.mint(address(borrower), 10_000 * 1e18);
@@ -130,13 +124,8 @@
         );
         emit Repay(
             address(borrower),
-<<<<<<< HEAD
-            4_000 * 1e18,
-            15_000.520048191350671791 * 1e18
-=======
             5_007.644384905151472283 * 1e18,
             15_000.325027478522625000 * 1e18
->>>>>>> 58c4ff53
         );
         borrower.repay(pool, 16_000 * 1e18);
 
@@ -164,9 +153,24 @@
 
     function testRepayTwoBorrower() public {
         // lender deposits 10000 DAI in 3 buckets each
-        lender.addQuoteToken(pool, 10_000 * 1e18, 5_000 * 1e18);
-        lender.addQuoteToken(pool, 10_000 * 1e18, 4_000 * 1e18);
-        lender.addQuoteToken(pool, 10_000 * 1e18, 3_000 * 1e18);
+        lender.addQuoteToken(
+            pool,
+            address(lender),
+            10_000 * 1e18,
+            5_007.644384905151472283 * 1e18
+        );
+        lender.addQuoteToken(
+            pool,
+            address(lender),
+            10_000 * 1e18,
+            4_000.927678580567537368 * 1e18
+        );
+        lender.addQuoteToken(
+            pool,
+            address(lender),
+            10_000 * 1e18,
+            3_010.892022197881557845 * 1e18
+        );
 
         // borrower starts with 10_000 DAI and deposit 100 collateral
         quote.mint(address(borrower), 10_000 * 1e18);
@@ -196,8 +200,8 @@
         // check balances
         assertEq(pool.totalQuoteToken(), 3_000 * 1e18);
         assertEq(pool.totalDebt(), 27_000 * 1e18);
-        assertEq(pool.lup(), 3_000 * 1e18);
-        assertEq(pool.getEncumberedCollateral(), 9 * 1e18);
+        assertEq(pool.lup(), 3_010.892022197881557845 * 1e18);
+        assertEq(pool.getEncumberedCollateral(), 8.967442140382910277 * 1e18);
         assertEq(quote.balanceOf(address(borrower)), 35_000 * 1e18);
         assertEq(quote.balanceOf(address(borrower2)), 12_000 * 1e18);
         assertEq(quote.balanceOf(address(pool)), 3_000 * 1e18);
@@ -215,7 +219,6 @@
         );
         assertEq(borrowerDebt, 2_000 * 1e18);
         assertEq(depositedCollateral, 100 * 1e18);
-
         // repay should revert if amount not available
         vm.expectRevert("ajna/no-funds-to-repay");
         borrower.repay(pool, 50_000 * 1e18);
@@ -230,8 +233,8 @@
         // check balances
         assertEq(pool.totalQuoteToken(), 13_000 * 1e18);
         assertEq(pool.totalDebt(), 17_000.351029676804435000 * 1e18);
-        assertEq(pool.lup(), 4_000 * 1e18);
-        assertEq(pool.getEncumberedCollateral(), 4.250087757419201109 * 1e18);
+        assertEq(pool.lup(), 4_000.927678580567537368 * 1e18);
+        assertEq(pool.getEncumberedCollateral(), 4.249102307119962285 * 1e18);
         assertEq(quote.balanceOf(address(borrower)), 25_000 * 1e18);
         assertEq(quote.balanceOf(address(pool)), 13_000 * 1e18);
 
@@ -262,8 +265,8 @@
 
         assertEq(pool.totalQuoteToken(), 28_000.325027478522625000 * 1e18);
         assertEq(pool.totalDebt(), 2_000.026002198281810000 * 1e18);
-        assertEq(pool.lup(), 5_000 * 1e18);
-        assertEq(pool.getEncumberedCollateral(), 400005200439656362);
+        assertEq(pool.lup(), 5_007.644384905151472283 * 1e18);
+        assertEq(pool.getEncumberedCollateral(), 399394575267181996);
         assertEq(
             quote.balanceOf(address(borrower)),
             9_999.674972521477375000 * 1e18
@@ -297,7 +300,7 @@
         assertEq(borrowerDebt, 0);
         assertEq(pool.totalQuoteToken(), 30_000.351029676804435000 * 1e18);
         assertEq(pool.totalDebt(), 0);
-        assertEq(pool.lup(), 5_000 * 1e18);
+        assertEq(pool.lup(), 5_007.644384905151472283 * 1e18);
         assertEq(pool.getEncumberedCollateral(), 0);
         assertEq(
             quote.balanceOf(address(borrower2)),
