--- conflicted
+++ resolved
@@ -44,19 +44,11 @@
         uint256 priceMid = 4_000.927678580567537368 * 1e18;
         uint256 priceLow = 3_010.892022197881557845 * 1e18;
         // lender deposits 10000 DAI in 3 buckets each
-<<<<<<< HEAD
         lender.addQuoteToken(pool, address(lender), 10_000 * 1e18, priceHigh);
         skip(14);
         lender.addQuoteToken(pool, address(lender), 10_000 * 1e18, priceMid);
         skip(14);
         lender.addQuoteToken(pool, address(lender), 10_000 * 1e18, priceLow);
-=======
-        lender.addQuoteToken(pool, address(lender), 10_000 * 1e18, 5_007.644384905151472283 * 1e18);
-        skip(14);
-        lender.addQuoteToken(pool, address(lender), 10_000 * 1e18, 4_000.927678580567537368 * 1e18);
-        skip(14);
-        lender.addQuoteToken(pool, address(lender), 10_000 * 1e18, 3_010.892022197881557845 * 1e18);
->>>>>>> 4c3a0817
 
         // borrower starts with 10_000 DAI and deposit 100 collateral
         quote.mint(address(borrower), 10_000 * 1e18);
@@ -74,16 +66,11 @@
         // check balances
         assertEq(pool.totalQuoteToken(), 5_000 * 1e45);
         assertEq(pool.totalDebt(), 25_000 * 1e45);
-<<<<<<< HEAD
         assertEq(pool.lup(), priceLow);
         assertEq(
             pool.totalDebt() / pool.lup(),
             8.303187167021213219818093536 * 1e27
         );
-=======
-        assertEq(pool.lup(), 3_010.892022197881557845 * 1e18);
-        assertEq(pool.totalDebt() / pool.lup(), 8.303187167021213219818093536 * 1e27);
->>>>>>> 4c3a0817
         assertEq(quote.balanceOf(address(borrower)), 35_000 * 1e18);
         assertEq(quote.balanceOf(address(pool)), 5_000 * 1e18);
 
@@ -97,16 +84,11 @@
         vm.expectEmit(true, true, false, true);
         emit Transfer(address(borrower), address(pool), 10_000 * 1e18);
         vm.expectEmit(true, true, false, true);
-<<<<<<< HEAD
         emit Repay(address(borrower), priceMid, 10_000 * 1e45);
-=======
-        emit Repay(address(borrower), 4_000.927678580567537368 * 1e18, 10_000 * 1e45);
->>>>>>> 4c3a0817
         borrower.repay(pool, 10_000 * 1e18);
 
         // check balances
         assertEq(pool.totalQuoteToken(), 15_000 * 1e45);
-<<<<<<< HEAD
         assertEq(
             pool.totalDebt(),
             15_000.325027478522625000000000000000000000000000000 * 1e45
@@ -116,11 +98,6 @@
             pool.totalDebt() / pool.lup(),
             3.749211741013093113313915974 * 1e27
         );
-=======
-        assertEq(pool.totalDebt(), 15_000.327247194808868366441750000000000000000000000 * 1e45);
-        assertEq(pool.lup(), 4_000.927678580567537368 * 1e18);
-        assertEq(pool.totalDebt() / pool.lup(), 3.749212295813495561695123221 * 1e27);
->>>>>>> 4c3a0817
         assertEq(quote.balanceOf(address(borrower)), 25_000 * 1e18);
         assertEq(quote.balanceOf(address(pool)), 15_000 * 1e18);
 
@@ -136,13 +113,8 @@
         vm.expectEmit(true, true, false, true);
         emit Repay(
             address(borrower),
-<<<<<<< HEAD
             priceHigh,
             15_000.520048191350671791018226105475625000000000000 * 1e45
-=======
-            5_007.644384905151472283 * 1e18,
-            15_000.913648922084090343510876438000000000000000000 * 1e45
->>>>>>> 4c3a0817
         );
         borrower.repay(pool, 16_000 * 1e18);
 
@@ -173,15 +145,9 @@
         uint256 priceMid = 4_000.927678580567537368 * 1e18;
         uint256 priceLow = 3_010.892022197881557845 * 1e18;
         // lender deposits 10000 DAI in 3 buckets each
-<<<<<<< HEAD
         lender.addQuoteToken(pool, address(lender), 10_000 * 1e18, priceHigh);
         lender.addQuoteToken(pool, address(lender), 10_000 * 1e18, priceMid);
         lender.addQuoteToken(pool, address(lender), 10_000 * 1e18, priceLow);
-=======
-        lender.addQuoteToken(pool, address(lender), 10_000 * 1e18, 5_007.644384905151472283 * 1e18);
-        lender.addQuoteToken(pool, address(lender), 10_000 * 1e18, 4_000.927678580567537368 * 1e18);
-        lender.addQuoteToken(pool, address(lender), 10_000 * 1e18, 3_010.892022197881557845 * 1e18);
->>>>>>> 4c3a0817
 
         // borrower starts with 10_000 DAI and deposit 100 collateral
         quote.mint(address(borrower), 10_000 * 1e18);
@@ -211,16 +177,11 @@
         // check balances
         assertEq(pool.totalQuoteToken(), 3_000 * 1e45);
         assertEq(pool.totalDebt(), 27_000 * 1e45);
-<<<<<<< HEAD
         assertEq(pool.lup(), priceLow);
         assertEq(
             pool.totalDebt() / pool.lup(),
             8.967442140382910277403541019 * 1e27
         );
-=======
-        assertEq(pool.lup(), 3_010.892022197881557845 * 1e18);
-        assertEq(pool.totalDebt() / pool.lup(), 8.967442140382910277403541019 * 1e27);
->>>>>>> 4c3a0817
         assertEq(quote.balanceOf(address(borrower)), 35_000 * 1e18);
         assertEq(quote.balanceOf(address(borrower2)), 12_000 * 1e18);
         assertEq(quote.balanceOf(address(pool)), 3_000 * 1e18);
@@ -243,27 +204,17 @@
         vm.expectEmit(true, true, false, true);
         emit Transfer(address(borrower), address(pool), 10_000 * 1e18);
         vm.expectEmit(true, true, false, true);
-<<<<<<< HEAD
         emit Repay(address(borrower), priceMid, 10_000 * 1e45);
-=======
-        emit Repay(address(borrower), 4_000.927678580567537368 * 1e18, 10_000 * 1e45);
->>>>>>> 4c3a0817
         borrower.repay(pool, 10_000 * 1e18);
 
         // check balances
         assertEq(pool.totalQuoteToken(), 13_000 * 1e45);
-<<<<<<< HEAD
         assertEq(pool.totalDebt(), 17_000.351029676804435000 * 1e45);
         assertEq(pool.lup(), priceMid);
         assertEq(
             pool.totalDebt() / pool.lup(),
             4.249102307119962285039503851 * 1e27
         );
-=======
-        assertEq(pool.totalDebt(), 17_000.351029678848062342353037000000000000000000000 * 1e45);
-        assertEq(pool.lup(), 4_000.927678580567537368 * 1e18);
-        assertEq(pool.totalDebt() / pool.lup(), 4.249102307120473073413233732 * 1e27);
->>>>>>> 4c3a0817
         assertEq(quote.balanceOf(address(borrower)), 25_000 * 1e18);
         assertEq(quote.balanceOf(address(pool)), 13_000 * 1e18);
 
@@ -278,13 +229,8 @@
         vm.expectEmit(true, true, false, true);
         emit Repay(
             address(borrower),
-<<<<<<< HEAD
             priceHigh,
             15_000.325027478522625000 * 1e45
-=======
-            5_007.644384905151472283 * 1e18,
-            15_000.715071443825413103419758346 * 1e45
->>>>>>> 4c3a0817
         );
         borrower.repay(pool, 15_001 * 1e18);
 
@@ -292,7 +238,6 @@
         assertEq(borrowerDebt, 0);
         assertEq(depositedCollateral, 100 * 1e27);
 
-<<<<<<< HEAD
         assertEq(pool.totalQuoteToken(), 28_000.325027478522625000 * 1e45);
         assertEq(pool.totalDebt(), 2_000.026002198281810000 * 1e45);
         assertEq(pool.lup(), priceHigh);
@@ -308,14 +253,6 @@
             quote.balanceOf(address(pool)),
             28_000.325027478522625000 * 1e18
         );
-=======
-        assertEq(pool.totalQuoteToken(), 28_000.715071443825413103419758346 * 1e45);
-        assertEq(pool.totalDebt(), 1_999.635958235022649238933278654 * 1e45);
-        assertEq(pool.lup(), 5_007.644384905151472283 * 1e18);
-        assertEq(pool.totalDebt() / pool.lup(), 0.399316685558313112714566594 * 1e27);
-        assertEq(quote.balanceOf(address(borrower)), 9_999.284928556174586897 * 1e18);
-        assertEq(quote.balanceOf(address(pool)), 28_000.715071443825413103 * 1e18);
->>>>>>> 4c3a0817
 
         // borrower2 attempts to repay 2_000 DAI plus accumulated debt
         (borrowerDebt, depositedCollateral, ) = pool.borrowers(address(borrower2));
@@ -327,13 +264,8 @@
         vm.expectEmit(true, true, false, true);
         emit Repay(
             address(borrower2),
-<<<<<<< HEAD
             priceHigh,
             2_000.026002198281810000 * 1e45
-=======
-            5_007.644384905151472283 * 1e18,
-            2000.026002198433189803137262 * 1e45
->>>>>>> 4c3a0817
         );
         // repay entire debt
         borrower2.repay(pool, 2_010 * 1e18);
