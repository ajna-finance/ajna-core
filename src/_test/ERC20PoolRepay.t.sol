// SPDX-License-Identifier: GPL-3.0-or-later
pragma solidity 0.8.11;

import { ERC20Pool }        from "../ERC20Pool.sol";
import { ERC20PoolFactory } from "../ERC20PoolFactory.sol";

import { IPool } from "../interfaces/IPool.sol";

import { Maths } from "../libraries/Maths.sol";

import { DSTestPlus }                             from "./utils/DSTestPlus.sol";
import { CollateralToken, QuoteToken }            from "./utils/Tokens.sol";
import { UserWithCollateral, UserWithQuoteToken } from "./utils/Users.sol";

contract ERC20PoolRepayTest is DSTestPlus {

    address            internal _poolAddress;
    CollateralToken    internal _collateral;
    ERC20Pool          internal _pool;
    QuoteToken         internal _quote;
    UserWithCollateral internal _borrower;
    UserWithCollateral internal _borrower2;
    UserWithQuoteToken internal _lender;

    function setUp() external {
        _collateral  = new CollateralToken();
        _quote       = new QuoteToken();
        _poolAddress = new ERC20PoolFactory().deployPool(address(_collateral), address(_quote));
        _pool        = ERC20Pool(_poolAddress);  

        _borrower   = new UserWithCollateral();
        _borrower2  = new UserWithCollateral();
        _lender     = new UserWithQuoteToken();

        _collateral.mint(address(_borrower), 100 * 1e18);
        _collateral.mint(address(_borrower2), 100 * 1e18);
        _quote.mint(address(_lender), 200_000 * 1e18);

        _borrower.approveToken(_collateral, address(_pool), 100 * 1e18);
        _borrower2.approveToken(_collateral, address(_pool), 100 * 1e18);
        _lender.approveToken(_quote, address(_pool), 200_000 * 1e18);
    }

    // @notice: 1 lender 1 borrower deposits quote token
    // @notice: borrows, partially repay then overpay purposefully
    function testOverRepayOneBorrower() external {
        uint256 priceHigh = _p5007;
        uint256 priceMid  = _p4000;
        uint256 priceLow  = _p3010;

        // lender deposits 10000 DAI in 3 buckets each
        _lender.addQuoteToken(_pool, address(_lender), 10_000 * 1e18, priceHigh);
        skip(14);

        _lender.addQuoteToken(_pool, address(_lender), 10_000 * 1e18, priceMid);
        skip(14);

        _lender.addQuoteToken(_pool, address(_lender), 10_000 * 1e18, priceLow);

        // borrower starts with 10_000 DAI and deposit 100 collateral
        _quote.mint(address(_borrower), 10_000 * 1e18);
        _borrower.approveToken(_quote, address(_pool), 100_000 * 1e18);
        _borrower.addCollateral(_pool, 100 * 1e18);

        // check balances
        assertEq(_collateral.balanceOf(address(_borrower)), 0);
        assertEq(_collateral.balanceOf(address(_pool)),     100 * 1e18);

        assertEq(_pool.totalCollateral(), 100 * 1e27);
        assertEq(_pool.getPoolCollateralization(), Maths.ONE_RAY);
        assertEq(_pool.getPoolActualUtilization(), 0);

        // borrower takes loan of 25_000 DAI from 3 buckets
        _borrower.borrow(_pool, 25_000 * 1e18, 2_500 * 1e18);

        // check balances
        assertEq(_pool.totalQuoteToken(),          5_000 * 1e45);
        assertEq(_pool.totalDebt(),                25_000 * 1e45);
        assertEq(_pool.lup(),                      priceLow);
        assertEq(_pool.totalDebt() / _pool.lup(),  8.303187167021213219818093536 * 1e27);
        assertEq(_pool.getPoolCollateralization(), 12.043568088791526231380000001 * 1e27);
        assertEq(_pool.getPoolActualUtilization(), 0.833333333333333333333333333 * 1e27);
        assertEq(_pool.getPoolCollateralization(), Maths.rdiv(_pool.totalCollateral(), _pool.getEncumberedCollateral(_pool.totalDebt())));

        assertEq(_quote.balanceOf(address(_borrower)), 35_000 * 1e18);
        assertEq(_quote.balanceOf(address(_pool)),     5_000 * 1e18);

        // check borrower
        (   uint256 borrowerDebt,
            uint256 borrowerPendingDebt,
            uint256 depositedCollateral,
            , , , ) = _pool.getBorrowerInfo(address(_borrower));
        assertEq(borrowerDebt,        25_000 * 1e45);
        assertEq(borrowerPendingDebt, 25_000.0022196855356439486784 * 1e45);
        assertEq(depositedCollateral, 100 * 1e27);

        // repay partially debt w/ 10_000 DAI
        skip(8200);
        vm.expectEmit(true, true, false, true);
        emit Transfer(address(_borrower), address(_pool), 10_000 * 1e18);
        vm.expectEmit(true, true, false, true);
        emit Repay(address(_borrower), priceMid, 10_000 * 1e45);
        _borrower.repay(_pool, 10_000 * 1e18);

        // check balances
        assertEq(_pool.totalQuoteToken(),              15_000 * 1e45);
        assertEq(_pool.totalDebt(),                    15_000.32724719480886836644175 * 1e45);
        assertEq(_pool.lup(),                          priceMid);
        assertEq(_pool.totalDebt() / _pool.lup(),      3.749212295813495561695123221 * 1e27);
        assertEq(_pool.getPoolCollateralization(),     26.672269295516707278844567978 * 1e27);
        assertEq(_pool.getPoolActualUtilization(),     0.500005454060419282055169596 * 1e27);
        assertEq(_quote.balanceOf(address(_borrower)), 25_000 * 1e18);
        assertEq(_quote.balanceOf(address(_pool)),     15_000 * 1e18);

        // check borrower debt
        (borrowerDebt, depositedCollateral, ) = _pool.borrowers(address(_borrower));
        assertEq(borrowerDebt,        15_000.32724719480886836644175 * 1e45);
        assertEq(depositedCollateral, 100 * 1e27);

        // overpay debt w/ repay 16_000 DAI
        skip(8200);
        vm.expectEmit(true, true, false, true);
        emit Transfer(address(_borrower), address(_pool), 15_000.913648922084090343 * 1e18);
        vm.expectEmit(true, true, false, true);
        emit Repay(
            address(_borrower),
            0,
            15_000.913648922084090343510876438 * 1e45
        );
        _borrower.repay(_pool, 16_000 * 1e18);

        // check balances
        assertEq(_pool.totalQuoteToken(),                          30_000.913648922084090343510876438 * 1e45);
        assertEq(_pool.totalDebt(),                                0);
        assertEq(_pool.lup(),                                      0);
        assertEq(_pool.getEncumberedCollateral(_pool.totalDebt()), 0);
        assertEq(_pool.getPendingPoolInterest(),                   0);
        assertEq(_pool.getPoolCollateralization(),                 Maths.ONE_RAY);
        assertEq(_pool.getPoolActualUtilization(),                 0);

<<<<<<< HEAD
        assertEq(_quote.balanceOf(address(_borrower)),             9_999.086351077915909657 * 1e18);
        assertEq(_quote.balanceOf(address(_pool)),                 30_000.913648922084090343 * 1e18);
=======
        assertEq(_quote.balanceOf(address(_borrower)), 9_999.086351077915909657 * 1e18);
        assertEq(_quote.balanceOf(address(_pool)),     30_000.913648922084090343 * 1e18);
>>>>>>> a3025237

        // check borrower debt
        (borrowerDebt, borrowerPendingDebt, depositedCollateral, , , , ) = _pool.getBorrowerInfo(
            address(_borrower)
        );
        assertEq(borrowerDebt,        0);
        assertEq(depositedCollateral, 100 * 1e27);
        assertEq(borrowerPendingDebt, 0);
    }

    // @notice: 1 lender 2 borrowers deposits quote token
    // @notice: borrows, repays, withdraws collateral
    // @notice: borrower reverts:
    // @notice:     attempts to repay with no debt
    // @notice:     attempts to repay with insufficent balance
    function testRepayTwoBorrower() external {
        uint256 priceHigh = _p5007;
        uint256 priceMid = _p4000;
        uint256 priceLow = _p3010;

        // lender deposits 10000 DAI in 3 buckets each
        _lender.addQuoteToken(_pool, address(_lender), 10_000 * 1e18, priceHigh);
        _lender.addQuoteToken(_pool, address(_lender), 10_000 * 1e18, priceMid);
        _lender.addQuoteToken(_pool, address(_lender), 10_000 * 1e18, priceLow);

        // borrower starts with 10_000 DAI and deposit 100 collateral
        _quote.mint(address(_borrower), 10_000 * 1e18);
        _borrower.approveToken(_quote, address(_pool), 100_000 * 1e18);
        _borrower.addCollateral(_pool, 100 * 1e18);

        // borrower2 starts with 10_000 DAI and deposit 100 collateral
        _quote.mint(address(_borrower2), 10_000 * 1e18);
        _borrower2.approveToken(_quote, address(_pool), 100_000 * 1e18);
        _borrower2.addCollateral(_pool, 100 * 1e18);

        // check balances
        assertEq(_collateral.balanceOf(address(_borrower)),  0);
        assertEq(_collateral.balanceOf(address(_borrower2)), 0);
        assertEq(_collateral.balanceOf(address(_pool)),      200 * 1e18);

        assertEq(_pool.totalCollateral(),          200 * 1e27);
        assertEq(_pool.getPoolCollateralization(), Maths.ONE_RAY);
        assertEq(_pool.getPoolActualUtilization(), 0);

        // repay should revert if no debt
        vm.expectRevert(IPool.NoDebtToRepay.selector);
        _borrower.repay(_pool, 10_000 * 1e18);

        // borrower takes loan of 25_000 DAI from 3 buckets
        _borrower.borrow(_pool, 25_000 * 1e18, 2_500 * 1e18);
        // borrower2 takes loan of 2_000 DAI from 3 buckets
        _borrower2.borrow(_pool, 2_000 * 1e18, 1 * 1e18);

        // check balances
        assertEq(_pool.totalQuoteToken(),          3_000 * 1e45);
        assertEq(_pool.totalDebt(),                27_000 * 1e45);
        assertEq(_pool.hpb(),                      priceHigh);
        assertEq(_pool.lup(),                      priceLow);
        assertEq(_pool.totalDebt() / _pool.lup(),  8.967442140382910277403541019 * 1e27);
        assertEq(_pool.getPoolCollateralization(), 22.302903868132455984037037038 * 1e27);
        assertEq(_pool.getPoolActualUtilization(), 0.900000000000000000000000000 * 1e27);

        assertEq(_pool.getPoolCollateralization(), Maths.rdiv(_pool.totalCollateral(), _pool.getEncumberedCollateral(_pool.totalDebt())));

        assertEq(_quote.balanceOf(address(_borrower)),  35_000 * 1e18);
        assertEq(_quote.balanceOf(address(_borrower2)), 12_000 * 1e18);
        assertEq(_quote.balanceOf(address(_pool)),      3_000 * 1e18);

        // check buckets
        (, , , uint256 deposit, uint256 debt, , , ) = _pool.bucketAt(priceHigh);
        assertEq(deposit, 0);
        assertEq(debt,    10_000 * 1e45);

        (, , , deposit, debt, , , ) = _pool.bucketAt(priceMid);
        assertEq(deposit, 0);
        assertEq(debt,    10_000 * 1e45);

        (, , , deposit, debt, , , ) = _pool.bucketAt(priceLow);
        assertEq(deposit, 3_000 * 1e45);
        assertEq(debt,    7_000 * 1e45);

        // check borrower
        (   uint256 borrowerDebt,
            uint256 borrowerPendingDebt,
            uint256 depositedCollateral,
            , , , ) = _pool.getBorrowerInfo(address(_borrower));
        assertEq(borrowerDebt,        25_000 * 1e45);
        assertEq(borrowerPendingDebt, 25_000 * 1e45);
        assertEq(depositedCollateral, 100 * 1e27);

        // check borrower2
        (borrowerDebt, , depositedCollateral, , , ,) = _pool.getBorrowerInfo(address(_borrower2));
        assertEq(borrowerDebt,        2_000 * 1e45);
        assertEq(depositedCollateral, 100 * 1e27);
        // repay should revert if amount not available
        vm.expectRevert(IPool.InsufficientBalanceForRepay.selector);
        _borrower.repay(_pool, 50_000 * 1e18);

        // repay debt partially 10_000 DAI
        skip(8200);
        vm.expectEmit(true, true, false, true);
        emit Transfer(address(_borrower), address(_pool), 10_000 * 1e18);
        vm.expectEmit(true, true, false, true);
        emit Repay(address(_borrower), priceMid, 10_000 * 1e45);
        _borrower.repay(_pool, 10_000 * 1e18);

        // check buckets
        (, , , deposit, debt, , , ) = _pool.bucketAt(priceHigh);
        assertEq(deposit, 0);
        assertEq(debt,    10_000 * 1e45);

        (, , , deposit, debt, , , ) = _pool.bucketAt(priceMid);
        assertEq(deposit, 2_999.908992305483835689019583 * 1e45);
        assertEq(debt,    7_000.221018686682113326666727 * 1e45);

        (, , , deposit, debt, , , ) = _pool.bucketAt(priceLow);
        assertEq(deposit, 10_000.091007694516164310980417 * 1e45);
        assertEq(debt,    0);

        // check balances
        assertEq(_pool.totalQuoteToken(),          13_000 * 1e45);
        assertEq(_pool.totalDebt(),                17_000.351029678848062342353037 * 1e45);
        assertEq(_pool.lup(),                      priceMid);
        assertEq(_pool.totalDebt() / _pool.lup(),  4.249102307120473073413233732 * 1e27);
        assertEq(_pool.getPoolCollateralization(), 47.068765481322519062777264016 * 1e27);
        assertEq(_pool.getPoolActualUtilization(), 0.566671737036032801003772107 * 1e27);

        assertEq(_pool.getPoolCollateralization(), Maths.rdiv(_pool.totalCollateral(), _pool.getEncumberedCollateral(_pool.totalDebt())));

        assertEq(_quote.balanceOf(address(_borrower)), 25_000 * 1e18);
        assertEq(_quote.balanceOf(address(_pool)),     13_000 * 1e18);

        // check borrower debt
        (borrowerDebt, depositedCollateral, ) = _pool.borrowers(address(_borrower));
        assertEq(borrowerDebt,        15_000.325027480414872539215775 * 1e45);
        assertEq(depositedCollateral, 100 * 1e27);

        // borrower attempts to overpay to cover 15_000 DAI plus accumulated debt
        vm.expectEmit(true, true, false, true);
        emit Transfer(address(_borrower), address(_pool), 15_000.715071443825413103 * 1e18);
        vm.expectEmit(true, true, false, true);
        emit Repay(address(_borrower), priceHigh, 15_000.715071443825413103419758346 * 1e45);
        _borrower.repay(_pool, 15_001 * 1e18);

        (borrowerDebt, borrowerPendingDebt, depositedCollateral, , , ,) = _pool.getBorrowerInfo(address(_borrower));

        assertEq(borrowerDebt,        0);
        assertEq(depositedCollateral, 100 * 1e27);
        assertEq(borrowerPendingDebt, 0);

        // determine pending debt across all buckets
        uint256 bucketPendingDebt = 0;
        (, , , , debt, , , ) = _pool.bucketAt(priceHigh);
        bucketPendingDebt += debt;
        bucketPendingDebt += _pool.getPendingBucketInterest(priceHigh);

        (, , , , debt, , , ) = _pool.bucketAt(priceMid);
        bucketPendingDebt += debt;
        bucketPendingDebt += _pool.getPendingBucketInterest(priceMid);

        (, , , , debt, , , ) = _pool.bucketAt(priceLow);
        bucketPendingDebt += debt;
        bucketPendingDebt += _pool.getPendingBucketInterest(priceLow);

        assertEq(_pool.totalQuoteToken(),          28_000.715071443825413103419758346 * 1e45);
        assertEq(_pool.totalDebt(),                1_999.635958235022649238933278654 * 1e45);
        assertEq(_pool.getPoolCollateralization(), 500.855604669676520870487758569 * 1e27);
        assertEq(_pool.getPoolActualUtilization(), 0.066653752026328494292099654 * 1e27);

        assertEq(_pool.getPoolCollateralization(), Maths.rdiv(_pool.totalCollateral(), _pool.getEncumberedCollateral(_pool.totalDebt())));

        // tie out pending debt
        uint256 poolPendingDebt = _pool.totalDebt() + _pool.getPendingPoolInterest();
        // first borrower repaid; only second borrower has debt
        (, borrowerPendingDebt, , , , , ) = _pool.getBorrowerInfo(address(_borrower2));
        // TODO: Pending debt should tie within 1 RAY, but it is ~0.4 quote tokens off.
        //        assertEq(bucketPendingDebt, borrowerPendingDebt);
        assertEq(bucketPendingDebt, poolPendingDebt);
        //        assertEq(borrowerPendingDebt, poolPendingDebt);

        assertEq(_pool.hpb(),                     priceHigh);
        assertEq(_pool.lup(),                     priceHigh);
        assertEq(_pool.totalDebt() / _pool.lup(), 0.399316685558313112714566594 * 1e27);

        assertEq(_quote.balanceOf(address(_borrower)), 9_999.284928556174586897 * 1e18);
        assertEq(_quote.balanceOf(address(_pool)),     28_000.715071443825413103 * 1e18);

        // borrower2 attempts to repay 2_000 DAI plus accumulated debt
        (borrowerDebt, depositedCollateral, ) = _pool.borrowers(address(_borrower2));
        assertEq(borrowerDebt,        2_000 * 1e45);
        assertEq(depositedCollateral, 100 * 1e27);
        vm.expectEmit(true, true, false, true);
        emit Transfer(address(_borrower2), address(_pool), 2000.026002198433189803 * 1e18);
        vm.expectEmit(true, true, false, true);
        emit Repay(address(_borrower2), 0, 2000.026002198433189803137262 * 1e45);

        // repay entire debt
        _borrower2.repay(_pool, 2_010 * 1e18);

        (, , , deposit, debt, , , ) = _pool.bucketAt(priceHigh);
        assertEq(deposit, 10_000.13001099216594901568631 * 1e45);
        assertEq(debt,    0);

        assertEq(_pool.getPendingBucketInterest(priceHigh), 0);

        (, , , deposit, debt, , , ) = _pool.bucketAt(priceMid);
        assertEq(deposit, 10_000.13001099216594901568631 * 1e45);
        assertEq(debt,    0);

        assertEq(_pool.getPendingBucketInterest(priceMid), 0);

        (, , , deposit, debt, , , ) = _pool.bucketAt(priceLow);
        assertEq(deposit, 10_000.091007694516164310980417 * 1e45);
        assertEq(debt,    0);

        assertEq(_pool.getPendingBucketInterest(priceLow), 0);

        (borrowerDebt, depositedCollateral, ) = _pool.borrowers(address(_borrower2));
        assertEq(borrowerDebt, 0);

        (, borrowerPendingDebt, , , , , ) = _pool.getBorrowerInfo(address(_borrower2));
        assertEq(borrowerPendingDebt, 0);
        assertEq(depositedCollateral, 100 * 1e27);

        assertEq(_pool.totalQuoteToken(),                          30_000.741073642258602906557020346 * 1e45);
        assertEq(_pool.totalDebt(),                                0);
        assertEq(_pool.getPendingPoolInterest(),                   0);
        assertEq(_pool.lup(),                                      0);
        assertEq(_pool.getEncumberedCollateral(_pool.totalDebt()), 0);
        assertEq(_pool.getPoolCollateralization(),                 Maths.ONE_RAY);
        assertEq(_pool.getPoolActualUtilization(),                 0);

        assertEq(_quote.balanceOf(address(_borrower2)), 9_999.973997801566810197 * 1e18);
        assertEq(_quote.balanceOf(address(_pool)),      30_000.741073642258602906 * 1e18);

        assertEq(_pool.hpb(), priceHigh);
        assertEq(_pool.lup(), 0);

        // remove deposited collateral
        _borrower.removeCollateral(_pool, 100 * 1e18);
        assertEq(_collateral.balanceOf(address(_borrower)), 100 * 1e18);

        _borrower2.removeCollateral(_pool, 100 * 1e18);
        assertEq(_collateral.balanceOf(address(_borrower2)), 100 * 1e18);
    }

}<|MERGE_RESOLUTION|>--- conflicted
+++ resolved
@@ -138,13 +138,8 @@
         assertEq(_pool.getPoolCollateralization(),                 Maths.ONE_RAY);
         assertEq(_pool.getPoolActualUtilization(),                 0);
 
-<<<<<<< HEAD
-        assertEq(_quote.balanceOf(address(_borrower)),             9_999.086351077915909657 * 1e18);
-        assertEq(_quote.balanceOf(address(_pool)),                 30_000.913648922084090343 * 1e18);
-=======
         assertEq(_quote.balanceOf(address(_borrower)), 9_999.086351077915909657 * 1e18);
         assertEq(_quote.balanceOf(address(_pool)),     30_000.913648922084090343 * 1e18);
->>>>>>> a3025237
 
         // check borrower debt
         (borrowerDebt, borrowerPendingDebt, depositedCollateral, , , , ) = _pool.getBorrowerInfo(
