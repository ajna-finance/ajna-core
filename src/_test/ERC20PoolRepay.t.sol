--- conflicted
+++ resolved
@@ -81,7 +81,6 @@
 
         // check balances
         assertEq(pool.totalQuoteToken(), 15_000 * 1e45);
-<<<<<<< HEAD
         assertEq(
             pool.totalDebt(),
             15_000.327247194808868366441750000000000000000000000 * 1e45
@@ -91,16 +90,10 @@
             pool.totalDebt() / pool.lup(),
             3.749212295813495561695123221 * 1e27
         );
-=======
-        assertEq(pool.totalDebt(), 15_000.325027478522625000000000000000000000000000000 * 1e45);
-        assertEq(pool.lup(), 4_000.927678580567537368 * 1e18);
-        assertEq(pool.totalDebt() / pool.lup(), 3.749211741013093113313915974 * 1e27);
->>>>>>> 0c954c52
         assertEq(quote.balanceOf(address(borrower)), 25_000 * 1e18);
         assertEq(quote.balanceOf(address(pool)), 15_000 * 1e18);
 
         // check borrower debt
-<<<<<<< HEAD
         (borrowerDebt, depositedCollateral, ) = pool.borrowers(
             address(borrower)
         );
@@ -108,24 +101,16 @@
             borrowerDebt,
             15_000.327247194808868366441750000000000000000000000 * 1e45
         );
-=======
-        (borrowerDebt, depositedCollateral, ) = pool.borrowers(address(borrower));
-        assertEq(borrowerDebt, 15_000.325027478522625000000000000000000000000000000 * 1e45);
->>>>>>> 0c954c52
         assertEq(depositedCollateral, 100 * 1e27);
 
         // overpay debt w/ repay 16_000 DAI
         skip(8200);
         vm.expectEmit(true, true, false, true);
-<<<<<<< HEAD
         emit Transfer(
             address(borrower),
             address(pool),
             15_000.913648922084090343 * 1e18
         );
-=======
-        emit Transfer(address(borrower), address(pool), 15_000.520048191350671791 * 1e18);
->>>>>>> 0c954c52
         vm.expectEmit(true, true, false, true);
         emit Repay(
             address(borrower),
@@ -142,7 +127,6 @@
         assertEq(pool.totalDebt(), 0);
         assertEq(pool.lup(), 5_007.644384905151472283 * 1e18);
         assertEq(pool.totalDebt() / pool.lup(), 0);
-<<<<<<< HEAD
         assertEq(
             quote.balanceOf(address(borrower)),
             9_999.086351077915909657 * 1e18
@@ -151,10 +135,6 @@
             quote.balanceOf(address(pool)),
             30_000.913648922084090343 * 1e18
         );
-=======
-        assertEq(quote.balanceOf(address(borrower)), 9_999.479951808649328209 * 1e18);
-        assertEq(quote.balanceOf(address(pool)), 30_000.520048191350671791 * 1e18);
->>>>>>> 0c954c52
 
         // check borrower debt
         (borrowerDebt, depositedCollateral, ) = pool.borrowers(address(borrower));
@@ -230,40 +210,27 @@
             17_000.351029678848062342353037000000000000000000000 * 1e45
         );
         assertEq(pool.lup(), 4_000.927678580567537368 * 1e18);
-<<<<<<< HEAD
         assertEq(
             pool.totalDebt() / pool.lup(),
             4.249102307120473073413233732 * 1e27
         );
-=======
-        assertEq(pool.totalDebt() / pool.lup(), 4.249102307119962285039503851 * 1e27);
->>>>>>> 0c954c52
         assertEq(quote.balanceOf(address(borrower)), 25_000 * 1e18);
         assertEq(quote.balanceOf(address(pool)), 13_000 * 1e18);
 
         // check borrower debt
-<<<<<<< HEAD
         (borrowerDebt, depositedCollateral, ) = pool.borrowers(
             address(borrower)
         );
         assertEq(borrowerDebt, 15_000.325027480414872539215775 * 1e45);
-=======
-        (borrowerDebt, depositedCollateral, ) = pool.borrowers(address(borrower));
-        assertEq(borrowerDebt, 15_000.325027478522625000 * 1e45);
->>>>>>> 0c954c52
         assertEq(depositedCollateral, 100 * 1e27);
 
         // borrower attempts to overpay to cover 15_000 DAI plus accumulated debt
         vm.expectEmit(true, true, false, true);
-<<<<<<< HEAD
         emit Transfer(
             address(borrower),
             address(pool),
             15_000.715071443825413103 * 1e18
         );
-=======
-        emit Transfer(address(borrower), address(pool), 15_000.325027478522625000 * 1e18);
->>>>>>> 0c954c52
         vm.expectEmit(true, true, false, true);
         emit Repay(
             address(borrower),
@@ -272,15 +239,11 @@
         );
         borrower.repay(pool, 15_001 * 1e18);
 
-<<<<<<< HEAD
         (borrowerDebt, depositedCollateral, ) = pool.borrowers(
             address(borrower)
         );
         assertEq(borrowerDebt, 0);
         assertEq(depositedCollateral, 100 * 1e27);
-=======
-        (borrowerDebt, depositedCollateral, ) = pool.borrowers(address(borrower));
->>>>>>> 0c954c52
 
         assertEq(
             pool.totalQuoteToken(),
@@ -288,7 +251,6 @@
         );
         assertEq(pool.totalDebt(), 1_999.635958235022649238933278654 * 1e45);
         assertEq(pool.lup(), 5_007.644384905151472283 * 1e18);
-<<<<<<< HEAD
         assertEq(
             pool.totalDebt() / pool.lup(),
             0.399316685558313112714566594 * 1e27
@@ -315,17 +277,6 @@
             address(pool),
             2000.026002198433189803 * 1e18
         );
-=======
-        assertEq(pool.totalDebt() / pool.lup(), 0.399394575267181996079829209 * 1e27);
-        assertEq(quote.balanceOf(address(borrower)), 9_999.674972521477375000 * 1e18);
-        assertEq(quote.balanceOf(address(pool)), 28_000.325027478522625000 * 1e18);
-
-        // borrower2 attempts to repay 2_000 DAI plus accumulated debt
-        (borrowerDebt, depositedCollateral, ) = pool.borrowers(address(borrower2));
-
-        vm.expectEmit(true, true, false, true);
-        emit Transfer(address(borrower2), address(pool), 2_000.026002198281810000 * 1e18);
->>>>>>> 0c954c52
         vm.expectEmit(true, true, false, true);
         emit Repay(
             address(borrower2),
@@ -345,7 +296,6 @@
         assertEq(pool.totalDebt(), 0);
         assertEq(pool.lup(), 5_007.644384905151472283 * 1e18);
         assertEq(pool.totalDebt() / pool.lup(), 0);
-<<<<<<< HEAD
         assertEq(
             quote.balanceOf(address(borrower2)),
             9_999.973997801566810197 * 1e18
@@ -354,10 +304,6 @@
             quote.balanceOf(address(pool)),
             30_000.741073642258602906 * 1e18
         );
-=======
-        assertEq(quote.balanceOf(address(borrower2)), 9_999.973997801718190000 * 1e18);
-        assertEq(quote.balanceOf(address(pool)), 30_000.351029676804435000 * 1e18);
->>>>>>> 0c954c52
 
         // remove deposited collateral
         borrower.removeCollateral(pool, 100 * 1e18);
