--- conflicted
+++ resolved
@@ -422,18 +422,12 @@
         t0DebtInAuction += result.t0DebtPenalty;
         t0DebtInAuction -= result.t0DebtInAuctionChange;
 
-<<<<<<< HEAD
-        poolBalances.t0Debt            =  result.t0PoolDebt;
-        poolBalances.t0DebtInAuction   =  t0DebtInAuction;
-        poolBalances.pledgedCollateral -= result.collateralAmount;
-=======
         poolBalances.t0Debt          = result.t0PoolDebt;
         poolBalances.t0DebtInAuction = t0DebtInAuction;
 
         // the total collateral taken from borrower pledged collateral (collateral taken plus collateral compensated if auction settled)
         uint256 collateralSettled = result.collateralAmount + result.compensatedCollateral;
         poolBalances.pledgedCollateral -= collateralSettled;
->>>>>>> a8f7e8f7
 
         // update pool interest rate state
         poolState.debt       =  result.poolDebt;
@@ -498,18 +492,12 @@
         t0DebtInAuction += result.t0DebtPenalty;
         t0DebtInAuction -= result.t0DebtInAuctionChange;
 
-<<<<<<< HEAD
-        poolBalances.t0Debt            =  result.t0PoolDebt;
-        poolBalances.t0DebtInAuction   =  t0DebtInAuction;
-        poolBalances.pledgedCollateral -= result.collateralAmount;
-=======
         poolBalances.t0Debt          = result.t0PoolDebt;
         poolBalances.t0DebtInAuction = t0DebtInAuction;
 
         // the total collateral taken from borrower pledged collateral (collateral taken plus collateral compensated if auction settled)
         uint256 collateralSettled = result.collateralAmount + result.compensatedCollateral;
         poolBalances.pledgedCollateral -= collateralSettled;
->>>>>>> a8f7e8f7
 
         // update pool interest rate state
         poolState.debt       = result.poolDebt;
