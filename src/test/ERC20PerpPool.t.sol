--- conflicted
+++ resolved
@@ -62,176 +62,4 @@
         // borrower inflator updated with new deposit tx
         assertGt(pool.borrowerInflator(), 1 * 1e18);
     }
-<<<<<<< HEAD
-}
-
-contract ERC20PerpPoolPerformanceTest is DSTest, stdCheats {
-    Vm public constant vm = Vm(HEVM_ADDRESS);
-
-    ERC20PerpPool internal pool;
-    CollateralToken internal collateral;
-    QuoteToken internal quote;
-
-    UserWithCollateral[] internal borrowers;
-    UserWithQuoteToken[] internal lenders;
-
-    uint256 internal constant MAX_USERS = 100;
-
-    function setUp() public {
-        collateral = new CollateralToken();
-        quote = new QuoteToken();
-
-        pool = new ERC20PerpPool(collateral, quote);
-
-        for (uint256 i; i < MAX_USERS; ++i) {
-            UserWithCollateral user = new UserWithCollateral();
-            collateral.mint(address(user), 100_000 * 1e18);
-            user.approveToken(collateral, address(pool), type(uint256).max);
-
-            borrowers.push(user);
-        }
-
-        for (uint256 i; i < MAX_USERS; ++i) {
-            UserWithQuoteToken user = new UserWithQuoteToken();
-            quote.mint(address(user), 100_000 * 1e18);
-            user.approveToken(quote, address(pool), type(uint256).max);
-
-            lenders.push(user);
-        }
-    }
-
-    function test_5_borrowers() public {
-        uint256 bucketPrice = pool.indexToPrice(7);
-
-        _depositQuoteToken(lenders[0], 10_000 * 1e18, bucketPrice);
-        _depositQuoteToken(lenders[1], 5_000 * 1e18, bucketPrice);
-        _depositQuoteToken(lenders[2], 7_000 * 1e18, bucketPrice);
-        _depositQuoteToken(lenders[3], 4_000 * 1e18, bucketPrice);
-
-        (uint256 onDepositLender, , , ) = pool.bucketInfo(7);
-
-        assertEq(onDepositLender, 26_000 * 1e18);
-
-        _depositCollateral(borrowers[0], 10 * 1e18);
-        _depositCollateral(borrowers[1], 3 * 1e18);
-        _depositCollateral(borrowers[2], 5 * 1e18);
-        _depositCollateral(borrowers[3], 2 * 1e18);
-        _depositCollateral(borrowers[4], 4 * 1e18);
-
-        _borrow(borrowers[0], 10_000 * 1e18);
-        _borrow(borrowers[1], 1_000 * 1e18);
-        _borrow(borrowers[2], 2_000 * 1e18);
-        _borrow(borrowers[3], 1_000 * 1e18);
-        _borrow(borrowers[4], 7_000 * 1e18);
-
-        (
-            uint256 onDepositBorrower,
-            uint256 totalDebitors,
-            uint256 debtAccumulator,
-            uint256 price
-        ) = pool.bucketInfo(7);
-
-        assertEq(onDepositBorrower, 5_000 * 1e18);
-        assertEq(totalDebitors, 5);
-        assertEq(debtAccumulator, 21_000 * 1e18);
-
-        _checkBorrowerDebt(borrowers[0], 7, 10_000 * 1e18);
-        _checkBorrowerDebt(borrowers[1], 7, 1_000 * 1e18);
-        _checkBorrowerDebt(borrowers[2], 7, 2_000 * 1e18);
-        _checkBorrowerDebt(borrowers[3], 7, 1_000 * 1e18);
-        _checkBorrowerDebt(borrowers[4], 7, 7_000 * 1e18);
-
-        bucketPrice = pool.indexToPrice(9);
-
-        assertGt(quote.balanceOf(address(lenders[1])), 26_000 * 1e18);
-        lenders[1].depositQuoteToken(pool, 26_000 * 1e18, bucketPrice);
-
-        uint256 bucket7_onDepositBorrower;
-        uint256 bucket9_onDepositBorrower;
-
-        (
-            bucket7_onDepositBorrower,
-            totalDebitors,
-            debtAccumulator,
-            price
-        ) = pool.bucketInfo(7);
-
-        assertEq(bucket7_onDepositBorrower, (21_000 + 5_000) * 1e18);
-        assertEq(totalDebitors, 0);
-        assertEq(debtAccumulator, 0);
-
-        (
-            bucket9_onDepositBorrower,
-            totalDebitors,
-            debtAccumulator,
-            price
-        ) = pool.bucketInfo(9);
-
-        assertEq(bucket9_onDepositBorrower, (26_000 - 21_000) * 1e18);
-        assertEq(totalDebitors, 5);
-        assertEq(debtAccumulator, 21_000 * 1e18);
-
-        _checkBorrowerDebt(borrowers[0], 7, 0);
-        _checkBorrowerDebt(borrowers[0], 9, 10_000 * 1e18);
-
-        _checkBorrowerDebt(borrowers[1], 7, 0);
-        _checkBorrowerDebt(borrowers[1], 9, 1_000 * 1e18);
-
-        _checkBorrowerDebt(borrowers[2], 7, 0);
-        _checkBorrowerDebt(borrowers[2], 9, 2_000 * 1e18);
-
-        _checkBorrowerDebt(borrowers[3], 7, 0);
-        _checkBorrowerDebt(borrowers[3], 9, 1_000 * 1e18);
-
-        _checkBorrowerDebt(borrowers[4], 7, 0);
-        _checkBorrowerDebt(borrowers[4], 9, 7_000 * 1e18);
-
-        assertEq(
-            quote.balanceOf(address(pool)),
-            bucket7_onDepositBorrower + bucket9_onDepositBorrower
-        );
-    }
-
-    function _depositQuoteToken(
-        UserWithQuoteToken lender,
-        uint256 amount,
-        uint256 price
-    ) internal {
-        uint256 balance = quote.balanceOf(address(lender));
-        assertGt(balance, amount);
-
-        lender.depositQuoteToken(pool, amount, price);
-
-        assertEq(balance - quote.balanceOf(address(lender)), amount);
-        assertEq(pool.quoteBalances(address(lender)), amount);
-    }
-
-    function _depositCollateral(UserWithCollateral borrower, uint256 amount)
-        internal
-    {
-        uint256 balance = collateral.balanceOf(address(borrower));
-        assertGt(balance, amount);
-
-        borrower.depositCollteral(pool, amount);
-
-        assertEq(balance - collateral.balanceOf(address(borrower)), amount);
-    }
-
-    function _borrow(UserWithCollateral borrower, uint256 amount) internal {
-        borrower.borrow(pool, amount);
-
-        assertEq(quote.balanceOf(address(borrower)), amount);
-    }
-
-    function _checkBorrowerDebt(
-        UserWithCollateral borrower,
-        uint256 bucket,
-        uint256 expectedDebt
-    ) internal {
-        uint256 borrowerDebt = pool.userDebt(address(borrower), bucket);
-
-        assertEq(expectedDebt, borrowerDebt);
-    }
-=======
->>>>>>> ce848d11
 }