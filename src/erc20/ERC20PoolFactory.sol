// SPDX-License-Identifier: MIT
pragma solidity 0.8.14;

import { ClonesWithImmutableArgs } from '@clones/ClonesWithImmutableArgs.sol';

import './interfaces/IERC20PoolFactory.sol';
import '../base/PoolDeployer.sol';

import './ERC20Pool.sol';

contract ERC20PoolFactory is IERC20PoolFactory, PoolDeployer {

    using ClonesWithImmutableArgs for address;

    ERC20Pool public implementation;

    /// @dev Default bytes32 hash used by ERC20 Non-NFTSubset pool types
    bytes32 public constant ERC20_NON_SUBSET_HASH = keccak256("ERC20_NON_SUBSET_HASH");

    constructor(address ajna_) {
        ajna           = ajna_;
        implementation = new ERC20Pool();
    }

    function deployPool(
        address collateral_, address quote_, uint256 interestRate_
    ) external canDeploy(ERC20_NON_SUBSET_HASH, collateral_, quote_, interestRate_) returns (address pool_) {
        uint256 quoteTokenScale = 10**(18 - IERC20Token(quote_).decimals());
        uint256 collateralScale = 10**(18 - IERC20Token(collateral_).decimals());

        bytes memory data = abi.encodePacked(
            collateral_,
            quote_,
            quoteTokenScale,
<<<<<<< HEAD
            collateralScale
=======
            ajna
>>>>>>> a0790d59
        );

        ERC20Pool pool = ERC20Pool(address(implementation).clone(data));
        pool_ = address(pool);
        deployedPools[ERC20_NON_SUBSET_HASH][collateral_][quote_] = pool_;
        emit PoolCreated(pool_);

        pool.initialize(interestRate_);
    }
}<|MERGE_RESOLUTION|>--- conflicted
+++ resolved
@@ -32,11 +32,8 @@
             collateral_,
             quote_,
             quoteTokenScale,
-<<<<<<< HEAD
+            ajna,
             collateralScale
-=======
-            ajna
->>>>>>> a0790d59
         );
 
         ERC20Pool pool = ERC20Pool(address(implementation).clone(data));
