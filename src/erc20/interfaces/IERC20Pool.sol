--- conflicted
+++ resolved
@@ -180,16 +180,6 @@
     /*********************************************/
 
     /**
-<<<<<<< HEAD
-=======
-     *  @notice Called by borrowers to add collateral to the pool.
-     *  @param  borrower_ The address of borrower to pledge collateral for.
-     *  @param  amount_   The amount of collateral in deposit tokens to be added to the pool.
-     */
-    function pledgeCollateral(address borrower_, uint256 amount_) external;
-
-    /**
->>>>>>> dda30c97
      *  @notice Called by a borrower to open or expand a position.
      *  @dev    Can only be called if quote tokens have already been added to the pool.
      *  @param  amount_     The amount of quote token to borrow.
@@ -201,10 +191,8 @@
      *  @notice Called by borrowers to add collateral to the pool.
      *  @param  borrower_ The address of borrower to pledge collateral for.
      *  @param  amount_   The amount of collateral in deposit tokens to be added to the pool.
-     *  @param  oldPrev_  Previous borrower that came before placed loan (old)
-     *  @param  newPrev_  Previous borrower that now comes before placed loan (new)
-     */
-    function pledgeCollateral(address borrower_, uint256 amount_, address oldPrev_, address newPrev_) external;
+     */
+    function pledgeCollateral(address borrower_, uint256 amount_) external;
 
     /**
      *  @notice Called by borrowers to remove an amount of collateral.
@@ -279,7 +267,7 @@
      *  @param  swapCalldata_ If provided, delegate call will be invoked after sending collateral to msg.sender,
      *                        such that sender will have a sufficient quote token balance prior to payment.
      */
-    function take(address borrower_, uint256 amount_, bytes memory swapCalldata_, address oldPrev_, address newPrev_) external;
+    function take(address borrower_, uint256 amount_, bytes memory swapCalldata_) external;
 
 
     /**********************/
