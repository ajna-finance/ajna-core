--- conflicted
+++ resolved
@@ -148,31 +148,19 @@
     /*******************************************/
 
     /**
-<<<<<<< HEAD
+     *  @notice Deposit unencumbered collateral into a specified bucket.
+     *  @param  amount_ Amount of collateral to deposit.
+     *  @param  index_  The bucket index to which collateral will be deposited.
+     */
+    function addCollateral(uint256 amount_, uint256 index_) external returns (uint256 lpbChange_);
+
+    /**
      *  @notice Called by lenders to claim unencumbered collateral from a price bucket.
      *  @param  amount_       The amount of unencumbered collateral to claim.
      *  @param  index_        The index of the bucket from which unencumbered collateral will be claimed.
      *  @return lpRedemption_ The actual amount of lp redemption tokens.
      */
-    function claimCollateral(uint256 amount_, uint256 index_) external returns (uint256 lpRedemption_);
-
-    /************************************/
-    /*** ERC20Pool External Functions ***/
-    /************************************/
-=======
-     *  @notice Deposit unencumbered collateral into a specified bucket.
-     *  @param  amount_ Amount of collateral to deposit.
-     *  @param  index_  The bucket index to which collateral will be deposited.
-     */
-    function addCollateral(uint256 amount_, uint256 index_) external returns (uint256 lpbChange_);
->>>>>>> 61816afd
-
-    /**
-     *  @notice Called by lenders to claim unencumbered collateral from a price bucket.
-     *  @param  amount_ The amount of unencumbered collateral to claim.
-     *  @param  index_  The index of the bucket from which unencumbered collateral will be claimed.
-     */
-    function removeCollateral(uint256 amount_, uint256 index_) external;
+    function removeCollateral(uint256 amount_, uint256 index_) external returns (uint256 lpRedemption_);
 
     /**********************/
     /*** View Functions ***/
