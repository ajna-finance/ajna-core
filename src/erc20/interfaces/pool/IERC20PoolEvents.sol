// SPDX-License-Identifier: MIT
pragma solidity 0.8.14;

/**
 * @title ERC20 Pool Events
 */
interface IERC20PoolEvents {

    /**
     *  @notice Emitted when actor adds unencumbered collateral to a bucket.
     *  @param  actor  Recipient that added collateral.
     *  @param  price  Price at which collateral were added.
     *  @param  amount Amount of collateral added to the pool.
     */
    event AddCollateral(
        address indexed actor,
        uint256 indexed price,
        uint256 amount
    );

    /**
<<<<<<< HEAD
     *  @notice Emitted when auction is completed.
     *  @param  borrower   Address of borrower that exits auction.
     *  @param  collateral Borrower's remaining collateral when auction completed.
     */
    event AuctionSettle(
        address indexed borrower,
        uint256 collateral
    );

    /**
     *  @notice Emitted when lender moves collateral from a bucket price to another.
     *  @param  lender Recipient that moved collateral.
     *  @param  from   Price bucket from which collateral was moved.
     *  @param  to     Price bucket where collateral was moved.
     *  @param  amount Amount of collateral moved.
     */
    event MoveCollateral(
        address indexed lender,
        uint256 indexed from,
        uint256 indexed to,
        uint256 amount
    );

    /**
=======
>>>>>>> 64aff882
     *  @notice Emitted when borrower locks collateral in the pool.
     *  @param  borrower `msg.sender`.
     *  @param  amount   Amount of collateral locked in the pool.
     */
    event PledgeCollateral(
        address indexed borrower,
        uint256 amount
    );
}<|MERGE_RESOLUTION|>--- conflicted
+++ resolved
@@ -19,7 +19,6 @@
     );
 
     /**
-<<<<<<< HEAD
      *  @notice Emitted when auction is completed.
      *  @param  borrower   Address of borrower that exits auction.
      *  @param  collateral Borrower's remaining collateral when auction completed.
@@ -30,22 +29,6 @@
     );
 
     /**
-     *  @notice Emitted when lender moves collateral from a bucket price to another.
-     *  @param  lender Recipient that moved collateral.
-     *  @param  from   Price bucket from which collateral was moved.
-     *  @param  to     Price bucket where collateral was moved.
-     *  @param  amount Amount of collateral moved.
-     */
-    event MoveCollateral(
-        address indexed lender,
-        uint256 indexed from,
-        uint256 indexed to,
-        uint256 amount
-    );
-
-    /**
-=======
->>>>>>> 64aff882
      *  @notice Emitted when borrower locks collateral in the pool.
      *  @param  borrower `msg.sender`.
      *  @param  amount   Amount of collateral locked in the pool.
