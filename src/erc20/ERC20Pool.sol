--- conflicted
+++ resolved
@@ -67,7 +67,6 @@
         if (collateralAmountToPull_ != 0) {
             _pullCollateral(poolState, collateralAmountToPull_);
 
-<<<<<<< HEAD
             // move collateral from pool to sender
             emit PullCollateral(msg.sender, collateralAmountToPull_);
             _transferCollateral(msg.sender, collateralAmountToPull_);
@@ -76,11 +75,6 @@
         if (maxQuoteTokenAmountToRepay_ != 0) {
             _repay(poolState, borrowerAddress_, maxQuoteTokenAmountToRepay_);
         }
-=======
-        emit PullCollateral(msg.sender, collateralAmountToPull_);
-        // move collateral from pool to sender
-        _transferCollateral(msg.sender, collateralAmountToPull_);
->>>>>>> 2b83da1b
     }
 
     /*********************************/
