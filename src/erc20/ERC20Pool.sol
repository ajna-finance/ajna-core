// SPDX-License-Identifier: MIT

pragma solidity 0.8.14;

import { ERC20 }     from "@openzeppelin/contracts/token/ERC20/ERC20.sol";
import { SafeERC20 } from "@openzeppelin/contracts/token/ERC20/utils/SafeERC20.sol";

import { IERC20Pool } from "./interfaces/IERC20Pool.sol";

import { ScaledPool } from "../base/ScaledPool.sol";

import { Heap }  from "../libraries/Heap.sol";
import { Maths } from "../libraries/Maths.sol";

contract ERC20Pool is IERC20Pool, ScaledPool {
    using SafeERC20 for ERC20;
    using Heap      for Heap.Data;

    /***********************/
    /*** State Variables ***/
    /***********************/

    // borrowers book: borrower address -> BorrowerInfo
    mapping(address => Borrower) public override borrowers;

    mapping(address => LiquidationInfo) public override liquidations;

    uint256 public override collateralScale;

    /****************************/
    /*** Initialize Functions ***/
    /****************************/

    function initialize(uint256 rate_) external {
        if (poolInitializations != 0) revert AlreadyInitialized();

        collateralScale = 10**(18 - collateral().decimals());
        quoteTokenScale = 10**(18 - quoteToken().decimals());

        inflatorSnapshot           = 10**18;
        lastInflatorSnapshotUpdate = block.timestamp;
        lenderInterestFactor       = 0.9 * 10**18;
        interestRate               = rate_;
        interestRateUpdate         = block.timestamp;
        minFee                     = 0.0005 * 10**18;

        loans.init();

        // increment initializations count to ensure these values can't be updated
        poolInitializations += 1;
    }

    /***********************************/
    /*** Borrower External Functions ***/
    /***********************************/

    function pledgeCollateral(address borrower_, uint256 amount_) external override {
        uint256 curDebt = _accruePoolInterest();

        // borrower accounting
        Borrower memory borrower = borrowers[borrower_];
        (borrower.debt, borrower.inflatorSnapshot) = _accrueBorrowerInterest(borrower.debt, borrower.inflatorSnapshot, inflatorSnapshot);
        borrower.collateral += amount_;

        // update loan queue
        uint256 thresholdPrice = _t0ThresholdPrice(borrower.debt, borrower.collateral, borrower.inflatorSnapshot);
        if (borrower.debt != 0) loans.upsert(borrower_, thresholdPrice);

        borrowers[borrower_] = borrower;

        // update pool state
        pledgedCollateral += amount_;
        _updateInterestRateAndEMAs(curDebt, _lup());

        // move collateral from sender to pool
        emit PledgeCollateral(borrower_, amount_);
        collateral().safeTransferFrom(msg.sender, address(this), amount_ / collateralScale);
    }

    function borrow(uint256 amount_, uint256 limitIndex_) external override {
        uint256 lupId = _lupIndex(amount_);
        if (lupId > limitIndex_) revert BorrowLimitIndexReached();

        uint256 curDebt = _accruePoolInterest();

        Borrower memory borrower = borrowers[msg.sender];
        if (loans.count - 1 != 0) if (borrower.debt + amount_ < _poolMinDebtAmount(curDebt)) revert BorrowAmountLTMinDebt();

        (borrower.debt, borrower.inflatorSnapshot) = _accrueBorrowerInterest(borrower.debt, borrower.inflatorSnapshot, inflatorSnapshot);

        uint256 debt  = Maths.wmul(amount_, _calculateFeeRate() + Maths.WAD);
        borrower.debt += debt;

        uint256 newLup = _indexToPrice(lupId);

        // check borrow won't push borrower or pool into a state of under-collateralization
        if (_borrowerCollateralization(borrower.debt, borrower.collateral, newLup) < Maths.WAD) revert BorrowBorrowerUnderCollateralized();
        if (_poolCollateralizationAtPrice(curDebt, debt, pledgedCollateral, newLup) < Maths.WAD) revert BorrowPoolUnderCollateralized();

        curDebt += debt;

        // update actor accounting
        borrowerDebt = curDebt;

        // update loan queue
        uint256 thresholdPrice = _t0ThresholdPrice(borrower.debt, borrower.collateral, borrower.inflatorSnapshot);
        loans.upsert(msg.sender, thresholdPrice);

        borrowers[msg.sender] = borrower;

        _updateInterestRateAndEMAs(curDebt, newLup);

        // move borrowed amount from pool to sender
        emit Borrow(msg.sender, newLup, amount_);
        quoteToken().safeTransfer(msg.sender, amount_ / quoteTokenScale);
    }

    function pullCollateral(uint256 amount_) external override {
        uint256 curDebt = _accruePoolInterest();

        // borrower accounting
        Borrower memory borrower = borrowers[msg.sender];
        (borrower.debt, borrower.inflatorSnapshot) = _accrueBorrowerInterest(borrower.debt, borrower.inflatorSnapshot, inflatorSnapshot);

        uint256 curLup = _lup();
        if (borrower.collateral - _encumberedCollateral(borrower.debt, curLup) < amount_) revert RemoveCollateralInsufficientCollateral();
        borrower.collateral -= amount_;

        // update loan queue
        uint256 thresholdPrice = _t0ThresholdPrice(borrower.debt, borrower.collateral, borrower.inflatorSnapshot);
        if (borrower.debt != 0) loans.upsert(msg.sender, thresholdPrice);

        borrowers[msg.sender] = borrower;

        // update pool state
        pledgedCollateral -= amount_;
        _updateInterestRateAndEMAs(curDebt, curLup);

        // move collateral from pool to sender
        emit PullCollateral(msg.sender, amount_);
        collateral().safeTransfer(msg.sender, amount_ / collateralScale);
    }

    function repay(address borrower_, uint256 maxAmount_) external override {
        _repayDebt(borrower_, maxAmount_);
    }

    /*********************************/
    /*** Lender External Functions ***/
    /*********************************/

    function addCollateral(uint256 amount_, uint256 index_) external override returns (uint256 lpbChange_) {
        _accruePoolInterest();

        // Calculate exchange rate before new collateral has been accounted for.
        // This is consistent with how lbpChange in addQuoteToken is adjusted before calling _add.
        Bucket memory bucket        = buckets[index_];
        uint256 rate                = _exchangeRate(_valueAt(index_), bucket.availableCollateral, bucket.lpAccumulator, index_);
        uint256 quoteValue          = Maths.wmul(amount_, _indexToPrice(index_));
        lpbChange_                 = Maths.rdiv(Maths.wadToRay(quoteValue), rate);
        bucket.lpAccumulator       += lpbChange_;
        bucket.availableCollateral += amount_;
        buckets[index_]            = bucket;

        bucketLenders[index_][msg.sender].lpBalance += lpbChange_;

        _updateInterestRateAndEMAs(borrowerDebt, _lup());

        // move required collateral from sender to pool
        emit AddCollateral(msg.sender, _indexToPrice(index_), amount_);
        collateral().safeTransferFrom(msg.sender, address(this), amount_ / collateralScale);
    }

    function moveCollateral(uint256 amount_, uint256 fromIndex_, uint256 toIndex_) external override returns (uint256 lpbAmountFrom_, uint256 lpbAmountTo_) {
        require(fromIndex_ != toIndex_, "S:MC:SAME_PRICE");

        Bucket storage fromBucket = buckets[fromIndex_];
        require(fromBucket.availableCollateral >= amount_, "S:MC:INSUF_COL");

        BucketLender storage bucketLender = bucketLenders[fromIndex_][msg.sender];
        uint256 curDebt                   = _accruePoolInterest();

        // determine amount of amount of LP required
        uint256 rate                 = _exchangeRate(_valueAt(fromIndex_), fromBucket.availableCollateral, fromBucket.lpAccumulator, fromIndex_);
        lpbAmountFrom_               = (amount_ * _indexToPrice(fromIndex_) * 1e18 + rate / 2) / rate;
        require(bucketLender.lpBalance != 0 && lpbAmountFrom_ <= bucketLender.lpBalance, "S:MC:INSUF_LPS");

        // update "from" bucket accounting
        fromBucket.lpAccumulator -= lpbAmountFrom_;
        fromBucket.availableCollateral -= amount_;

        // update "to" bucket accounting
        Bucket storage toBucket      = buckets[toIndex_];
        rate                         = _exchangeRate(_valueAt(toIndex_), toBucket.availableCollateral, toBucket.lpAccumulator, toIndex_);
        lpbAmountTo_                 = (amount_ * _indexToPrice(toIndex_) * 1e18 + rate / 2) / rate;
        toBucket.lpAccumulator       += lpbAmountTo_;
        toBucket.availableCollateral += amount_;

        // update lender accounting
        bucketLender.lpBalance -= lpbAmountFrom_;
        bucketLenders[toIndex_][msg.sender].lpBalance += lpbAmountTo_;

        _updateInterestRateAndEMAs(curDebt, _lup());

        emit MoveCollateral(msg.sender, fromIndex_, toIndex_, amount_);
    }

    function removeAllCollateral(uint256 index_) external override returns (uint256 amount_, uint256 lpAmount_) {
        Bucket memory bucket = buckets[index_];
        if (bucket.availableCollateral == 0) revert RemoveCollateralInsufficientCollateral();

        _accruePoolInterest();

        BucketLender storage bucketLender = bucketLenders[index_][msg.sender];
        uint256 price = _indexToPrice(index_);
        uint256 rate  = _exchangeRate(_valueAt(index_), bucket.availableCollateral, bucket.lpAccumulator, index_);
        lpAmount_     = bucketLender.lpBalance;
        amount_       = Maths.rwdivw(Maths.rmul(lpAmount_, rate), price);
        if (amount_ == 0) revert RemoveCollateralNoClaim();

        if (amount_ > bucket.availableCollateral) {
            // user is owed more collateral than is available in the bucket
            amount_   = bucket.availableCollateral;
            lpAmount_ = Maths.wrdivr(Maths.wmul(amount_, price), rate);
        } // else user is redeeming all of their LPs

        _redeemLPForCollateral(bucket, bucketLender, lpAmount_, amount_, price, index_);
    }

    function removeCollateral(uint256 amount_, uint256 index_) external override returns (uint256 lpAmount_) {
        Bucket memory bucket = buckets[index_];
        if (amount_ > bucket.availableCollateral) revert RemoveCollateralInsufficientCollateral();

        _accruePoolInterest();

        uint256 price = _indexToPrice(index_);
        uint256 rate  = _exchangeRate(_valueAt(index_), bucket.availableCollateral, bucket.lpAccumulator, index_);
        lpAmount_     = Maths.rdiv((amount_ * price / 1e9), rate);

        BucketLender storage bucketLender = bucketLenders[index_][msg.sender];
        if (bucketLender.lpBalance == 0 || lpAmount_ > bucketLender.lpBalance) revert RemoveCollateralInsufficientLP(); // ensure user can actually remove that much

        _redeemLPForCollateral(bucket, bucketLender, lpAmount_, amount_, price, index_);
    }

    /*******************************/
    /*** Pool External Functions ***/
    /*******************************/

    function arbTake(address borrower_, uint256 amount_, uint256 index_) external override {
        // TODO: implement
        emit ArbTake(borrower_, index_, amount_, 0);
    }

    function clear(address borrower_, uint256 amount_) external override {
        // TODO: implement
        emit Clear(borrower_, _hpbIndex(), amount_, 0, 0);
    }

    function depositTake(address borrower_, uint256 amount_, uint256 index_) external override {
        // TODO: implement
        emit DepositTake(borrower_, index_, amount_, 0);
    }

    function liquidate(address borrower_) external override {
        (uint256 curDebt) = _accruePoolInterest();

        Borrower memory borrower = borrowers[borrower_];
        if (borrower.debt == 0) revert LiquidateNoDebt();

        (borrower.debt, borrower.inflatorSnapshot) = _accrueBorrowerInterest(borrower.debt, borrower.inflatorSnapshot, inflatorSnapshot);
        uint256 lup = _lup();
        _updateInterestRateAndEMAs(curDebt, lup);

        if (_borrowerCollateralization(borrower.debt, borrower.collateral, lup) >= Maths.WAD) revert LiquidateBorrowerOk();

        borrowers[borrower_] = borrower;
        liquidations[borrower_] = LiquidationInfo({
            kickTime:            uint128(block.timestamp),
            referencePrice:      uint128(_hpbIndex()),
            remainingCollateral: borrower.collateral,
            remainingDebt:       borrower.debt
        });

        uint256 thresholdPrice = borrower.debt * Maths.WAD / borrower.collateral;
        // TODO: Uncomment when needed
        // uint256 poolPrice      = borrowerDebt * Maths.WAD / pledgedCollateral;  // PTP

        if (lup > thresholdPrice) revert LiquidateLUPGreaterThanTP();

        // TODO: Post liquidation bond (use max bond factor of 1% but leave todo to revisit)
        // TODO: Account for repossessed collateral
        liquidationBondEscrowed += Maths.wmul(borrower.debt, 0.01 * 1e18);

        // Post the liquidation bond
        // Repossess the borrowers collateral, initialize the auction cooldown timer

        emit Liquidate(borrower_, borrower.debt, borrower.collateral);
    }

    // TODO: Add reentrancy guard
<<<<<<< HEAD
    function take(address borrower_, uint256 amount_, bytes memory swapCalldata_, address oldPrev_, address newPrev_) external override {
=======
    function take(address borrower_, uint256 collateralToLiquidate_, bytes memory swapCalldata_) external {
>>>>>>> dda30c97
        Borrower        memory borrower    = borrowers[borrower_];
        LiquidationInfo memory liquidation = liquidations[borrower_];

        // check liquidation process status
        if (liquidation.kickTime == 0 || block.timestamp - uint256(liquidation.kickTime) <= 1 hours) revert TakeNotPastCooldown();
        if (_borrowerCollateralization(borrower.debt, borrower.collateral, _lup()) >= Maths.WAD) revert LiquidateBorrowerOk();

        // TODO: calculate using price decrease function and amount_
        uint256 liquidationPrice = Maths.WAD;
        uint256 collateralToPurchase = Maths.wdiv(amount_, liquidationPrice);

        // Reduce liquidation's remaining collateral
        liquidations[borrower_].remainingCollateral -= collateralToPurchase;

        // Flash loan full amount to liquidate to borrower
        collateral().safeTransfer(msg.sender, collateralToPurchase);

        // Execute arbitrary code at msg.sender address, allowing atomic conversion of asset
        msg.sender.call(swapCalldata_);

        // Get current swap price
        uint256 quoteTokenReturnAmount = _getQuoteTokenReturnAmount(uint256(liquidation.kickTime), uint256(liquidation.referencePrice), collateralToPurchase);

<<<<<<< HEAD
        _repayDebt(borrower_, quoteTokenReturnAmount, oldPrev_, newPrev_);

        emit Take(borrower_, amount_, collateralToPurchase);
=======
        _repayDebt(borrower_, quoteTokenReturnAmount);
>>>>>>> dda30c97
    }


    /**************************/
    /*** Internal Functions ***/
    /**************************/

    function _redeemLPForCollateral(
        Bucket memory bucket,
        BucketLender storage bucketLender,
        uint256 lpAmount_,
        uint256 amount_,
        uint256 price_,
        uint256 index_
    ) internal {
        // update bucket accounting
        bucket.availableCollateral -= Maths.min(bucket.availableCollateral, amount_);
        bucket.lpAccumulator       -= Maths.min(bucket.lpAccumulator, lpAmount_);
        buckets[index_] = bucket;

        // update lender accounting
        bucketLender.lpBalance -= lpAmount_;

        _updateInterestRateAndEMAs(borrowerDebt, _lup());

        // move collateral from pool to lender
        emit RemoveCollateral(msg.sender, price_, amount_);
        collateral().safeTransfer(msg.sender, amount_ / collateralScale);
    }

    function _repayDebt(address borrower_, uint256 maxAmount_) internal {
        Borrower memory borrower = borrowers[borrower_];
        if (borrower.debt == 0) revert RepayNoDebt();

        uint256 curDebt = _accruePoolInterest();

        // update borrower accounting
        (borrower.debt, borrower.inflatorSnapshot) = _accrueBorrowerInterest(borrower.debt, borrower.inflatorSnapshot, inflatorSnapshot);
        uint256 amount = Maths.min(borrower.debt, maxAmount_);
        borrower.debt -= amount;
        curDebt       -= amount;

        // update loan queue
        if (borrower.debt == 0) {
            loans.remove(borrower_);
        } else {
            if (loans.count - 1 != 0) if (borrower.debt < _poolMinDebtAmount(curDebt)) revert BorrowAmountLTMinDebt();
            uint256 thresholdPrice = _t0ThresholdPrice(borrower.debt, borrower.collateral, borrower.inflatorSnapshot);
            loans.upsert(borrower_, thresholdPrice);
        }
        borrowers[borrower_] = borrower;

        // update pool state
        borrowerDebt = curDebt;

        uint256 newLup = _lup();
        _updateInterestRateAndEMAs(curDebt, newLup);

        // move amount to repay from sender to pool
        emit Repay(borrower_, newLup, amount);
        quoteToken().safeTransferFrom(msg.sender, address(this), amount / quoteTokenScale);
    }

    /**********************/
    /*** View Functions ***/
    /**********************/

    function borrowerInfo(address borrower_) external view override returns (uint256, uint256, uint256, uint256) {
        uint256 pendingDebt = Maths.wmul(borrowers[borrower_].debt, Maths.wdiv(_pendingInflator(), inflatorSnapshot));

        return (
            borrowers[borrower_].debt,            // accrued debt (WAD)
            pendingDebt,                          // current debt, accrued and pending accrual (WAD)
            borrowers[borrower_].collateral,      // deposited collateral including encumbered (WAD)
            borrowers[borrower_].inflatorSnapshot // used to calculate pending interest (WAD)
        );
    }


    function _getQuoteTokenReturnAmount(uint256 kickTime_, uint256 referencePrice_, uint256 collateralForLiquidation_) internal view returns (uint256 price_) {
        uint256 hoursSinceKick = (block.timestamp - kickTime_) / 1 hours;
        uint256 currentPrice   = 10 * referencePrice_ * 2 ** (hoursSinceKick - 1 hours);

        price_ = collateralForLiquidation_ * currentPrice * quoteTokenScale / collateralScale;
    }

    /************************/
    /*** Helper Functions ***/
    /************************/

    /**
     *  @dev Pure function used to facilitate accessing token via clone state.
     */
    function collateral() public pure returns (ERC20) {
        return ERC20(_getArgAddress(0));
    }
}<|MERGE_RESOLUTION|>--- conflicted
+++ resolved
@@ -299,11 +299,7 @@
     }
 
     // TODO: Add reentrancy guard
-<<<<<<< HEAD
-    function take(address borrower_, uint256 amount_, bytes memory swapCalldata_, address oldPrev_, address newPrev_) external override {
-=======
-    function take(address borrower_, uint256 collateralToLiquidate_, bytes memory swapCalldata_) external {
->>>>>>> dda30c97
+    function take(address borrower_, uint256 amount_, bytes memory swapCalldata_) external override {
         Borrower        memory borrower    = borrowers[borrower_];
         LiquidationInfo memory liquidation = liquidations[borrower_];
 
@@ -327,13 +323,9 @@
         // Get current swap price
         uint256 quoteTokenReturnAmount = _getQuoteTokenReturnAmount(uint256(liquidation.kickTime), uint256(liquidation.referencePrice), collateralToPurchase);
 
-<<<<<<< HEAD
-        _repayDebt(borrower_, quoteTokenReturnAmount, oldPrev_, newPrev_);
+        _repayDebt(borrower_, quoteTokenReturnAmount);
 
         emit Take(borrower_, amount_, collateralToPurchase);
-=======
-        _repayDebt(borrower_, quoteTokenReturnAmount);
->>>>>>> dda30c97
     }
 
 
