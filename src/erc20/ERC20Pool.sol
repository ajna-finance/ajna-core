--- conflicted
+++ resolved
@@ -207,14 +207,8 @@
         uint256 rate  = _exchangeRate(_valueAt(index_), bucket.availableCollateral, bucket.lpAccumulator, index_);
         lpAmount_     = Maths.rdiv((amount_ * price / 1e9), rate);
 
-<<<<<<< HEAD
         BucketLender storage bucketLender = bucketLenders[index_][msg.sender];
-        require(bucketLender.lpBalance != 0 && lpAmount_ <= bucketLender.lpBalance, "S:RC:INSUF_LPS"); // ensure user can actually remove that much
-=======
-        // ensure user can actually remove that much
-        lpAmount_ = Maths.rdiv((amount_ * price / 1e9), rate);
-        if (availableLPs == 0 || lpAmount_ > availableLPs) revert RemoveCollateralInsufficientLP();
->>>>>>> f6561404
+        if (availableLPs == 0 || lpAmount_ > availableLPs) revert RemoveCollateralInsufficientLP(); // ensure user can actually remove that much
 
         _redeemLPForCollateral(bucket, bucketLender, lpAmount_, amount_, price, index_);
     }
