// SPDX-License-Identifier: MIT

pragma solidity 0.8.14;

import '@openzeppelin/contracts/token/ERC20/ERC20.sol';
import '@openzeppelin/contracts/token/ERC20/utils/SafeERC20.sol';

import './interfaces/IERC20Pool.sol';

import '../base/Pool.sol';

import '../libraries/Heap.sol';
import '../libraries/Maths.sol';
import '../libraries/Book.sol';
import '../libraries/Actors.sol';

contract ERC20Pool is IERC20Pool, Pool {
    using SafeERC20 for ERC20;
    using Book      for mapping(uint256 => Book.Bucket);
    using Book      for Book.Deposits;
    using Actors    for mapping(uint256 => mapping(address => Actors.Lender));
    using Actors    for mapping(address => Actors.Borrower);
    using Heap      for Heap.Data;
    using Queue     for Queue.Data;

    /***********************/
    /*** State Variables ***/
    /***********************/

    uint256 public override collateralScale;

    /****************************/
    /*** Initialize Functions ***/
    /****************************/

    function initialize(
        uint256 rate_,
        address ajnaTokenAddress_
    ) external override {
        if (poolInitializations != 0) revert AlreadyInitialized();

        collateralScale = 10**(18 - collateral().decimals());
        quoteTokenScale = 10**(18 - quoteToken().decimals());

        ajnaTokenAddress           = ajnaTokenAddress_;
        inflatorSnapshot           = 10**18;
        lastInflatorSnapshotUpdate = block.timestamp;
        interestRate               = rate_;
        interestRateUpdate         = block.timestamp;
        minFee                     = 0.0005 * 10**18;

        loans.init();

        // increment initializations count to ensure these values can't be updated
        poolInitializations += 1;
    }

    /***********************************/
    /*** Borrower External Functions ***/
    /***********************************/

    function pledgeCollateral(
        address borrower_,
        uint256 collateralAmountToPledge_
    ) external override {
        _pledgeCollateral(borrower_, collateralAmountToPledge_);

        // move collateral from sender to pool
        emit PledgeCollateral(borrower_, collateralAmountToPledge_);
        collateral().safeTransferFrom(msg.sender, address(this), collateralAmountToPledge_ / collateralScale);
    }

    function pullCollateral(
        uint256 collateralAmountToPull_
    ) external override {
        _pullCollateral(msg.sender, collateralAmountToPull_);

        // move collateral from pool to sender
        emit PullCollateral(msg.sender, collateralAmountToPull_);
        collateral().safeTransfer(msg.sender, collateralAmountToPull_ / collateralScale);
    }

    /*********************************/
    /*** Lender External Functions ***/
    /*********************************/

    function addCollateral(
        uint256 collateralAmountToAdd_,
        uint256 index_
    ) external override returns (uint256 bucketLPs_) {
        bucketLPs_ = _addCollateral(collateralAmountToAdd_, index_);

        // move required collateral from sender to pool
        emit AddCollateral(msg.sender, index_, collateralAmountToAdd_);
        collateral().safeTransferFrom(msg.sender, address(this), collateralAmountToAdd_ / collateralScale);
    }

    function moveCollateral(
        uint256 collateralAmountToMove_,
        uint256 fromIndex_,
        uint256 toIndex_
    ) external override returns (uint256 fromBucketLPs_, uint256 toBucketLPs_) {
        if (fromIndex_ == toIndex_) revert MoveCollateralToSamePrice();

        PoolState memory poolState = _accruePoolInterest();

        uint256 fromBucketCollateral;
        (fromBucketLPs_, fromBucketCollateral) = buckets.collateralToLPs(
            fromIndex_,
            deposits.valueAt(fromIndex_),
            collateralAmountToMove_
        );
        if (fromBucketCollateral < collateralAmountToMove_) revert MoveCollateralInsufficientCollateral();

        (uint256 lpBalance, ) = lenders.getLenderInfo(
            fromIndex_,
            msg.sender
        );
        if (fromBucketLPs_ > lpBalance) revert MoveCollateralInsufficientLP();

        (toBucketLPs_, ) = buckets.collateralToLPs(
            toIndex_,
            deposits.valueAt(toIndex_),
            collateralAmountToMove_
        );

        // update lender accounting
        lenders.removeLPs(fromIndex_, msg.sender, fromBucketLPs_);
        lenders.addLPs(toIndex_, msg.sender, toBucketLPs_);
        // update buckets
        buckets.removeCollateral(fromIndex_, fromBucketLPs_, collateralAmountToMove_);
        buckets.addCollateral(toIndex_, toBucketLPs_, collateralAmountToMove_);

        _updatePool(poolState, _lup(poolState.accruedDebt));

        emit MoveCollateral(msg.sender, fromIndex_, toIndex_, collateralAmountToMove_);
    }

    function removeAllCollateral(
        uint256 index_
    ) external override returns (uint256 collateralAmountRemoved_, uint256 redeemedLenderLPs_) {

        PoolState memory poolState = _accruePoolInterest();

        (uint256 lenderLPsBalance, ) = lenders.getLenderInfo(index_, msg.sender);
        (collateralAmountRemoved_, redeemedLenderLPs_) = buckets.lpsToCollateral(
            index_,
            deposits.valueAt(index_),
            lenderLPsBalance
        );
        if (collateralAmountRemoved_ == 0) revert RemoveCollateralNoClaim();

        // update lender accounting
        lenders.removeLPs(index_, msg.sender, redeemedLenderLPs_);
        // update bucket accounting
        buckets.removeCollateral(index_, redeemedLenderLPs_, collateralAmountRemoved_);

        _updatePool(poolState, _lup(poolState.accruedDebt));

        // move collateral from pool to lender
        emit RemoveCollateral(msg.sender, index_, collateralAmountRemoved_);
        collateral().safeTransfer(msg.sender, collateralAmountRemoved_ / collateralScale);
    }

    function removeCollateral(
        uint256 collateralAmountToRemove_,
        uint256 index_
    ) external override returns (uint256 bucketLPs_) {
        bucketLPs_ = _removeCollateral(collateralAmountToRemove_, index_);

        // move collateral from pool to lender
        emit RemoveCollateral(msg.sender, index_, collateralAmountToRemove_);
        collateral().safeTransfer(msg.sender, collateralAmountToRemove_ / collateralScale);
    }

    /*******************************/
    /*** Pool External Functions ***/
    /*******************************/

    function arbTake(address borrower_, uint256 amount_, uint256 index_) external override {
        // TODO: implement
        emit ArbTake(borrower_, index_, amount_, 0, 0);
    }

    function clear(address borrower_, uint256 maxDepth_) external override {
        // TODO: implement
        uint256 debtCleared = maxDepth_ * 10_000;
        emit Clear(borrower_, _hpbIndex(), debtCleared, 0, 0);
    }

    function depositTake(address borrower_, uint256 amount_, uint256 index_) external override {
        // TODO: implement
        emit DepositTake(borrower_, index_, amount_, 0, 0);
    }

<<<<<<< HEAD
=======
    function kick(address borrower_) external override {
        PoolState memory poolState = _accruePoolInterest();

        (uint256 borrowerAccruedDebt, uint256 borrowerPledgedCollateral) = borrowers.getBorrowerInfo(
            borrower_,
            poolState.inflator
        );
        if (borrowerAccruedDebt == 0) revert KickNoDebt();

        uint256 lup = _lup(poolState.accruedDebt);

        if (
            PoolUtils.collateralization(
                borrowerAccruedDebt,
                borrowerPledgedCollateral,
                lup
            ) >= Maths.WAD
        ) revert LiquidateBorrowerOk();

        uint256 thresholdPrice = borrowerAccruedDebt * Maths.WAD / borrowerPledgedCollateral;
        if (lup > thresholdPrice) revert KickLUPGreaterThanTP();

        borrowers.updateDebt(
            borrower_,
            borrowerAccruedDebt,
            poolState.inflator
        );

        _updatePool(poolState, lup);

        liquidations[borrower_] = LiquidationInfo({
            kickTime:            uint128(block.timestamp),
            referencePrice:      uint128(_hpbIndex()),
            remainingCollateral: borrowerPledgedCollateral,
            remainingDebt:       borrowerAccruedDebt
        });

        // TODO: Uncomment when needed
        // uint256 poolPrice      = borrowerDebt * Maths.WAD / pledgedCollateral;  // PTP

        // TODO: Post liquidation bond (use max bond factor of 1% but leave todo to revisit)
        // TODO: Account for repossessed collateral
        liquidationBondEscrowed += Maths.wmul(borrowerAccruedDebt, 0.01 * 1e18);

        // Post the liquidation bond
        // Repossess the borrowers collateral, initialize the auction cooldown timer

        emit Kick(borrower_, borrowerAccruedDebt, borrowerPledgedCollateral);
    }
>>>>>>> eefb556f

    // TODO: Add reentrancy guard
    function take(address borrower_, uint256 maxCollateral_, bytes memory swapCalldata_) external override {

        (int256 rewardOrPenalty, uint256 collateralTaken, uint256 amountQT) = _take(borrower_, maxCollateral_);

        // TODO: implement flashloan functionality
        // Flash loan full amount to liquidate to borrower
        // Execute arbitrary code at msg.sender address, allowing atomic conversion of asset
        //msg.sender.call(swapCalldata_);
        // Get current swap price
        //uint256 quoteTokenReturnAmount = _getQuoteTokenReturnAmount(uint256(liquidation.kickTime), uint256(liquidation.referencePrice), collateralToPurchase);

        emit Take(borrower_, amountQT, collateralTaken, rewardOrPenalty);
        collateral().safeTransfer(msg.sender, collateralTaken);
        quoteToken().safeTransferFrom(msg.sender, address(this), amountQT / quoteTokenScale);
    } 

    /************************/
    /*** Helper Functions ***/
    /************************/

    /**
     *  @dev Pure function used to facilitate accessing token via clone state.
     */
    function collateral() public pure returns (ERC20) {
        return ERC20(_getArgAddress(0));
    }

}<|MERGE_RESOLUTION|>--- conflicted
+++ resolved
@@ -193,58 +193,6 @@
         emit DepositTake(borrower_, index_, amount_, 0, 0);
     }
 
-<<<<<<< HEAD
-=======
-    function kick(address borrower_) external override {
-        PoolState memory poolState = _accruePoolInterest();
-
-        (uint256 borrowerAccruedDebt, uint256 borrowerPledgedCollateral) = borrowers.getBorrowerInfo(
-            borrower_,
-            poolState.inflator
-        );
-        if (borrowerAccruedDebt == 0) revert KickNoDebt();
-
-        uint256 lup = _lup(poolState.accruedDebt);
-
-        if (
-            PoolUtils.collateralization(
-                borrowerAccruedDebt,
-                borrowerPledgedCollateral,
-                lup
-            ) >= Maths.WAD
-        ) revert LiquidateBorrowerOk();
-
-        uint256 thresholdPrice = borrowerAccruedDebt * Maths.WAD / borrowerPledgedCollateral;
-        if (lup > thresholdPrice) revert KickLUPGreaterThanTP();
-
-        borrowers.updateDebt(
-            borrower_,
-            borrowerAccruedDebt,
-            poolState.inflator
-        );
-
-        _updatePool(poolState, lup);
-
-        liquidations[borrower_] = LiquidationInfo({
-            kickTime:            uint128(block.timestamp),
-            referencePrice:      uint128(_hpbIndex()),
-            remainingCollateral: borrowerPledgedCollateral,
-            remainingDebt:       borrowerAccruedDebt
-        });
-
-        // TODO: Uncomment when needed
-        // uint256 poolPrice      = borrowerDebt * Maths.WAD / pledgedCollateral;  // PTP
-
-        // TODO: Post liquidation bond (use max bond factor of 1% but leave todo to revisit)
-        // TODO: Account for repossessed collateral
-        liquidationBondEscrowed += Maths.wmul(borrowerAccruedDebt, 0.01 * 1e18);
-
-        // Post the liquidation bond
-        // Repossess the borrowers collateral, initialize the auction cooldown timer
-
-        emit Kick(borrower_, borrowerAccruedDebt, borrowerPledgedCollateral);
-    }
->>>>>>> eefb556f
 
     // TODO: Add reentrancy guard
     function take(address borrower_, uint256 maxCollateral_, bytes memory swapCalldata_) external override {
