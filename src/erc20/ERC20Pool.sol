--- conflicted
+++ resolved
@@ -188,20 +188,6 @@
     /*** Lender External Functions ***/
     /*********************************/
 
-<<<<<<< HEAD
-    function claimCollateral(uint256 amount_, uint256 index_) external override returns (uint256 lpRedemption_) {
-        Bucket storage bucket = buckets[index_];
-        require(amount_ <= bucket.availableCollateral, "S:CC:AMT_GT_COLLAT");
-
-        uint256 price = _indexToPrice(index_);
-        uint256 rate  = _exchangeRate(bucket.availableCollateral, bucket.lpAccumulator, index_);
-        lpRedemption_ = Maths.wrdivr(Maths.wmul(amount_, price), rate);
-        require(lpRedemption_ <= lpBalance[index_][msg.sender], "S:CC:INSUF_LP_BAL");
-
-        bucket.availableCollateral     -= amount_;
-        bucket.lpAccumulator           -= lpRedemption_;
-        lpBalance[index_][msg.sender] -= lpRedemption_;
-=======
     function addCollateral(uint256 amount_, uint256 index_) external override returns (uint256 lpbChange_) {
         require(collateral().balanceOf(msg.sender) >= amount_, "S:AC:INSUF_COL");
 
@@ -211,20 +197,12 @@
         // Calculate exchange rate before new collateral has been accounted for.
         // This is consistent with how lbpChange in addQuoteToken is adjusted before calling _add.
         uint256 rate = _exchangeRate(bucket.availableCollateral, bucket.lpAccumulator, index_);
->>>>>>> 61816afd
 
         uint256 quoteValue   = Maths.wmul(amount_, _indexToPrice(index_));
         lpbChange_           = Maths.rdiv(Maths.wadToRay(quoteValue), rate);
         bucket.lpAccumulator += lpbChange_;
 
-<<<<<<< HEAD
-        // move claimed collateral from pool to claimer
-        collateral().safeTransfer(msg.sender, amount_ / collateralScale);
-        emit ClaimCollateral(msg.sender, price, amount_, lpRedemption_);
-    }
-=======
         lpBalance[index_][msg.sender] += lpbChange_;
->>>>>>> 61816afd
 
         bucket.availableCollateral += amount_;
         buckets[index_] = bucket;
@@ -236,7 +214,7 @@
         emit AddCollateral(msg.sender, _indexToPrice(index_), amount_);
     }
 
-    function removeCollateral(uint256 maxAmount_, uint256 index_) external override {
+    function removeCollateral(uint256 maxAmount_, uint256 index_) external override returns (uint256 lpRedemption_) {
         _accruePoolInterest();
 
         // determine amount of collateral to remove
@@ -247,30 +225,29 @@
         uint256 claimableCollateral = Maths.rwdivw(Maths.rdiv(availableLPs, rate), price);
 
         uint256 amount;
-        uint256 lpRedemption;
         if (maxAmount_ > claimableCollateral && bucket.availableCollateral >= claimableCollateral) {
             // lender wants to redeem all of their LPB for collateral, and the bucket has enough to offer
-            amount       = claimableCollateral;
-            lpRedemption = availableLPs;
+            amount        = claimableCollateral;
+            lpRedemption_ = availableLPs;
         } else {
             // calculate how much collateral may be awarded to lender, and how much LPB to redeem
-            amount       = Maths.min(maxAmount_, Maths.min(bucket.availableCollateral, claimableCollateral));
-            lpRedemption = Maths.min(availableLPs, Maths.rdiv((amount * price / 1e9), rate));
+            amount        = Maths.min(maxAmount_, Maths.min(bucket.availableCollateral, claimableCollateral));
+            lpRedemption_ = Maths.min(availableLPs, Maths.rdiv((amount * price / 1e9), rate));
         }
 
         // update bucket accounting
         bucket.availableCollateral -= Maths.min(bucket.availableCollateral, amount);
-        bucket.lpAccumulator       -= Maths.min(bucket.lpAccumulator, lpRedemption);
+        bucket.lpAccumulator       -= Maths.min(bucket.lpAccumulator, lpRedemption_);
         buckets[index_] = bucket;
 
         // update lender accounting
-        lpBalance[index_][msg.sender] -= lpRedemption;
+        lpBalance[index_][msg.sender] -= lpRedemption_;
 
         _updateInterestRate(borrowerDebt, _lup());
 
         // move collateral from pool to lender
         collateral().safeTransfer(msg.sender, amount / collateralScale);
-        emit RemoveCollateral(msg.sender, price, amount, lpRedemption);
+        emit RemoveCollateral(msg.sender, price, amount, lpRedemption_);
     }
 
     /**********************/
