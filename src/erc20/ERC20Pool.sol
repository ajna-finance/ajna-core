--- conflicted
+++ resolved
@@ -70,13 +70,8 @@
         borrower.collateral += amount_;
 
         // update loan queue
-<<<<<<< HEAD
-        uint256 thresholdPrice = _thresholdPrice(borrower.debt, borrower.collateral, borrower.inflatorSnapshot);
+        uint256 thresholdPrice = _t0ThresholdPrice(borrower.debt, borrower.collateral, borrower.inflatorSnapshot);
         if (borrower.debt != 0) loans.upsert(borrower_, thresholdPrice);
-=======
-        uint256 thresholdPrice = _t0ThresholdPrice(borrower.debt, borrower.collateral, borrower.inflatorSnapshot);
-        if (borrower.debt != 0) _updateLoanQueue(borrower_, thresholdPrice, oldPrev_, newPrev_);
->>>>>>> 5a566d08
 
         borrowers[borrower_] = borrower;
 
@@ -96,12 +91,7 @@
         uint256 curDebt = _accruePoolInterest();
 
         Borrower memory borrower = borrowers[msg.sender];
-<<<<<<< HEAD
-        if (loans.count - 1 != 0) require(borrower.debt + amount_ > _poolMinDebtAmount(curDebt), "S:B:AMT_LT_MIN_DEBT");
-=======
-        uint256 borrowersCount = totalBorrowers;
-        if (borrowersCount != 0) if (borrower.debt + amount_ < _poolMinDebtAmount(curDebt)) revert BorrowAmountLTMinDebt();
->>>>>>> 5a566d08
+        if (loans.count - 1 != 0) if (borrower.debt + amount_ < _poolMinDebtAmount(curDebt)) revert BorrowAmountLTMinDebt();
 
         (borrower.debt, borrower.inflatorSnapshot) = _accrueBorrowerInterest(borrower.debt, borrower.inflatorSnapshot, inflatorSnapshot);
 
@@ -120,14 +110,9 @@
         borrowerDebt = curDebt;
 
         // update loan queue
-<<<<<<< HEAD
-        uint256 thresholdPrice = _thresholdPrice(borrower.debt, borrower.collateral, borrower.inflatorSnapshot);
+        uint256 thresholdPrice = _t0ThresholdPrice(borrower.debt, borrower.collateral, borrower.inflatorSnapshot);
         loans.upsert(msg.sender, thresholdPrice);
 
-=======
-        uint256 thresholdPrice = _t0ThresholdPrice(borrower.debt, borrower.collateral, borrower.inflatorSnapshot);
-        _updateLoanQueue(msg.sender, thresholdPrice, oldPrev_, newPrev_);
->>>>>>> 5a566d08
         borrowers[msg.sender] = borrower;
 
         _updateInterestRateAndEMAs(curDebt, newLup);
@@ -149,13 +134,8 @@
         borrower.collateral -= amount_;
 
         // update loan queue
-<<<<<<< HEAD
-        uint256 thresholdPrice = _thresholdPrice(borrower.debt, borrower.collateral, borrower.inflatorSnapshot);
+        uint256 thresholdPrice = _t0ThresholdPrice(borrower.debt, borrower.collateral, borrower.inflatorSnapshot);
         if (borrower.debt != 0) loans.upsert(msg.sender, thresholdPrice);
-=======
-        uint256 thresholdPrice = _t0ThresholdPrice(borrower.debt, borrower.collateral, borrower.inflatorSnapshot);
-        if (borrower.debt != 0) _updateLoanQueue(msg.sender, thresholdPrice, oldPrev_, newPrev_);
->>>>>>> 5a566d08
 
         borrowers[msg.sender] = borrower;
 
@@ -330,14 +310,7 @@
         // Get current swap price
         uint256 quoteTokenReturnAmount = _getQuoteTokenReturnAmount(uint256(liquidation.kickTime), uint256(liquidation.referencePrice), collateralForLiquidation);
 
-<<<<<<< HEAD
-        // Pull funds from msg.sender
-        quoteToken().safeTransferFrom(msg.sender, address(this), quoteTokenReturnAmount);
-
         _repayDebt(borrower_, quoteTokenReturnAmount);
-=======
-        _repayDebt(borrower_, quoteTokenReturnAmount, oldPrev_, newPrev_);
->>>>>>> 5a566d08
     }
 
 
@@ -368,13 +341,7 @@
         collateral().safeTransfer(msg.sender, amount_ / collateralScale);
     }
 
-<<<<<<< HEAD
     function _repayDebt(address borrower_, uint256 maxAmount_) internal {
-        require(quoteToken().balanceOf(msg.sender) * quoteTokenScale >= maxAmount_, "S:R:INSUF_BAL");
-
-=======
-    function _repayDebt(address borrower_, uint256 maxAmount_, address oldPrev_, address newPrev_) internal {
->>>>>>> 5a566d08
         Borrower memory borrower = borrowers[borrower_];
         if (borrower.debt == 0) revert RepayNoDebt();
 
@@ -390,15 +357,9 @@
         if (borrower.debt == 0) {
             loans.remove(borrower_);
         } else {
-<<<<<<< HEAD
-            if (loans.count - 1 != 0) require(borrower.debt > _poolMinDebtAmount(curDebt), "R:B:AMT_LT_MIN_DEBT");
-            uint256 thresholdPrice = _thresholdPrice(borrower.debt, borrower.collateral, borrower.inflatorSnapshot);
+            if (loans.count - 1 != 0) if (borrower.debt < _poolMinDebtAmount(curDebt)) revert BorrowAmountLTMinDebt();
+            uint256 thresholdPrice = _t0ThresholdPrice(borrower.debt, borrower.collateral, borrower.inflatorSnapshot);
             loans.upsert(borrower_, thresholdPrice);
-=======
-            if (borrowersCount != 0) if (borrower.debt < _poolMinDebtAmount(curDebt)) revert BorrowAmountLTMinDebt();
-            uint256 thresholdPrice = _t0ThresholdPrice(borrower.debt, borrower.collateral, borrower.inflatorSnapshot);
-            _updateLoanQueue(borrower_, thresholdPrice, oldPrev_, newPrev_);
->>>>>>> 5a566d08
         }
         borrowers[borrower_] = borrower;
 
