--- conflicted
+++ resolved
@@ -57,7 +57,6 @@
         if (collateralToPledge_ != 0) {
             _pledgeCollateral(poolState, borrower_, collateralToPledge_);
 
-<<<<<<< HEAD
             // move collateral from sender to pool
             emit PledgeCollateral(borrower_, collateralToPledge_);
             _transferCollateralFrom(msg.sender, collateralToPledge_);
@@ -68,11 +67,6 @@
         if (amountToBorrow_ != 0 || limitIndex_ != 0) {
             _borrow(poolState, amountToBorrow_, limitIndex_);
         }
-=======
-        emit PledgeCollateral(borrower_, collateralAmountToPledge_);
-        // move collateral from sender to pool
-        _transferCollateralFrom(msg.sender, collateralAmountToPledge_);
->>>>>>> 2b83da1b
     }
 
     function pullCollateral(
