--- conflicted
+++ resolved
@@ -250,7 +250,6 @@
 
         // revert if the dust amount was not exceeded, but round on the scale amount
         if (amountToAdd_ != 0 && amountToAdd_ < _bucketCollateralDust(index_)) revert DustAmountNotExceeded();
-
         amountToAdd_ = _roundToScale(amountToAdd_, _getArgUint256(COLLATERAL_SCALE));
 
         bucketLPs_ = LenderActions.addCollateral(
@@ -278,16 +277,14 @@
 
         PoolState memory poolState = _accruePoolInterest();
 
+        // round the collateral amount appropriately based on token precision
+        maxAmount_ = _roundToScale(maxAmount_, _getArgUint256(COLLATERAL_SCALE));
+
         (collateralAmount_, lpAmount_) = LenderActions.removeMaxCollateral(
             buckets,
             deposits,
             maxAmount_,
-<<<<<<< HEAD
             index_
-=======
-            index_,
-            _bucketCollateralDust(index_)
->>>>>>> a236d587
         );
 
         emit RemoveCollateral(msg.sender, index_, collateralAmount_, lpAmount_);
