// SPDX-License-Identifier: MIT

pragma solidity 0.8.14;

import './interfaces/IERC20Pool.sol';
import '../base/Pool.sol';

contract ERC20Pool is IERC20Pool, Pool {
    using Auctions for Auctions.Data;
    using Buckets  for mapping(uint256 => Buckets.Bucket);
    using Deposits for Deposits.Data;
    using Loans    for Loans.Data;

    /***********************/
    /*** State Variables ***/
    /***********************/

    uint256 public override collateralScale;

    /****************************/
    /*** Initialize Functions ***/
    /****************************/

    function initialize(
        uint256 collateralScale_,
        uint256 rate_
    ) external override {
        if (poolInitializations != 0) revert AlreadyInitialized();

        collateralScale = collateralScale_;

        inflatorSnapshot           = 10**18;
        lastInflatorSnapshotUpdate = block.timestamp;
        interestRate               = rate_;
        interestRateUpdate         = block.timestamp;

        loans.init();

        // increment initializations count to ensure these values can't be updated
        poolInitializations += 1;
    }

    /***********************************/
    /*** Borrower External Functions ***/
    /***********************************/

    function pledgeCollateral(
        address borrower_,
        uint256 collateralAmountToPledge_
    ) external override {
        _pledgeCollateral(borrower_, collateralAmountToPledge_);

        // move collateral from sender to pool
        emit PledgeCollateral(borrower_, collateralAmountToPledge_);
        _transferCollateralFrom(msg.sender, collateralAmountToPledge_);
    }

    function pullCollateral(
        uint256 collateralAmountToPull_
    ) external override {
        _pullCollateral(collateralAmountToPull_);

        // move collateral from pool to sender
        emit PullCollateral(msg.sender, collateralAmountToPull_);
        _transferCollateral(msg.sender, collateralAmountToPull_);
    }

    /*********************************/
    /*** Lender External Functions ***/
    /*********************************/

    function addCollateral(
        uint256 collateralAmountToAdd_,
        uint256 index_
    ) external override returns (uint256 bucketLPs_) {
        bucketLPs_ = _addCollateral(collateralAmountToAdd_, index_);

        // move required collateral from sender to pool
        emit AddCollateral(msg.sender, index_, collateralAmountToAdd_);
        _transferCollateralFrom(msg.sender, collateralAmountToAdd_);
    }

    function moveCollateral(
        uint256 collateralAmountToMove_,
        uint256 fromIndex_,
        uint256 toIndex_
    ) external override returns (uint256 fromBucketLPs_, uint256 toBucketLPs_) {
        if (fromIndex_ == toIndex_) revert MoveToSamePrice();

        Buckets.Bucket storage fromBucket = buckets[fromIndex_];
        if (fromBucket.collateral < collateralAmountToMove_) revert InsufficientCollateral();

        PoolState memory poolState = _accruePoolInterest();

        fromBucketLPs_= Buckets.collateralToLPs(
            fromBucket.collateral,
            fromBucket.lps,
            deposits.valueAt(fromIndex_),
            collateralAmountToMove_,
            PoolUtils.indexToPrice(fromIndex_)
        );

        (uint256 lpBalance, ) = buckets.getLenderInfo(
            fromIndex_,
            msg.sender
        );
        if (fromBucketLPs_ > lpBalance) revert InsufficientLPs();

        Buckets.removeCollateral(
            fromBucket,
            collateralAmountToMove_,
            fromBucketLPs_
        );
        toBucketLPs_ = Buckets.addCollateral(
            buckets[toIndex_],
            deposits.valueAt(toIndex_),
            collateralAmountToMove_,
            PoolUtils.indexToPrice(toIndex_)
        );

        _updatePool(poolState, _lup(poolState.accruedDebt));

        emit MoveCollateral(msg.sender, fromIndex_, toIndex_, collateralAmountToMove_);
    }

    function removeAllCollateral(
        uint256 index_
    ) external override returns (uint256 collateralAmountRemoved_, uint256 redeemedLenderLPs_) {
        auctions.revertIfAuctionClearable(loans);

        (uint256 lenderLPsBalance, ) = buckets.getLenderInfo(
            index_,
            msg.sender
        );

        PoolState memory poolState = _accruePoolInterest();

        Buckets.Bucket storage bucket = buckets[index_];
        (collateralAmountRemoved_, redeemedLenderLPs_) = Buckets.lpsToCollateral(
            bucket.collateral,
            bucket.lps,
            deposits.valueAt(index_),
            lenderLPsBalance,
            PoolUtils.indexToPrice(index_)
        );
        if (collateralAmountRemoved_ == 0) revert NoClaim();

        Buckets.removeCollateral(
            bucket,
            collateralAmountRemoved_,
            redeemedLenderLPs_)
        ;

        _updatePool(poolState, _lup(poolState.accruedDebt));

        // move collateral from pool to lender
        emit RemoveCollateral(msg.sender, index_, collateralAmountRemoved_);
        _transferCollateral(msg.sender, collateralAmountRemoved_);
    }

    function removeCollateral(
        uint256 collateralAmountToRemove_,
        uint256 index_
    ) external override returns (uint256 bucketLPs_) {
        bucketLPs_ = _removeCollateral(collateralAmountToRemove_, index_);

        // move collateral from pool to lender
        emit RemoveCollateral(msg.sender, index_, collateralAmountToRemove_);
        _transferCollateral(msg.sender, collateralAmountToRemove_);
    }

    /*******************************/
    /*** Pool External Functions ***/
    /*******************************/

<<<<<<< HEAD
    function bucketTake(
        address borrowerAddress_,
        bool    depositTake_,
        uint256 index_
    ) external override {
        Loans.Borrower memory borrower  = loans.getBorrowerInfo(borrowerAddress_);
        if (borrower.collateral == 0) revert InsufficientCollateral(); // revert if borrower's collateral is 0

        PoolState memory poolState = _accruePoolInterest();
        uint256 bucketDeposit = deposits.valueAt(index_);
        if (bucketDeposit == 0) revert InsufficientLiquidity(); // revert if no quote tokens in arbed bucket

        uint256 bucketPrice = PoolUtils.indexToPrice(index_);
        Auctions.TakeParams memory params = auctions.bucketTake(
            borrowerAddress_,
            borrower,
            bucketDeposit,
            bucketPrice,
            depositTake_,
            poolState.inflator
        );

        Buckets.Bucket storage bucket = buckets[index_];
        uint256 bucketExchangeRate = Buckets.getExchangeRate(
            bucket.collateral,
            bucket.lps,
            bucketDeposit,
            bucketPrice
        );
        // taker is awarded collateral * (bucket price - auction price) worth (in quote token terms) units of LPB in the bucket
        Buckets.addLPs(
            bucket,
            msg.sender,
            Maths.wrdivr(
                Maths.wmul(params.collateralAmount, bucketPrice - params.auctionPrice),
                bucketExchangeRate
            )
        );

        {
            uint256 depositAmountToRemove = params.quoteTokenAmount;
            // the bondholder/kicker is awarded bond change worth of LPB in the bucket
            if (params.isRewarded) {
                Buckets.addLPs(
                    bucket,
                    params.kicker,
                    Maths.wrdivr(params.bondChange, bucketExchangeRate)
                );
                depositAmountToRemove -= params.bondChange;
            }
            // quote tokens are removed from the bucket’s deposit
            deposits.remove(index_, depositAmountToRemove, bucketDeposit);
        }

        borrower.collateral  -= params.collateralAmount; // collateral is removed from the loan
        poolState.collateral -= params.collateralAmount; // collateral is removed from pledged collateral accumulator
        bucket.collateral    += params.collateralAmount; // collateral is added to the bucket’s claimable collateral

        _payLoan(params.t0repayAmount, poolState, borrowerAddress_, borrower);

        emit BucketTake(
            borrowerAddress_,
            index_,
            params.quoteTokenAmount,
            params.collateralAmount,
            params.bondChange,
            params.isRewarded
        );
    }

=======
>>>>>>> 360a2eb4
    /**
     *  @notice Performs take checks, calculates amounts and bpf reward / penalty.
     *  @dev Internal support method assisting in the ERC20 and ERC721 pool take calls.
     *  @param borrowerAddress_   Address of the borower take is being called upon.
     *  @param collateral_        Max amount of collateral to take, submited by the taker.
     */
    function take(
        address borrowerAddress_,
        uint256 collateral_,
        bytes memory swapCalldata_
    ) external override {
        PoolState      memory poolState = _accruePoolInterest();
        Loans.Borrower memory borrower  = loans.getBorrowerInfo(borrowerAddress_);
        if (borrower.collateral == 0 || collateral_ == 0) revert InsufficientCollateral(); // revert if borrower's collateral is 0 or if maxCollateral to be taken is 0

        Auctions.TakeParams memory params = Auctions.take(
            auctions,
            borrowerAddress_,
            borrower,
            collateral_,
            poolState.inflator
        );

        borrower.collateral  -= params.collateralAmount;
        poolState.collateral -= params.collateralAmount;

        _payLoan(params.t0repayAmount, poolState, borrowerAddress_, borrower);

        emit Take(
            borrowerAddress_,
            params.quoteTokenAmount,
            params.collateralAmount,
            params.bondChange,
            params.isRewarded
        );

        // TODO: implement flashloan functionality
        // Flash loan full amount to liquidate to borrower
        // Execute arbitrary code at msg.sender address, allowing atomic conversion of asset
        //msg.sender.call(swapCalldata_);

        _transferQuoteTokenFrom(msg.sender, params.quoteTokenAmount);
        _transferCollateral(msg.sender, params.collateralAmount);
    }

    /************************/
    /*** Helper Functions ***/
    /************************/

    function _transferCollateralFrom(address from_, uint256 amount_) internal {
        if (!IERC20Token(_getArgAddress(0)).transferFrom(from_, address(this), amount_ / collateralScale)) revert ERC20TransferFailed();
    }

    function _transferCollateral(address to_, uint256 amount_) internal {
        if (!IERC20Token(_getArgAddress(0)).transfer(to_, amount_ / collateralScale)) revert ERC20TransferFailed();
    }
}<|MERGE_RESOLUTION|>--- conflicted
+++ resolved
@@ -173,79 +173,6 @@
     /*** Pool External Functions ***/
     /*******************************/
 
-<<<<<<< HEAD
-    function bucketTake(
-        address borrowerAddress_,
-        bool    depositTake_,
-        uint256 index_
-    ) external override {
-        Loans.Borrower memory borrower  = loans.getBorrowerInfo(borrowerAddress_);
-        if (borrower.collateral == 0) revert InsufficientCollateral(); // revert if borrower's collateral is 0
-
-        PoolState memory poolState = _accruePoolInterest();
-        uint256 bucketDeposit = deposits.valueAt(index_);
-        if (bucketDeposit == 0) revert InsufficientLiquidity(); // revert if no quote tokens in arbed bucket
-
-        uint256 bucketPrice = PoolUtils.indexToPrice(index_);
-        Auctions.TakeParams memory params = auctions.bucketTake(
-            borrowerAddress_,
-            borrower,
-            bucketDeposit,
-            bucketPrice,
-            depositTake_,
-            poolState.inflator
-        );
-
-        Buckets.Bucket storage bucket = buckets[index_];
-        uint256 bucketExchangeRate = Buckets.getExchangeRate(
-            bucket.collateral,
-            bucket.lps,
-            bucketDeposit,
-            bucketPrice
-        );
-        // taker is awarded collateral * (bucket price - auction price) worth (in quote token terms) units of LPB in the bucket
-        Buckets.addLPs(
-            bucket,
-            msg.sender,
-            Maths.wrdivr(
-                Maths.wmul(params.collateralAmount, bucketPrice - params.auctionPrice),
-                bucketExchangeRate
-            )
-        );
-
-        {
-            uint256 depositAmountToRemove = params.quoteTokenAmount;
-            // the bondholder/kicker is awarded bond change worth of LPB in the bucket
-            if (params.isRewarded) {
-                Buckets.addLPs(
-                    bucket,
-                    params.kicker,
-                    Maths.wrdivr(params.bondChange, bucketExchangeRate)
-                );
-                depositAmountToRemove -= params.bondChange;
-            }
-            // quote tokens are removed from the bucket’s deposit
-            deposits.remove(index_, depositAmountToRemove, bucketDeposit);
-        }
-
-        borrower.collateral  -= params.collateralAmount; // collateral is removed from the loan
-        poolState.collateral -= params.collateralAmount; // collateral is removed from pledged collateral accumulator
-        bucket.collateral    += params.collateralAmount; // collateral is added to the bucket’s claimable collateral
-
-        _payLoan(params.t0repayAmount, poolState, borrowerAddress_, borrower);
-
-        emit BucketTake(
-            borrowerAddress_,
-            index_,
-            params.quoteTokenAmount,
-            params.collateralAmount,
-            params.bondChange,
-            params.isRewarded
-        );
-    }
-
-=======
->>>>>>> 360a2eb4
     /**
      *  @notice Performs take checks, calculates amounts and bpf reward / penalty.
      *  @dev Internal support method assisting in the ERC20 and ERC721 pool take calls.
