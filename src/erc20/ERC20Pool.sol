// SPDX-License-Identifier: MIT

pragma solidity 0.8.14;

import { ERC20 }     from "@openzeppelin/contracts/token/ERC20/ERC20.sol";
import { SafeERC20 } from "@openzeppelin/contracts/token/ERC20/utils/SafeERC20.sol";

import { IERC20Pool } from "./interfaces/IERC20Pool.sol";

import { ScaledPool } from "../base/ScaledPool.sol";

import { Maths } from "../libraries/Maths.sol";

contract ERC20Pool is IERC20Pool, ScaledPool {
    using SafeERC20 for ERC20;

    /***********************/
    /*** State Variables ***/
    /***********************/

    // borrowers book: borrower address -> BorrowerInfo
    mapping(address => Borrower) public override borrowers;

    uint256 public override collateralScale;

    /****************************/
    /*** Initialize Functions ***/
    /****************************/

    function initialize(uint256 rate_) external {
        require(_poolInitializations == 0, "P:INITIALIZED");
        collateralScale = 10**(18 - collateral().decimals());
        quoteTokenScale = 10**(18 - quoteToken().decimals());

        inflatorSnapshot           = 10**18;
        lastInflatorSnapshotUpdate = block.timestamp;
        lenderInterestFactor       = 0.9 * 10**18;
        interestRate               = rate_;
        interestRateUpdate         = block.timestamp;
        minFee                     = 0.0005 * 10**18;

        // increment initializations count to ensure these values can't be updated
        _poolInitializations += 1;
    }

    /***********************************/
    /*** Borrower External Functions ***/
    /***********************************/

    function pledgeCollateral(uint256 amount_, address oldPrev_, address newPrev_) external override {
        uint256 curDebt = _accruePoolInterest();

        // borrower accounting
        Borrower memory borrower = borrowers[msg.sender];
        (borrower.debt, borrower.inflatorSnapshot) = _accrueBorrowerInterest(borrower.debt, borrower.inflatorSnapshot, inflatorSnapshot);
        borrower.collateral += amount_;

        // update loan queue
        uint256 thresholdPrice = _threshold_price(borrower.debt, borrower.collateral, borrower.inflatorSnapshot);
        if (borrower.debt != 0) _updateLoanQueue(msg.sender, thresholdPrice, oldPrev_, newPrev_);

        borrowers[msg.sender] = borrower;

        // update pool state
        pledgedCollateral += amount_;
        _updateInterestRate(curDebt, _lup());

        // move collateral from sender to pool
        collateral().safeTransferFrom(msg.sender, address(this), amount_ / collateralScale);
        emit PledgeCollateral(msg.sender, amount_);
    }

    function borrow(uint256 amount_, uint256 limitIndex_, address oldPrev_, address newPrev_) external override {
        uint256 lupId = _lupIndex(amount_);
        require(lupId <= limitIndex_, "S:B:LIMIT_REACHED"); // TODO: add check that limitIndex is <= MAX_INDEX

        uint256 curDebt = _accruePoolInterest();

        Borrower memory borrower = borrowers[msg.sender];
        uint256 borrowersCount = totalBorrowers;
        if (borrowersCount != 0) require(borrower.debt + amount_ > _poolMinDebtAmount(curDebt), "S:B:AMT_LT_AVG_DEBT");

        (borrower.debt, borrower.inflatorSnapshot) = _accrueBorrowerInterest(borrower.debt, borrower.inflatorSnapshot, inflatorSnapshot);
        if (borrower.debt == 0) totalBorrowers = borrowersCount + 1;

        uint256 feeRate = Maths.max(Maths.wdiv(interestRate, WAD_WEEKS_PER_YEAR), minFee) + Maths.WAD;
        uint256 debt    = Maths.wmul(amount_, feeRate);
        borrower.debt   += debt;

        uint256 newLup = _indexToPrice(lupId);
        require(_borrowerCollateralization(borrower.debt, borrower.collateral, newLup) >= Maths.WAD, "S:B:BUNDER_COLLAT");

        require(
            _poolCollateralizationAtPrice(curDebt, debt, pledgedCollateral, newLup) >= Maths.WAD,
            "S:B:PUNDER_COLLAT"
        );
        curDebt += debt;

        // update actor accounting
        borrowerDebt = curDebt;
        lenderDebt   += amount_;

        // update loan queue
        uint256 thresholdPrice = _threshold_price(borrower.debt, borrower.collateral, borrower.inflatorSnapshot);
        _updateLoanQueue(msg.sender, thresholdPrice, oldPrev_, newPrev_);
        borrowers[msg.sender] = borrower;

        _updateInterestRate(curDebt, newLup);

        // move borrowed amount from pool to sender
        quoteToken().safeTransfer(msg.sender, amount_ / quoteTokenScale);
        emit Borrow(msg.sender, newLup, amount_);
    }

    function pullCollateral(uint256 amount_, address oldPrev_, address newPrev_) external override {
        uint256 curDebt = _accruePoolInterest();

        // borrower accounting
        Borrower storage borrower = borrowers[msg.sender];
        (borrower.debt, borrower.inflatorSnapshot) = _accrueBorrowerInterest(borrower.debt, borrower.inflatorSnapshot, inflatorSnapshot);

        uint256 curLup = _lup();
        require(borrower.collateral - _encumberedCollateral(borrower.debt, curLup) >= amount_, "S:PC:NOT_ENOUGH_COLLATERAL");
        borrower.collateral -= amount_;

        // update loan queue
        uint256 thresholdPrice = _threshold_price(borrower.debt, borrower.collateral, borrower.inflatorSnapshot);
        if (borrower.debt != 0) _updateLoanQueue(msg.sender, thresholdPrice, oldPrev_, newPrev_);

        // update pool state
        pledgedCollateral -= amount_;
        _updateInterestRate(curDebt, curLup);

        // move collateral from pool to sender
        collateral().safeTransfer(msg.sender, amount_ / collateralScale);
        emit PullCollateral(msg.sender, amount_);
    }

    function repay(uint256 maxAmount_, address oldPrev_, address newPrev_) external override {
        require(quoteToken().balanceOf(msg.sender) * quoteTokenScale >= maxAmount_, "S:R:INSUF_BAL");

        Borrower memory borrower = borrowers[msg.sender];
        require(borrower.debt != 0, "S:R:NO_DEBT");

        uint256 curDebt = _accruePoolInterest();

        // update borrower accounting
        (borrower.debt, borrower.inflatorSnapshot) = _accrueBorrowerInterest(borrower.debt, borrower.inflatorSnapshot, inflatorSnapshot);
        uint256 amount = Maths.min(borrower.debt, maxAmount_);
        borrower.debt -= amount;

        // update lender accounting
        uint256 curLenderDebt = lenderDebt;
        curLenderDebt -= Maths.min(curLenderDebt, Maths.wmul(Maths.wdiv(curLenderDebt, curDebt), amount));

        curDebt       -= amount;

        // update loan queue
        uint256 borrowersCount = totalBorrowers;
        if (borrower.debt == 0) {
            totalBorrowers = borrowersCount - 1;
            _removeLoanQueue(msg.sender, oldPrev_);
        } else {
            if (borrowersCount != 0) require(borrower.debt > _poolMinDebtAmount(curDebt), "R:B:AMT_LT_AVG_DEBT");
            uint256 thresholdPrice = _threshold_price(borrower.debt, borrower.collateral, borrower.inflatorSnapshot);
            _updateLoanQueue(msg.sender, thresholdPrice, oldPrev_, newPrev_);
        }
        borrowers[msg.sender] = borrower;

        // update pool state
        if (curDebt != 0) {
            borrowerDebt = curDebt;
            lenderDebt   = curLenderDebt;
        } else {
            borrowerDebt = 0;
            lenderDebt   = 0;
        }

        uint256 newLup = _lup();
        _updateInterestRate(curDebt, newLup);

        // move amount to repay from sender to pool
        quoteToken().safeTransferFrom(msg.sender, address(this), amount / quoteTokenScale);
        emit Repay(msg.sender, newLup, amount);
    }

    /*********************************/
    /*** Lender External Functions ***/
    /*********************************/

    function addCollateral(uint256 amount_, uint256 index_) external override returns (uint256 lpbChange_) {
        require(collateral().balanceOf(msg.sender) >= amount_, "S:AC:INSUF_COL");

        _accruePoolInterest();

        Bucket memory bucket = buckets[index_];
        // Calculate exchange rate before new collateral has been accounted for.
        // This is consistent with how lbpChange in addQuoteToken is adjusted before calling _add.
        uint256 rate = _exchangeRate(bucket.availableCollateral, bucket.lpAccumulator, index_);

        uint256 quoteValue   = Maths.wmul(amount_, _indexToPrice(index_));
        lpbChange_           = Maths.rdiv(Maths.wadToRay(quoteValue), rate);
        bucket.lpAccumulator += lpbChange_;

        lpBalance[index_][msg.sender] += lpbChange_;

        bucket.availableCollateral += amount_;
        buckets[index_] = bucket;

        _updateInterestRate(borrowerDebt, _lup());

        // move required collateral from sender to pool
        collateral().safeTransferFrom(msg.sender, address(this), amount_ / collateralScale);
        emit AddCollateral(msg.sender, _indexToPrice(index_), amount_);
    }

    function removeCollateral(uint256 maxAmount_, uint256 index_) external override returns (uint256 lpRedemption_) {
        _accruePoolInterest();

        // determine amount of collateral to remove
        Bucket memory bucket        = buckets[index_];
        uint256 price               = _indexToPrice(index_);
        uint256 rate                = _exchangeRate(bucket.availableCollateral, bucket.lpAccumulator, index_);
        uint256 availableLPs        = lpBalance[index_][msg.sender];
        uint256 claimableCollateral = Maths.rwdivw(Maths.rmul(availableLPs, rate), price);

        uint256 amount;
        if (maxAmount_ > claimableCollateral && bucket.availableCollateral >= claimableCollateral) {
            // lender wants to redeem all of their LPB for collateral, and the bucket has enough to offer
            amount        = claimableCollateral;
            lpRedemption_ = availableLPs;
        } else {
            // calculate how much collateral may be awarded to lender, and how much LPB to redeem
            amount        = Maths.min(maxAmount_, Maths.min(bucket.availableCollateral, claimableCollateral));
            lpRedemption_ = Maths.min(availableLPs, Maths.rdiv((amount * price / 1e9), rate));
        }

        // update bucket accounting
        bucket.availableCollateral -= Maths.min(bucket.availableCollateral, amount);
        bucket.lpAccumulator       -= Maths.min(bucket.lpAccumulator, lpRedemption_);
        buckets[index_] = bucket;

        // update lender accounting
        lpBalance[index_][msg.sender] -= lpRedemption_;

        _updateInterestRate(borrowerDebt, _lup());

        // move collateral from pool to lender
        collateral().safeTransfer(msg.sender, amount / collateralScale);
<<<<<<< HEAD
        emit RemoveCollateral(msg.sender, price, amount, lpRedemption_);
=======
        emit RemoveCollateral(msg.sender, price, amount);
>>>>>>> 9ace1dca
    }

    /**********************/
    /*** View Functions ***/
    /**********************/

    function borrowerInfo(address borrower_) external view override returns (uint256, uint256, uint256, uint256) {
        uint256 pending_debt = Maths.wmul(borrowers[borrower_].debt, Maths.wdiv(_pendingInflator(), inflatorSnapshot));

        return (
            borrowers[borrower_].debt,            // accrued debt (WAD)
            pending_debt,                         // current debt, accrued and pending accrual (WAD)
            borrowers[borrower_].collateral,      // deposited collateral including encumbered (WAD)
            borrowers[borrower_].inflatorSnapshot // used to calculate pending interest (WAD)
        );
    }

    /************************/
    /*** Helper Functions ***/
    /************************/

    /**
     *  @dev Pure function used to facilitate accessing token via clone state.
     */
    function collateral() public pure returns (ERC20) {
        return ERC20(_getArgAddress(0));
    }
}<|MERGE_RESOLUTION|>--- conflicted
+++ resolved
@@ -247,11 +247,7 @@
 
         // move collateral from pool to lender
         collateral().safeTransfer(msg.sender, amount / collateralScale);
-<<<<<<< HEAD
-        emit RemoveCollateral(msg.sender, price, amount, lpRedemption_);
-=======
         emit RemoveCollateral(msg.sender, price, amount);
->>>>>>> 9ace1dca
     }
 
     /**********************/
