// SPDX-License-Identifier: MIT
pragma solidity 0.8.11;

import { EnumerableSet } from "@openzeppelin/contracts/utils/structs/EnumerableSet.sol";

/**
 * @title Ajna Pool
 * @dev   Used to manage lender and borrower positions.
 */
interface IPool {

    /**************/
    /*** Events ***/
    /**************/

    /**
     *  @notice Emitted when borrower locks collateral in the pool.
     *  @param  borrower_ `msg.sender`.
     *  @param  amount_   Amount of collateral locked in the pool.
     */
    event AddCollateral(address indexed borrower_, uint256 amount_);

    /**
     *  @notice Emitted when lender adds quote token to the pool.
     *  @param  lender_ Recipient that added quote tokens.
     *  @param  price_  Price at which quote tokens were added.
     *  @param  amount_ Amount of quote tokens added to the pool.
     *  @param  lup_    LUP calculated after deposit.
     */
    event AddQuoteToken(address indexed lender_, uint256 indexed price_, uint256 amount_, uint256 lup_);

    /**
     *  @notice Emitted when borrower borrows quote tokens from pool.
     *  @param  borrower_ `msg.sender`.
     *  @param  lup_      LUP after borrow.
     *  @param  amount_   Amount of quote tokens borrowed from the pool.
     */
    event Borrow(address indexed borrower_, uint256 lup_, uint256 amount_);

    /**
     *  @notice Emitted when lender claims unencumbered collateral.
     *  @param  claimer_ Recipient that claimed collateral.
     *  @param  price_   Price at which unencumbered collateral was claimed.
     *  @param  amount_  TODO
     *  @param  lps_     TODO
     */
    event ClaimCollateral(address indexed claimer_, uint256 indexed price_, uint256 amount_, uint256 lps_);

    /**
     *  @notice Emitted when a borrower is liquidated.
     *  @param  borrower_   Borrower that was liquidated.
     *  @param  debt_       Debt recovered after borrower was liquidated.
     *  @param  collateral_ Collateral used to recover debt when user liquidated.
     */
    event Liquidate(address indexed borrower_, uint256 debt_, uint256 collateral_);

    /**
     *  @notice Emitted when lender moves quote token from a bucket price to another.
     *  @param  lender_ Recipient that moved quote tokens.
     *  @param  from_   Price bucket from which quote tokens were moved.
     *  @param  to_     Price bucket where quote tokens were moved.
     *  @param  amount_ Amount of quote tokens moved.
     *  @param  lup_    LUP calculated after removal.
     */
    event MoveQuoteToken(address indexed lender_, uint256 indexed from_, uint256 indexed to_, uint256 amount_, uint256 lup_);

    /**
     *  @notice Emitted when collateral is exchanged for quote tokens.
     *  @param  bidder_     `msg.sender`.
     *  @param  price_      Price at which collateral was exchanged for quote tokens.
     *  @param  amount_     Amount of quote tokens purchased.
     *  @param  collateral_ Amount of collateral exchanged for quote tokens.
     */
    event Purchase(address indexed bidder_, uint256 indexed price_, uint256 amount_, uint256 collateral_);

    /**
     *  @notice Emitted when borrower removes collateral from the pool.
     *  @param  borrower_ `msg.sender`.
     *  @param  amount_   Amount of collateral removed from the pool.
     */
    event RemoveCollateral(address indexed borrower_, uint256 amount_);

    /**
     *  @notice Emitted when lender removes quote token from the pool.
     *  @param  lender_ Recipient that removed quote tokens.
     *  @param  price_  Price at which quote tokens were removed.
     *  @param  amount_ Amount of quote tokens removed from the pool.
     *  @param  lup_    LUP calculated after removal.
     */
    event RemoveQuoteToken(address indexed lender_, uint256 indexed price_, uint256 amount_, uint256 lup_);

    /**
     *  @notice Emitted when borrower repays quote tokens to the pool.
     *  @param  borrower_ `msg.sender`.
     *  @param  lup_      LUP after repay.
     *  @param  amount_   Amount of quote tokens repayed to the pool.
     */
    event Repay(address indexed borrower_, uint256 lup_, uint256 amount_);

<<<<<<< HEAD
    /**
     *  @notice Emitted when pool interest rate is updated.
     *  @param  oldRate_ Old pool interest rate.
     *  @param  newRate_ New pool interest rate.
     */
    event UpdateInterestRate(uint256 oldRate_, uint256 newRate_);

    /***************/
    /*** Structs ***/
    /***************/

    /**
     *  @notice Struct holding borrower related info per price bucket.
     *  @param  debt                Borrower debt, WAD units.
     *  @param  collateralDeposited Collateral deposited by borrower, WAD units.
     *  @param  inflatorSnapshot    Current borrower inflator snapshot, RAY units.
     */
    struct BorrowerInfo {
        uint256 debt;
        uint256 collateralDeposited;
        uint256 inflatorSnapshot;
    }


     /**
     *  @notice Struct holding borrower related info per price bucket, for borrowers using NFTs as collateral.
     *  @param  debt                Borrower debt, WAD units.
     *  @param  collateralDeposited Collateral deposited by borrower, WAD units.
     *  @param  inflatorSnapshot    Current borrower inflator snapshot, RAY units.
     */
    struct NFTBorrowerInfo {
        uint256   debt;
        EnumerableSet.UintSet collateralDeposited;
        uint256   inflatorSnapshot;
    }

=======
>>>>>>> d151ef26
    /***********************/
    /*** State Variables ***/
    /***********************/

    /**
     *  @notice Returns the `quoteTokenScale` state variable.
     *  @return quoteTokenScale_ The precision of the quote ERC-20 token based on decimals.
     */
    function quoteTokenScale() external view returns (uint256 quoteTokenScale_);

    /*****************************/
    /*** Inititalize Functions ***/
    /*****************************/

    /**
     *  @notice Initializes a new pool, setting initial state variables.
     */
    function initialize() external;

    /***********************************/
    /*** Borrower External Functions ***/
    /***********************************/

    /**
     *  @notice Called by borrowers to add collateral to the pool.
     *  @param  amount_ The amount of collateral in deposit tokens to be added to the pool.
     */
    function addCollateral(uint256 amount_) external;

    /**
     *  @notice Called by a borrower to open or expand a position.
     *  @dev    Can only be called if quote tokens have already been added to the pool.
     *  @param  amount_     The amount of quote token to borrow.
     *  @param  limitPrice_ Lower bound of LUP change (if any) that the borrower will tolerate from a creating or modifying position.
     */
    function borrow(uint256 amount_, uint256 limitPrice_) external;

    /**
     *  @notice Called by borrowers to remove an amount of collateral.
     *  @param  amount_ The amount of collateral in deposit tokens to be removed from a position.
     */
    function removeCollateral(uint256 amount_) external;

    /**
     *  @notice Called by a borrower to repay some amount of their borrowed quote tokens.
     *  @param  maxAmount_ WAD The maximum amount of quote token to repay.
     */
    function repay(uint256 maxAmount_) external;

    /*********************************/
    /*** Lender External Functions ***/
    /*********************************/

    /**
     *  @notice Called by lenders to add an amount of credit at a specified price bucket.
     *  @param  recipient_ The recipient adding quote tokens.
     *  @param  amount_    The amount of quote token to be added by a lender.
     *  @param  price_     The bucket to which the quote tokens will be added.
     *  @return lpTokens_  The amount of LP Tokens received for the added quote tokens.
     */
    function addQuoteToken(address recipient_, uint256 amount_, uint256 price_) external returns (uint256 lpTokens_);

    /**
     *  @notice Called by lenders to claim unencumbered collateral from a price bucket.
     *  @param  recipient_ The recipient claiming collateral.
     *  @param  amount_    The amount of unencumbered collateral to claim.
     *  @param  price_     The bucket from which unencumbered collateral will be claimed.
     */
    function claimCollateral(address recipient_, uint256 amount_, uint256 price_) external;

    /**
     *  @notice Called by lenders to move an amount of credit from a specified price bucket to another specified price bucket.
     *  @param  recipient_ The recipient moving quote tokens.
     *  @param  amount_    The amount of quote token to be moved by a lender.
     *  @param  fromPrice_ The bucket from which the quote tokens will be removed.
     *  @param  toPrice_   The bucket to which the quote tokens will be added.
     */
    function moveQuoteToken(address recipient_, uint256 amount_, uint256 fromPrice_, uint256 toPrice_) external;

    /**
     *  @notice Called by lenders to remove an amount of credit at a specified price bucket.
     *  @param  recipient_ The recipient removing quote tokens.
     *  @param  maxAmount_ The maximum amount of quote token to be removed by a lender.
     *  @param  price_     The bucket from which quote tokens will be removed.
     */
    function removeQuoteToken(address recipient_, uint256 maxAmount_, uint256 price_) external;

    /*******************************/
    /*** Pool External Functions ***/
    /*******************************/

    /**
     *  @notice Exchanges collateral for quote token.
     *  @param  amount_ WAD The amount of quote token to purchase.
     *  @param  price_  The purchasing price of quote token.
     */
    function purchaseBid(uint256 amount_, uint256 price_) external;

    /**
     *  @notice Liquidates a given borrower's position.
     *  @param  borrower_ The address of the borrower being liquidated.
     */
    function liquidate(address borrower_) external;

<<<<<<< HEAD
    /**
     *  @notice Called to update the pool interest rate when actual > target utilization.
     */
    function updateInterestRate() external;

    /*******************************/
    /*** Borrower View Functions ***/
    /*******************************/

    /**
     *  @notice Mapping of borrower addresses to {BorrowerInfo} structs.
     *  @dev    NOTE: Cannot use appended underscore syntax for return params since struct is used.
     *  @param  borrower_           Address of the borrower.
     *  @return debt                Amount of debt that the borrower has, in quote token.
     *  @return collateralDeposited Amount of collateral that the borrower has deposited, in collateral token.
     *  @return inflatorSnapshot    Snapshot of inflator value used to track interest on loans.
     */
    // function borrowers(address borrower_) external view returns (uint256 debt, uint256 collateralDeposited, uint256 inflatorSnapshot);

    /**
     *  @notice Mapping of borrower addresses to {BorrowerInfo} structs.
     *  @dev    NOTE: Cannot use appended underscore syntax for return params since struct is used.
     *  @param  borrower_           Address of the borrower.
     *  @return debt                Amount of debt that the borrower has, in quote token.
     *  @return collateralDeposited Array of tokenIds that a borrower has deposited.
     *  @return inflatorSnapshot    Snapshot of inflator value used to track interest on loans.
     */
    // function NFTborrowers(address borrower_) external view returns (uint256 debt, uint256[] memory collateralDeposited, uint256 inflatorSnapshot);

    /**
     *  @notice Returns the collateralization based on given collateral deposited and debt.
     *  @dev    Supports passage of collateralDeposited and debt to enable calculation of potential borrower collateralization states, not just current.
     *  @param  collateralDeposited_       Collateral amount to calculate a collateralization ratio for, in RAY units.
     *  @param  debt_                      Debt position to calculate encumbered quotient, in RAY units.
     *  @return borrowerCollateralization_ The current collateralization of the borrowers given totalCollateral and totalDebt
     */
    function getBorrowerCollateralization(uint256 collateralDeposited_, uint256 debt_) external view returns (uint256 borrowerCollateralization_);

    /**
     *  @notice Returns a tuple of information about a given borrower.
     *  @param  borrower_                 Address of the borrower.
     *  @return debt_                     Amount of debt that the borrower has, in quote token.
     *  @return pendingDebt_              Amount of unaccrued debt that the borrower has, in quote token.
     *  @return collateralDeposited_      Amount of collateral that tne borrower has deposited, in collateral token.
     *  @return collateralEncumbered_     Amount of collateral that the borrower has encumbered, in collateral token.
     *  @return collateralization_        Collateral ratio of the borrower's pool position.
     *  @return borrowerInflatorSnapshot_ Snapshot of the borrower's inflator value.
     *  @return inflatorSnapshot_         Snapshot of the pool's inflator value.
     */
    // function getBorrowerInfo(address borrower_) external view returns (
    //     uint256 debt_,
    //     uint256 pendingDebt_,
    //     uint256 collateralDeposited_,
    //     uint256 collateralEncumbered_,
    //     uint256 collateralization_,
    //     uint256 borrowerInflatorSnapshot_,
    //     uint256 inflatorSnapshot_
    // );

    /***************************/
    /*** Pool View Functions ***/
    /***************************/

    /**
     *  @notice Estimate the price for which a loan can be taken.
     *  @param  amount_  Amount of debt to draw.
     *  @return price_   Price of the loan.
     */
    function estimatePriceForLoan(uint256 amount_) external view returns (uint256 price_);

    /**
     *  @notice Returns the total encumbered collateral resulting from a given amount of debt.
     *  @dev    Used for both pool and borrower level debt.
     *  @param  debt_        Amount of debt for corresponding collateral encumbrance.
     *  @return encumbrance_ The current encumbrance of a given debt balance, in WAD units.
     */
    function getEncumberedCollateral(uint256 debt_) external view returns (uint256 encumbrance_);

    /**
     *  @notice Returns the current minimum pool price.
     *  @return minPrice_ The current minimum pool price.
     */
    function getMinimumPoolPrice() external view returns (uint256 minPrice_);

    /**
     *  @notice Gets the current utilization of the pool
     *  @dev    Will return 0 unless the pool has been borrowed from.
     *  @return poolActualUtilization_ The current pool actual utilization, in WAD units.
     */
    function getPoolActualUtilization() external view returns (uint256 poolActualUtilization_);

    /**
     *  @notice Calculate the current collateralization ratio of the pool, based on `totalDebt` and `totalCollateral`.
     *  @return poolCollateralization_ Current pool collateralization ratio.
     */
    function getPoolCollateralization() external view returns (uint256 poolCollateralization_);

    /**
     *  @notice Gets the current target utilization of the pool
     *  @return poolTargetUtilization_ The current pool Target utilization, in WAD units.
     */
    function getPoolTargetUtilization() external view returns (uint256 poolTargetUtilization_);

=======
>>>>>>> d151ef26
}<|MERGE_RESOLUTION|>--- conflicted
+++ resolved
@@ -1,7 +1,5 @@
 // SPDX-License-Identifier: MIT
 pragma solidity 0.8.11;
-
-import { EnumerableSet } from "@openzeppelin/contracts/utils/structs/EnumerableSet.sol";
 
 /**
  * @title Ajna Pool
@@ -97,45 +95,6 @@
      */
     event Repay(address indexed borrower_, uint256 lup_, uint256 amount_);
 
-<<<<<<< HEAD
-    /**
-     *  @notice Emitted when pool interest rate is updated.
-     *  @param  oldRate_ Old pool interest rate.
-     *  @param  newRate_ New pool interest rate.
-     */
-    event UpdateInterestRate(uint256 oldRate_, uint256 newRate_);
-
-    /***************/
-    /*** Structs ***/
-    /***************/
-
-    /**
-     *  @notice Struct holding borrower related info per price bucket.
-     *  @param  debt                Borrower debt, WAD units.
-     *  @param  collateralDeposited Collateral deposited by borrower, WAD units.
-     *  @param  inflatorSnapshot    Current borrower inflator snapshot, RAY units.
-     */
-    struct BorrowerInfo {
-        uint256 debt;
-        uint256 collateralDeposited;
-        uint256 inflatorSnapshot;
-    }
-
-
-     /**
-     *  @notice Struct holding borrower related info per price bucket, for borrowers using NFTs as collateral.
-     *  @param  debt                Borrower debt, WAD units.
-     *  @param  collateralDeposited Collateral deposited by borrower, WAD units.
-     *  @param  inflatorSnapshot    Current borrower inflator snapshot, RAY units.
-     */
-    struct NFTBorrowerInfo {
-        uint256   debt;
-        EnumerableSet.UintSet collateralDeposited;
-        uint256   inflatorSnapshot;
-    }
-
-=======
->>>>>>> d151ef26
     /***********************/
     /*** State Variables ***/
     /***********************/
@@ -240,110 +199,4 @@
      */
     function liquidate(address borrower_) external;
 
-<<<<<<< HEAD
-    /**
-     *  @notice Called to update the pool interest rate when actual > target utilization.
-     */
-    function updateInterestRate() external;
-
-    /*******************************/
-    /*** Borrower View Functions ***/
-    /*******************************/
-
-    /**
-     *  @notice Mapping of borrower addresses to {BorrowerInfo} structs.
-     *  @dev    NOTE: Cannot use appended underscore syntax for return params since struct is used.
-     *  @param  borrower_           Address of the borrower.
-     *  @return debt                Amount of debt that the borrower has, in quote token.
-     *  @return collateralDeposited Amount of collateral that the borrower has deposited, in collateral token.
-     *  @return inflatorSnapshot    Snapshot of inflator value used to track interest on loans.
-     */
-    // function borrowers(address borrower_) external view returns (uint256 debt, uint256 collateralDeposited, uint256 inflatorSnapshot);
-
-    /**
-     *  @notice Mapping of borrower addresses to {BorrowerInfo} structs.
-     *  @dev    NOTE: Cannot use appended underscore syntax for return params since struct is used.
-     *  @param  borrower_           Address of the borrower.
-     *  @return debt                Amount of debt that the borrower has, in quote token.
-     *  @return collateralDeposited Array of tokenIds that a borrower has deposited.
-     *  @return inflatorSnapshot    Snapshot of inflator value used to track interest on loans.
-     */
-    // function NFTborrowers(address borrower_) external view returns (uint256 debt, uint256[] memory collateralDeposited, uint256 inflatorSnapshot);
-
-    /**
-     *  @notice Returns the collateralization based on given collateral deposited and debt.
-     *  @dev    Supports passage of collateralDeposited and debt to enable calculation of potential borrower collateralization states, not just current.
-     *  @param  collateralDeposited_       Collateral amount to calculate a collateralization ratio for, in RAY units.
-     *  @param  debt_                      Debt position to calculate encumbered quotient, in RAY units.
-     *  @return borrowerCollateralization_ The current collateralization of the borrowers given totalCollateral and totalDebt
-     */
-    function getBorrowerCollateralization(uint256 collateralDeposited_, uint256 debt_) external view returns (uint256 borrowerCollateralization_);
-
-    /**
-     *  @notice Returns a tuple of information about a given borrower.
-     *  @param  borrower_                 Address of the borrower.
-     *  @return debt_                     Amount of debt that the borrower has, in quote token.
-     *  @return pendingDebt_              Amount of unaccrued debt that the borrower has, in quote token.
-     *  @return collateralDeposited_      Amount of collateral that tne borrower has deposited, in collateral token.
-     *  @return collateralEncumbered_     Amount of collateral that the borrower has encumbered, in collateral token.
-     *  @return collateralization_        Collateral ratio of the borrower's pool position.
-     *  @return borrowerInflatorSnapshot_ Snapshot of the borrower's inflator value.
-     *  @return inflatorSnapshot_         Snapshot of the pool's inflator value.
-     */
-    // function getBorrowerInfo(address borrower_) external view returns (
-    //     uint256 debt_,
-    //     uint256 pendingDebt_,
-    //     uint256 collateralDeposited_,
-    //     uint256 collateralEncumbered_,
-    //     uint256 collateralization_,
-    //     uint256 borrowerInflatorSnapshot_,
-    //     uint256 inflatorSnapshot_
-    // );
-
-    /***************************/
-    /*** Pool View Functions ***/
-    /***************************/
-
-    /**
-     *  @notice Estimate the price for which a loan can be taken.
-     *  @param  amount_  Amount of debt to draw.
-     *  @return price_   Price of the loan.
-     */
-    function estimatePriceForLoan(uint256 amount_) external view returns (uint256 price_);
-
-    /**
-     *  @notice Returns the total encumbered collateral resulting from a given amount of debt.
-     *  @dev    Used for both pool and borrower level debt.
-     *  @param  debt_        Amount of debt for corresponding collateral encumbrance.
-     *  @return encumbrance_ The current encumbrance of a given debt balance, in WAD units.
-     */
-    function getEncumberedCollateral(uint256 debt_) external view returns (uint256 encumbrance_);
-
-    /**
-     *  @notice Returns the current minimum pool price.
-     *  @return minPrice_ The current minimum pool price.
-     */
-    function getMinimumPoolPrice() external view returns (uint256 minPrice_);
-
-    /**
-     *  @notice Gets the current utilization of the pool
-     *  @dev    Will return 0 unless the pool has been borrowed from.
-     *  @return poolActualUtilization_ The current pool actual utilization, in WAD units.
-     */
-    function getPoolActualUtilization() external view returns (uint256 poolActualUtilization_);
-
-    /**
-     *  @notice Calculate the current collateralization ratio of the pool, based on `totalDebt` and `totalCollateral`.
-     *  @return poolCollateralization_ Current pool collateralization ratio.
-     */
-    function getPoolCollateralization() external view returns (uint256 poolCollateralization_);
-
-    /**
-     *  @notice Gets the current target utilization of the pool
-     *  @return poolTargetUtilization_ The current pool Target utilization, in WAD units.
-     */
-    function getPoolTargetUtilization() external view returns (uint256 poolTargetUtilization_);
-
-=======
->>>>>>> d151ef26
 }