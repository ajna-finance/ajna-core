// SPDX-License-Identifier: MIT
pragma solidity 0.8.11;

/// @title Ajna Pool
interface IPool {

    /**
     * @notice struct holding borrower related info per price bucket
     * @param debt                 borrower debt, WAD
     * @param collateralDeposited  collateral deposited by borrower, WAD
     * @param inflatorSnapshot     current borrower inflator snapshot, RAY
    */
    struct BorrowerInfo {
        uint256 debt;
        uint256 collateralDeposited;
        uint256 inflatorSnapshot;
    }

    /**
     * @notice Emitted when lender adds quote token to the pool
     * @param lender recipient that added quote tokens
     * @param price  price at which quote tokens were added
     * @param amount amount of quote tokens added to the pool
     * @param lup    LUP calculated after deposit
    */
    event AddQuoteToken(address indexed lender, uint256 indexed price, uint256 amount, uint256 lup);

    /**
     * @notice Emitted when lender removes quote token from the pool
     * @param lender recipient that removed quote tokens
     * @param price  price at which quote tokens were removed
     * @param amount amount of quote tokens removed from the pool
     * @param lup    LUP calculated after removal
    */
    event RemoveQuoteToken(
        address indexed lender,
        uint256 indexed price,
        uint256 amount,
        uint256 lup
    );

    /**
     * @notice Emitted when borrower locks collateral in the pool
     * @param borrower msg.sender
     * @param amount   amount of collateral locked in the pool
    */
    event AddCollateral(address indexed borrower, uint256 amount);

    /**
     * @notice Emitted when borrower removes collateral from the pool
     * @param borrower msg.sender
     * @param amount   amount of collateral removed from the pool
    */
    event RemoveCollateral(address indexed borrower, uint256 amount);

    /**
     * @notice Emitted when lender claims unencumbered collateral
     * @param claimer recipient that claimed collateral
     * @param price   price at which unencumbered collateral was claimed
    */
    event ClaimCollateral(
        address indexed claimer,
        uint256 indexed price,
        uint256 amount,
        uint256 lps
    );

    /**
     * @notice Emitted when borrower borrows quote tokens from pool
     * @param borrower msg.sender
     * @param lup      LUP after borrow
     * @param amount   amount of quote tokens borrowed from the pool
    */
    event Borrow(address indexed borrower, uint256 lup, uint256 amount);

    /**
     * @notice Emitted when borrower repays quote tokens to the pool
     * @param borrower msg.sender
     * @param lup      LUP after repay
     * @param amount   amount of quote tokens repayed to the pool
    */
    event Repay(address indexed borrower, uint256 lup, uint256 amount);

    /**
     * @notice Emitted when pool interest rate is updated
     * @param oldRate Old pool interest rate
     * @param newRate New pool interest rate
    */
    event UpdateInterestRate(uint256 oldRate, uint256 newRate);

    /**
     * @notice Emitted when collateral is exchanged for quote tokens
     * @param bidder     msg.sender
     * @param price      price at which collateral was exchanged for quote tokens
     * @param amount     amount of quote tokens purchased
     * @param collateral amount of collateral exchanged for quote tokens
    */
    event Purchase(
        address indexed bidder,
        uint256 indexed price,
        uint256 amount,
        uint256 collateral
    );

    /**
     * @notice Emitted when a borrower is liquidated
     * @param borrower   borrower that was liquidated
     * @param debt       debt recovered after borrower was liquidated
     * @param collateral collateral used to recover debt when user liquidated
    */
    event Liquidate(address indexed borrower, uint256 debt, uint256 collateral);

    error AlreadyInitialized();
    error InvalidPrice();
    error NoClaimToBucket();
    error NoDebtToRepay();
    error NoDebtToLiquidate();
    error InsufficientBalanceForRepay();
    error InsufficientCollateralBalance();
    error InsufficientCollateralForBorrow();
    error InsufficientLiquidity(uint256 amountAvailable);
    error PoolUndercollateralized(uint256 collateralization);
    error BorrowerIsCollateralized(uint256 collateralization);
    error AmountExceedsTotalClaimableQuoteToken(uint256 totalClaimable);
    error AmountExceedsAvailableCollateral(uint256 availableCollateral);

<<<<<<< HEAD
    /// @notice Called by lenders to add an amount of credit at a specified price bucket
    /// @param recipient_ The recipient adding quote tokens
    /// @param amount_ The amount of quote token to be added by a lender
    /// @param price_ The bucket to which the quote tokens will be added
    /// @return lpTokens_ The amount of LP Tokens received for the added quote tokens
    function addQuoteToken(address recipient_, uint256 amount_, uint256 price_) external returns (uint256 lpTokens_);

    /// @notice Called by lenders to remove an amount of credit at a specified price bucket
    /// @param recipient_ The recipient removing quote tokens
    /// @param maxAmount_ The maximum amount of quote token to be removed by a lender
    /// @param price_ The bucket from which quote tokens will be removed
    function removeQuoteToken(address recipient_, uint256 maxAmount_, uint256 price_) external;

    /// @notice Called by borrowers to add collateral to the pool
    /// @param amount_ The amount of collateral in deposit tokens to be added to the pool
=======
    /**
     * @notice Called by lenders to add an amount of credit at a specified price bucket
     * @param  recipient_ The recipient adding quote tokens
     * @param  amount_ The amount of quote token to be added by a lender
     * @param  price_ The bucket to which the quote tokens will be added
     * @return lpTokens_ The amount of LP Tokens received for the added quote tokens
    */
    function addQuoteToken(address recipient_, uint256 amount_, uint256 price_) external returns (uint256 lpTokens_);

    /**
     * @notice Called by lenders to remove an amount of credit at a specified price bucket
     * @param recipient_ The recipient removing quote tokens
     * @param maxAmount_ The maximum amount of quote token to be removed by a lender
     * @param price_ The bucket from which quote tokens will be removed
    */
    function removeQuoteToken(address recipient_, uint256 maxAmount_, uint256 price_) external;

    /**
     * @notice Called by borrowers to add collateral to the pool
     * @param amount_ The amount of collateral in deposit tokens to be added to the pool
    */
>>>>>>> a99ead4a
    function addCollateral(uint256 amount_) external;

    /**
     * @notice Called by borrowers to remove an amount of collateral
     * @param amount_ The amount of collateral in deposit tokens to be removed from a position
    */
    function removeCollateral(uint256 amount_) external;

    /**
     * @notice Called by lenders to claim unencumbered collateral from a price bucket
     * @param recipient_ The recipient claiming collateral
     * @param amount_ The amount of unencumbered collateral to claim
     * @param price_ The bucket from which unencumbered collateral will be claimed
    */
    function claimCollateral(address recipient_, uint256 amount_, uint256 price_) external;

    /**
     * @notice Called by a borrower to open or expand a position
     * @dev Can only be called if quote tokens have already been added to the pool
     * @param amount_ The amount of quote token to borrow
     * @param limitPrice_ Lower bound of LUP change (if any) that the borrower will tolerate from a creating or modifying position
    */
    function borrow(uint256 amount_, uint256 limitPrice_) external;

    /**
     * @notice Called by a borrower to repay some amount of their borrowed quote tokens
     * @param maxAmount_ WAD The maximum amount of quote token to repay
    */
    function repay(uint256 maxAmount_) external;

    /**
     * @notice Exchanges collateral for quote token
     * @param amount_ WAD The amount of quote token to purchase
     * @param price_ The purchasing price of quote token
    */
    function purchaseBid(uint256 amount_, uint256 price_) external;

    /**
     * @notice Liquidates a given borrower's position
     * @param borrower_ The address of the borrower being liquidated
    */
    function liquidate(address borrower_) external;

    /**
     * @notice Returns a given lender's LP tokens in a given price bucket
     * @param owner_ The EOA to check token balance for
     * @param price_ The price bucket for which the value should be calculated, WAD
     * @return lpTokens_ - The EOA's lp token balance in the bucket, RAY
    */
    function getLPTokenBalance(address owner_, uint256 price_) external view returns (uint256 lpTokens_);

    /**
     * @notice Calculate the amount of collateral and quote tokens for a given amount of LP Tokens
     * @param lpTokens_ The number of lpTokens to calculate amounts for
     * @param price_ The price bucket for which the value should be calculated
    * @return collateralTokens_ - The equivalent value of collateral tokens for the given LP Tokens, WAD
     * @return quoteTokens_ - The equivalent value of quote tokens for the given LP Tokens, WAD
    */
    function getLPTokenExchangeValue(uint256 lpTokens_, uint256 price_) external view returns (uint256 collateralTokens_, uint256 quoteTokens_);

}<|MERGE_RESOLUTION|>--- conflicted
+++ resolved
@@ -124,23 +124,6 @@
     error AmountExceedsTotalClaimableQuoteToken(uint256 totalClaimable);
     error AmountExceedsAvailableCollateral(uint256 availableCollateral);
 
-<<<<<<< HEAD
-    /// @notice Called by lenders to add an amount of credit at a specified price bucket
-    /// @param recipient_ The recipient adding quote tokens
-    /// @param amount_ The amount of quote token to be added by a lender
-    /// @param price_ The bucket to which the quote tokens will be added
-    /// @return lpTokens_ The amount of LP Tokens received for the added quote tokens
-    function addQuoteToken(address recipient_, uint256 amount_, uint256 price_) external returns (uint256 lpTokens_);
-
-    /// @notice Called by lenders to remove an amount of credit at a specified price bucket
-    /// @param recipient_ The recipient removing quote tokens
-    /// @param maxAmount_ The maximum amount of quote token to be removed by a lender
-    /// @param price_ The bucket from which quote tokens will be removed
-    function removeQuoteToken(address recipient_, uint256 maxAmount_, uint256 price_) external;
-
-    /// @notice Called by borrowers to add collateral to the pool
-    /// @param amount_ The amount of collateral in deposit tokens to be added to the pool
-=======
     /**
      * @notice Called by lenders to add an amount of credit at a specified price bucket
      * @param  recipient_ The recipient adding quote tokens
@@ -162,7 +145,6 @@
      * @notice Called by borrowers to add collateral to the pool
      * @param amount_ The amount of collateral in deposit tokens to be added to the pool
     */
->>>>>>> a99ead4a
     function addCollateral(uint256 amount_) external;
 
     /**
