--- conflicted
+++ resolved
@@ -51,13 +51,8 @@
      *  @notice Retrieve information about recorded LPs and rate values for a given bucket and a given stake, at stake time.
      *  @param  tokenId  ID of the NFT staked in the rewards contract to retrieve information about.
      *  @param  bucketId ID of the bucket to retrieve recorded information at stake time.
-<<<<<<< HEAD
-     *  @return [RAY] LP amount the NFT owner is entitled in current bucket at the time of staking.
-     *  @return [RAY] current bucket exchange rate at the time of staking.
-=======
      *  @return [WAD] LP amount the NFT owner is entitled in current bucket at the time of staking.
      *  @return [WAD] current bucket exchange rate at the time of staking.
->>>>>>> ec791226
      */
     function getBucketStateStakeInfo(
         uint256 tokenId,
@@ -79,11 +74,6 @@
 }
 
 struct BucketState {
-<<<<<<< HEAD
-    uint256 lpsAtStakeTime;  // [RAY] LP amount the NFT owner is entitled in current bucket at the time of staking
-    uint256 rateAtStakeTime; // [RAY] current bucket exchange rate at the time of staking
-=======
     uint256 lpsAtStakeTime;  // [WAD] LP amount the NFT owner is entitled in current bucket at the time of staking
     uint256 rateAtStakeTime; // [WAD] current bucket exchange rate at the time of staking
->>>>>>> ec791226
 }