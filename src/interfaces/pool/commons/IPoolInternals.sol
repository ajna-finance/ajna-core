// SPDX-License-Identifier: MIT

pragma solidity 0.8.14;

/**
 * @title Internal structs used by the pool / libraries
 */

/*****************************/
/*** Auction Param Structs ***/
/*****************************/

struct BucketTakeResult {
    uint256 collateralAmount;      // [WAD] amount of collateral taken
    uint256 compensatedCollateral; // [WAD] amount of borrower collateral that is compensated with LPs
    uint256 t0DebtPenalty;         // [WAD] t0 penalty applied on first take
    uint256 remainingCollateral;   // [WAD] amount of borrower collateral remaining after take
    uint256 poolDebt;              // [WAD] current pool debt
    uint256 t0PoolDebt;            // [WAD] t0 pool debt
    uint256 newLup;                // [WAD] current lup
    uint256 t0DebtInAuctionChange; // [WAD] the amount of t0 debt recovered by take action
    bool    settledAuction;        // true if auction is settled by take action
}

struct KickResult {
    uint256 amountToCoverBond; // [WAD] amount of bond that needs to be covered
    uint256 t0PoolDebt;        // [WAD] t0 debt in pool after kick
    uint256 t0KickedDebt;      // [WAD] new t0 debt after kick
    uint256 lup;               // [WAD] current lup
}

struct SettleParams {
    address borrower;    // borrower address to settle
    uint256 reserves;    // current reserves in pool
    uint256 inflator;    // current pool inflator
    uint256 bucketDepth; // number of buckets to use when settle debt
    uint256 poolType;    // number of buckets to use when settle debt
}

struct TakeResult {
    uint256 collateralAmount;      // [WAD] amount of collateral taken
    uint256 compensatedCollateral; // [WAD] amount of borrower collateral that is compensated with LPs
    uint256 quoteTokenAmount;      // [WAD] amount of quote tokens paid by taker for taken collateral
    uint256 t0DebtPenalty;         // [WAD] t0 penalty applied on first take
    uint256 excessQuoteToken;      // [WAD] (NFT only) amount of quote tokens to be paid by taker to borrower for fractional collateral
    uint256 remainingCollateral;   // [WAD] amount of borrower collateral remaining after take
    uint256 poolDebt;              // [WAD] current pool debt
    uint256 t0PoolDebt;            // [WAD] t0 pool debt
    uint256 newLup;                // [WAD] current lup
    uint256 t0DebtInAuctionChange; // [WAD] the amount of t0 debt recovered by take action
    bool    settledAuction;        // true if auction is settled by take action
}

/******************************************/
/*** Liquidity Management Param Structs ***/
/******************************************/

struct AddQuoteParams {
    uint256 amount;          // [WAD] amount to be added
    uint256 index;           // the index in which to deposit
}

struct MoveQuoteParams {
    uint256 fromIndex;       // the deposit index from where amount is moved
    uint256 maxAmountToMove; // [WAD] max amount to move between deposits
    uint256 toIndex;         // the deposit index where amount is moved to
    uint256 thresholdPrice;  // [WAD] max threshold price in pool
}

struct RemoveQuoteParams {
    uint256 index;           // the deposit index from where amount is removed
    uint256 maxAmount;       // [WAD] max amount to be removed
    uint256 thresholdPrice;  // [WAD] max threshold price in pool
}

/*************************************/
/*** Loan Management Param Structs ***/
/*************************************/

struct DrawDebtResult {
    uint256 newLup;                // [WAD] new pool LUP after draw debt
    uint256 poolCollateral;        // [WAD] total amount of collateral in pool after pledge collateral
    uint256 poolDebt;              // [WAD] total accrued debt in pool after draw debt
    uint256 remainingCollateral;   // [WAD] amount of borrower collateral after draw debt (for NFT can be diminished if auction settled)
    bool    settledAuction;        // true if collateral pledged settles auction
    uint256 t0DebtInAuctionChange; // [WAD] change of t0 pool debt in auction after pledge collateral
    uint256 t0PoolDebt;            // [WAD] amount of t0 debt in pool after draw debt
<<<<<<< HEAD
    uint256 t0PoolUtilizationDebtWeight;            // [WAD] amount of t0 debt in pool after draw debt
=======
>>>>>>> ec791226
}

struct RepayDebtResult {
    uint256 newLup;                // [WAD] new pool LUP after draw debt
    uint256 poolCollateral;        // [WAD] total amount of collateral in pool after pull collateral
    uint256 poolDebt;              // [WAD] total accrued debt in pool after repay debt
    uint256 remainingCollateral;   // [WAD] amount of borrower collateral after pull collateral
    bool    settledAuction;        // true if repay debt settles auction
    uint256 t0DebtInAuctionChange; // [WAD] change of t0 pool debt in auction after repay debt
    uint256 t0PoolDebt;            // [WAD] amount of t0 debt in pool after repay
    uint256 quoteTokenToRepay;     // [WAD] quote token amount to be transferred from sender to pool
    uint256 t0PoolUtilizationDebtWeight;            // [WAD] amount of t0 debt in pool after draw debt
}<|MERGE_RESOLUTION|>--- conflicted
+++ resolved
@@ -85,10 +85,6 @@
     bool    settledAuction;        // true if collateral pledged settles auction
     uint256 t0DebtInAuctionChange; // [WAD] change of t0 pool debt in auction after pledge collateral
     uint256 t0PoolDebt;            // [WAD] amount of t0 debt in pool after draw debt
-<<<<<<< HEAD
-    uint256 t0PoolUtilizationDebtWeight;            // [WAD] amount of t0 debt in pool after draw debt
-=======
->>>>>>> ec791226
 }
 
 struct RepayDebtResult {
