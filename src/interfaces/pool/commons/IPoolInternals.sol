--- conflicted
+++ resolved
@@ -12,10 +12,7 @@
 
 struct BucketTakeResult {
     uint256 collateralAmount;      // [WAD] amount of collateral taken
-<<<<<<< HEAD
-=======
     uint256 compensatedCollateral; // [WAD] amount of borrower collateral that is compensated with LPs
->>>>>>> a8f7e8f7
     uint256 t0DebtPenalty;         // [WAD] t0 penalty applied on first take
     uint256 remainingCollateral;   // [WAD] amount of borrower collateral remaining after take
     uint256 poolDebt;              // [WAD] current pool debt
@@ -42,10 +39,7 @@
 
 struct TakeResult {
     uint256 collateralAmount;      // [WAD] amount of collateral taken
-<<<<<<< HEAD
-=======
     uint256 compensatedCollateral; // [WAD] amount of borrower collateral that is compensated with LPs
->>>>>>> a8f7e8f7
     uint256 quoteTokenAmount;      // [WAD] amount of quote tokens paid by taker for taken collateral
     uint256 t0DebtPenalty;         // [WAD] t0 penalty applied on first take
     uint256 excessQuoteToken;      // [WAD] (NFT only) amount of quote tokens to be paid by taker to borrower for fractional collateral
