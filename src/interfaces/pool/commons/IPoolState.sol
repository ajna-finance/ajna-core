// SPDX-License-Identifier: MIT

pragma solidity 0.8.14;

/**
 * @title Pool State
 */
interface IPoolState {

    /**
     *  @notice Returns details of an auction for a given borrower address.
     *  @param  borrower     Address of the borrower that is liquidated.
     *  @return kicker       Address of the kicker that is kicking the auction.
     *  @return bondFactor   The factor used for calculating bond size.
     *  @return bondSize     The bond amount in quote token terms.
     *  @return kickTime     Time the liquidation was initiated.
     *  @return kickPrice    Highest Price Bucket at time of liquidation.
     *  @return neutralPrice Neutral Price of auction.
     *  @return head         Address of the head auction.
     *  @return next         Address of the next auction in queue.
     *  @return prev         Address of the prev auction in queue.
     */
    function auctionInfo(address borrower)
        external
        view
        returns (
            address kicker,
            uint256 bondFactor,
            uint256 bondSize,
            uint256 kickTime,
            uint256 kickPrice,
            uint256 neutralPrice,
            address head,
            address next,
            address prev
        );

    /**
     *  @notice Returns pool related debt values.
     *  @return debt_            Current amount of debt owed by borrowers in pool.
     *  @return accruedDebt_     Debt owed by borrowers based on last inflator snapshot.
     *  @return debtInAuction_   Total amount of debt in auction.
     */
    function debtInfo() external view returns (uint256 debt_, uint256 accruedDebt_, uint256 debtInAuction_);

    /**
     *  @notice Mapping of borrower addresses to {Borrower} structs.
     *  @dev    NOTE: Cannot use appended underscore syntax for return params since struct is used.
     *  @param  borrower   Address of the borrower.
     *  @return t0Debt     Amount of debt borrower would have had if their loan was the first debt drawn from the pool
     *  @return collateral Amount of collateral that the borrower has deposited, in collateral token.
     *  @return t0Np       Np / borrowerInflatorSnapshot
     */
    function borrowerInfo(address borrower)
        external
        view
        returns (
            uint256 t0Debt,
            uint256 collateral,
            uint256 t0Np
        );

    /**
     *  @notice Mapping of buckets indexes to {Bucket} structs.
     *  @dev    NOTE: Cannot use appended underscore syntax for return params since struct is used.
     *  @param  index               Bucket index.
     *  @return lpAccumulator       Amount of LPs accumulated in current bucket.
     *  @return availableCollateral Amount of collateral available in current bucket.
     *  @return bankruptcyTime      Timestamp when bucket become insolvent, 0 if healthy.
     *  @return bucketDeposit       Amount of quote tokens in bucket.
     *  @return bucketScale         Bucket multiplier.
     */
    function bucketInfo(uint256 index)
        external
        view
        returns (
            uint256 lpAccumulator,
            uint256 availableCollateral,
            uint256 bankruptcyTime,
            uint256 bucketDeposit,
            uint256 bucketScale
        );

    /**
     *  @notice Mapping of burnEventEpoch to {BurnEvent} structs.
     *  @dev    Reserve auctions correspond to burn events.
     *  @param  burnEventEpoch_  Id of the current reserve auction.
     *  @return burnBlock        Block in which a reserve auction started.
     *  @return totalInterest    Total interest as of the reserve auction.
     *  @return totalBurned      Total ajna tokens burned as of the reserve auction.
     */
    function burnInfo(uint256 burnEventEpoch_) external view returns (uint256, uint256, uint256);

    /**
     *  @notice Returns the latest burnEventEpoch of reserve auctions.
     *  @dev    If a reserve auction is active, it refers to the current reserve auction. If no reserve auction is active, it refers to the last reserve auction.
     *  @return burnEventEpoch Current burnEventEpoch.
     */
    function currentBurnEpoch() external view returns (uint256);

    /**
     *  @notice Returns information about the pool EMA (Exponential Moving Average) variables.
     *  @return debtEma   Exponential debt moving average.
     *  @return lupColEma Exponential LUP * pledged collateral moving average.
     */
    function emasInfo()
        external
        view
        returns (
            uint256 debtEma,
            uint256 lupColEma
    );

    /**
     *  @notice Returns information about pool inflator.
     *  @return inflatorSnapshot A snapshot of the last inflator value.
     *  @return lastUpdate       The timestamp of the last `inflatorSnapshot` update.
     */
    function inflatorInfo()
        external
        view
        returns (
            uint256 inflatorSnapshot,
            uint256 lastUpdate
    );

    /**
     *  @notice Returns information about pool interest rate.
     *  @return interestRate       Current interest rate in pool.
     *  @return interestRateUpdate The timestamp of the last interest rate update.
     */
    function interestRateInfo()
        external
        view
        returns (
            uint256 interestRate,
            uint256 interestRateUpdate
        );


    /**
     *  @notice Returns details about kicker balances.
     *  @param  kicker    The address of the kicker to retrieved info for.
     *  @return claimable Amount of quote token kicker can claim / withdraw from pool at any time.
     *  @return locked    Amount of quote token kicker locked in auctions (as bonds).
     */
    function kickerInfo(address kicker)
        external
        view
        returns (
            uint256 claimable,
            uint256 locked
        );

    /**
     *  @notice Mapping of buckets indexes and owner addresses to {Lender} structs.
     *  @param  index            Bucket index.
     *  @param  lp               Address of the liquidity provider.
     *  @return lpBalance        Amount of LPs owner has in current bucket.
     *  @return lastQuoteDeposit Time the user last deposited quote token.
     */
    function lenderInfo(
        uint256 index,
        address lp
    )
        external
        view
        returns (
            uint256 lpBalance,
            uint256 lastQuoteDeposit
    );

    /**
     *  @notice Returns information about a loan in the pool.
     *  @param  loanId Loan's id within loan heap. Max loan is position 1.
     *  @return borrower       Borrower address at the given position.
     *  @return thresholdPrice Borrower threshold price in pool.
     */
    function loanInfo(
        uint256 loanId
    )
        external
        view
        returns (
            address borrower,
            uint256 thresholdPrice
    );

    /**
     *  @notice Returns information about pool loans.
     *  @return maxBorrower       Borrower address with highest threshold price.
     *  @return maxThresholdPrice Highest threshold price in pool.
     *  @return noOfLoans         Total number of loans.
     */
    function loansInfo()
        external
        view
        returns (
            address maxBorrower,
            uint256 maxThresholdPrice,
            uint256 noOfLoans
    );

    /**
     *  @notice Returns information about pool reserves.
     *  @return liquidationBondEscrowed Amount of liquidation bond across all liquidators.
     *  @return reserveAuctionUnclaimed Amount of claimable reserves which has not been taken in the Claimable Reserve Auction.
     *  @return reserveAuctionKicked    Time a Claimable Reserve Auction was last kicked.
     */
    function reservesInfo()
        external
        view
        returns (
            uint256 liquidationBondEscrowed,
            uint256 reserveAuctionUnclaimed,
            uint256 reserveAuctionKicked
    );

    /**
     *  @notice Returns the `pledgedCollateral` state variable.
     *  @return The total pledged collateral in the system, in WAD units.
     */
    function pledgedCollateral() external view returns (uint256);

    /**
     *  @notice Returns the total number of active auctions in pool
     *  @return totalAuctions_ number of active auctions.
     */
    function totalAuctionsInPool() external view returns (uint256);

     /**
     *  @notice Returns the `t0Debt` state variable.
     *  @dev    This value should be multiplied by inflator in order to calculate current debt of the pool.
     *  @return The total t0Debt in the system, in WAD units.
     */
    function totalT0Debt() external view returns (uint256);

    /**
     *  @notice Returns the `t0DebtInAuction` state variable.
     *  @dev    This value should be multiplied by inflator in order to calculate current debt in auction of the pool.
     *  @return The total t0DebtInAuction in the system, in WAD units.
     */
    function totalT0DebtInAuction() external view returns (uint256);

<<<<<<< HEAD
=======
    /**
     *  @notice Mapping of addresses that can transfer LPs to a given lender.
     *  @param  lender     Lender that receives LPs.
     *  @param  transferor Transferor that transfers LPs.
     *  @return True if the transferor is approved by lender.
     */
    function approvedTransferors(
        address lender,
        address transferor
    ) external view returns (bool);

>>>>>>> 6ecddcb1
}

/*********************/
/*** State Structs ***/
/*********************/

/*** Pool State ***/

struct InflatorState {
    uint208 inflator;       // [WAD] pool's inflator
    uint48  inflatorUpdate; // [SEC] last time pool's inflator was updated
}

struct InterestState {
    uint208 interestRate;       // [WAD] pool's interest rate
    uint48  interestRateUpdate; // [SEC] last time pool's interest rate was updated (not before 12 hours passed)
    uint256 debtEma;            // [WAD] sample of debt EMA
    uint256 lupColEma;          // [WAD] sample of LUP price * collateral EMA. capped at 10 times current pool debt
}

struct PoolBalancesState {
    uint256 pledgedCollateral; // [WAD] total collateral pledged in pool
    uint256 t0DebtInAuction;   // [WAD] Total debt in auction used to restrict LPB holder from withdrawing
    uint256 t0Debt;            // [WAD] Pool debt as if the whole amount was incurred upon the first loan
}

struct PoolState {
    uint8   poolType;             // pool type, can be ERC20 or ERC721
    uint256 t0Debt;               // [WAD] t0 debt in pool
    uint256 debt;                 // [WAD] total debt in pool, accrued in current block
    uint256 collateral;           // [WAD] total collateral pledged in pool
    uint256 inflator;             // [WAD] current pool inflator
    bool    isNewInterestAccrued; // true if new interest already accrued in current block
    uint256 rate;                 // [WAD] pool's current interest rate
    uint256 quoteDustLimit;       // [WAD] quote token dust limit of the pool
}

/*** Buckets State ***/

struct Lender {
    uint256 lps;         // [WAD] Lender LP accumulator
    uint256 depositTime; // timestamp of last deposit
}

struct Bucket {
    uint256 lps;                        // [WAD] Bucket LP accumulator
    uint256 collateral;                 // [WAD] Available collateral tokens deposited in the bucket
    uint256 bankruptcyTime;             // Timestamp when bucket become insolvent, 0 if healthy
    mapping(address => Lender) lenders; // lender address to Lender struct mapping
}

/*** Deposits State ***/

struct DepositsState {
    uint256[8193] values;  // Array of values in the FenwickTree.
    uint256[8193] scaling; // Array of values which scale (multiply) the FenwickTree accross indexes.
}

/*** Loans State ***/

struct LoansState {
    Loan[] loans;
    mapping (address => uint)     indices;   // borrower address => loan index mapping
    mapping (address => Borrower) borrowers; // borrower address => Borrower struct mapping
}

struct Loan {
    address borrower;       // borrower address
    uint96  thresholdPrice; // [WAD] Loan's threshold price.
}

struct Borrower {
    uint256 t0Debt;     // [WAD] Borrower debt time-adjusted as if it was incurred upon first loan of pool.
    uint256 collateral; // [WAD] Collateral deposited by borrower.
    uint256 t0Np;       // [WAD] Neutral Price time-adjusted as if it was incurred upon first loan of pool.
}

/*** Auctions State ***/

struct AuctionsState {
    uint96  noOfAuctions;                         // total number of auctions in pool
    address head;                                 // first address in auction queue
    address tail;                                 // last address in auction queue
    uint256 totalBondEscrowed;                    // [WAD] total amount of quote token posted as auction kick bonds
    mapping(address => Liquidation) liquidations; // mapping of borrower address and auction details
    mapping(address => Kicker)      kickers;      // mapping of kicker address and kicker balances
}

struct Liquidation {
    address kicker;       // address that initiated liquidation
    uint96  bondFactor;   // [WAD] bond factor used to start liquidation
    uint96  kickTime;     // timestamp when liquidation was started
    address prev;         // previous liquidated borrower in auctions queue
    uint96  kickMomp;     // [WAD] Momp when liquidation was started
    address next;         // next liquidated borrower in auctions queue
    uint160 bondSize;     // [WAD] liquidation bond size
    uint96  neutralPrice; // [WAD] Neutral Price when liquidation was started
    bool    alreadyTaken; // true if take has been called on auction
}

struct Kicker {
    uint256 claimable; // [WAD] kicker's claimable balance
    uint256 locked;    // [WAD] kicker's balance of tokens locked in auction bonds
}

/*** Reserve Auction State ***/

struct ReserveAuctionState {
    uint256 kicked;                            // Time a Claimable Reserve Auction was last kicked.
    uint256 unclaimed;                         // [WAD] Amount of claimable reserves which has not been taken in the Claimable Reserve Auction.
    uint256 latestBurnEventEpoch;              // Latest burn event epoch.
    uint256 totalAjnaBurned;                   // [WAD] Total ajna burned in the pool.
    uint256 totalInterestEarned;               // [WAD] Total interest earned by all lenders in the pool.
    mapping (uint256 => BurnEvent) burnEvents; // Mapping burnEventEpoch => BurnEvent.
}

struct BurnEvent {
    uint256 timestamp;     // time at which the burn event occured
    uint256 totalInterest; // [WAD] current pool interest accumulator `PoolCommons.accrueInterest().newInterest`
    uint256 totalBurned;   // [WAD] burn amount accumulator
}<|MERGE_RESOLUTION|>--- conflicted
+++ resolved
@@ -242,8 +242,6 @@
      */
     function totalT0DebtInAuction() external view returns (uint256);
 
-<<<<<<< HEAD
-=======
     /**
      *  @notice Mapping of addresses that can transfer LPs to a given lender.
      *  @param  lender     Lender that receives LPs.
@@ -255,7 +253,6 @@
         address transferor
     ) external view returns (bool);
 
->>>>>>> 6ecddcb1
 }
 
 /*********************/
