--- conflicted
+++ resolved
@@ -277,22 +277,16 @@
 struct InterestState {
     uint208 interestRate;        // [WAD] pool's interest rate
     uint48  interestRateUpdate;  // [SEC] last time pool's interest rate was updated (not before 12 hours passed)
-<<<<<<< HEAD
     uint256 debt;                // [WAD] previous update's debt
     uint256 debtEma;             // [WAD] sample of debt EMA, numerator to MAU calculation
     uint256 meaningfulDeposit;   // [WAD] previous update's meaningfulDeposit
     uint256 depositEma;          // [WAD] sample of meaningful deposit EMA, denominator to MAU calculation
-    uint256 t0UtilizationWeight; // [WAD] utilization weight accumulator, tracks debt and collateral relationship accross borrowers 
+    uint256 t0Debt2ToCollateral; // [WAD] utilization weight accumulator, tracks debt and collateral relationship accross borrowers 
     uint256 debtCol;             // [WAD] previous debt squared to collateral
     uint256 debtColEma;          // [WAD] debt squared to collateral EMA, numerator to TU calculation
     uint256 lupt0Debt;           // [WAD] previous LUP * t0 debt
     uint256 lupt0DebtEma;        // [WAD] EMA of LUP * t0 debt, denominator to TU calculation
     uint256 emaUpdate;           // [SEC] last time pool's EMAs were updated
-=======
-    uint256 debtEma;             // [WAD] sample of debt EMA
-    uint256 lupColEma;           // [WAD] sample of LUP price * collateral EMA. capped at 10 times current pool debt
-    uint256 t0Debt2ToCollateral; // [WAD] utilization weight accumulator, tracks debt and collateral relationship accross borrowers 
->>>>>>> 72da4bae
 }
 
 struct PoolBalancesState {
