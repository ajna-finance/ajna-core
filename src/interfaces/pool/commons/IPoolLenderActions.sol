// SPDX-License-Identifier: MIT

pragma solidity 0.8.14;

/**
 * @title Pool Lender Actions
 */
interface IPoolLenderActions {
    /**
     *  @notice Called by lenders to add an amount of credit at a specified price bucket.
     *  @param  amount    The amount of quote token to be added by a lender.
     *  @param  index     The index of the bucket to which the quote tokens will be added.
     *  @param  expiry    Timestamp after which this TX will revert, preventing inclusion in a block with unfavorable price.
     *  @return lpbChange The amount of LP Tokens changed for the added quote tokens.
     */
    function addQuoteToken(
        uint256 amount,
        uint256 index,
        uint256 expiry
    ) external returns (uint256 lpbChange);

    /**
     *  @notice Called by lenders to approve transfer of LPs to a new owner.
     *  @dev    Intended for use by the PositionManager contract.
     *  @param  allowedNewOwner The new owner of the LPs.
     *  @param  indexes         Bucket indexes from where LPs are transferred.
     *  @param  amounts         The amounts of LPs approved to transfer.
     */
    function approveLpOwnership(
        address allowedNewOwner,
        uint256[] calldata indexes,
        uint256[] calldata amounts
    ) external;

    /**
     *  @notice Called by lenders to allow addresses that can transfer LPs.
     *  @dev    Intended for use by the PositionManager contract.
     *  @param  transferors Addresses that are allowed to transfer LPs to lender.
     */
    function approveLpTransferors(
        address[] calldata transferors
    ) external;

    /**
     *  @notice Called by lenders to revoke addresses that can transfer LPs.
     *  @dev    Intended for use by the PositionManager contract.
     *  @param  transferors Addresses that are revoked to transfer LPs to lender.
     */
    function revokeLpTransferors(
        address[] calldata transferors
    ) external;

    /**
     *  @notice Called by lenders to move an amount of credit from a specified price bucket to another specified price bucket.
<<<<<<< HEAD
     *  @param  maxAmount        The maximum amount of quote token to be moved by a lender.
     *  @param  fromIndex        The bucket index from which the quote tokens will be removed.
     *  @param  toIndex          The bucket index to which the quote tokens will be added.
     *  @param  expiry           Timestamp after which this TX will revert, preventing inclusion in a block with unfavorable price.
     *  @return lpbAmountFrom    The amount of LPs moved out from bucket.
     *  @return lpbAmountTo      The amount of LPs moved to destination bucket.
     *  @return quoteTokenAmount The amount of quote token moved.
=======
     *  @param  maxAmount     The maximum amount of quote token to be moved by a lender.
     *  @param  fromIndex     The bucket index from which the quote tokens will be removed.
     *  @param  toIndex       The bucket index to which the quote tokens will be added.
     *  @param  expiry        Timestamp after which this TX will revert, preventing inclusion in a block with unfavorable price.
     *  @return lpbAmountFrom The amount of LPs moved out from bucket.
     *  @return lpbAmountTo   The amount of LPs moved to destination bucket.
>>>>>>> 6ecddcb1
     */
    function moveQuoteToken(
        uint256 maxAmount,
        uint256 fromIndex,
        uint256 toIndex,
        uint256 expiry
<<<<<<< HEAD
    ) external returns (uint256 lpbAmountFrom, uint256 lpbAmountTo, uint256 quoteTokenAmount);
=======
    ) external returns (uint256 lpbAmountFrom, uint256 lpbAmountTo);
>>>>>>> 6ecddcb1

    /**
     *  @notice Called by lenders to claim collateral from a price bucket.
     *  @param  maxAmount        The amount of collateral (or the number of NFT tokens) to claim.
     *  @param  index            The bucket index from which collateral will be removed.
     *  @return collateralAmount The amount of collateral removed.
     *  @return lpAmount         The amount of LP used for removing collateral amount.
     */
    function removeCollateral(
        uint256 maxAmount,
        uint256 index
    ) external returns (uint256 collateralAmount, uint256 lpAmount);

    /**
     *  @notice Called by lenders to remove an amount of credit at a specified price bucket.
     *  @param  maxAmount        The max amount of quote token to be removed by a lender.
     *  @param  index            The bucket index from which quote tokens will be removed.
     *  @return quoteTokenAmount The amount of quote token removed.
     *  @return lpAmount         The amount of LP used for removing quote tokens amount.
     */
    function removeQuoteToken(
        uint256 maxAmount,
        uint256 index
    ) external returns (uint256 quoteTokenAmount, uint256 lpAmount);

    /**
     *  @notice Called by lenders to transfers their LP tokens to a different address. approveLpOwnership needs to be run first
     *  @dev    Used by PositionManager.memorializePositions().
     *  @param  owner    The original owner address of the position.
     *  @param  newOwner The new owner address of the position.
     *  @param  indexes  Array of price buckets index at which LP tokens were moved.
     */
    function transferLPs(
        address owner,
        address newOwner,
        uint256[] calldata indexes
    ) external;
}<|MERGE_RESOLUTION|>--- conflicted
+++ resolved
@@ -52,7 +52,6 @@
 
     /**
      *  @notice Called by lenders to move an amount of credit from a specified price bucket to another specified price bucket.
-<<<<<<< HEAD
      *  @param  maxAmount        The maximum amount of quote token to be moved by a lender.
      *  @param  fromIndex        The bucket index from which the quote tokens will be removed.
      *  @param  toIndex          The bucket index to which the quote tokens will be added.
@@ -60,25 +59,13 @@
      *  @return lpbAmountFrom    The amount of LPs moved out from bucket.
      *  @return lpbAmountTo      The amount of LPs moved to destination bucket.
      *  @return quoteTokenAmount The amount of quote token moved.
-=======
-     *  @param  maxAmount     The maximum amount of quote token to be moved by a lender.
-     *  @param  fromIndex     The bucket index from which the quote tokens will be removed.
-     *  @param  toIndex       The bucket index to which the quote tokens will be added.
-     *  @param  expiry        Timestamp after which this TX will revert, preventing inclusion in a block with unfavorable price.
-     *  @return lpbAmountFrom The amount of LPs moved out from bucket.
-     *  @return lpbAmountTo   The amount of LPs moved to destination bucket.
->>>>>>> 6ecddcb1
      */
     function moveQuoteToken(
         uint256 maxAmount,
         uint256 fromIndex,
         uint256 toIndex,
         uint256 expiry
-<<<<<<< HEAD
     ) external returns (uint256 lpbAmountFrom, uint256 lpbAmountTo, uint256 quoteTokenAmount);
-=======
-    ) external returns (uint256 lpbAmountFrom, uint256 lpbAmountTo);
->>>>>>> 6ecddcb1
 
     /**
      *  @notice Called by lenders to claim collateral from a price bucket.
