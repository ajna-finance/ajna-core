// SPDX-License-Identifier: MIT

pragma solidity 0.8.18;

/**
 * @title Pool Errors.
 */
interface IPoolErrors {
    /**************************/
    /*** Common Pool Errors ***/
    /**************************/

    /**
     *  @notice Adding liquidity above current auction price.
<<<<<<< HEAD
     */
    error AddAboveAuctionPrice();

    /**
     *  @notice `LP` allowance is already set by the owner.
=======
>>>>>>> 1ff49914
     */
    error AddAboveAuctionPrice();

    /**
     *  @notice The action cannot be executed on an active auction.
     */
    error AuctionActive();

    /**
     *  @notice Attempted auction to clear doesn't meet conditions.
     */
    error AuctionNotClearable();

    /**
     *  @notice Auction does not meet requirements to take liquidity.
     */
    error AuctionNotTakeable();

    /**
     *  @notice Head auction should be cleared prior of executing this action.
     */
    error AuctionNotCleared();

    /**
     *  @notice The auction price is greater than the arbed bucket price.
     */
    error AuctionPriceGtBucketPrice();

    /**
     *  @notice Pool already initialized.
     */
    error AlreadyInitialized();

    /**
     *  @notice Borrower is attempting to create or modify a loan such that their loan's quote token would be less than the pool's minimum debt amount.
     */
    error AmountLTMinDebt();

    /**
     *  @notice Recipient of borrowed quote tokens doesn't match the caller of the `drawDebt` function.
     */
    error BorrowerNotSender();

    /**
     *  @notice Borrower has a healthy over-collateralized position.
     */
    error BorrowerOk();

    /**
     *  @notice Borrower is attempting to borrow more quote token than they have collateral for.
     */
    error BorrowerUnderCollateralized();

    /**
     *  @notice Operation cannot be executed in the same block when bucket becomes insolvent.
     */
    error BucketBankruptcyBlock();

    /**
     *  @notice User attempted to merge collateral from a lower price bucket into a higher price bucket.
     */
    error CannotMergeToHigherPrice();

    /**
     *  @notice User attempted an operation which does not exceed the dust amount, or leaves behind less than the dust amount.
     */
    error DustAmountNotExceeded();

    /**
     *  @notice Callback invoked by `flashLoan` function did not return the expected hash (see `ERC-3156` spec).
     */
    error FlashloanCallbackFailed();

    /**
     *  @notice Balance of pool contract before flashloan is different than the balance after flashloan.
     */
    error FlashloanIncorrectBalance();

    /**
     *  @notice Pool cannot facilitate a flashloan for the specified token address.
     */
    error FlashloanUnavailableForToken();

    /**
     *  @notice User is attempting to move or pull more collateral than is available.
     */
    error InsufficientCollateral();

    /**
     *  @notice Lender is attempting to move or remove more collateral they have claim to in the bucket.
     *  @notice Lender is attempting to remove more collateral they have claim to in the bucket.
     *  @notice Lender must have enough `LP` to claim the desired amount of quote from the bucket.
     */
    error InsufficientLP();

    /**
     *  @notice Bucket must have more quote available in the bucket than the lender is attempting to claim.
     */
    error InsufficientLiquidity();

    /**
     *  @notice When increasing / decreasing `LP` allowances indexes and amounts arrays parameters should have same length.
     */
    error InvalidAllowancesInput();

    /**
     *  @notice When transferring `LP` between indices, the new index must be a valid index.
     */
    error InvalidIndex();

    /**
     *  @notice The amount used for performed action should be greater than `0`.
     */
    error InvalidAmount();

    /**
     *  @notice Borrower is attempting to borrow more quote token than is available before the supplied `limitIndex`.
     */
    error LimitIndexExceeded();

    /**
     *  @notice When moving quote token `HTP` must stay below `LUP`.
     *  @notice When removing quote token `HTP` must stay below `LUP`.
     */
    error LUPBelowHTP();

    /**
     *  @notice From index and to index arguments to move are the same.
     */
    error MoveToSameIndex();

    /**
     *  @notice Owner of the `LP` must have approved the new owner prior to transfer.
     */
    error NoAllowance();

    /**
     *  @notice Actor is attempting to take or clear an inactive auction.
     */
    error NoAuction();

    /**
     *  @notice No pool reserves are claimable.
     */
    error NoReserves();

    /**
     *  @notice Actor is attempting to take or clear an inactive reserves auction.
     */
    error NoReservesAuction();

    /**
     *  @notice Lender must have non-zero `LP` when attemptign to remove quote token from the pool.
     */
    error NoClaim();

    /**
     *  @notice Borrower has no debt to liquidate.
     *  @notice Borrower is attempting to repay when they have no outstanding debt.
     */
    error NoDebt();

    /**
<<<<<<< HEAD
     *  @notice Borrower is attempting to borrow an amount of quote tokens that will push the pool into under-collateralization.
     */
    error PoolUnderCollateralized();

    /**
=======
>>>>>>> 1ff49914
     *  @notice Actor is attempting to kick with bucket price below the `LUP`.
     */
    error PriceBelowLUP();

    /**
     *  @notice Lender is attempting to remove quote tokens from a bucket that exists above active auction debt from top-of-book downward.
     */
    error RemoveDepositLockedByAuctionDebt();

    /**
     * @notice User attempted to kick off a new auction less than `2` weeks since the last auction completed.
     */
    error ReserveAuctionTooSoon();

    /**
     *  @notice Current block timestamp has reached or exceeded a user-provided expiration.
     */
    error TransactionExpired();

    /**
     *  @notice The address that transfer `LP` is not approved by the `LP` receiving address.
     */
    error TransferorNotApproved();

    /**
     *  @notice Owner of the `LP` attemps to transfer `LP` to same address.
     */
    error TransferToSameOwner();

    /**
     *  @notice The threshold price of the loan to be inserted in loans heap is zero.
     */
    error ZeroThresholdPrice();

}<|MERGE_RESOLUTION|>--- conflicted
+++ resolved
@@ -12,14 +12,6 @@
 
     /**
      *  @notice Adding liquidity above current auction price.
-<<<<<<< HEAD
-     */
-    error AddAboveAuctionPrice();
-
-    /**
-     *  @notice `LP` allowance is already set by the owner.
-=======
->>>>>>> 1ff49914
      */
     error AddAboveAuctionPrice();
 
@@ -183,14 +175,6 @@
     error NoDebt();
 
     /**
-<<<<<<< HEAD
-     *  @notice Borrower is attempting to borrow an amount of quote tokens that will push the pool into under-collateralization.
-     */
-    error PoolUnderCollateralized();
-
-    /**
-=======
->>>>>>> 1ff49914
      *  @notice Actor is attempting to kick with bucket price below the `LUP`.
      */
     error PriceBelowLUP();
