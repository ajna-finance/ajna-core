--- conflicted
+++ resolved
@@ -190,14 +190,11 @@
     error TransactionExpired();
 
     /**
-<<<<<<< HEAD
-=======
      *  @notice The address that transfer LPs is not approved by the LPs receiving address.
      */
     error TransferorNotApproved();
 
     /**
->>>>>>> 5b04336a
      *  @notice Owner of the LP tokens attemps to transfer LPs to same address.
      */
     error TransferToSameOwner();
