// SPDX-License-Identifier: BUSL-1.1

pragma solidity 0.8.14;

import { ClonesWithImmutableArgs } from '@clones/ClonesWithImmutableArgs.sol';
import { IERC165 }                 from '@openzeppelin/contracts/utils/introspection/IERC165.sol';

<<<<<<< HEAD
import { IERC721PoolFactory }    from './interfaces/pool/erc721/IERC721PoolFactory.sol';
import { NFTTypes }              from './interfaces/pool/erc721/IERC721NonStandard.sol';
import { IPoolFactory }          from './interfaces/pool/IPoolFactory.sol';
=======
import { IERC721PoolFactory } from './interfaces/pool/erc721/IERC721PoolFactory.sol';

>>>>>>> 7fb1679d
import { IERC20Token, PoolType } from './interfaces/pool/IPool.sol';

import { ERC721Pool }   from './ERC721Pool.sol';
import { PoolDeployer } from './base/PoolDeployer.sol';

/**
 *  @title  ERC721 Pool Factory
 *  @notice Pool factory contract for creating ERC721 pools. If a list with token ids is provided then a subset ERC721 pool is created for the NFT.
 *  @notice Pool creators can: create pool by providing a fungible token for quote, a non fungible token for collateral and an interest rate between 1-10%
 *  @dev    Reverts if pool is already created or if params to deploy new pool are invalid.
 */
contract ERC721PoolFactory is PoolDeployer, IERC721PoolFactory {

    using ClonesWithImmutableArgs for address;

    ERC721Pool public implementation;

    /// @dev Default bytes32 hash used by ERC721 Non-NFTSubset pool types
    bytes32 public constant ERC721_NON_SUBSET_HASH = keccak256("ERC721_NON_SUBSET_HASH");

    constructor(address ajna_) {
        if (ajna_ == address(0)) revert DeployWithZeroAddress();

        ajna = ajna_;

        implementation = new ERC721Pool();
    }

    /**
     *  @inheritdoc IERC721PoolFactory
     *  @dev  immutable args:
     *          - pool type; ajna, collateral and quote address; quote scale; number of token ids in subset; NFT type
     *  @dev  write state:
     *          - deployedPools mapping
     *          - deployedPoolsList array
     *  @dev reverts on:
     *          - 0x address provided as quote or collateral DeployWithZeroAddress()
     *          - pool with provided quote / collateral pair already exists PoolAlreadyExists()
     *          - invalid interest rate provided PoolInterestRateInvalid()
     *          - not supported NFT provided NFTNotSupported()
     *  @dev emit events:
     *          - PoolCreated
     */
    function deployPool(
        address collateral_, address quote_, uint256[] memory tokenIds_, uint256 interestRate_
    ) external canDeploy(collateral_, quote_, interestRate_) returns (address pool_) {
        bytes32 subsetHash = getNFTSubsetHash(tokenIds_);
        if (deployedPools[subsetHash][collateral_][quote_] != address(0)) revert IPoolFactory.PoolAlreadyExists();

        uint256 quoteTokenScale = 10**(18 - IERC20Token(quote_).decimals());

        try IERC165(collateral_).supportsInterface(0x80ac58cd) returns (bool supportsERC721Interface) {
            if (!supportsERC721Interface) revert NFTNotSupported();
        } catch {
            revert NFTNotSupported();
        }

        bytes memory data = abi.encodePacked(
            PoolType.ERC721,
            ajna,
            collateral_,
            quote_,
            quoteTokenScale,
            tokenIds_.length
        );

        ERC721Pool pool = ERC721Pool(address(implementation).clone(data));

        pool_ = address(pool);

        // Track the newly deployed pool
        deployedPools[subsetHash][collateral_][quote_] = pool_;
        deployedPoolsList.push(pool_);

        emit PoolCreated(pool_);

        pool.initialize(tokenIds_, interestRate_);
    }

    /*******************************/
    /*** Pool Creation Functions ***/
    /*******************************/

    /**
     *  @notice Get the hash of the subset of NFTs that will be used to create the pool
     *  @dev    If no tokenIds are provided, the default ERC721_NON_SUBSET_HASH is returned
     *  @param  tokenIds_ The array of token ids that will be used to create the pool
     *  @return bytes32 The hash of the subset of NFTs that will be used to create the pool
     */
    function getNFTSubsetHash(uint256[] memory tokenIds_) public pure returns (bytes32) {
        if (tokenIds_.length == 0) return ERC721_NON_SUBSET_HASH;
        else {
            // check the array of token ids is sorted in ascending order
            // revert if not sorted
            _checkTokenIdSortOrder(tokenIds_);

            // hash the sorted array of tokenIds
            return keccak256(abi.encode(tokenIds_));
        }
    }

    /**
     *  @notice Check that the array of token ids is sorted in ascending order, else revert.
     *  @dev    The counters are modified in unchecked blocks due to being bounded by array length
     *  @param  tokenIds_ The array of token ids to check for sorting
     */
    function _checkTokenIdSortOrder(uint256[] memory tokenIds_) internal pure {
        for (uint256 i = 0; i < tokenIds_.length - 1; ) {
            if (tokenIds_[i] > tokenIds_[i + 1]) revert TokenIdsNotSorted();
            unchecked {
                ++i;
            }
        }
    }

}<|MERGE_RESOLUTION|>--- conflicted
+++ resolved
@@ -5,14 +5,8 @@
 import { ClonesWithImmutableArgs } from '@clones/ClonesWithImmutableArgs.sol';
 import { IERC165 }                 from '@openzeppelin/contracts/utils/introspection/IERC165.sol';
 
-<<<<<<< HEAD
 import { IERC721PoolFactory }    from './interfaces/pool/erc721/IERC721PoolFactory.sol';
-import { NFTTypes }              from './interfaces/pool/erc721/IERC721NonStandard.sol';
 import { IPoolFactory }          from './interfaces/pool/IPoolFactory.sol';
-=======
-import { IERC721PoolFactory } from './interfaces/pool/erc721/IERC721PoolFactory.sol';
-
->>>>>>> 7fb1679d
 import { IERC20Token, PoolType } from './interfaces/pool/IPool.sol';
 
 import { ERC721Pool }   from './ERC721Pool.sol';
