// SPDX-License-Identifier: BUSL-1.1

pragma solidity 0.8.14;

import { ClonesWithImmutableArgs } from '@clones/ClonesWithImmutableArgs.sol';
import { IERC165 }                 from '@openzeppelin/contracts/utils/introspection/IERC165.sol';

<<<<<<< HEAD
import { IERC721PoolFactory } from './interfaces/pool/erc721/IERC721PoolFactory.sol';

=======
import { IERC721PoolFactory }    from './interfaces/pool/erc721/IERC721PoolFactory.sol';
import { IPoolFactory }          from './interfaces/pool/IPoolFactory.sol';
>>>>>>> ec791226
import { IERC20Token, PoolType } from './interfaces/pool/IPool.sol';

import { ERC721Pool }   from './ERC721Pool.sol';
import { PoolDeployer } from './base/PoolDeployer.sol';

/**
 *  @title  ERC721 Pool Factory
 *  @notice Pool factory contract for creating ERC721 pools. If a list with token ids is provided then a subset ERC721 pool is created for the NFT.
 *  @notice Pool creators can: create pool by providing a fungible token for quote, a non fungible token for collateral and an interest rate between 1-10%
 *  @dev    Reverts if pool is already created or if params to deploy new pool are invalid.
 */
contract ERC721PoolFactory is PoolDeployer, IERC721PoolFactory {

    using ClonesWithImmutableArgs for address;

    ERC721Pool public implementation;

    /// @dev Default bytes32 hash used by ERC721 Non-NFTSubset pool types
    bytes32 public constant ERC721_NON_SUBSET_HASH = keccak256("ERC721_NON_SUBSET_HASH");

    constructor(address ajna_) {
        if (ajna_ == address(0)) revert DeployWithZeroAddress();

        ajna = ajna_;

        implementation = new ERC721Pool();
    }

    /**
     *  @inheritdoc IERC721PoolFactory
     *  @dev  immutable args:
     *          - pool type; ajna, collateral and quote address; quote scale; number of token ids in subset; NFT type
     *  @dev  write state:
     *          - deployedPools mapping
     *          - deployedPoolsList array
     *  @dev reverts on:
     *          - 0x address provided as quote or collateral DeployWithZeroAddress()
     *          - pool with provided quote / collateral pair already exists PoolAlreadyExists()
     *          - invalid interest rate provided PoolInterestRateInvalid()
     *          - not supported NFT provided NFTNotSupported()
     *  @dev emit events:
     *          - PoolCreated
     */
    function deployPool(
        address collateral_, address quote_, uint256[] memory tokenIds_, uint256 interestRate_
    ) external canDeploy(collateral_, quote_, interestRate_) returns (address pool_) {
        bytes32 subsetHash = getNFTSubsetHash(tokenIds_);
        if (deployedPools[subsetHash][collateral_][quote_] != address(0)) revert IPoolFactory.PoolAlreadyExists();

<<<<<<< HEAD
=======
        uint256 quoteTokenScale = 10**(18 - IERC20Token(quote_).decimals());

>>>>>>> ec791226
        try IERC165(collateral_).supportsInterface(0x80ac58cd) returns (bool supportsERC721Interface) {
            if (!supportsERC721Interface) revert NFTNotSupported();
        } catch {
            revert NFTNotSupported();
        }

        bytes memory data = abi.encodePacked(
            PoolType.ERC721,
            ajna,
            collateral_,
            quote_,
            quoteTokenScale,
            tokenIds_.length
        );

        ERC721Pool pool = ERC721Pool(address(implementation).clone(data));

        pool_ = address(pool);

        // Track the newly deployed pool
        deployedPools[subsetHash][collateral_][quote_] = pool_;
        deployedPoolsList.push(pool_);

        emit PoolCreated(pool_);

        pool.initialize(tokenIds_, interestRate_);
    }

    /*******************************/
    /*** Pool Creation Functions ***/
    /*******************************/

    /**
     *  @notice Get the hash of the subset of NFTs that will be used to create the pool
     *  @dev    If no tokenIds are provided, the default ERC721_NON_SUBSET_HASH is returned
     *  @param  tokenIds_ The array of token ids that will be used to create the pool
     *  @return bytes32 The hash of the subset of NFTs that will be used to create the pool
     */
    function getNFTSubsetHash(uint256[] memory tokenIds_) public pure returns (bytes32) {
        if (tokenIds_.length == 0) return ERC721_NON_SUBSET_HASH;
        else {
            // check the array of token ids is sorted in ascending order
            // revert if not sorted
            _checkTokenIdSortOrder(tokenIds_);

            // hash the sorted array of tokenIds
            return keccak256(abi.encode(tokenIds_));
        }
    }

    /**
     *  @notice Check that the array of token ids is sorted in ascending order, else revert.
     *  @dev    The counters are modified in unchecked blocks due to being bounded by array length
     *  @param  tokenIds_ The array of token ids to check for sorting
     */
    function _checkTokenIdSortOrder(uint256[] memory tokenIds_) internal pure {
        for (uint256 i = 0; i < tokenIds_.length - 1; ) {
            if (tokenIds_[i] >= tokenIds_[i + 1]) revert TokenIdSubsetInvalid();
            unchecked {
                ++i;
            }
        }
    }

}<|MERGE_RESOLUTION|>--- conflicted
+++ resolved
@@ -5,13 +5,8 @@
 import { ClonesWithImmutableArgs } from '@clones/ClonesWithImmutableArgs.sol';
 import { IERC165 }                 from '@openzeppelin/contracts/utils/introspection/IERC165.sol';
 
-<<<<<<< HEAD
-import { IERC721PoolFactory } from './interfaces/pool/erc721/IERC721PoolFactory.sol';
-
-=======
 import { IERC721PoolFactory }    from './interfaces/pool/erc721/IERC721PoolFactory.sol';
 import { IPoolFactory }          from './interfaces/pool/IPoolFactory.sol';
->>>>>>> ec791226
 import { IERC20Token, PoolType } from './interfaces/pool/IPool.sol';
 
 import { ERC721Pool }   from './ERC721Pool.sol';
@@ -61,11 +56,8 @@
         bytes32 subsetHash = getNFTSubsetHash(tokenIds_);
         if (deployedPools[subsetHash][collateral_][quote_] != address(0)) revert IPoolFactory.PoolAlreadyExists();
 
-<<<<<<< HEAD
-=======
         uint256 quoteTokenScale = 10**(18 - IERC20Token(quote_).decimals());
 
->>>>>>> ec791226
         try IERC165(collateral_).supportsInterface(0x80ac58cd) returns (bool supportsERC721Interface) {
             if (!supportsERC721Interface) revert NFTNotSupported();
         } catch {
