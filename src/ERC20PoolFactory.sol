// SPDX-License-Identifier: MIT

pragma solidity 0.8.11;

import {ClonesWithImmutableArgs} from "@clones/ClonesWithImmutableArgs.sol";

import {ERC20} from "@openzeppelin/contracts/token/ERC20/ERC20.sol";
import {ERC20Pool} from "./ERC20Pool.sol";

contract ERC20PoolFactory {
    using ClonesWithImmutableArgs for address;

    ERC20Pool public implementation;
    mapping(address => mapping(address => address)) public deployedPools;

    event PoolCreated(ERC20Pool pool);

    error WethOnly();
    error PoolAlreadyExists();

    constructor() {
        implementation = new ERC20Pool();
    }

    function deployPool(address collateral, address quote)
        external
        returns (ERC20Pool pool)
    {
        if (collateral == address(0) || quote == address(0)) {
            revert WethOnly();
        }

        if (deployedPools[collateral][quote] != address(0)) {
            revert PoolAlreadyExists();
        }

        bytes memory data = abi.encodePacked(collateral, quote);

        pool = ERC20Pool(address(implementation).clone(data));
        pool.initialize();

        deployedPools[collateral][quote] = address(pool);
        emit PoolCreated(pool);
    }

<<<<<<< HEAD
    function isPoolDeployed(ERC20 collateral, ERC20 quote)
        external
        view
        returns (bool)
    {
        return deployedPools[address(collateral)][address(quote)] != address(0);
    }

=======
>>>>>>> 0cf1e094
    // TODO: https://ethereum.stackexchange.com/questions/100025/calculate-deterministic-address-with-create2-when-cloning-contract-with-factory
    // function predictCloneAddress()
}<|MERGE_RESOLUTION|>--- conflicted
+++ resolved
@@ -43,17 +43,6 @@
         emit PoolCreated(pool);
     }
 
-<<<<<<< HEAD
-    function isPoolDeployed(ERC20 collateral, ERC20 quote)
-        external
-        view
-        returns (bool)
-    {
-        return deployedPools[address(collateral)][address(quote)] != address(0);
-    }
-
-=======
->>>>>>> 0cf1e094
     // TODO: https://ethereum.stackexchange.com/questions/100025/calculate-deterministic-address-with-create2-when-cloning-contract-with-factory
     // function predictCloneAddress()
 }