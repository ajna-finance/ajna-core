--- conflicted
+++ resolved
@@ -21,9 +21,10 @@
         implementation = new ERC20Pool();
     }
 
-<<<<<<< HEAD
-    /// @inheritdoc IPoolFactory
-    function deployPool(address collateral_, address quote_) external WETHOnly(collateral_, quote_) returns (address) {
+    // function deployPool(address collateral_, address quote_) external WETHOnly(collateral_, quote_) returns (address) {
+
+    /** @inheritdoc IPoolFactory*/
+    function deployPool(address collateral_, address quote_) external override returns (address pool_) {
 
         // TODO: figure out why this doesn't return
         // check that quote and collateral are not ERC721
@@ -31,15 +32,8 @@
         //     revert ERC20Only();
         // }
 
-        if (deployedPools[collateral_][quote_] != address(0)) {
-            revert PoolAlreadyExists();
-        }
-=======
-    /** @inheritdoc IPoolFactory*/
-    function deployPool(address collateral_, address quote_) external override returns (address pool_) {
-        require(collateral_ != address(0) && quote_ != address(0), "PF:DP:ZERO_ADDR");
-        require(deployedPools[collateral_][quote_] == address(0),  "PF:DP:POOL_EXISTS");
->>>>>>> 888f1257
+        require(collateral_ != address(0) && quote_ != address(0), "ERC20PF:DP:ZERO_ADDR");
+        require(deployedPools[collateral_][quote_] == address(0),  "ERC20PF:DP:POOL_EXISTS");
 
         bytes memory data = abi.encodePacked(collateral_, quote_);
 
