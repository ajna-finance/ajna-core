--- conflicted
+++ resolved
@@ -80,7 +80,6 @@
         if (noOfNFTsToPull_ != 0) {
             _pullCollateral(poolState, Maths.wad(noOfNFTsToPull_));
 
-<<<<<<< HEAD
             emit PullCollateral(msg.sender, noOfNFTsToPull_);
             _transferFromPoolToAddress(msg.sender, borrowerTokenIds[msg.sender], noOfNFTsToPull_);
         }
@@ -88,11 +87,6 @@
         if (maxQuoteTokenAmountToRepay_ != 0) {
             _repay(poolState, borrowerAddress_, maxQuoteTokenAmountToRepay_);
         }
-=======
-        emit PullCollateral(msg.sender, noOfNFTsToPull_);
-        // move collateral from pool to sender
-        _transferFromPoolToAddress(msg.sender, borrowerTokenIds[msg.sender], noOfNFTsToPull_);
->>>>>>> 2b83da1b
     }
 
     /*********************************/
