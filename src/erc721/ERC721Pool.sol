// SPDX-License-Identifier: MIT
pragma solidity 0.8.14;

import { Clone } from "@clones/Clone.sol";

import { ERC20 }         from "@openzeppelin/contracts/token/ERC20/ERC20.sol";
import { SafeERC20 }     from "@openzeppelin/contracts/token/ERC20/utils/SafeERC20.sol";
import { ERC721 }        from "@openzeppelin/contracts/token/ERC721/ERC721.sol";
import '@openzeppelin/contracts/utils/structs/BitMaps.sol';

import { IERC721Pool } from "./interfaces/IERC721Pool.sol";

import { ScaledPool } from "../base/ScaledPool.sol";

import { Heap }  from "../libraries/Heap.sol";
import { Maths } from "../libraries/Maths.sol";
import '../libraries/Book.sol';
import '../libraries/Lenders.sol';

contract ERC721Pool is IERC721Pool, ScaledPool {
    using SafeERC20 for ERC20;
    using BitMaps   for BitMaps.BitMap;
    using Book      for mapping(uint256 => Book.Bucket);
    using Lenders   for mapping(uint256 => mapping(address => Lenders.Lender));
    using Heap      for Heap.Data;

    /***********************/
    /*** State Variables ***/
    /***********************/

    /// @dev Set of tokenIds that are currently being used as collateral in the pool
    BitMaps.BitMap private _poolCollateralTokenIds;

    /// @dev Set of NFT Token Ids that have been deposited into any bucket
    BitMaps.BitMap private _bucketCollateralTokenIds;

    /// @dev Set of tokenIds that can be used for a given NFT Subset type pool
    /// @dev Defaults to length 0 if the whole collection is to be used
    BitMaps.BitMap private _tokenIdsAllowed;

    /// @dev pledged collateral: borrower address -> Set of NFT Token Ids pledged by the borrower
    mapping(address => BitMaps.BitMap) private lockedNFTs;

    mapping(address => NFTLiquidationInfo) private liquidations;

    bool public isSubset;

    /****************************/
    /*** Initialize Functions ***/
    /****************************/

    function initialize(
        uint256 rate_,
        address ajnaTokenAddress_
    ) external {
        if (poolInitializations != 0) revert AlreadyInitialized();

        quoteTokenScale = 10**(18 - quoteToken().decimals());

        ajnaTokenAddress           = ajnaTokenAddress_;
        inflatorSnapshot           = 10**18;
        lastInflatorSnapshotUpdate = block.timestamp;
        lenderInterestFactor       = 0.9 * 10**18;
        interestRate               = rate_;
        interestRateUpdate         = block.timestamp;
        minFee                     = 0.0005 * 10**18;

        loans.init();

        // increment initializations count to ensure these values can't be updated
        poolInitializations += 1;
    }

    function initializeSubset(
        uint256[] memory tokenIds_,
        uint256 rate_,
        address ajnaTokenAddress_
    ) external override {
        this.initialize(rate_, ajnaTokenAddress_);
        isSubset = true;

        // add subset of tokenIds allowed in the pool
        for (uint256 id = 0; id < tokenIds_.length;) {
            _tokenIdsAllowed.set(tokenIds_[id]);
            unchecked {
                ++id;
            }
        }
    }

    /***********************************/
    /*** Borrower External Functions ***/
    /***********************************/

    function pledgeCollateral(
        address borrower_,
        uint256[] calldata tokenIdsToPledge_
    ) external override {
        _pledgeCollateral(borrower_, Maths.wad(tokenIdsToPledge_.length));

        // move collateral from sender to pool
        emit PledgeCollateralNFT(borrower_, tokenIdsToPledge_);
        bool subset = isSubset;
        for (uint256 i = 0; i < tokenIdsToPledge_.length;) {
            uint256 tokenId = tokenIdsToPledge_[i];
            if (subset && !_tokenIdsAllowed.get(tokenId)) revert OnlySubset();

            _poolCollateralTokenIds.set(tokenId);
            lockedNFTs[borrower_].set(tokenId);

            //slither-disable-next-line calls-loop
            collateral().safeTransferFrom(msg.sender, address(this), tokenId); // move collateral from sender to pool

            unchecked {
                ++i;
            }
        }
<<<<<<< HEAD

        // update pool state
        uint256 curDebt = _accruePoolInterest();
        uint256 lup = _lup();
        _updateInterestRateAndEMAs(curDebt, lup);
        pledgedCollateral += Maths.wad(tokenIds_.length);

        // accrue interest to borrower
        (borrower.debt, borrower.inflatorSnapshot) = _accrueBorrowerInterest(borrower.debt, borrower.inflatorSnapshot, inflatorSnapshot);

        uint256 numLoans = (loans.count - 1) * 1e18;
        borrower.mompFactor = numLoans != 0 ? Maths.wdiv(_momp(numLoans), borrower.inflatorSnapshot): 0;
        // update loan queue
        uint256 thresholdPrice = _t0ThresholdPrice(borrower.debt, Maths.wad(borrower.collateralDeposited.length()), borrower.inflatorSnapshot);
        if (borrower.debt != 0) loans.upsert(borrower_, thresholdPrice);

        emit PledgeCollateralNFT(borrower_, tokenIds_);
    }

    function borrow(uint256 amount_, uint256 limitIndex_) external override {
        uint256 lupId = _lupIndex(amount_);
        if (lupId > limitIndex_) revert BorrowLimitIndexReached();

        // update pool interest
        uint256 curDebt = _accruePoolInterest();

        // borrower accounting
        NFTBorrower storage borrower = borrowers[msg.sender];
        if ((loans.count - 1) != 0) if (borrower.debt + amount_ < _poolMinDebtAmount(curDebt)) revert BorrowAmountLTMinDebt();

        (borrower.debt, borrower.inflatorSnapshot) = _accrueBorrowerInterest(borrower.debt, borrower.inflatorSnapshot, inflatorSnapshot);

        uint256 debt  = Maths.wmul(amount_, _calculateFeeRate() + Maths.WAD);
        borrower.debt += debt;

        // pool accounting
        uint256 newLup = _indexToPrice(lupId);

        // check borrow won't push borrower or pool into a state of under-collateralization
        if (_borrowerCollateralization(borrower.debt, Maths.wad(borrower.collateralDeposited.length()), newLup) < Maths.WAD) revert BorrowBorrowerUnderCollateralized();
        if (_poolCollateralizationAtPrice(curDebt, debt, pledgedCollateral, newLup) < Maths.WAD) revert BorrowPoolUnderCollateralized();

        uint256 numLoans = (loans.count - 1) * 1e18;
        borrower.mompFactor = numLoans != 0 ? Maths.wdiv(_momp(numLoans), borrower.inflatorSnapshot): 0;

        curDebt += debt;
        borrowerDebt = curDebt;

        // update loan queue
        uint256 thresholdPrice = _t0ThresholdPrice(borrower.debt, Maths.wad(borrower.collateralDeposited.length()), borrower.inflatorSnapshot);
        loans.upsert(msg.sender, thresholdPrice);

        _updateInterestRateAndEMAs(curDebt, newLup);

        // move borrowed amount from pool to sender
        emit Borrow(msg.sender, newLup, amount_);
        quoteToken().safeTransfer(msg.sender, amount_ / quoteTokenScale);
=======
>>>>>>> 31147b64
    }

    // TODO: check for reentrancy
    // TODO: check for whole units of collateral
<<<<<<< HEAD
    function pullCollateral(uint256[] calldata tokenIds_) external override {
        uint256 curDebt = _accruePoolInterest();

        // borrower accounting
        NFTBorrower storage borrower = borrowers[msg.sender];
        (borrower.debt, borrower.inflatorSnapshot) = _accrueBorrowerInterest(borrower.debt, borrower.inflatorSnapshot, inflatorSnapshot);

        // check collateralization for sufficient unenecumbered collateral
        uint256 curLup = _lup();
        if (Maths.wad(borrower.collateralDeposited.length()) - _encumberedCollateral(borrower.debt, curLup) < Maths.wad(tokenIds_.length)) revert RemoveCollateralInsufficientCollateral();

        uint256 numLoans = (loans.count - 1) * 1e18;
        borrower.mompFactor = numLoans != 0 ? Maths.wdiv(_momp(numLoans), borrower.inflatorSnapshot): 0;

        // update pool state
        pledgedCollateral -= Maths.wad(tokenIds_.length);
        _updateInterestRateAndEMAs(curDebt, curLup);

        // remove tokenIds and transfer to caller
        for (uint256 i = 0; i < tokenIds_.length;) {
=======
    function pullCollateral(
        uint256[] calldata tokenIdsToPull_
    ) external override {
        _pullCollateral(Maths.wad(tokenIdsToPull_.length));

        // move collateral from pool to sender
        emit PullCollateralNFT(msg.sender, tokenIdsToPull_);
        for (uint256 i = 0; i < tokenIdsToPull_.length;) {
            uint256 tokenId = tokenIdsToPull_[i];
>>>>>>> 31147b64
            //slither-disable-next-line calls-loop
            if (collateral().ownerOf(tokenId) != address(this)) revert TokenNotDeposited();
            if (!_poolCollateralTokenIds.get(tokenId))          revert RemoveTokenFailed(); // check if NFT token id in pool
            if (!lockedNFTs[msg.sender].get(tokenId))           revert RemoveTokenFailed(); // check if caller is the one that locked NFT token id

            _poolCollateralTokenIds.unset(tokenId);
            lockedNFTs[msg.sender].unset(tokenId);

            //slither-disable-next-line calls-loop
            collateral().safeTransferFrom(address(this), msg.sender, tokenId); // move collateral from pool to sender

            unchecked {
                ++i;
            }
        }
<<<<<<< HEAD

        // update loan queue
        uint256 thresholdPrice = _t0ThresholdPrice(borrower.debt, Maths.wad(borrower.collateralDeposited.length()), borrower.inflatorSnapshot);
        if (borrower.debt != 0) loans.upsert(msg.sender, thresholdPrice);

        emit PullCollateralNFT(msg.sender, tokenIds_);
    }

    function repay(address borrower_, uint256 maxAmount_) external override {
        NFTBorrower storage borrower = borrowers[borrower_];
        if (borrower.debt == 0) revert RepayNoDebt();

        uint256 curDebt = _accruePoolInterest();

        // update borrower accounting
        (borrower.debt, borrower.inflatorSnapshot) = _accrueBorrowerInterest(borrower.debt, borrower.inflatorSnapshot, inflatorSnapshot);
        uint256 amount = Maths.min(borrower.debt, maxAmount_);
        borrower.debt -= amount;
        curDebt       -= amount;

        // update loan queue
        if (borrower.debt == 0) {
            loans.remove(borrower_);
        } else {
            if ((loans.count - 1) != 0) if (borrower.debt < _poolMinDebtAmount(curDebt)) revert BorrowAmountLTMinDebt();
            uint256 thresholdPrice = _t0ThresholdPrice(borrower.debt, Maths.wad(borrower.collateralDeposited.length()), borrower.inflatorSnapshot);
            loans.upsert(borrower_, thresholdPrice);
        }

        // update pool state
        borrowerDebt = curDebt;
        uint256 newLup = _lup();
        uint256 numLoans = (loans.count - 1) * 1e18;
        borrower.mompFactor = numLoans != 0 ? Maths.wdiv(_momp(numLoans), borrower.inflatorSnapshot): 0;

        _updateInterestRateAndEMAs(curDebt, newLup);

        // move amount to repay from sender to pool
        emit Repay(borrower_, newLup, amount);
        quoteToken().safeTransferFrom(msg.sender, address(this), amount / quoteTokenScale);
=======
>>>>>>> 31147b64
    }

    /*********************************/
    /*** Lender External Functions ***/
    /*********************************/

    // TODO: does pool state need to be updated with collateral deposited as well?
    function addCollateral(
        uint256[] calldata tokenIdsToAdd_,
        uint256 index_
    ) external override returns (uint256 bucketLPs_) {
        bucketLPs_ = _addCollateral(Maths.wad(tokenIdsToAdd_.length), index_);

        // move required collateral from sender to pool
        emit AddCollateralNFT(msg.sender, index_, tokenIdsToAdd_);
        bool subset = isSubset;
        for (uint256 i = 0; i < tokenIdsToAdd_.length;) {
            uint256 tokenId = tokenIdsToAdd_[i];
            if (subset && !_tokenIdsAllowed.get(tokenId)) revert OnlySubset();

            _bucketCollateralTokenIds.set(tokenId);

            //slither-disable-next-line calls-loop
            collateral().safeTransferFrom(msg.sender, address(this), tokenId); // move collateral from sender to pool

            unchecked {
                ++i;
            }
        }
    }

    // TODO: finish implementing
    // TODO: check for reentrancy
    function removeCollateral(
        uint256[] calldata tokenIdsToRemove_,
        uint256 index_
    ) external override returns (uint256 bucketLPs_) {
        bucketLPs_ = _removeCollateral(Maths.wad(tokenIdsToRemove_.length), index_);

        emit RemoveCollateralNFT(msg.sender, index_, tokenIdsToRemove_);
        // move collateral from pool to lender
        for (uint256 i = 0; i < tokenIdsToRemove_.length;) {
            uint256 tokenId = tokenIdsToRemove_[i];
            if (!_bucketCollateralTokenIds.get(tokenId)) revert TokenNotDeposited(); // check if NFT token deposited in buckets

            _bucketCollateralTokenIds.unset(tokenId);

            //slither-disable-next-line calls-loop
            collateral().safeTransferFrom(address(this), msg.sender, tokenId);

            unchecked {
                ++i;
            }
        }
    }

    /*******************************/
    /*** Pool External Functions ***/
    /*******************************/

    function arbTake(address borrower_, uint256 amount_, uint256 index_) external override {
        // TODO: implement
        emit ArbTake(borrower_, index_, amount_, 0, 0);
    }

    function clear(address borrower_, uint256 maxDepth_) external override {
        // TODO: implement
        uint256[] memory tokenIdsReturned = new uint256[](1);
        tokenIdsReturned[0] = 0;
        uint256 debtCleared = maxDepth_ * 10_000;
        emit ClearNFT(borrower_, _hpbIndex(), debtCleared, tokenIdsReturned, 0);
    }

    function depositTake(address borrower_, uint256 amount_, uint256 index_) external override {
        // TODO: implement
        emit DepositTake(borrower_, index_, amount_, 0, 0);
    }

<<<<<<< HEAD
=======
    function kick(address borrower_) external override {
        (uint256 curDebt) = _accruePoolInterest();

        Borrower storage borrower = borrowers[borrower_];
        if (borrower.debt == 0) revert KickNoDebt();

        (borrower.debt, borrower.inflatorSnapshot) = _accrueBorrowerInterest(borrower.debt, borrower.inflatorSnapshot, inflatorSnapshot);
        uint256 lup = _lup();
        _updateInterestRateAndEMAs(curDebt, lup);

        if (_borrowerCollateralization(borrower.debt, borrower.collateral, lup) >= Maths.WAD) revert LiquidateBorrowerOk();

        // TODO: Implement similar to ERC20Pool, but this will have a different LiquidationInfo struct
        //  which includes an array of the borrower's tokenIds being auctioned off.
    }

>>>>>>> 31147b64
    function take(address borrower_, uint256[] calldata tokenIds_, bytes memory swapCalldata_) external override {
        // TODO: Implement
        // copypasta to quell warnings
        msg.sender.call(swapCalldata_);
        emit Take(borrower_, 0, tokenIds_, 0);
    }

    /**********************/
    /*** View Functions ***/
    /**********************/

    function isTokenIdAllowed(uint256 tokenId_) external view override returns (bool) {
        return _tokenIdsAllowed.get(tokenId_);
    }

    /************************/
    /*** Helper Functions ***/
    /************************/

    /** @dev Collateral tokens are always non-fungible
     *  @dev Pure function used to facilitate accessing token via clone state
     */
    function collateral() public pure returns (ERC721) {
        return ERC721(_getArgAddress(0));
    }

    /** @notice Implementing this method allows contracts to receive ERC721 tokens
     *  @dev https://forum.openzeppelin.com/t/erc721holder-ierc721receiver-and-onerc721received/11828
     */
    function onERC721Received(address, address, uint256, bytes memory) external pure returns (bytes4) {
        return this.onERC721Received.selector;
    }

}<|MERGE_RESOLUTION|>--- conflicted
+++ resolved
@@ -40,8 +40,6 @@
 
     /// @dev pledged collateral: borrower address -> Set of NFT Token Ids pledged by the borrower
     mapping(address => BitMaps.BitMap) private lockedNFTs;
-
-    mapping(address => NFTLiquidationInfo) private liquidations;
 
     bool public isSubset;
 
@@ -115,92 +113,10 @@
                 ++i;
             }
         }
-<<<<<<< HEAD
-
-        // update pool state
-        uint256 curDebt = _accruePoolInterest();
-        uint256 lup = _lup();
-        _updateInterestRateAndEMAs(curDebt, lup);
-        pledgedCollateral += Maths.wad(tokenIds_.length);
-
-        // accrue interest to borrower
-        (borrower.debt, borrower.inflatorSnapshot) = _accrueBorrowerInterest(borrower.debt, borrower.inflatorSnapshot, inflatorSnapshot);
-
-        uint256 numLoans = (loans.count - 1) * 1e18;
-        borrower.mompFactor = numLoans != 0 ? Maths.wdiv(_momp(numLoans), borrower.inflatorSnapshot): 0;
-        // update loan queue
-        uint256 thresholdPrice = _t0ThresholdPrice(borrower.debt, Maths.wad(borrower.collateralDeposited.length()), borrower.inflatorSnapshot);
-        if (borrower.debt != 0) loans.upsert(borrower_, thresholdPrice);
-
-        emit PledgeCollateralNFT(borrower_, tokenIds_);
-    }
-
-    function borrow(uint256 amount_, uint256 limitIndex_) external override {
-        uint256 lupId = _lupIndex(amount_);
-        if (lupId > limitIndex_) revert BorrowLimitIndexReached();
-
-        // update pool interest
-        uint256 curDebt = _accruePoolInterest();
-
-        // borrower accounting
-        NFTBorrower storage borrower = borrowers[msg.sender];
-        if ((loans.count - 1) != 0) if (borrower.debt + amount_ < _poolMinDebtAmount(curDebt)) revert BorrowAmountLTMinDebt();
-
-        (borrower.debt, borrower.inflatorSnapshot) = _accrueBorrowerInterest(borrower.debt, borrower.inflatorSnapshot, inflatorSnapshot);
-
-        uint256 debt  = Maths.wmul(amount_, _calculateFeeRate() + Maths.WAD);
-        borrower.debt += debt;
-
-        // pool accounting
-        uint256 newLup = _indexToPrice(lupId);
-
-        // check borrow won't push borrower or pool into a state of under-collateralization
-        if (_borrowerCollateralization(borrower.debt, Maths.wad(borrower.collateralDeposited.length()), newLup) < Maths.WAD) revert BorrowBorrowerUnderCollateralized();
-        if (_poolCollateralizationAtPrice(curDebt, debt, pledgedCollateral, newLup) < Maths.WAD) revert BorrowPoolUnderCollateralized();
-
-        uint256 numLoans = (loans.count - 1) * 1e18;
-        borrower.mompFactor = numLoans != 0 ? Maths.wdiv(_momp(numLoans), borrower.inflatorSnapshot): 0;
-
-        curDebt += debt;
-        borrowerDebt = curDebt;
-
-        // update loan queue
-        uint256 thresholdPrice = _t0ThresholdPrice(borrower.debt, Maths.wad(borrower.collateralDeposited.length()), borrower.inflatorSnapshot);
-        loans.upsert(msg.sender, thresholdPrice);
-
-        _updateInterestRateAndEMAs(curDebt, newLup);
-
-        // move borrowed amount from pool to sender
-        emit Borrow(msg.sender, newLup, amount_);
-        quoteToken().safeTransfer(msg.sender, amount_ / quoteTokenScale);
-=======
->>>>>>> 31147b64
     }
 
     // TODO: check for reentrancy
     // TODO: check for whole units of collateral
-<<<<<<< HEAD
-    function pullCollateral(uint256[] calldata tokenIds_) external override {
-        uint256 curDebt = _accruePoolInterest();
-
-        // borrower accounting
-        NFTBorrower storage borrower = borrowers[msg.sender];
-        (borrower.debt, borrower.inflatorSnapshot) = _accrueBorrowerInterest(borrower.debt, borrower.inflatorSnapshot, inflatorSnapshot);
-
-        // check collateralization for sufficient unenecumbered collateral
-        uint256 curLup = _lup();
-        if (Maths.wad(borrower.collateralDeposited.length()) - _encumberedCollateral(borrower.debt, curLup) < Maths.wad(tokenIds_.length)) revert RemoveCollateralInsufficientCollateral();
-
-        uint256 numLoans = (loans.count - 1) * 1e18;
-        borrower.mompFactor = numLoans != 0 ? Maths.wdiv(_momp(numLoans), borrower.inflatorSnapshot): 0;
-
-        // update pool state
-        pledgedCollateral -= Maths.wad(tokenIds_.length);
-        _updateInterestRateAndEMAs(curDebt, curLup);
-
-        // remove tokenIds and transfer to caller
-        for (uint256 i = 0; i < tokenIds_.length;) {
-=======
     function pullCollateral(
         uint256[] calldata tokenIdsToPull_
     ) external override {
@@ -210,7 +126,6 @@
         emit PullCollateralNFT(msg.sender, tokenIdsToPull_);
         for (uint256 i = 0; i < tokenIdsToPull_.length;) {
             uint256 tokenId = tokenIdsToPull_[i];
->>>>>>> 31147b64
             //slither-disable-next-line calls-loop
             if (collateral().ownerOf(tokenId) != address(this)) revert TokenNotDeposited();
             if (!_poolCollateralTokenIds.get(tokenId))          revert RemoveTokenFailed(); // check if NFT token id in pool
@@ -226,49 +141,6 @@
                 ++i;
             }
         }
-<<<<<<< HEAD
-
-        // update loan queue
-        uint256 thresholdPrice = _t0ThresholdPrice(borrower.debt, Maths.wad(borrower.collateralDeposited.length()), borrower.inflatorSnapshot);
-        if (borrower.debt != 0) loans.upsert(msg.sender, thresholdPrice);
-
-        emit PullCollateralNFT(msg.sender, tokenIds_);
-    }
-
-    function repay(address borrower_, uint256 maxAmount_) external override {
-        NFTBorrower storage borrower = borrowers[borrower_];
-        if (borrower.debt == 0) revert RepayNoDebt();
-
-        uint256 curDebt = _accruePoolInterest();
-
-        // update borrower accounting
-        (borrower.debt, borrower.inflatorSnapshot) = _accrueBorrowerInterest(borrower.debt, borrower.inflatorSnapshot, inflatorSnapshot);
-        uint256 amount = Maths.min(borrower.debt, maxAmount_);
-        borrower.debt -= amount;
-        curDebt       -= amount;
-
-        // update loan queue
-        if (borrower.debt == 0) {
-            loans.remove(borrower_);
-        } else {
-            if ((loans.count - 1) != 0) if (borrower.debt < _poolMinDebtAmount(curDebt)) revert BorrowAmountLTMinDebt();
-            uint256 thresholdPrice = _t0ThresholdPrice(borrower.debt, Maths.wad(borrower.collateralDeposited.length()), borrower.inflatorSnapshot);
-            loans.upsert(borrower_, thresholdPrice);
-        }
-
-        // update pool state
-        borrowerDebt = curDebt;
-        uint256 newLup = _lup();
-        uint256 numLoans = (loans.count - 1) * 1e18;
-        borrower.mompFactor = numLoans != 0 ? Maths.wdiv(_momp(numLoans), borrower.inflatorSnapshot): 0;
-
-        _updateInterestRateAndEMAs(curDebt, newLup);
-
-        // move amount to repay from sender to pool
-        emit Repay(borrower_, newLup, amount);
-        quoteToken().safeTransferFrom(msg.sender, address(this), amount / quoteTokenScale);
-=======
->>>>>>> 31147b64
     }
 
     /*********************************/
@@ -347,8 +219,6 @@
         emit DepositTake(borrower_, index_, amount_, 0, 0);
     }
 
-<<<<<<< HEAD
-=======
     function kick(address borrower_) external override {
         (uint256 curDebt) = _accruePoolInterest();
 
@@ -359,13 +229,12 @@
         uint256 lup = _lup();
         _updateInterestRateAndEMAs(curDebt, lup);
 
-        if (_borrowerCollateralization(borrower.debt, borrower.collateral, lup) >= Maths.WAD) revert LiquidateBorrowerOk();
+        if (_borrowerCollateralization(borrower.debt, borrower.collateral, lup) >= Maths.WAD) revert KickBorrowerSafe();
 
         // TODO: Implement similar to ERC20Pool, but this will have a different LiquidationInfo struct
         //  which includes an array of the borrower's tokenIds being auctioned off.
     }
 
->>>>>>> 31147b64
     function take(address borrower_, uint256[] calldata tokenIds_, bytes memory swapCalldata_) external override {
         // TODO: Implement
         // copypasta to quell warnings
