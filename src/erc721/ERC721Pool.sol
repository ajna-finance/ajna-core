// SPDX-License-Identifier: MIT
pragma solidity 0.8.14;

import { Clone } from '@clones/Clone.sol';

import '@openzeppelin/contracts/token/ERC20/ERC20.sol';
import '@openzeppelin/contracts/token/ERC20/utils/SafeERC20.sol';
import '@openzeppelin/contracts/token/ERC721/ERC721.sol';
import '@openzeppelin/contracts/utils/structs/BitMaps.sol';

import './interfaces/IERC721Pool.sol';

import '../base/Pool.sol';

import '../libraries/Heap.sol';
import '../libraries/Maths.sol';
import '../libraries/Book.sol';
import '../libraries/Actors.sol';

contract ERC721Pool is IERC721Pool, Pool {
    using SafeERC20 for ERC20;
    using BitMaps   for BitMaps.BitMap;
    using Book      for mapping(uint256 => Book.Bucket);
    using Actors    for mapping(uint256 => mapping(address => Actors.Lender));
    using Actors    for mapping(address => Actors.Borrower);
    using Heap      for Heap.Data;

    /***********************/
    /*** State Variables ***/
    /***********************/

    /// @dev Set of tokenIds that are currently being used as collateral in the pool
    BitMaps.BitMap private _poolCollateralTokenIds;

    /// @dev Set of NFT Token Ids that have been deposited into any bucket
    BitMaps.BitMap private _bucketCollateralTokenIds;

    /// @dev Set of tokenIds that can be used for a given NFT Subset type pool
    /// @dev Defaults to length 0 if the whole collection is to be used
    BitMaps.BitMap private _tokenIdsAllowed;

    /// @dev pledged collateral: borrower address -> Set of NFT Token Ids pledged by the borrower
    mapping(address => BitMaps.BitMap) private lockedNFTs;

    bool public isSubset;

    /****************************/
    /*** Initialize Functions ***/
    /****************************/

    function initialize(
        uint256 rate_,
        address ajnaTokenAddress_
    ) external override {
        if (poolInitializations != 0) revert AlreadyInitialized();

        quoteTokenScale = 10**(18 - quoteToken().decimals());

        ajnaTokenAddress           = ajnaTokenAddress_;
        inflatorSnapshot           = 10**18;
        lastInflatorSnapshotUpdate = block.timestamp;
        interestRate               = rate_;
        interestRateUpdate         = block.timestamp;
        minFee                     = 0.0005 * 10**18;

        loans.init();

        // increment initializations count to ensure these values can't be updated
        poolInitializations += 1;
    }

    function initializeSubset(
        uint256[] memory tokenIds_,
        uint256 rate_,
        address ajnaTokenAddress_
    ) external override {
        this.initialize(rate_, ajnaTokenAddress_);
        isSubset = true;

        // add subset of tokenIds allowed in the pool
        for (uint256 id = 0; id < tokenIds_.length;) {
            _tokenIdsAllowed.set(tokenIds_[id]);
            unchecked {
                ++id;
            }
        }
    }

    /***********************************/
    /*** Borrower External Functions ***/
    /***********************************/

    function pledgeCollateral(
        address borrower_,
        uint256[] calldata tokenIdsToPledge_
    ) external override {
        _pledgeCollateral(borrower_, Maths.wad(tokenIdsToPledge_.length));

        // move collateral from sender to pool
        emit PledgeCollateralNFT(borrower_, tokenIdsToPledge_);
        bool subset = isSubset;
        for (uint256 i = 0; i < tokenIdsToPledge_.length;) {
            uint256 tokenId = tokenIdsToPledge_[i];
            if (subset && !_tokenIdsAllowed.get(tokenId)) revert OnlySubset();

            _poolCollateralTokenIds.set(tokenId);
            lockedNFTs[borrower_].set(tokenId);

            //slither-disable-next-line calls-loop
            collateral().safeTransferFrom(msg.sender, address(this), tokenId); // move collateral from sender to pool

            unchecked {
                ++i;
            }
        }
    }

    // TODO: check for reentrancy
    // TODO: check for whole units of collateral
    function pullCollateral(
        uint256[] calldata tokenIdsToPull_
    ) external override {
        _pullCollateralOnBehalfOf(msg.sender, tokenIdsToPull_);
    }

    function _pullCollateralOnBehalfOf(
        address borrower_,
        uint256[] calldata tokenIdsToPull_
    ) internal {
        _pullCollateral(borrower_, Maths.wad(tokenIdsToPull_.length));

        // move collateral from pool to sender
        emit PullCollateralNFT(borrower_, tokenIdsToPull_);
        for (uint256 i = 0; i < tokenIdsToPull_.length;) {
            uint256 tokenId = tokenIdsToPull_[i];
            //slither-disable-next-line calls-loop
            if (collateral().ownerOf(tokenId) != address(this)) revert TokenNotDeposited();
            if (!_poolCollateralTokenIds.get(tokenId))          revert RemoveTokenFailed(); // check if NFT token id in pool
            if (!lockedNFTs[borrower_].get(tokenId))           revert RemoveTokenFailed(); // check if caller is the one that locked NFT token id

            _poolCollateralTokenIds.unset(tokenId);
            lockedNFTs[borrower_].unset(tokenId);

            //slither-disable-next-line calls-loop
            collateral().safeTransferFrom(address(this), msg.sender, tokenId); // move collateral from pool to sender

            unchecked {
                ++i;
            }
        }
    }

    /*********************************/
    /*** Lender External Functions ***/
    /*********************************/

    // TODO: does pool state need to be updated with collateral deposited as well?
    function addCollateral(
        uint256[] calldata tokenIdsToAdd_,
        uint256 index_
    ) external override returns (uint256 bucketLPs_) {
        bucketLPs_ = _addCollateral(Maths.wad(tokenIdsToAdd_.length), index_);

        // move required collateral from sender to pool
        emit AddCollateralNFT(msg.sender, index_, tokenIdsToAdd_);
        bool subset = isSubset;
        for (uint256 i = 0; i < tokenIdsToAdd_.length;) {
            uint256 tokenId = tokenIdsToAdd_[i];
            if (subset && !_tokenIdsAllowed.get(tokenId)) revert OnlySubset();

            _bucketCollateralTokenIds.set(tokenId);

            //slither-disable-next-line calls-loop
            collateral().safeTransferFrom(msg.sender, address(this), tokenId); // move collateral from sender to pool

            unchecked {
                ++i;
            }
        }
    }

    // TODO: finish implementing
    // TODO: check for reentrancy
    function removeCollateral(
        uint256[] calldata tokenIdsToRemove_,
        uint256 index_
    ) external override returns (uint256 bucketLPs_) {
        bucketLPs_ = _removeCollateral(Maths.wad(tokenIdsToRemove_.length), index_);

        emit RemoveCollateralNFT(msg.sender, index_, tokenIdsToRemove_);
        // move collateral from pool to lender
        for (uint256 i = 0; i < tokenIdsToRemove_.length;) {
            uint256 tokenId = tokenIdsToRemove_[i];
            if (!_bucketCollateralTokenIds.get(tokenId)) revert TokenNotDeposited(); // check if NFT token deposited in buckets

            _bucketCollateralTokenIds.unset(tokenId);

            //slither-disable-next-line calls-loop
            collateral().safeTransferFrom(address(this), msg.sender, tokenId);

            unchecked {
                ++i;
            }
        }
    }

    /*******************************/
    /*** Pool External Functions ***/
    /*******************************/

    function arbTake(address borrower_, uint256 amount_, uint256 index_) external override {
        // TODO: implement
        emit ArbTake(borrower_, index_, amount_, 0, 0);
    }

    function clear(address borrower_, uint256 maxDepth_) external override {
        // TODO: implement
        uint256[] memory tokenIdsReturned = new uint256[](1);
        tokenIdsReturned[0] = 0;
        uint256 debtCleared = maxDepth_ * 10_000;
        emit ClearNFT(borrower_, _hpbIndex(), debtCleared, tokenIdsReturned, 0);
    }

    function depositTake(address borrower_, uint256 amount_, uint256 index_) external override {
        // TODO: implement
        emit DepositTake(borrower_, index_, amount_, 0, 0);
    }

<<<<<<< HEAD

    // TODO: Add reentrancy guard
    function take(address borrower_, uint256[] calldata tokenIds_, bytes memory swapCalldata_) external override {
        Borrower    memory borrower    = borrowers[borrower_];
        Liquidation memory liquidation = liquidations[borrower_];

        (uint256 curDebt) = _accruePoolInterest();
        (borrower.debt,) = _accrueBorrowerInterest(borrower.debt, borrower.inflatorSnapshot, inflatorSnapshot);

        uint256 lup = _lup();
        _updateInterestRateAndEMAs(curDebt, lup);

        // check liquidation process status
        (,,bool auctionActive) = getAuction(borrower_);
        if (auctionActive != true) revert NoAuction();
        if (liquidation.kickTime == 0 || block.timestamp - uint256(liquidation.kickTime) <= 1 hours) revert TakeNotPastCooldown();
        if (_borrowerCollateralization(borrower.debt, borrower.collateral, lup) >= Maths.WAD) revert TakeBorrowerSafe();
=======
    function kick(address borrower_) external override {
        PoolState memory poolState = _getPoolState();

        (uint256 borrowerAccruedDebt, uint256 borrowerPledgedCollateral) = borrowers.getBorrowerInfo(
            borrower_,
            poolState.inflator
        );
        if (borrowerAccruedDebt == 0) revert KickNoDebt();

        uint256 lup = _lup(poolState.accruedDebt);
        if (
            PoolUtils.collateralization(
                borrowerAccruedDebt,
                borrowerPledgedCollateral,
                lup
            ) >= Maths.WAD
        ) revert LiquidateBorrowerOk();

        _updatePool(poolState, lup);
>>>>>>> 8fc8b8b9

        // Calculate BPF
        // TODO: remove auction from queue if auctionDebt == 0;
        uint256 price = _auctionPrice(liquidation.referencePrice, uint256(liquidation.kickTime));
        int256 bpf = _bpf(borrower, liquidation, price);

        // Calculate amounts
        uint256 amount = Maths.wmul(price, Maths.wad(tokenIds_.length));
        uint256 repayAmount = Maths.wmul(amount, uint256(1e18 - bpf));

        if (repayAmount >= borrower.debt) {
            repayAmount = borrower.debt;
            amount = Maths.wdiv(borrower.debt, uint256(1e18 - bpf));
        }

        if (bpf >= 0) {
            // Take is below neutralPrice, Kicker is rewarded
            uint256 reward = amount - repayAmount;
            liquidation.bondSize += reward;
 
        } else {     
            // Take is above neutralPrice, Kicker is penalized
            int256 penalty = PRBMathSD59x18.mul(int256(amount), bpf);
            liquidation.bondSize -= uint256(-penalty);
        }

        borrowerDebt  -= repayAmount;
        borrower.debt -= repayAmount;

        // If recollateralized remove loan from auction
        if (_borrowerCollateralization(borrower.debt, borrower.collateral, lup) >= Maths.WAD) {
            _removeAuction(borrower_);

            if (borrower.debt != 0) {
                if (loans.count - 1 != 0) if (borrower.debt < _poolMinDebtAmount(curDebt)) revert BorrowAmountLTMinDebt();
                uint256 thresholdPrice = _t0ThresholdPrice(
                    borrower.debt,
                    borrower.collateral,
                    borrower.inflatorSnapshot
                );
                loans.upsert(borrower_, thresholdPrice);

                uint256 numLoans     = (loans.count - 1) * 1e18;
                borrower.mompFactor  = numLoans > 0 ? Maths.wdiv(_momp(numLoans), borrower.inflatorSnapshot): 0;
            }
        }

        borrowers[borrower_] = borrower;
        liquidations[borrower_] = liquidation;

        // TODO: implement flashloan functionality
        // Flash loan full amount to liquidate to borrower
        // Execute arbitrary code at msg.sender address, allowing atomic conversion of asset
        //msg.sender.call(swapCalldata_);
        // Get current swap price
        //uint256 quoteTokenReturnAmount = _getQuoteTokenReturnAmount(uint256(liquidation.kickTime), uint256(liquidation.referencePrice), collateralToPurchase);

        emit Take(borrower_, amount, tokenIds_, 0);
        _pullCollateralOnBehalfOf(borrower_, tokenIds_);
        quoteToken().safeTransferFrom(msg.sender, address(this), amount / quoteTokenScale);
    }


    /**********************/
    /*** View Functions ***/
    /**********************/

    function isTokenIdAllowed(uint256 tokenId_) external view override returns (bool) {
        return _tokenIdsAllowed.get(tokenId_);
    }

    /************************/
    /*** Helper Functions ***/
    /************************/

    /** @dev Collateral tokens are always non-fungible
     *  @dev Pure function used to facilitate accessing token via clone state
     */
    function collateral() public pure returns (ERC721) {
        return ERC721(_getArgAddress(0));
    }

    /** @notice Implementing this method allows contracts to receive ERC721 tokens
     *  @dev https://forum.openzeppelin.com/t/erc721holder-ierc721receiver-and-onerc721received/11828
     */
    function onERC721Received(address, address, uint256, bytes memory) external pure returns (bytes4) {
        return this.onERC721Received.selector;
    }

}<|MERGE_RESOLUTION|>--- conflicted
+++ resolved
@@ -24,6 +24,7 @@
     using Actors    for mapping(uint256 => mapping(address => Actors.Lender));
     using Actors    for mapping(address => Actors.Borrower);
     using Heap      for Heap.Data;
+    using Queue     for Queue.Data;
 
     /***********************/
     /*** State Variables ***/
@@ -125,7 +126,7 @@
 
     function _pullCollateralOnBehalfOf(
         address borrower_,
-        uint256[] calldata tokenIdsToPull_
+        uint256[] memory tokenIdsToPull_
     ) internal {
         _pullCollateral(borrower_, Maths.wad(tokenIdsToPull_.length));
 
@@ -226,93 +227,104 @@
         emit DepositTake(borrower_, index_, amount_, 0, 0);
     }
 
-<<<<<<< HEAD
-
-    // TODO: Add reentrancy guard
-    function take(address borrower_, uint256[] calldata tokenIds_, bytes memory swapCalldata_) external override {
-        Borrower    memory borrower    = borrowers[borrower_];
+    // // TODO: Add reentrancy guard
+    function take(address borrower_, uint256[] memory tokenIds_, bytes memory swapCalldata_) external override {
+
+        PoolState memory poolState = _getPoolState();
         Liquidation memory liquidation = liquidations[borrower_];
-
-        (uint256 curDebt) = _accruePoolInterest();
-        (borrower.debt,) = _accrueBorrowerInterest(borrower.debt, borrower.inflatorSnapshot, inflatorSnapshot);
-
-        uint256 lup = _lup();
-        _updateInterestRateAndEMAs(curDebt, lup);
-
+        
         // check liquidation process status
-        (,,bool auctionActive) = getAuction(borrower_);
+        (,,bool auctionActive) = auctions.get(borrower_);
         if (auctionActive != true) revert NoAuction();
         if (liquidation.kickTime == 0 || block.timestamp - uint256(liquidation.kickTime) <= 1 hours) revert TakeNotPastCooldown();
-        if (_borrowerCollateralization(borrower.debt, borrower.collateral, lup) >= Maths.WAD) revert TakeBorrowerSafe();
-=======
-    function kick(address borrower_) external override {
-        PoolState memory poolState = _getPoolState();
-
-        (uint256 borrowerAccruedDebt, uint256 borrowerPledgedCollateral) = borrowers.getBorrowerInfo(
+
+        (
+        uint256 borrowerAccruedDebt,
+        uint256 borrowerPledgedCollateral,
+        uint256 borrowerMompFactor,
+        uint256 borrowerInflatorSnapshot
+        ) = borrowers.getBorrower(borrower_);
+
+        (borrowerAccruedDebt, borrowerPledgedCollateral) = borrowers.getBorrowerInfo(
             borrower_,
-            poolState.inflator
+            inflatorSnapshot
         );
-        if (borrowerAccruedDebt == 0) revert KickNoDebt();
-
-        uint256 lup = _lup(poolState.accruedDebt);
         if (
             PoolUtils.collateralization(
                 borrowerAccruedDebt,
                 borrowerPledgedCollateral,
-                lup
+                _lup(borrowerDebt)
             ) >= Maths.WAD
         ) revert LiquidateBorrowerOk();
 
-        _updatePool(poolState, lup);
->>>>>>> 8fc8b8b9
-
         // Calculate BPF
         // TODO: remove auction from queue if auctionDebt == 0;
-        uint256 price = _auctionPrice(liquidation.referencePrice, uint256(liquidation.kickTime));
-        int256 bpf = _bpf(borrower, liquidation, price);
+        uint256 price = PoolUtils.auctionPrice(liquidation.referencePrice, uint256(liquidation.kickTime));
+        int256 bpf = PoolUtils._bpf(
+            borrowerAccruedDebt,
+            borrowerPledgedCollateral,
+            borrowerMompFactor,
+            borrowerInflatorSnapshot,
+            liquidation.bondFactor,
+            price);
 
         // Calculate amounts
-        uint256 amount = Maths.wmul(price, Maths.wad(tokenIds_.length));
+        uint256 amount = Maths.wmul(price, tokenIds_.length);
         uint256 repayAmount = Maths.wmul(amount, uint256(1e18 - bpf));
-
-        if (repayAmount >= borrower.debt) {
-            repayAmount = borrower.debt;
-            amount = Maths.wdiv(borrower.debt, uint256(1e18 - bpf));
+        int256 rewardOrPenalty;
+
+        if (repayAmount >= borrowerAccruedDebt) {
+            repayAmount = borrowerAccruedDebt;
+            amount = Maths.wdiv(borrowerAccruedDebt, uint256(1e18 - bpf));
         }
 
         if (bpf >= 0) {
             // Take is below neutralPrice, Kicker is rewarded
-            uint256 reward = amount - repayAmount;
-            liquidation.bondSize += reward;
+            rewardOrPenalty = int256(amount - repayAmount);
+            liquidation.bondSize += amount - repayAmount;
  
         } else {     
             // Take is above neutralPrice, Kicker is penalized
-            int256 penalty = PRBMathSD59x18.mul(int256(amount), bpf);
-            liquidation.bondSize -= uint256(-penalty);
-        }
-
-        borrowerDebt  -= repayAmount;
-        borrower.debt -= repayAmount;
+            rewardOrPenalty = PRBMathSD59x18.mul(int256(amount), bpf);
+            liquidation.bondSize -= uint256(-rewardOrPenalty);
+        }
+
+
+        poolState.accruedDebt -= repayAmount;
+        borrowerAccruedDebt   -= repayAmount;
+
+        // TODO: Reduce liquidation's remaining collateral HERE before collat check
 
         // If recollateralized remove loan from auction
-        if (_borrowerCollateralization(borrower.debt, borrower.collateral, lup) >= Maths.WAD) {
-            _removeAuction(borrower_);
-
-            if (borrower.debt != 0) {
-                if (loans.count - 1 != 0) if (borrower.debt < _poolMinDebtAmount(curDebt)) revert BorrowAmountLTMinDebt();
-                uint256 thresholdPrice = _t0ThresholdPrice(
-                    borrower.debt,
-                    borrower.collateral,
-                    borrower.inflatorSnapshot
+        if (borrowerPledgedCollateral != 0 && PoolUtils.collateralization(borrowerAccruedDebt, borrowerPledgedCollateral, _lup(borrowerDebt)) >= Maths.WAD) {
+            auctions.remove(borrower_);
+
+            if (borrowerAccruedDebt > 0) {
+                uint256 loansCount = loans.count - 1;
+                if (loansCount != 0
+                    &&
+                    (borrowerAccruedDebt < PoolUtils.minDebtAmount(poolState.accruedDebt, loansCount))
+                ) revert BorrowAmountLTMinDebt();
+
+                uint256 thresholdPrice = PoolUtils.t0ThresholdPrice(
+                    borrowerAccruedDebt,
+                    borrowerPledgedCollateral,
+                    poolState.inflator
                 );
                 loans.upsert(borrower_, thresholdPrice);
-
-                uint256 numLoans     = (loans.count - 1) * 1e18;
-                borrower.mompFactor  = numLoans > 0 ? Maths.wdiv(_momp(numLoans), borrower.inflatorSnapshot): 0;
-            }
-        }
-
-        borrowers[borrower_] = borrower;
+            } 
+        }
+
+        uint256 numLoans   = (loans.count - 1) * 1e18;
+        borrowerMompFactor = numLoans > 0 ? Maths.wdiv(_momp(numLoans), borrowerInflatorSnapshot): 0;
+
+        borrowers.update(
+            borrower_,
+            borrowerAccruedDebt,
+            borrowerPledgedCollateral,
+            borrowerMompFactor,
+            borrowerInflatorSnapshot);
+
         liquidations[borrower_] = liquidation;
 
         // TODO: implement flashloan functionality
@@ -322,11 +334,10 @@
         // Get current swap price
         //uint256 quoteTokenReturnAmount = _getQuoteTokenReturnAmount(uint256(liquidation.kickTime), uint256(liquidation.referencePrice), collateralToPurchase);
 
-        emit Take(borrower_, amount, tokenIds_, 0);
+        emit Take(borrower_, amount, tokenIds_, rewardOrPenalty);
         _pullCollateralOnBehalfOf(borrower_, tokenIds_);
         quoteToken().safeTransferFrom(msg.sender, address(this), amount / quoteTokenScale);
     }
-
 
     /**********************/
     /*** View Functions ***/
