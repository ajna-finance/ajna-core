// SPDX-License-Identifier: MIT

pragma solidity 0.8.14;

import './interfaces/IERC721Pool.sol';
import '../base/Pool.sol';

contract ERC721Pool is IERC721Pool, Pool {
    using Buckets for mapping(uint256 => Buckets.Bucket);
    using Loans   for Loans.Data;

    /***********************/
    /*** State Variables ***/
    /***********************/

    mapping(uint256 => bool)      public tokenIdsAllowed;  // set of tokenIds that can be used for a given NFT Subset type pool
    mapping(address => uint256[]) public borrowerTokenIds; // borrower address => array of tokenIds pledged by borrower
    mapping(uint256 => uint256[]) public bucketTokenIds;   // bucket id => array of tokenIds added in bucket

<<<<<<< HEAD
    bool public isSubset; // true if pool is a subset pool
=======
    /// @dev pledged collateral: NFT Token id => borrower address
    mapping(uint256 => address) private _borrowerLockedNFTs;

    /// @dev Set of tokenIds that can be used for a given NFT Subset type pool
    /// @dev Defaults to length 0 if the whole collection is to be used
    mapping(uint256 => bool) public tokenIdsAllowed;

    bool public isSubset;
>>>>>>> 2ef3ecbb

    /****************************/
    /*** Initialize Functions ***/
    /****************************/

    function initialize(
        uint256[] memory tokenIds_,
        uint256 rate_
    ) external override {
        if (poolInitializations != 0) revert AlreadyInitialized();

        inflatorSnapshot           = 10**18;
        lastInflatorSnapshotUpdate = block.timestamp;
        interestRate               = rate_;
        interestRateUpdate         = block.timestamp;

        uint256 noOfTokens = tokenIds_.length;
        if (noOfTokens > 0) {
            isSubset = true;
            // add subset of tokenIds allowed in the pool
            for (uint256 id = 0; id < noOfTokens;) {
                tokenIdsAllowed[tokenIds_[id]] = true;
                unchecked {
                    ++id;
                }
            }
        }

        loans.init();

        // increment initializations count to ensure these values can't be updated
        poolInitializations += 1;
    }

    /***********************************/
    /*** Borrower External Functions ***/
    /***********************************/

    function pledgeCollateral(
        address borrower_,
        uint256[] calldata tokenIdsToPledge_
    ) external override {
        _pledgeCollateral(borrower_, Maths.wad(tokenIdsToPledge_.length));

        // move collateral from sender to pool
        emit PledgeCollateralNFT(borrower_, tokenIdsToPledge_);
        bool subset = isSubset;
        for (uint256 i = 0; i < tokenIdsToPledge_.length;) {
            uint256 tokenId = tokenIdsToPledge_[i];
            if (subset && !tokenIdsAllowed[tokenId]) revert OnlySubset();

            borrowerTokenIds[borrower_].push(tokenId);

            _transferNFT(msg.sender, address(this), tokenId);

            unchecked {
                ++i;
            }
        }
    }

    // TODO: check for reentrancy
    function pullCollateral(
        uint256[] calldata tokenIdsToPull_
    ) external override {
        _pullCollateral(Maths.wad(tokenIdsToPull_.length));

        emit PullCollateralNFT(msg.sender, tokenIdsToPull_);

        // move collateral from pool to claimer
        uint256[] storage pledgedCollateral = borrowerTokenIds[msg.sender];
        uint256 noOfNFTsPledged = pledgedCollateral.length;
        for (uint256 i = 0; i < tokenIdsToPull_.length;) {
            uint256 tokenId = tokenIdsToPull_[i];

            if (pledgedCollateral[--noOfNFTsPledged] != tokenId) revert TokenMismatch();

            pledgedCollateral.pop();

            _transferNFT(address(this), msg.sender, tokenId);

            unchecked {
                ++i;
            }
        }
    }

    /*********************************/
    /*** Lender External Functions ***/
    /*********************************/

    // TODO: does pool state need to be updated with collateral deposited as well?
    function addCollateral(
        uint256[] calldata tokenIdsToAdd_,
        uint256 index_
    ) external override returns (uint256 bucketLPs_) {
        bucketLPs_ = _addCollateral(Maths.wad(tokenIdsToAdd_.length), index_);

        // move required collateral from sender to pool
        emit AddCollateralNFT(msg.sender, index_, tokenIdsToAdd_);
        bool subset = isSubset;
        for (uint256 i = 0; i < tokenIdsToAdd_.length;) {
            uint256 tokenId = tokenIdsToAdd_[i];
            if (subset && !tokenIdsAllowed[tokenId]) revert OnlySubset();

            bucketTokenIds[index_].push(tokenId);

            _transferNFT(msg.sender, address(this), tokenId);

            unchecked {
                ++i;
            }
        }
    }

    // TODO: finish implementing
    // TODO: check for reentrancy
    function removeCollateral(
        uint256 noOfNFTsToRemove_,
        uint256 index_
    ) external override returns (uint256 bucketLPs_) {
        bucketLPs_ = _removeCollateral(Maths.wad(noOfNFTsToRemove_), index_);

        emit RemoveCollateral(msg.sender, index_, noOfNFTsToRemove_);

        // move collateral from pool to lender
        uint256[] storage addedNFTs = bucketTokenIds[index_];
        uint256 noOfNFTsInBucket = addedNFTs.length;
        for (uint256 i = 0; i < noOfNFTsToRemove_;) {
            uint256 tokenId = addedNFTs[--noOfNFTsInBucket]; // start with removing the last token added in bucket

            addedNFTs.pop();

            _transferNFT(address(this), msg.sender, tokenId);

            unchecked {
                ++i;
            }
        }
    }

    /*******************************/
    /*** Pool External Functions ***/
    /*******************************/

    function arbTake(address borrower_, uint256 amount_, uint256 index_) external override {
        // TODO: implement
        emit ArbTake(borrower_, index_, amount_, 0, 0);
    }

    function depositTake(address borrower_, uint256 amount_, uint256 index_) external override {
        // TODO: implement
        emit DepositTake(borrower_, index_, amount_, 0, 0);
    }

    function take(
        address borrower_,
        uint256 maxTokens_,
        bytes memory swapCalldata_
    ) external override {

        uint256 collateralTaken = _take(borrower_, Maths.wad(maxTokens_));
        if (collateralTaken != 0) {
            uint256 nftsTaken = (collateralTaken / 1e18) + 1; // round up collateral taken: (taken / 1e18) rounds down + 1 = rounds up

            uint256[] storage pledgedNFTs = borrowerTokenIds[borrower_];
            uint256 noOfNFTsPledged = pledgedNFTs.length;

            if (noOfNFTsPledged < nftsTaken) nftsTaken = noOfNFTsPledged;

            // TODO: implement flashloan functionality
            // Flash loan full amount to liquidate to borrower
            // Execute arbitrary code at msg.sender address, allowing atomic conversion of asset
            //msg.sender.call(swapCalldata_);

            for (uint256 i = 0; i < nftsTaken;) {
                uint256 tokenId = pledgedNFTs[--noOfNFTsPledged]; // start with taking the last token pledged by borrower

                pledgedNFTs.pop();

                _transferNFT(address(this), msg.sender, tokenId);

                unchecked {
                    ++i;
                }
            }
        }
    }


    /**************************/
    /*** Internal Functions ***/
    /**************************/

    /**
     *  @notice Overrides default implementation and use floor(amount of collateral) to calculate collateralization.
     *  @param debt_       Debt to calculate collateralization for.
     *  @param collateral_ Collateral to calculate collateralization for.
     *  @param price_      Price to calculate collateralization for.
     *  @return Collateralization value.
     */
    function _collateralization(
        uint256 debt_,
        uint256 collateral_,
        uint256 price_
    ) internal pure override returns (uint256) {
        uint256 encumbered = price_ != 0 && debt_ != 0 ? Maths.wdiv(debt_, price_) : 0;
        //slither-disable-next-line divide-before-multiply
        collateral_ = (collateral_ / Maths.WAD) * Maths.WAD; // use collateral floor
        return encumbered != 0 ? Maths.wdiv(collateral_, encumbered) : Maths.WAD;
    }

    function _transferNFT(address from_, address to_, uint256 tokenId_) internal {
        //slither-disable-next-line calls-loop
        IERC721Token(_getArgAddress(0)).safeTransferFrom(from_, to_, tokenId_);
    }

    /************************/
    /*** Helper Functions ***/
    /************************/

    /** @notice Implementing this method allows contracts to receive ERC721 tokens
     *  @dev https://forum.openzeppelin.com/t/erc721holder-ierc721receiver-and-onerc721received/11828
     */
    function onERC721Received(address, address, uint256, bytes memory) external pure returns (bytes4) {
        return this.onERC721Received.selector;
    }

}<|MERGE_RESOLUTION|>--- conflicted
+++ resolved
@@ -17,18 +17,7 @@
     mapping(address => uint256[]) public borrowerTokenIds; // borrower address => array of tokenIds pledged by borrower
     mapping(uint256 => uint256[]) public bucketTokenIds;   // bucket id => array of tokenIds added in bucket
 
-<<<<<<< HEAD
     bool public isSubset; // true if pool is a subset pool
-=======
-    /// @dev pledged collateral: NFT Token id => borrower address
-    mapping(uint256 => address) private _borrowerLockedNFTs;
-
-    /// @dev Set of tokenIds that can be used for a given NFT Subset type pool
-    /// @dev Defaults to length 0 if the whole collection is to be used
-    mapping(uint256 => bool) public tokenIdsAllowed;
-
-    bool public isSubset;
->>>>>>> 2ef3ecbb
 
     /****************************/
     /*** Initialize Functions ***/
