// SPDX-License-Identifier: MIT
pragma solidity 0.8.14;

import { ClonesWithImmutableArgs } from '@clones/ClonesWithImmutableArgs.sol';

import '../base/interfaces/IPoolFactory.sol';
import '../base/PoolDeployer.sol';

import './interfaces/IERC721PoolFactory.sol';
import './ERC721Pool.sol';

contract ERC721PoolFactory is IERC721PoolFactory, PoolDeployer {

    using ClonesWithImmutableArgs for address;

    ERC721Pool public implementation;

    /// @dev Default bytes32 hash used by ERC721 Non-NFTSubset pool types
    bytes32 public constant ERC721_NON_SUBSET_HASH = keccak256("ERC721_NON_SUBSET_HASH");

    constructor(address ajna_) {
        ajna           = ajna_;
        implementation = new ERC721Pool();
    }

    function deployPool(
        address collateral_, address quote_, uint256[] memory tokenIds_, uint256 interestRate_
    ) external canDeploy(getNFTSubsetHash(tokenIds_), collateral_, quote_, interestRate_) returns (address pool_) {
        uint256 quoteTokenScale = 10**(18 - IERC20Token(quote_).decimals());

        bytes memory data = abi.encodePacked(
            collateral_,
            quote_,
            quoteTokenScale,
<<<<<<< HEAD
            tokenIds_.length
=======
            ajna
>>>>>>> a0790d59
        );

        ERC721Pool pool = ERC721Pool(address(implementation).clone(data));
        pool_ = address(pool);
        deployedPools[getNFTSubsetHash(tokenIds_)][collateral_][quote_] = pool_;
        emit PoolCreated(pool_);

        pool.initialize(tokenIds_, interestRate_);
    }

    /*********************************/
    /*** Pool Creation Functions ***/
    /*********************************/

    function getNFTSubsetHash(uint256[] memory tokenIds_) public pure returns (bytes32) {
        return keccak256(abi.encodePacked(tokenIds_));
    }
}<|MERGE_RESOLUTION|>--- conflicted
+++ resolved
@@ -32,11 +32,8 @@
             collateral_,
             quote_,
             quoteTokenScale,
-<<<<<<< HEAD
+            ajna,
             tokenIds_.length
-=======
-            ajna
->>>>>>> a0790d59
         );
 
         ERC721Pool pool = ERC721Pool(address(implementation).clone(data));
