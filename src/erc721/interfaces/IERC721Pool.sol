// SPDX-License-Identifier: MIT
pragma solidity 0.8.14;

import { IScaledPool } from "../../base/interfaces/IScaledPool.sol";

import { EnumerableSet } from "@openzeppelin/contracts/utils/structs/EnumerableSet.sol";

/**
 * @title Ajna ERC20 Pool
 */
interface IERC721Pool is IScaledPool {

    /************************/
    /*** ERC20Pool Events ***/
    /************************/

    /**
     *  @notice Emitted when borrower locks collateral in the pool.
     *  @param  borrower_ `msg.sender`.
     *  @param  tokenIds_ Array of tokenIds to be added to the pool.
     */
    event PledgeCollateralNFT(address indexed borrower_, uint256[] tokenIds_);

    /**
     *  @notice Emitted when borrower borrows quote tokens from pool.
     *  @param  borrower_ `msg.sender`.
     *  @param  lup_      LUP after borrow.
     *  @param  amount_   Amount of quote tokens borrowed from the pool.
     */
    event Borrow(address indexed borrower_, uint256 lup_, uint256 amount_);

    /**
     *  @notice Emitted when borrower removes collateral from the pool.
     *  @param  borrower_ `msg.sender`.
     *  @param  tokenIds_ Array of tokenIds to be removed from the pool.
     */
    event PullCollateralNFT(address indexed borrower_, uint256[] tokenIds_);

    /**
     *  @notice Emitted when borrower repays quote tokens to the pool.
     *  @param  borrower_ `msg.sender`.
     *  @param  lup_      LUP after repay.
     *  @param  amount_   Amount of quote tokens repayed to the pool.
     */
    event Repay(address indexed borrower_, uint256 lup_, uint256 amount_);

    /**************************/
    /*** ERC721Pool Structs ***/
    /**************************/

     /**
     *  @notice Struct holding borrower related info per price bucket, for borrowers using NFTs as collateral.
     *  @param  debt                Borrower debt, WAD units.
     *  @param  collateralDeposited OZ Enumberable Set tracking the tokenIds of collateral that have been deposited
     *  @param  inflatorSnapshot    Current borrower inflator snapshot, RAY units.
     */
    struct NFTBorrower {
        uint256               debt;                // [WAD]
        EnumerableSet.UintSet collateralDeposited;
        uint256               inflatorSnapshot;    // [WAD]
    }

    /*****************************/
    /*** Initialize Functions ***/
    /*****************************/

    /**
     *  @notice Called by deployNFTSubsetPool()
     *  @dev Used to initialize pools that only support a subset of tokenIds
     */
    function initializeSubset(uint256[] memory tokenIds_, uint256 interestRate_) external;

<<<<<<< HEAD
    /***********************************/
    /*** Borrower External Functions ***/
    /***********************************/

    /**
     *  @notice Emitted when borrower locks collateral in the pool.
     *  @param  tokenIds_ Array of tokenIds to be added to the pool.
     *  @param  oldPrev_ Previous borrower that came before placed loan (old)
     *  @param  newPrev_ Previous borrower that now comes before placed loan (new)
     */
    function pledgeCollateral(uint256[] calldata tokenIds_, address oldPrev_, address newPrev_) external;

    /**
     *  @notice Called by a borrower to open or expand a position.
     *  @dev    Can only be called if quote tokens have already been added to the pool.
     *  @param  amount_     The amount of quote token to borrow.
     *  @param  limitIndex_ Lower bound of LUP change (if any) that the borrower will tolerate from a creating or modifying position.
     *  @param  oldPrev_    Previous borrower that came before placed loan (old)
     *  @param  newPrev_    Previous borrower that now comes before placed loan (new)
     */
    function borrow(uint256 amount_, uint256 limitIndex_, address oldPrev_, address newPrev_) external;

    /**
     *  @notice Called by borrowers to remove an amount of collateral.
     *  @param  tokenIds_ Array of tokenIds to be removed from the pool.
     *  @param  oldPrev_  Previous borrower that came before placed loan (old)
     *  @param  newPrev_  Previous borrower that now comes before placed loan (new)
     */
    function pullCollateral(uint256[] calldata tokenIds_, address oldPrev_, address newPrev_) external;

    /**
     *  @notice Called by a borrower to repay some amount of their borrowed quote tokens.
     *  @param  maxAmount_ WAD The maximum amount of quote token to repay.
     *  @param  oldPrev_   Previous borrower that came before placed loan (old)
     *  @param  newPrev_   Previous borrower that now comes before placed loan (new)
     */
    function repay(uint256 maxAmount_, address oldPrev_, address newPrev_) external;

=======
>>>>>>> f620bd39
    /*********************************/
    /*** Lender External Functions ***/
    /*********************************/

    /**
<<<<<<< HEAD
     *  @notice Deposit unencumbered collateral into a specified bucket.
     *  @param  tokenIds_ Array of collateral to deposit.
     *  @param  index_  The bucket index to which collateral will be deposited.
     */
    function addCollateral(uint256[] calldata tokenIds_, uint256 index_) external returns (uint256 lpbChange_);

    /**
     *  @notice Called by lenders to claim unencumbered collateral from a price bucket.
     *  @param  tokenIds_ Array of collateral to claim.
     *  @param  index_  The index of the bucket from which unencumbered collateral will be claimed.
     */
    function removeCollateral(uint256[] calldata tokenIds_, uint256 index_) external;
=======
     *  @notice Called by lenders to claim multiple unencumbered collateral from a price bucket.
     *  @param  tokenIds_     NFT token ids to be claimed from the pool.
     *  @param  index_        The index of the bucket from which unencumbered collateral will be claimed.
     *  @return lpRedemption_ The actual amount of lpTokens claimed.
     */
    function removeCollateral(uint256[] calldata tokenIds_, uint256 index_) external returns (uint256 lpRedemption_);
>>>>>>> f620bd39

    /**********************/
    /*** View Functions ***/
    /**********************/

    /**
     *  @notice Get a borrower info struct for a given address.
     *  @param  borrower_            The borrower address.
     *  @return debt_                Borrower accrued debt (WAD)
     *  @return pendingDebt_         Borrower current debt, accrued and pending accrual (WAD)
     *  @return collateralDeposited_ Array of deposited collateral IDs including encumbered
     *  @return inflatorSnapshot_    Inflator used to calculate pending interest (WAD)
     */
    function borrowerInfo(address borrower_)
        external
        view
        returns (
            uint256 debt_,
            uint256 pendingDebt_,
            uint256[] memory collateralDeposited_,
            uint256 inflatorSnapshot_
        );

    /**
     *  @notice Check if a token id is allowed as collateral in pool.
     *  @param  tokenId_ The token id to check.
     *  @return allowed_ True if token id is allowed in pool
     */
    function isTokenIdAllowed(uint256 tokenId_) external view returns (bool allowed_);
}<|MERGE_RESOLUTION|>--- conflicted
+++ resolved
@@ -10,9 +10,9 @@
  */
 interface IERC721Pool is IScaledPool {
 
-    /************************/
-    /*** ERC20Pool Events ***/
-    /************************/
+    /*************************/
+    /*** ERC721Pool Events ***/
+    /*************************/
 
     /**
      *  @notice Emitted when borrower locks collateral in the pool.
@@ -70,7 +70,6 @@
      */
     function initializeSubset(uint256[] memory tokenIds_, uint256 interestRate_) external;
 
-<<<<<<< HEAD
     /***********************************/
     /*** Borrower External Functions ***/
     /***********************************/
@@ -109,34 +108,24 @@
      */
     function repay(uint256 maxAmount_, address oldPrev_, address newPrev_) external;
 
-=======
->>>>>>> f620bd39
     /*********************************/
     /*** Lender External Functions ***/
     /*********************************/
 
     /**
-<<<<<<< HEAD
      *  @notice Deposit unencumbered collateral into a specified bucket.
      *  @param  tokenIds_ Array of collateral to deposit.
-     *  @param  index_  The bucket index to which collateral will be deposited.
+     *  @param  index_    The bucket index to which collateral will be deposited.
      */
     function addCollateral(uint256[] calldata tokenIds_, uint256 index_) external returns (uint256 lpbChange_);
 
     /**
      *  @notice Called by lenders to claim unencumbered collateral from a price bucket.
      *  @param  tokenIds_ Array of collateral to claim.
-     *  @param  index_  The index of the bucket from which unencumbered collateral will be claimed.
+     *  @param  index_    The index of the bucket from which unencumbered collateral will be claimed.
+     *  @return lpAmount_ The amount of LP tokens used for removing collateral amount.
      */
-    function removeCollateral(uint256[] calldata tokenIds_, uint256 index_) external;
-=======
-     *  @notice Called by lenders to claim multiple unencumbered collateral from a price bucket.
-     *  @param  tokenIds_     NFT token ids to be claimed from the pool.
-     *  @param  index_        The index of the bucket from which unencumbered collateral will be claimed.
-     *  @return lpRedemption_ The actual amount of lpTokens claimed.
-     */
-    function removeCollateral(uint256[] calldata tokenIds_, uint256 index_) external returns (uint256 lpRedemption_);
->>>>>>> f620bd39
+    function removeCollateral(uint256[] calldata tokenIds_, uint256 index_) external returns (uint256 lpAmount_);
 
     /**********************/
     /*** View Functions ***/
