--- conflicted
+++ resolved
@@ -158,23 +158,12 @@
     /***********************************/
 
     /**
-<<<<<<< HEAD
-=======
-     *  @notice Emitted when borrower locks collateral in the pool.
-     *  @param  borrower_ The address of borrower to pledge collateral for.
-     *  @param  tokenIds_ Array of tokenIds to be added to the pool.
-     */
-    function pledgeCollateral(address borrower_, uint256[] calldata tokenIds_) external;
-
-    /**
->>>>>>> 08201fda
      *  @notice Called by a borrower to open or expand a position.
      *  @dev    Can only be called if quote tokens have already been added to the pool.
      *  @param  amount_     The amount of quote token to borrow.
      *  @param  limitIndex_ Lower bound of LUP change (if any) that the borrower will tolerate from a creating or modifying position.
      */
     function borrow(uint256 amount_, uint256 limitIndex_) external;
-<<<<<<< HEAD
 
     /**
      *  @notice Emitted when borrower locks collateral in the pool.
@@ -182,8 +171,6 @@
      *  @param  tokenIds_ Array of tokenIds to be added to the pool.
      */
     function pledgeCollateral(address borrower_, uint256[] calldata tokenIds_) external;
-=======
->>>>>>> 08201fda
 
     /**
      *  @notice Called by borrowers to remove an amount of collateral.
@@ -197,10 +184,6 @@
      *  @param  maxAmount_ WAD The maximum amount of quote token to repay.
      */
     function repay(address borrower_, uint256 maxAmount_) external;
-<<<<<<< HEAD
-
-=======
->>>>>>> 08201fda
 
     /*********************************/
     /*** Lender External Functions ***/
