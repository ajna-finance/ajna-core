// SPDX-License-Identifier: MIT

pragma solidity 0.8.14;

import '../../base/interfaces/IPool.sol';

import './pool/IERC721PoolBorrowerActions.sol';
import './pool/IERC721PoolLenderActions.sol';
import './pool/IERC721PoolLiquidationActions.sol';
import './pool/IERC721PoolState.sol';
import './pool/IERC721PoolEvents.sol';
import './pool/IERC721PoolErrors.sol';

/**
 * @title ERC721 Pool
 */
<<<<<<< HEAD
interface IERC721Pool is IScaledPool {

    /*************************/
    /*** ERC721Pool Events ***/
    /*************************/

    /**
     *  @notice Emitted when actor adds unencumbered collateral to a bucket.
     *  @param  actor_    Recipient that added collateral.
     *  @param  price_    Price at which collateral were added.
     *  @param  tokenIds_ Array of tokenIds to be added to the pool.
     */
    event AddCollateralNFT(address indexed actor_, uint256 indexed price_, uint256[] tokenIds_);

    /**
     *  @notice Emitted when an actor settles debt in a completed liquidation
     *  @param  borrower_           Identifies the loan being liquidated.
     *  @param  hpbIndex_           The index of the Highest Price Bucket where debt was cleared.
     *  @param  amount_             Amount of debt cleared from the HPB in this transaction.
     *  @param  tokenIdsReturned_   Array of NFTs returned to the borrower in this transaction.
     *  @param  amountRemaining_    Amount of debt which still needs to be cleared.
     *  @dev    When amountRemaining_ == 0, the auction has been completed cleared and removed from the queue.
     */
    event ClearNFT(
        address   indexed borrower_,
        uint256   hpbIndex_,
        uint256   amount_,
        uint256[] tokenIdsReturned_,
        uint256   amountRemaining_);

    /**
     *  @notice Emitted when borrower locks collateral in the pool.
     *  @param  borrower_ `msg.sender`.
     *  @param  tokenIds_ Array of tokenIds to be added to the pool.
     */
    event PledgeCollateralNFT(address indexed borrower_, uint256[] tokenIds_);

    /**
     *  @notice Emitted when borrower removes collateral from the pool.
     *  @param  borrower_ `msg.sender`.
     *  @param  tokenIds_ Array of tokenIds to be removed from the pool.
     */
    event PullCollateralNFT(address indexed borrower_, uint256[] tokenIds_);

    /**
     *  @notice Emitted when lender claims unencumbered collateral.
     *  @param  claimer_  Recipient that claimed collateral.
     *  @param  price_    Price at which unencumbered collateral was claimed.
     *  @param  tokenIds_ Array of tokenIds to be removed from the pool.
     */
    event RemoveCollateralNFT(address indexed claimer_, uint256 indexed price_, uint256[] tokenIds_);

    /**
     *  @notice Emitted when an actor uses quote token outside of the book to purchase collateral under liquidation.
     *  @param  borrower_   Identifies the loan being liquidated.
     *  @param  amount_     Amount of quote token used to purchase collateral.
     *  @param  tokenIds_   Tokens purchased with quote token.
     *  @param  bondChange_ Impact of this take to the liquidation bond.
     *  @dev    amount_ / len(tokenIds_) implies the auction price.
     */
    event Take(address indexed borrower_, uint256 amount_, uint256[] tokenIds_, int256 bondChange_);


    /*************************/
    /*** ERC721Pool Errors ***/
    /*************************/

    /**
     *  @notice Failed to add tokenId to an EnumerableSet.
     */
    error AddTokenFailed();

    /**
     *  @notice User attempted to add an NFT to the pool with a tokenId outsde of the allowed subset.
     */
    error OnlySubset();

    /**
     *  @notice Failed to remove a tokenId from an EnumerableSet.
     */
    error RemoveTokenFailed();

    /**
     *  @notice User attempted to interact with a tokenId that hasn't been deposited into the pool or bucket.
     */
    error TokenNotDeposited();


    error TakeTokenIdsExceedCollateral();
=======
interface IERC721Pool is
    IPool,
    IERC721PoolLenderActions,
    IERC721PoolBorrowerActions,
    IERC721PoolLiquidationActions,
    IERC721PoolState,
    IERC721PoolEvents,
    IERC721PoolErrors
{
>>>>>>> 8fc8b8b9


    /**
     *  @notice Called by deployNFTSubsetPool()
     *  @dev    Used to initialize pools that only support a subset of tokenIds
     *  @param  tokenIds         Enumerates tokenIds to be allowed in the pool.
     *  @param  interestRate     Initial interest rate of the pool.
     *  @param  ajnaTokenAddress Address of the Ajna token.
     */
    function initializeSubset(
        uint256[] memory tokenIds,
        uint256 interestRate,
        address ajnaTokenAddress
    ) external;

}<|MERGE_RESOLUTION|>--- conflicted
+++ resolved
@@ -14,97 +14,6 @@
 /**
  * @title ERC721 Pool
  */
-<<<<<<< HEAD
-interface IERC721Pool is IScaledPool {
-
-    /*************************/
-    /*** ERC721Pool Events ***/
-    /*************************/
-
-    /**
-     *  @notice Emitted when actor adds unencumbered collateral to a bucket.
-     *  @param  actor_    Recipient that added collateral.
-     *  @param  price_    Price at which collateral were added.
-     *  @param  tokenIds_ Array of tokenIds to be added to the pool.
-     */
-    event AddCollateralNFT(address indexed actor_, uint256 indexed price_, uint256[] tokenIds_);
-
-    /**
-     *  @notice Emitted when an actor settles debt in a completed liquidation
-     *  @param  borrower_           Identifies the loan being liquidated.
-     *  @param  hpbIndex_           The index of the Highest Price Bucket where debt was cleared.
-     *  @param  amount_             Amount of debt cleared from the HPB in this transaction.
-     *  @param  tokenIdsReturned_   Array of NFTs returned to the borrower in this transaction.
-     *  @param  amountRemaining_    Amount of debt which still needs to be cleared.
-     *  @dev    When amountRemaining_ == 0, the auction has been completed cleared and removed from the queue.
-     */
-    event ClearNFT(
-        address   indexed borrower_,
-        uint256   hpbIndex_,
-        uint256   amount_,
-        uint256[] tokenIdsReturned_,
-        uint256   amountRemaining_);
-
-    /**
-     *  @notice Emitted when borrower locks collateral in the pool.
-     *  @param  borrower_ `msg.sender`.
-     *  @param  tokenIds_ Array of tokenIds to be added to the pool.
-     */
-    event PledgeCollateralNFT(address indexed borrower_, uint256[] tokenIds_);
-
-    /**
-     *  @notice Emitted when borrower removes collateral from the pool.
-     *  @param  borrower_ `msg.sender`.
-     *  @param  tokenIds_ Array of tokenIds to be removed from the pool.
-     */
-    event PullCollateralNFT(address indexed borrower_, uint256[] tokenIds_);
-
-    /**
-     *  @notice Emitted when lender claims unencumbered collateral.
-     *  @param  claimer_  Recipient that claimed collateral.
-     *  @param  price_    Price at which unencumbered collateral was claimed.
-     *  @param  tokenIds_ Array of tokenIds to be removed from the pool.
-     */
-    event RemoveCollateralNFT(address indexed claimer_, uint256 indexed price_, uint256[] tokenIds_);
-
-    /**
-     *  @notice Emitted when an actor uses quote token outside of the book to purchase collateral under liquidation.
-     *  @param  borrower_   Identifies the loan being liquidated.
-     *  @param  amount_     Amount of quote token used to purchase collateral.
-     *  @param  tokenIds_   Tokens purchased with quote token.
-     *  @param  bondChange_ Impact of this take to the liquidation bond.
-     *  @dev    amount_ / len(tokenIds_) implies the auction price.
-     */
-    event Take(address indexed borrower_, uint256 amount_, uint256[] tokenIds_, int256 bondChange_);
-
-
-    /*************************/
-    /*** ERC721Pool Errors ***/
-    /*************************/
-
-    /**
-     *  @notice Failed to add tokenId to an EnumerableSet.
-     */
-    error AddTokenFailed();
-
-    /**
-     *  @notice User attempted to add an NFT to the pool with a tokenId outsde of the allowed subset.
-     */
-    error OnlySubset();
-
-    /**
-     *  @notice Failed to remove a tokenId from an EnumerableSet.
-     */
-    error RemoveTokenFailed();
-
-    /**
-     *  @notice User attempted to interact with a tokenId that hasn't been deposited into the pool or bucket.
-     */
-    error TokenNotDeposited();
-
-
-    error TakeTokenIdsExceedCollateral();
-=======
 interface IERC721Pool is
     IPool,
     IERC721PoolLenderActions,
@@ -114,9 +23,6 @@
     IERC721PoolEvents,
     IERC721PoolErrors
 {
->>>>>>> 8fc8b8b9
-
-
     /**
      *  @notice Called by deployNFTSubsetPool()
      *  @dev    Used to initialize pools that only support a subset of tokenIds
