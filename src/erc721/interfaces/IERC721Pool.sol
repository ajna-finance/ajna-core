--- conflicted
+++ resolved
@@ -158,16 +158,6 @@
     /***********************************/
 
     /**
-<<<<<<< HEAD
-=======
-     *  @notice Emitted when borrower locks collateral in the pool.
-     *  @param  borrower_ The address of borrower to pledge collateral for.
-     *  @param  tokenIds_ Array of tokenIds to be added to the pool.
-     */
-    function pledgeCollateral(address borrower_, uint256[] calldata tokenIds_) external;
-
-    /**
->>>>>>> dda30c97
      *  @notice Called by a borrower to open or expand a position.
      *  @dev    Can only be called if quote tokens have already been added to the pool.
      *  @param  amount_     The amount of quote token to borrow.
@@ -179,10 +169,8 @@
      *  @notice Emitted when borrower locks collateral in the pool.
      *  @param  borrower_ The address of borrower to pledge collateral for.
      *  @param  tokenIds_ Array of tokenIds to be added to the pool.
-     *  @param  oldPrev_  Previous borrower that came before placed loan (old)
-     *  @param  newPrev_  Previous borrower that now comes before placed loan (new)
-     */
-    function pledgeCollateral(address borrower_, uint256[] calldata tokenIds_, address oldPrev_, address newPrev_) external;
+     */
+    function pledgeCollateral(address borrower_, uint256[] calldata tokenIds_) external;
 
     /**
      *  @notice Called by borrowers to remove an amount of collateral.
