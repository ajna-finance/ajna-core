// SPDX-License-Identifier: BUSL-1.1

pragma solidity 0.8.14;

import { IPool, IERC20Token } from './interfaces/pool/IPool.sol';

import {
    _claimableReserves,
    _borrowFeeRate,
    _depositFeeRate,
    _indexOf,
    _lpsToCollateral,
    _lpsToQuoteToken,
    _minDebtAmount,
    _priceAt,
    _reserveAuctionPrice,
    MAX_FENWICK_INDEX,
    MIN_PRICE
} from './libraries/helpers/PoolHelper.sol';

import { Buckets } from './libraries/internal/Buckets.sol';
import { Maths }   from './libraries/internal/Maths.sol';

import { Auctions }    from './libraries/external/Auctions.sol';
import { PoolCommons } from './libraries/external/PoolCommons.sol';

/**
 *  @title  Pool Info Utils contract
 *  @notice Contract for providing pools information for any deployed pool.
 *  @dev    Pool info is calculated using same helper functions / logic as in Pool contracts.
 */
contract PoolInfoUtils {

    function borrowerInfo(address ajnaPool_, address borrower_)
        external
        view
        returns (
            uint256 debt_,             // current debt owed by borrower              (WAD)
            uint256 collateral_,       // deposited collateral including encumbered  (WAD)
            uint256 t0Np_              // Np / inflator, used in neutralPrice calc   (WAD)
        )
    {
        IPool pool = IPool(ajnaPool_);

        (
            uint256 inflator,
            uint256 lastInflatorUpdate
        ) = pool.inflatorInfo();

        (uint256 interestRate,) = pool.interestRateInfo();

        uint256 pendingInflator = PoolCommons.pendingInflator(inflator, lastInflatorUpdate, interestRate);

        uint256 t0Debt;
        (t0Debt, collateral_, t0Np_)  = pool.borrowerInfo(borrower_);

        debt_ = Maths.wmul(t0Debt, pendingInflator);
    }

    /**
     *  @notice Get a bucket struct for a given index.
     *  @param  index_        The index of the bucket to retrieve.
     *  @return price_        Bucket price (WAD)
     *  @return quoteTokens_  Amount of quote token in bucket, deposit + interest (WAD)
     *  @return collateral_   Unencumbered collateral in bucket (WAD).
     *  @return bucketLPs_    Outstanding LP balance in bucket (WAD)
     *  @return scale_        Lender interest multiplier (WAD).
     *  @return exchangeRate_ The exchange rate of the bucket, in WAD units.
     */
    function bucketInfo(address ajnaPool_, uint256 index_)
        external
        view
        returns (
            uint256 price_,
            uint256 quoteTokens_,
            uint256 collateral_,
            uint256 bucketLPs_,
            uint256 scale_,
            uint256 exchangeRate_
        )
    {
        IPool pool = IPool(ajnaPool_);

        price_ = _priceAt(index_);

        (bucketLPs_, collateral_, , quoteTokens_, scale_) = pool.bucketInfo(index_);
        exchangeRate_ = Buckets.getExchangeRate(collateral_, bucketLPs_, quoteTokens_, price_);
    }

    /**
     *  @notice Returns info related to pool loans.
     *  @return poolSize_              The total amount of quote tokens in pool (WAD).
     *  @return loansCount_            The number of loans in pool.
     *  @return maxBorrower_           The address with the highest TP in pool.
     *  @return pendingInflator_       Pending inflator in pool.
     *  @return pendingInterestFactor_ Factor used to scale the inflator.
     */
    function poolLoansInfo(address ajnaPool_)
        external
        view
        returns (
            uint256 poolSize_,
            uint256 loansCount_,
            address maxBorrower_,
            uint256 pendingInflator_,
            uint256 pendingInterestFactor_
        )
    {
        IPool pool = IPool(ajnaPool_);

        poolSize_ = pool.depositSize();
        (maxBorrower_, , loansCount_) = pool.loansInfo();

        (
            uint256 inflator,
            uint256 inflatorUpdate
        ) = pool.inflatorInfo();

        (uint256 interestRate, ) = pool.interestRateInfo();

        pendingInflator_       = PoolCommons.pendingInflator(inflator, inflatorUpdate, interestRate);
        pendingInterestFactor_ = PoolCommons.pendingInterestFactor(interestRate, block.timestamp - inflatorUpdate);
    }

    /**
     *  @notice Returns info related to pool prices.
     *  @return hpb_      The price value of the current Highest Price Bucket (HPB), in WAD units.
     *  @return hpbIndex_ The index of the current Highest Price Bucket (HPB), in WAD units.
     *  @return htp_      The price value of the current Highest Threshold Price (HTP) bucket, in WAD units.
     *  @return htpIndex_ The index of the current Highest Threshold Price (HTP) bucket, in WAD units.
     *  @return lup_      The price value of the current Lowest Utilized Price (LUP) bucket, in WAD units.
     *  @return lupIndex_ The index of the current Lowest Utilized Price (LUP) bucket, in WAD units.
     */
    function poolPricesInfo(address ajnaPool_)
        external
        view
        returns (
            uint256 hpb_,
            uint256 hpbIndex_,
            uint256 htp_,
            uint256 htpIndex_,
            uint256 lup_,
            uint256 lupIndex_
        )
    {
        IPool pool = IPool(ajnaPool_);

        (uint256 debt,,,) = pool.debtInfo();

        hpbIndex_ = pool.depositIndex(1);
        hpb_      = _priceAt(hpbIndex_);

        (, uint256 maxThresholdPrice,) = pool.loansInfo();

        htp_      = maxThresholdPrice;
        htpIndex_ = htp_ >= MIN_PRICE ? _indexOf(htp_) : MAX_FENWICK_INDEX;
        lupIndex_ = pool.depositIndex(debt);
        lup_      = _priceAt(lupIndex_);
    }

    /**
     *  @notice Returns info related to Claimaible Reserve Auction.
     *  @return reserves_                   The amount of excess quote tokens.
     *  @return claimableReserves_          Denominated in quote token, or 0 if no reserves can be auctioned.
     *  @return claimableReservesRemaining_ Amount of claimable reserves which has not yet been taken.
     *  @return auctionPrice_               Current price at which 1 quote token may be purchased, denominated in Ajna.
     *  @return timeRemaining_              Seconds remaining before takes are no longer allowed.
     */
    function poolReservesInfo(address ajnaPool_)
        external
        view
        returns (
            uint256 reserves_,
            uint256 claimableReserves_,
            uint256 claimableReservesRemaining_,
            uint256 auctionPrice_,
            uint256 timeRemaining_
        )
    {
        IPool pool = IPool(ajnaPool_);

        (,uint256 poolDebt,,) = pool.debtInfo();
        uint256 poolSize      = pool.depositSize();

        uint256 quoteTokenBalance = IERC20Token(pool.quoteTokenAddress()).balanceOf(ajnaPool_) * pool.quoteTokenScale();

        (uint256 bondEscrowed, uint256 unclaimedReserve, uint256 auctionKickTime, ) = pool.reservesInfo();

        // due to rounding issues, especially in Auction.settle, this can be slighly negative
        if( poolDebt + quoteTokenBalance >= poolSize + bondEscrowed + unclaimedReserve) {
            reserves_ = poolDebt + quoteTokenBalance - poolSize - bondEscrowed - unclaimedReserve;
        }

        claimableReserves_ = _claimableReserves(
            poolDebt,
            poolSize,
            bondEscrowed,
            unclaimedReserve,
            quoteTokenBalance
        );

        claimableReservesRemaining_ = unclaimedReserve;
        auctionPrice_               = _reserveAuctionPrice(auctionKickTime);
        timeRemaining_              = 3 days - Maths.min(3 days, block.timestamp - auctionKickTime);
    }

    /**
     *  @notice Returns info related to Claimaible Reserve Auction.
     *  @return poolMinDebtAmount_     Minimum debt amount.
     *  @return poolCollateralization_ Current pool collateralization ratio.
     *  @return poolActualUtilization_ The current pool actual utilization, in WAD units.
     *  @return poolTargetUtilization_ The current pool Target utilization, in WAD units.
     */
    function poolUtilizationInfo(address ajnaPool_)
        external
        view
        returns (
            uint256 poolMinDebtAmount_,
            uint256 poolCollateralization_,
            uint256 poolActualUtilization_,
            uint256 poolTargetUtilization_
        )
    {
        IPool pool = IPool(ajnaPool_);

        (uint256 poolDebt,,,)    = pool.debtInfo();
        uint256 poolCollateral  = pool.pledgedCollateral();
        (, , uint256 noOfLoans) = pool.loansInfo();

        if (poolDebt != 0) poolMinDebtAmount_ = _minDebtAmount(poolDebt, noOfLoans);

        uint256 currentLup = _priceAt(pool.depositIndex(poolDebt));

        poolCollateralization_ = _collateralization(poolDebt, poolCollateral, currentLup);
        poolActualUtilization_ = pool.depositUtilization();

        (uint256 debtColEma, uint256 lupt0DebtEma, , ) = pool.emasInfo();
        poolTargetUtilization_ = _targetUtilization(debtColEma, lupt0DebtEma);
    }

    /**
     *  @notice Returns the proportion of interest rate which is awarded to lenders;
     *          the remainder accumulates in reserves.
    */
    function lenderInterestMargin(address ajnaPool_)
        external
        view
        returns (uint256 lenderInterestMargin_)
    {
        IPool pool = IPool(ajnaPool_);

        uint256 utilization   = pool.depositUtilization();

        lenderInterestMargin_ = PoolCommons.lenderInterestMargin(utilization);
    }

    function indexToPrice(
        uint256 index_
    ) external pure returns (uint256)
    {
        return _priceAt(index_);
    }

    function priceToIndex(
        uint256 price_
    ) external pure returns (uint256)
    {
        return _indexOf(price_);
    }

    function lup(
        address ajnaPool_
    ) external view returns (uint256) {
        IPool pool = IPool(ajnaPool_);

        (uint256 debt,,,) = pool.debtInfo();
        uint256 currentLupIndex = pool.depositIndex(debt);

        return _priceAt(currentLupIndex);
    }

    function lupIndex(
        address ajnaPool_
    ) external view returns (uint256) {
        IPool pool = IPool(ajnaPool_);

        (uint256 debt,,,) = pool.debtInfo();

        return pool.depositIndex(debt);
    }

    function hpb(
        address ajnaPool_
    ) external view returns (uint256) {
        IPool pool = IPool(ajnaPool_);

        uint256 hbpIndex = pool.depositIndex(1);

        return _priceAt(hbpIndex);
    }

    function hpbIndex(
        address ajnaPool_
    ) external view returns (uint256) {
        IPool pool = IPool(ajnaPool_);

        return pool.depositIndex(1);
    }

    function htp(
        address ajnaPool_
    ) external view returns (uint256 htp_) {
        (, htp_, ) = IPool(ajnaPool_).loansInfo();
    }

    function momp(
        address ajnaPool_
    ) external view returns (uint256) {
        IPool pool = IPool(ajnaPool_);

<<<<<<< HEAD
=======
        (uint256 debt, , ,)       = pool.debtInfo();
>>>>>>> cb2d9342
        ( , , uint256 noOfLoans) = pool.loansInfo();
        noOfLoans += pool.totalAuctionsInPool();
        if (noOfLoans == 0) {
            // if there are no borrowers, return the HPB
            return _priceAt(pool.depositIndex(1));
        } else {
            // otherwise, calculate the MOMP
            (uint256 debt, , ) = pool.debtInfo();
            return _priceAt(pool.depositIndex(Maths.wdiv(debt, noOfLoans * 1e18)));
        }
    }

    /**
     *  @notice Calculates origination fee rate for a pool.
     *  @notice Calculated as greater of the current annualized interest rate divided by 52 (one week of interest) or 5 bps.
     *  @return Fee rate calculated from the pool interest rate.
     */
    function borrowFeeRate(
        address ajnaPool_
    ) external view returns (uint256) {
        (uint256 interestRate,) = IPool(ajnaPool_).interestRateInfo();
        return _borrowFeeRate(interestRate);
    }

    /**
     *  @notice Calculates unutilized deposit fee rate for a pool.
     *  @notice Calculated as current annualized rate divided by 365 (24 hours of interest).
     *  @return Fee rate calculated from the pool interest rate.
     */
    function unutilizedDepositFeeRate(
        address ajnaPool_
    ) external view returns (uint256) {
        (uint256 interestRate,) = IPool(ajnaPool_).interestRateInfo();
        return _depositFeeRate(interestRate);  
    }

    /**
     *  @notice Calculate the amount of quote tokens in bucket for a given amount of LPs.
     *  @param  lps_         The number of LPs to calculate amounts for.
     *  @param  index_       The price bucket index for which the value should be calculated.
     *  @return quoteAmount_ The exact amount of quote tokens that can be exchanged for the given LPs, WAD units.
     */
    function lpsToQuoteTokens(
        address ajnaPool_,
        uint256 lps_,
        uint256 index_
    ) external view returns (uint256 quoteAmount_) {
        IPool pool = IPool(ajnaPool_);
        (uint256 bucketLPs_, uint256 bucketCollateral , , uint256 bucketDeposit, ) = pool.bucketInfo(index_);
        quoteAmount_ = _lpsToQuoteToken(
            bucketLPs_,
            bucketCollateral,
            bucketDeposit,
            lps_,
            bucketDeposit,
            _priceAt(index_)
        );
    }

    /**
     *  @notice Calculate the amount of collateral tokens in bucket for a given amount of LPs.
     *  @param  lps_              The number of LPs to calculate amounts for.
     *  @param  index_            The price bucket index for which the value should be calculated.
     *  @return collateralAmount_ The exact amount of collateral tokens that can be exchanged for the given LPs, WAD units.
     */
    function lpsToCollateral(
        address ajnaPool_,
        uint256 lps_,
        uint256 index_
    ) external view returns (uint256 collateralAmount_) {
        IPool pool = IPool(ajnaPool_);
        (uint256 bucketLPs_, uint256 bucketCollateral , , uint256 bucketDeposit, ) = pool.bucketInfo(index_);
        collateralAmount_ = _lpsToCollateral(
            bucketCollateral,
            bucketLPs_,
            bucketDeposit,
            lps_,
            _priceAt(index_)
        );
    }
}

    /**********************/
    /*** Pool Utilities ***/
    /**********************/

    /**
     *  @notice Calculates encumberance for a debt amount at a given price.
     *  @param  debt_         The debt amount to calculate encumberance for.
     *  @param  price_        The price to calculate encumberance at.
     *  @return encumberance_ Encumberance value.
     */
    function _encumberance(
        uint256 debt_,
        uint256 price_
    ) pure returns (uint256 encumberance_) {
        return price_ != 0 && debt_ != 0 ? Maths.wdiv(debt_, price_) : 0;
    }

    /**
     *  @notice Calculates collateralization for a given debt and collateral amounts, at a given price.
     *  @param  debt_       The debt amount.
     *  @param  collateral_ The collateral amount.
     *  @param  price_      The price to calculate collateralization at.
     *  @return Collateralization value. 1**18 if debt amount is 0.
     */
    function _collateralization(
        uint256 debt_,
        uint256 collateral_,
        uint256 price_
    ) pure returns (uint256) {
        uint256 encumbered = _encumberance(debt_, price_);
        return encumbered != 0 ? Maths.wdiv(collateral_, encumbered) : Maths.WAD;
    }

    /**
     *  @notice Calculates target utilization for given EMA values.
     *  @param  debtColEma_   The EMA of debt squared to collateral.
     *  @param  lupt0DebtEma_ The EMA of LUP * t0 debt.
     *  @return Target utilization of the pool.
     */
    function _targetUtilization(
        uint256 debtColEma_,
        uint256 lupt0DebtEma_
    ) pure returns (uint256) {
        return (lupt0DebtEma_ != 0) ? Maths.wdiv(debtColEma_, lupt0DebtEma_) : Maths.WAD;
    }<|MERGE_RESOLUTION|>--- conflicted
+++ resolved
@@ -318,10 +318,6 @@
     ) external view returns (uint256) {
         IPool pool = IPool(ajnaPool_);
 
-<<<<<<< HEAD
-=======
-        (uint256 debt, , ,)       = pool.debtInfo();
->>>>>>> cb2d9342
         ( , , uint256 noOfLoans) = pool.loansInfo();
         noOfLoans += pool.totalAuctionsInPool();
         if (noOfLoans == 0) {
@@ -329,7 +325,7 @@
             return _priceAt(pool.depositIndex(1));
         } else {
             // otherwise, calculate the MOMP
-            (uint256 debt, , ) = pool.debtInfo();
+            (uint256 debt, , , ) = pool.debtInfo();
             return _priceAt(pool.depositIndex(Maths.wdiv(debt, noOfLoans * 1e18)));
         }
     }
