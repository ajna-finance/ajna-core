--- conflicted
+++ resolved
@@ -369,20 +369,11 @@
     /**
      *  @notice Calculates bond penalty factor.
      *  @dev    Called in kick and take.
-<<<<<<< HEAD
      *  @param thresholdPrice_ Borrower tp at time of kick.
      *  @param neutralPrice_   `NP` of auction.
      *  @param bondFactor_     Factor used to determine bondSize.
-     *  @param auctionPrice_   Auction price at the time of call.
+     *  @param auctionPrice_   Auction price at the time of call or, for bucket takes, bucket price.
      *  @return bpf_           Factor used in determining bond `reward` (positive) or `penalty` (negative).
-=======
-     *  @param debt_         Borrower debt.
-     *  @param collateral_   Borrower collateral.
-     *  @param neutralPrice_ `NP` of auction.
-     *  @param bondFactor_   Factor used to determine bondSize.
-     *  @param auctionPrice_ Auction price at the time of call or, for bucket takes, bucket price.
-     *  @return bpf_         Factor used in determining bond `reward` (positive) or `penalty` (negative).
->>>>>>> 656eccf7
      */
     function _bpf(
         uint256 thresholdPrice_,
