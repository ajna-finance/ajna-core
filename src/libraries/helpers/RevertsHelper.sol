--- conflicted
+++ resolved
@@ -61,18 +61,6 @@
     }
 
     /**
-<<<<<<< HEAD
-     * @notice  Check if LUP is at or above index limit provided by borrower.
-     * @notice  Prevents stale transactions and certain MEV manipulations.
-     * @param newLup_     New LUP as a result of the borrower action.
-     * @param limitIndex_ Limit price index provided by user creating the TX.
-     */
-    function _revertIfLupDroppedBelowLimit(
-        uint256 newLup_,
-        uint256 limitIndex_
-    ) pure {
-        if (newLup_ < _priceAt(limitIndex_)) revert LimitIndexExceeded();
-=======
      * @notice  Check if provided price is at or above index limit provided by borrower.
      * @notice  Prevents stale transactions and certain MEV manipulations.
      * @param newPrice_   New price to be compared with given limit price (can be LUP, NP).
@@ -83,7 +71,6 @@
         uint256 limitIndex_
     ) pure {
         if (newPrice_ < _priceAt(limitIndex_)) revert LimitIndexExceeded();
->>>>>>> 79d89278
     }
 
     /**
