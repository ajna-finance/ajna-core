--- conflicted
+++ resolved
@@ -60,7 +60,6 @@
     }
 
     /**
-<<<<<<< HEAD
      *  @notice Check if expiration provided by user has met or exceeded current block height timestamp.
      *  @notice Prevents stale transactions interacting with the pool at potentially unfavorable prices.
      *  @param  expiry_ Expiration provided by user when creating the TX.
@@ -71,14 +70,13 @@
         if (block.timestamp >= expiry_) revert TransactionExpired();
     }
 
-=======
+    /**
      *  @notice Called when borrower debt changes, ensuring minimum debt rules are honored.
      *  @param loans_        Loans heap, used to determine loan count.
      *  @param poolDebt_     Total pool debt, used to calculate average debt.
      *  @param borrowerDebt_ New debt for the borrower, assuming the current transaction succeeds.
      *  @param quoteDust_    Smallest amount of quote token when can be transferred, determined by token scale.
      */
->>>>>>> d45aec97
     function _revertOnMinDebt(
         LoansState storage loans_,
         uint256 poolDebt_,
