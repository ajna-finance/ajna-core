// SPDX-License-Identifier: MIT

pragma solidity 0.8.14;

import './Buckets.sol';
import './Loans.sol';
import './Maths.sol';

library Auctions {

    struct Data {
        address head;
        address tail;
        uint256 totalBondEscrowed; // [WAD]
        mapping(address => Liquidation) liquidations;
        mapping(address => Kicker)      kickers;
    }

    struct Liquidation {
<<<<<<< HEAD
        address kicker;         // address that initiated liquidation
        uint256 bondSize;       // liquidation bond size
        uint256 bondFactor;     // bond factor used to start liquidation
        uint256 kickTime;       // timestamp when liquidation was started
        uint256 kickMomp;       // Momp when liquidation was started
        uint256 neutralPrice;   // Neutral Price when liquidation was started
        address prev;           // previous liquidated borrower in auctions queue
        address next;           // next liquidated borrower in auctions queue
=======
        address kicker;      // address that initiated liquidation
        uint96  bondFactor;  // bond factor used to start liquidation
        uint256 bondSize;    // liquidation bond size
        uint96  kickTime;     // timestamp when liquidation was started
        address prev;        // previous liquidated borrower in auctions queue
        uint96  kickMomp;    // Momp when liquidation was started
        address next;        // next liquidated borrower in auctions queue
>>>>>>> 6fa989b6
    }

    struct Kicker {
        uint256 claimable; // kicker's claimable balance
        uint256 locked;    // kicker's balance of tokens locked in auction bonds
    }

    struct TakeParams {
        uint256 quoteTokenAmount; // The quote token amount that taker should pay for collateral taken.
        uint256 t0repayAmount;    // The amount of debt (quote tokens) that is recovered / repayed by take t0 terms.
        uint256 collateralAmount;  // The amount of collateral taken.
        uint256 auctionPrice;     // The price of auction.
        uint256 bondChange;       // The change made on the bond size (beeing reward or penalty).
        address kicker;           // Address of auction kicker.
        bool    isRewarded;       // True if kicker is rewarded (auction price lower than neutral price), false if penalized (auction price greater than neutral price).
    }

    /**
     *  @dev Struct to hold HPB details, used to prevent stack too deep error.
     */
    struct HpbLocalVars {
        uint256 index;
        uint256 deposit;
        uint256 price;
    }

    /**
     *  @notice The action cannot be executed on an active auction.
     */
    error AuctionActive();
    /**
     *  @notice Attempted auction to clear doesn't meet conditions.
     */
    error AuctionNotClearable();
    /**
     *  @notice Head auction should be cleared prior of executing this action.
     */
    error AuctionNotCleared();
    /**
     *  @notice The auction price is greater than the arbed bucket price.
     */
    error AuctionPriceGtBucketPrice();
    /**
     *  @notice Actor is attempting to take or clear an inactive auction.
     */
    error NoAuction();
    /**
     *  @notice Take was called before 1 hour had passed from kick time.
     */
    error TakeNotPastCooldown();

    /***************************/
    /***  External Functions ***/
    /***************************/

    /**
     *  @notice Settles the debt of the given loan / borrower.
     *  @notice Updates kicker's claimable balance with bond size awarded and subtracts bond size awarded from liquidationBondEscrowed.
     *  @param  collateral_          The amount of collateral available to settle debt.
     *  @param  t0DebtToSettle_      The amount of t0 debt to settle.
     *  @param  borrower_            Borrower address whose debt is settled.
     *  @param  reserves_            Pool reserves.
     *  @param  poolInflator_        Current inflator pool.
     *  @param  bucketDepth_         Max number of buckets settle action should iterate through.
     *  @return The amount of borrower collateral left after settle.
     *  @return The amount of borrower debt left after settle.
     */
    function settle(
        Data storage self,
        mapping(uint256 => Buckets.Bucket) storage buckets_,
        Deposits.Data storage deposits_,
        uint256 collateral_,
        uint256 t0DebtToSettle_,
        address borrower_,
        uint256 reserves_,
        uint256 poolInflator_,
        uint256 bucketDepth_
    ) external returns (uint256, uint256) {
        uint256 kickTime = self.liquidations[borrower_].kickTime;
        if (kickTime == 0) revert NoAuction();

        if ((block.timestamp - kickTime < 72 hours) && (collateral_ != 0)) revert AuctionNotClearable();

        HpbLocalVars memory hpbVars;

        // auction has debt to cover with remaining collateral
        while (bucketDepth_ != 0 && t0DebtToSettle_ != 0 && collateral_ != 0) {
            hpbVars.index   = Deposits.findIndexOfSum(deposits_, 1);
            hpbVars.deposit = Deposits.valueAt(deposits_, hpbVars.index);
            hpbVars.price   = PoolUtils.indexToPrice(hpbVars.index);

            uint256 depositToRemove = hpbVars.deposit;
            uint256 collateralUsed;

            {
                uint256 debtToSettle      = Maths.wmul(t0DebtToSettle_, poolInflator_);     // current debt to be settled
                uint256 maxSettleableDebt = Maths.wmul(collateral_, hpbVars.price);         // max debt that can be settled with existing collateral

                if (depositToRemove >= debtToSettle && maxSettleableDebt >= debtToSettle) { // enough deposit in bucket and collateral avail to settle entire debt
                    depositToRemove = debtToSettle;                                         // remove only what's needed to settle the debt
                    t0DebtToSettle_ = 0;                                                    // no remaining debt to settle
                    collateralUsed  = Maths.wdiv(debtToSettle, hpbVars.price);
                    collateral_     -= collateralUsed;
                } else if (maxSettleableDebt >= depositToRemove) {                          // enough collateral, therefore not enough deposit to settle entire debt, we settle only deposit amount
                    t0DebtToSettle_ -= Maths.wdiv(depositToRemove, poolInflator_);          // subtract from debt the corresponding t0 amount of deposit
                    collateralUsed  = Maths.wdiv(depositToRemove, hpbVars.price);
                    collateral_     -= collateralUsed;
                } else {                                                                    // constrained by collateral available
                    depositToRemove = maxSettleableDebt;
                    t0DebtToSettle_ -= Maths.wdiv(maxSettleableDebt, poolInflator_);
                    collateralUsed  = collateral_;
                    collateral_     = 0;
                }
            }

            buckets_[hpbVars.index].collateral += collateralUsed;                        // add settled collateral into bucket
            Deposits.remove(deposits_, hpbVars.index, depositToRemove, hpbVars.deposit); // remove amount to settle debt from bucket (could be entire deposit or only the settled debt)

            --bucketDepth_;
        }

        // if there's still debt and no collateral
        if (t0DebtToSettle_ != 0 && collateral_ == 0) {
            // settle debt from reserves
            t0DebtToSettle_ -= Maths.min(t0DebtToSettle_, Maths.wdiv(reserves_, poolInflator_));

            // if there's still debt after settling from reserves then start to forgive amount from next HPB
            while (bucketDepth_ != 0 && t0DebtToSettle_ != 0) { // loop through remaining buckets if there's still debt to settle
                hpbVars.index   = Deposits.findIndexOfSum(deposits_, 1);
                hpbVars.deposit = Deposits.valueAt(deposits_, hpbVars.index);

                uint256 depositToRemove = hpbVars.deposit;
                uint256 debtToSettle    = Maths.wmul(t0DebtToSettle_, poolInflator_);

                if (depositToRemove >= debtToSettle) {                             // enough deposit in bucket to settle entire debt
                    depositToRemove = debtToSettle;                                // remove only what's needed to settle the debt
                    t0DebtToSettle_ = 0;                                           // no remaining debt to settle

                } else {                                                           // not enough deposit to settle entire debt, we settle only deposit amount
                    t0DebtToSettle_ -= Maths.wdiv(depositToRemove, poolInflator_); // subtract from remaining debt the corresponding t0 amount of deposit

                    Buckets.Bucket storage hpbBucket = buckets_[hpbVars.index];
                    if (hpbBucket.collateral == 0) {                               // existing LPB and LP tokens for the bucket shall become unclaimable.
                        hpbBucket.lps = 0;
                        hpbBucket.bankruptcyTime = block.timestamp;
                    }
                }

                Deposits.remove(deposits_, hpbVars.index, depositToRemove, hpbVars.deposit);

                --bucketDepth_;
            }
        }

        return (collateral_, t0DebtToSettle_);
    }

    /**
     *  @notice Called to start borrower liquidation and to update the auctions queue.
     *  @param  borrower_          Borrower address to liquidate.
     *  @param  borrowerDebt_      Borrower debt to be recovered.
     *  @param  thresholdPrice_    Current threshold price (used to calculate bond factor).
     *  @param  momp_              Current MOMP (used to calculate bond factor).
     *  @param  neutralPrice_      Neutral Price of auction.
     *  @return kickAuctionAmount_ The amount that kicker should send to pool in order to kick auction.
     *  @return bondSize_          The amount that kicker locks in pool to kick auction.
     */
    function kick(
        Data storage self,
        address borrower_,
        uint256 borrowerDebt_,
        uint256 thresholdPrice_,
        uint256 momp_,
        uint256 neutralPrice_
    ) external returns (uint256 kickAuctionAmount_, uint256 bondSize_) {

        uint256 bondFactor;
        // bondFactor = min(30%, max(1%, (MOMP - thresholdPrice) / MOMP))
        if (thresholdPrice_ >= momp_) {
            bondFactor = 0.01 * 1e18;
        } else {
            bondFactor = Maths.min(
                0.3 * 1e18,
                Maths.max(
                    0.01 * 1e18,
                    1e18 - Maths.wdiv(thresholdPrice_, momp_)
                )
            );
        }
        bondSize_ = Maths.wmul(bondFactor, borrowerDebt_);

        // update kicker balances
        Kicker storage kicker = self.kickers[msg.sender];
        kicker.locked += bondSize_;
        if (kicker.claimable >= bondSize_) {
            kicker.claimable -= bondSize_;
        } else {
            kickAuctionAmount_ = bondSize_ - kicker.claimable;
            kicker.claimable = 0;
        }
        // update totalBondEscrowed accumulator
        self.totalBondEscrowed += bondSize_;

        // record liquidation info
        Liquidation storage liquidation = self.liquidations[borrower_];
<<<<<<< HEAD
        liquidation.kicker           = msg.sender;
        liquidation.kickTime         = block.timestamp;
        liquidation.kickMomp         = momp_;
        liquidation.bondSize         = bondSize_;
        liquidation.bondFactor       = bondFactor;
        liquidation.neutralPrice     = neutralPrice_;
=======
        liquidation.kicker     = msg.sender;
        liquidation.kickTime   = uint96(block.timestamp);
        liquidation.kickMomp   = uint96(momp_);
        liquidation.bondSize   = bondSize_;
        liquidation.bondFactor = uint96(bondFactor);
>>>>>>> 6fa989b6

        if (self.head != address(0)) {
            // other auctions in queue, liquidation doesn't exist or overwriting.
            self.liquidations[self.tail].next = borrower_;
            liquidation.prev = self.tail;
        } else {
            // first auction in queue
            self.head = borrower_;
        }

        // update liquidation with the new ordering
        self.tail = borrower_;
    }

    /**
     *  @notice Performs bucket take collateral on an auction and updates bond size and kicker balance in case kicker is penalized.
     *  @notice Logic of kicker being rewarded happens outside this function as bond change will be given as LPs in the arbed bucket.
     *  @param  borrowerAddress_  Borrower address in auction.
     *  @param  borrower_         Borrower struct containing updated info of auctioned borrower.
     *  @param  bucketDeposit_    Arbed bucket deposit.
     *  @param  bucketPrice_      Bucket price.
     *  @param  depositTake_      If true then the take happens at bucket price. Auction price is used otherwise.
     *  @param  poolInflator_     The pool's inflator, used to calculate borrower debt.
     *  @return params_           Struct containing take action details.
    */
    function bucketTake(
        Data storage self,
        address borrowerAddress_,
        Loans.Borrower memory borrower_,
        uint256 bucketDeposit_,
        uint256 bucketPrice_,
        bool    depositTake_,
        uint256 poolInflator_
    ) external returns (TakeParams memory params_) {
        Liquidation storage liquidation = self.liquidations[borrowerAddress_];
        _validateTake(liquidation);

        params_.auctionPrice = PoolUtils.auctionPrice(
            liquidation.kickMomp,
            liquidation.kickTime
        );
        // cannot arb with a price lower than the auction price
        if (params_.auctionPrice > bucketPrice_) revert AuctionPriceGtBucketPrice();

        // if deposit take then price to use when calculating take is bucket price
        uint256 price = depositTake_ ? bucketPrice_ : params_.auctionPrice;
        (
            uint256 borrowerDebt,
            int256  bpf,
            uint256 factor
        ) = _takeParameters(liquidation, borrower_, price, poolInflator_);
        params_.kicker = liquidation.kicker;
        params_.isRewarded = (bpf >= 0);

        // determine how much of the loan will be repaid
        if (borrowerDebt >= bucketDeposit_) {
            params_.t0repayAmount    = Maths.wdiv(bucketDeposit_, poolInflator_);
            params_.quoteTokenAmount = Maths.wdiv(bucketDeposit_, factor);
        } else {
            params_.t0repayAmount    = borrower_.t0debt;
            params_.quoteTokenAmount = Maths.wdiv(borrowerDebt, factor);
        }

        params_.collateralAmount = Maths.wdiv(params_.quoteTokenAmount, price);

        if (params_.collateralAmount > borrower_.collateral) {
            params_.collateralAmount = borrower_.collateral;
            params_.quoteTokenAmount = Maths.wmul(params_.collateralAmount, price);
            params_.t0repayAmount    = Maths.wdiv(Maths.wmul(factor, params_.quoteTokenAmount), poolInflator_);
        }

        if (!params_.isRewarded) {
            // take is above neutralPrice, Kicker is penalized
            params_.bondChange = Maths.min(liquidation.bondSize, Maths.wmul(params_.quoteTokenAmount, uint256(-bpf)));
            liquidation.bondSize                -= params_.bondChange;
            self.kickers[params_.kicker].locked -= params_.bondChange;
            self.totalBondEscrowed              -= params_.bondChange;
        } else {
            params_.bondChange = Maths.wmul(params_.quoteTokenAmount, uint256(bpf)); // will be rewarded as LPBs
        }
    }

    /**
     *  @notice Performs take collateral on an auction and updates bond size and kicker balance accordingly.
     *  @param  borrowerAddress_  Borrower address in auction.
     *  @param  borrower_         Borrower struct containing updated info of auctioned borrower.
     *  @param  maxCollateral_    The max collateral amount to be taken from auction.
     *  @param  poolInflator_     The pool's inflator, used to calculate borrower debt.
     *  @return params_           Struct containing take action details.
    */
    function take(
        Data storage self,
        address borrowerAddress_,
        Loans.Borrower memory borrower_,
        uint256 maxCollateral_,
        uint256 poolInflator_
    ) external returns (TakeParams memory params_) {
        Liquidation storage liquidation = self.liquidations[borrowerAddress_];
        _validateTake(liquidation);

        params_.auctionPrice = PoolUtils.auctionPrice(
            liquidation.kickMomp,
            liquidation.kickTime
        );
        params_.kicker = liquidation.kicker;
        (
            uint256 borrowerDebt,
            int256 bpf,
            uint256 factor
        ) = _takeParameters(liquidation, borrower_, params_.auctionPrice, poolInflator_);
        params_.isRewarded = (bpf >= 0);

        // determine how much of the loan will be repaid
        params_.collateralAmount = Maths.min(borrower_.collateral, maxCollateral_);
        params_.quoteTokenAmount = Maths.wmul(params_.auctionPrice, params_.collateralAmount);
        params_.t0repayAmount    = Maths.wdiv(Maths.wmul(params_.quoteTokenAmount, factor), poolInflator_);

        if (params_.t0repayAmount >= borrower_.t0debt) {
            params_.t0repayAmount    = borrower_.t0debt;
            params_.quoteTokenAmount = Maths.wdiv(borrowerDebt, factor);
            params_.collateralAmount  = Maths.min(Maths.wdiv(params_.quoteTokenAmount, params_.auctionPrice), params_.collateralAmount);
        }

        if (params_.isRewarded) {
            // take is below neutralPrice, Kicker is rewarded
            params_.bondChange = Maths.wmul(params_.quoteTokenAmount, uint256(bpf));
            liquidation.bondSize                += params_.bondChange;
            self.kickers[params_.kicker].locked += params_.bondChange;
            self.totalBondEscrowed              += params_.bondChange;

        } else {
            // take is above neutralPrice, Kicker is penalized
            params_.bondChange = Maths.min(liquidation.bondSize, Maths.wmul(params_.quoteTokenAmount, uint256(-bpf)));
            liquidation.bondSize                -= params_.bondChange;
            self.kickers[params_.kicker].locked -= params_.bondChange;
            self.totalBondEscrowed              -= params_.bondChange;
        }
    }

    /**
     *  @notice Removes auction and repairs the queue order.
     *  @notice Updates kicker's claimable balance with bond size awarded and subtracts bond size awarded from liquidationBondEscrowed.
     *  @param  borrower_ Auctioned borrower address.
     */
    function removeAuction(
        Data storage self,
        address borrower_
    ) external {
        Liquidation memory liquidation = self.liquidations[borrower_];
        // update kicker balances
        Kicker storage kicker = self.kickers[liquidation.kicker];
        kicker.locked    -= liquidation.bondSize;
        kicker.claimable += liquidation.bondSize;

        // remove auction bond size from bond escrow accumulator 
        self.totalBondEscrowed -= liquidation.bondSize;

        if (self.head == borrower_ && self.tail == borrower_) {
            // liquidation is the head and tail
            self.head = address(0);
            self.tail = address(0);

        } else if(self.head == borrower_) {
            // liquidation is the head
            self.liquidations[liquidation.next].prev = address(0);
            self.head = liquidation.next;

        } else if(self.tail == borrower_) {
            // liquidation is the tail
            self.liquidations[liquidation.prev].next = address(0);
            self.tail = liquidation.prev;

        } else {
            // liquidation is in the middle
            self.liquidations[liquidation.prev].next = liquidation.next;
            self.liquidations[liquidation.next].prev = liquidation.prev;
        }

        // delete liquidation
         delete self.liquidations[borrower_];
    }


    /***************************/
    /***  Internal Functions ***/
    /***************************/

    /**
     *  @notice Utility function to validate take action.
     *  @param  liquidation_  Liquidation struct holding auction details.
     */
    function _validateTake(
        Liquidation storage liquidation_
    ) internal view {
        if (liquidation_.kickTime == 0) revert NoAuction();
        if (block.timestamp - liquidation_.kickTime <= 1 hours) revert TakeNotPastCooldown();
    }

    /**
     *  @notice Utility function to calculate take's parameters.
     *  @param  liquidation_  Liquidation struct holding auction details.
     *  @param  borrower_     Borrower struct holding details of the borrower being liquidated.
     *  @param  price_        The price to be used by take.
     *  @param  poolInflator_ The pool's inflator, used to calculate borrower debt.
     *  @return borrowerDebt_ The debt of auctioned borrower.
     *  @return bpf_          The bond penalty factor.
     *  @return factor_       The take factor, calculated based on bond penalty factor.
     */
    function _takeParameters(
        Liquidation storage liquidation_,
        Loans.Borrower memory borrower_,
        uint256 price_,
        uint256 poolInflator_
    ) internal view returns (
        uint256 borrowerDebt_,
        int256  bpf_,
        uint256 factor_
    ) {
        // calculate the bond payment factor
        borrowerDebt_ = Maths.wmul(borrower_.t0debt, poolInflator_);
        bpf_ = PoolUtils.bpf(
            borrowerDebt_,
            borrower_.collateral,
            liquidation_.neutralPrice,
            liquidation_.bondFactor,
            price_
        );
        factor_ = uint256(1e18 - Maths.maxInt(0, bpf_));
    }

    /**********************/
    /*** View Functions ***/
    /**********************/

    /**
     *  @notice Check if there is an ongoing auction for current borrower and revert if such.
     *  @dev    Used to prevent an auctioned borrower to draw more debt or while in liquidation.
     *  @dev    Used to prevent kick on an auctioned borrower.
     *  @param  borrower_ Borrower address to check auction status for.
     */
    function revertIfActive(
        Data storage self,
        address borrower_
    ) internal view {
        if (isActive(self, borrower_)) revert AuctionActive();
    }

    /**
     *  @notice Returns true if borrower is in auction.
     *  @dev    Used to accuratley increment and decrement t0DebtInAuction.
     *  @param  borrower_ Borrower address to check auction status for.
     *  @return  active_ Boolean, based on if borrower is in auction.
     */
    function isActive(
        Data storage self,
        address borrower_
    ) internal view returns (bool) {
        return self.liquidations[borrower_].kickTime != 0;
    }

    /**
     *  @notice Check if head auction is clearable (auction is kicked and 72 hours passed since kick time or auction still has debt but no remaining collateral).
     *  @notice Revert if auction is clearable
     */
    function revertIfAuctionClearable(
        Data storage self,
        Loans.Data storage loans_
    ) internal view {
        address head     = self.head;
        uint256 kickTime = self.liquidations[head].kickTime;
        if (
            kickTime != 0
            &&
            (
                block.timestamp - kickTime > 72 hours
                ||
                (loans_.borrowers[head].t0debt != 0 && loans_.borrowers[head].collateral == 0)
            )
        ) revert AuctionNotCleared();
    }

}<|MERGE_RESOLUTION|>--- conflicted
+++ resolved
@@ -17,24 +17,14 @@
     }
 
     struct Liquidation {
-<<<<<<< HEAD
         address kicker;         // address that initiated liquidation
+        uint96  bondFactor;     // bond factor used to start liquidation
         uint256 bondSize;       // liquidation bond size
-        uint256 bondFactor;     // bond factor used to start liquidation
-        uint256 kickTime;       // timestamp when liquidation was started
-        uint256 kickMomp;       // Momp when liquidation was started
+        uint96  kickTime;       // timestamp when liquidation was started
+        address prev;           // previous liquidated borrower in auctions queue
+        uint96  kickMomp;       // Momp when liquidation was started
+        address next;           // next liquidated borrower in auctions queue
         uint256 neutralPrice;   // Neutral Price when liquidation was started
-        address prev;           // previous liquidated borrower in auctions queue
-        address next;           // next liquidated borrower in auctions queue
-=======
-        address kicker;      // address that initiated liquidation
-        uint96  bondFactor;  // bond factor used to start liquidation
-        uint256 bondSize;    // liquidation bond size
-        uint96  kickTime;     // timestamp when liquidation was started
-        address prev;        // previous liquidated borrower in auctions queue
-        uint96  kickMomp;    // Momp when liquidation was started
-        address next;        // next liquidated borrower in auctions queue
->>>>>>> 6fa989b6
     }
 
     struct Kicker {
@@ -240,20 +230,12 @@
 
         // record liquidation info
         Liquidation storage liquidation = self.liquidations[borrower_];
-<<<<<<< HEAD
-        liquidation.kicker           = msg.sender;
-        liquidation.kickTime         = block.timestamp;
-        liquidation.kickMomp         = momp_;
-        liquidation.bondSize         = bondSize_;
-        liquidation.bondFactor       = bondFactor;
-        liquidation.neutralPrice     = neutralPrice_;
-=======
-        liquidation.kicker     = msg.sender;
-        liquidation.kickTime   = uint96(block.timestamp);
-        liquidation.kickMomp   = uint96(momp_);
-        liquidation.bondSize   = bondSize_;
-        liquidation.bondFactor = uint96(bondFactor);
->>>>>>> 6fa989b6
+        liquidation.kicker              = msg.sender;
+        liquidation.kickTime            = uint96(block.timestamp);
+        liquidation.kickMomp            = uint96(momp_);
+        liquidation.bondSize            = bondSize_;
+        liquidation.bondFactor          = uint96(bondFactor);
+        liquidation.neutralPrice        = neutralPrice_;
 
         if (self.head != address(0)) {
             // other auctions in queue, liquidation doesn't exist or overwriting.
