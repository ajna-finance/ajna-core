--- conflicted
+++ resolved
@@ -57,10 +57,6 @@
     /*********************************/
 
     /**
-<<<<<<< HEAD
-     *  @notice Removes a collateralized borrower from the auctions queue and repairs the queue order.
-     *  @notice Updates kicker's claimable balance with bond size awarded and subtracts bond size awarded from totalBondEscrowed.
-=======
      *  @notice Heals the debt of the given loan / borrower.
      *  @notice Updates kicker's claimable balance with bond size awarded and subtracts bond size awarded from liquidationBondEscrowed.
      *  @param  borrower_      Borrower whose debt is healed.
@@ -156,7 +152,6 @@
 
     /**
      *  @notice Removes a collateralized borrower from the auctions queue and repairs the queue order.
->>>>>>> 9ba3b404
      *  @param  borrower_          Borrower whose loan is being placed in queue.
      *  @param  collateralization_ Borrower's collateralization.
      */
