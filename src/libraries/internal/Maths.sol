--- conflicted
+++ resolved
@@ -30,13 +30,12 @@
         return (x * WAD) / y;
     }
 
-<<<<<<< HEAD
     function ceilWdiv(uint256 x, uint256 y) internal pure returns (uint256) {
         return (x * WAD + y - 1) / y;
-=======
+    }
+
     function ceilDiv(uint256 x, uint256 y) internal pure returns (uint256) {
         return (x + y - 1) / y;
->>>>>>> 75b03155
     }
 
     function max(uint256 x, uint256 y) internal pure returns (uint256) {
