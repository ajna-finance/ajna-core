// SPDX-License-Identifier: MIT

pragma solidity 0.8.14;

import { Borrower, LoansState, Loan } from '../base/interfaces/IPool.sol';

import './Maths.sol';

library Loans {

    uint256 constant ROOT_INDEX = 1;

<<<<<<< HEAD
    struct Data {
        Loan[] loans;
        mapping (address => uint)     indices;   // borrower address => loan index mapping
        mapping (address => Borrower) borrowers; // borrower address => Borrower struct mapping
    }

    struct Loan {
        address borrower;       // borrower address
        uint96  thresholdPrice; // [WAD] Loan's threshold price.
    }

    struct Borrower {
        uint256 t0debt;           // [WAD] Borrower debt time-adjusted as if it was incurred upon first loan of pool.
        uint256 collateral;       // [WAD] Collateral deposited by borrower.
        uint256 t0Np;             // [WAD] Neutral Price time-adjusted as if it was incurred upon first loan of pool.
    }

=======
>>>>>>> c303a0c7
    /**
     *  @notice The threshold price of the loan to be inserted in loans heap is zero.
     */
    error ZeroThresholdPrice();

    /***********************/
    /***  Initialization ***/
    /***********************/

    /**
     *  @notice Initializes Loans Max Heap.
     *  @dev    Organizes loans so Highest Threshold Price can be retreived easily.
     *  @param loans_ Holds tree loan data.
     */
    function init(LoansState storage loans_) internal {
        loans_.loans.push(Loan(address(0), 0));
    }

    /***********************************/
    /***  Loans Management Functions ***/
    /***********************************/

    /**
     *  @notice Updates a loan: updates heap (upsert if TP not 0, remove otherwise) and borrower balance.
<<<<<<< HEAD
     *  @param self Holds tree loan data.
=======
     *  @param loans_ Holds tree loan data.
>>>>>>> c303a0c7
     *  @param borrowerAddress_ Borrower's address to update.
     *  @param borrower_        Borrower struct with borrower details.
     *  @param loanIndex_       Current index of the loan (can be 0 if new loan to be inserted in heap)
     */
    function update(
<<<<<<< HEAD
        Data storage self,
=======
        LoansState storage loans_,
>>>>>>> c303a0c7
        address borrowerAddress_,
        Borrower memory borrower_,
        uint256 loanIndex_
    ) internal {
        // update loan heap
        if (borrower_.t0debt != 0 && borrower_.collateral != 0) {
            _upsert(
                loans_,
                borrowerAddress_,
                loanIndex_,
                uint96(Maths.wdiv(borrower_.t0debt, borrower_.collateral))
            );

        } else if (loanIndex_ != 0) {
<<<<<<< HEAD
            remove(self, borrowerAddress_, loanIndex_);
        }

        self.borrowers[borrowerAddress_] = borrower_;
=======
            remove(loans_, borrowerAddress_, loanIndex_);
        }

        loans_.borrowers[borrowerAddress_] = borrower_;
>>>>>>> c303a0c7
    }

    /**************************************/
    /***  Loans Heap Internal Functions ***/
    /**************************************/

    /**
     *  @notice Moves a Loan up the tree.
     *  @param loans_ Holds tree loan data.
     *  @param loan_ Loan to be moved.
     *  @param i_    Index for Loan to be moved to.
     */
    function _bubbleUp(LoansState storage loans_, Loan memory loan_, uint i_) private {
        uint256 count = loans_.loans.length;
        if (i_ == ROOT_INDEX || loan_.thresholdPrice <= loans_.loans[i_ / 2].thresholdPrice){
          _insert(loans_, loan_, i_, count);
        } else {
          _insert(loans_, loans_.loans[i_ / 2], i_, count);
          _bubbleUp(loans_, loan_, i_ / 2);
        }
    }

    /**
     *  @notice Moves a Loan down the tree.
     *  @param loans_ Holds tree loan data.
     *  @param loan_ Loan to be moved.
     *  @param i_    Index for Loan to be moved to.
     */
    function _bubbleDown(LoansState storage loans_, Loan memory loan_, uint i_) private {
        // Left child index.
        uint cIndex = i_ * 2;

        uint256 count = loans_.loans.length;
        if (count <= cIndex) {
            _insert(loans_, loan_, i_, count);
        } else {
            Loan memory largestChild = loans_.loans[cIndex];

            if (count > cIndex + 1 && loans_.loans[cIndex + 1].thresholdPrice > largestChild.thresholdPrice) {
                largestChild = loans_.loans[++cIndex];
            }

            if (largestChild.thresholdPrice <= loan_.thresholdPrice) {
              _insert(loans_, loan_, i_, count);
            } else {
              _insert(loans_, largestChild, i_, count);
              _bubbleDown(loans_, loan_, cIndex);
            }
        }
    }

    /**
     *  @notice Inserts a Loan in the tree.
     *  @param loans_ Holds tree loan data.
     *  @param loan_ Loan to be inserted.
     *  @param i_    index for Loan to be inserted at.
     */
    function _insert(LoansState storage loans_, Loan memory loan_, uint i_, uint256 count_) private {
        if (i_ == count_) loans_.loans.push(loan_);
        else loans_.loans[i_] = loan_;

        loans_.indices[loan_.borrower] = i_;
    }

    /**
     *  @notice Removes loan for given borrower address.
     *  @param loans_      Holds tree loan data.
     *  @param borrower_ Borrower address whose loan is being updated or inserted.
     *  @param id_       Loan id.
     */
<<<<<<< HEAD
    function remove(Data storage self, address borrower_, uint256 id_) internal {
        delete self.indices[borrower_];
        uint256 tailIndex = self.loans.length - 1;
        if (id_ == tailIndex) self.loans.pop(); // we're removing the tail, pop without sorting
        else {
            Loan memory tail = self.loans[tailIndex];
            self.loans.pop();            // remove tail loan
            _bubbleUp(self, tail, id_);
            _bubbleDown(self, self.loans[id_], id_);
=======
    function remove(LoansState storage loans_, address borrower_, uint256 id_) internal {
        delete loans_.indices[borrower_];
        uint256 tailIndex = loans_.loans.length - 1;
        if (id_ == tailIndex) loans_.loans.pop(); // we're removing the tail, pop without sorting
        else {
            Loan memory tail = loans_.loans[tailIndex];
            loans_.loans.pop();            // remove tail loan
            _bubbleUp(loans_, tail, id_);
            _bubbleDown(loans_, loans_.loans[id_], id_);
>>>>>>> c303a0c7
        }
    }

    /**
     *  @notice Performs an insert or an update dependent on borrowers existance.
     *  @param loans_ Holds tree loan data.
     *  @param borrower_       Borrower address that is being updated or inserted.
     *  @param id_             Loan id.
     *  @param thresholdPrice_ Threshold Price that is updated or inserted.
     */
    function _upsert(
        LoansState storage loans_,
        address borrower_,
        uint256 id_,
        uint96 thresholdPrice_
    ) internal {
        if (thresholdPrice_ == 0) revert ZeroThresholdPrice();

        // Loan exists, update in place.
        if (id_ != 0) {
<<<<<<< HEAD
            Loan memory currentLoan = self.loans[id_];
            if (currentLoan.thresholdPrice > thresholdPrice_) {
                currentLoan.thresholdPrice = thresholdPrice_;
                _bubbleDown(self, currentLoan, id_);
            } else {
                currentLoan.thresholdPrice = thresholdPrice_;
                _bubbleUp(self, currentLoan, id_);
=======
            Loan memory currentLoan = loans_.loans[id_];
            if (currentLoan.thresholdPrice > thresholdPrice_) {
                currentLoan.thresholdPrice = thresholdPrice_;
                _bubbleDown(loans_, currentLoan, id_);
            } else {
                currentLoan.thresholdPrice = thresholdPrice_;
                _bubbleUp(loans_, currentLoan, id_);
>>>>>>> c303a0c7
            }

        // New loan, insert it
        } else {
            _bubbleUp(loans_, Loan(borrower_, thresholdPrice_), loans_.loans.length);
        }
    }


    /**********************/
    /*** View Functions ***/
    /**********************/

    /**
     *  @notice Returns borrower struct.
     *  @param loans_ Holds tree loan data.
     *  @param borrowerAddress_ Borrower's address.
     *  @return Borrower struct containing borrower info.
     */
    function getBorrowerInfo(
        LoansState storage loans_,
        address borrowerAddress_
    ) internal view returns (Borrower memory) {
        return loans_.borrowers[borrowerAddress_];
    }

    /**
     *  @notice Retreives Loan by borrower address.
     *  @param loans_     Holds tree loans data.
     *  @param borrower_ Borrower address that is being updated or inserted.
     *  @return Loan     Loan struct containing loans info.
     */
    function getById(LoansState storage loans_, address borrower_) internal view returns(Loan memory) {
        return getByIndex(loans_, loans_.indices[borrower_]);
    }

    /**
     *  @notice Retreives Loan by index, i_.
     *  @param loans_ Holds tree loan data.
     *  @param i_    Index to retreive Loan.
     *  @return Loan Loan retrieved by index.
     */
    function getByIndex(LoansState storage loans_, uint256 i_) internal view returns(Loan memory) {
        return loans_.loans.length > i_ ? loans_.loans[i_] : Loan(address(0), 0);
    }

    /**
     *  @notice Retreives Loan with the highest threshold price value.
     *  @param loans_ Holds tree loan data.
     *  @return Loan Max Loan in the Heap.
     */
    function getMax(LoansState storage loans_) internal view returns(Loan memory) {
        return getByIndex(loans_, ROOT_INDEX);
    }

    /**
     *  @notice Returns number of loans in pool.
     *  @param loans_ Holds tree loan data.
     *  @return number of loans in pool.
     */
    function noOfLoans(LoansState storage loans_) internal view returns (uint256) {
        return loans_.loans.length - 1;
    }
}<|MERGE_RESOLUTION|>--- conflicted
+++ resolved
@@ -10,26 +10,6 @@
 
     uint256 constant ROOT_INDEX = 1;
 
-<<<<<<< HEAD
-    struct Data {
-        Loan[] loans;
-        mapping (address => uint)     indices;   // borrower address => loan index mapping
-        mapping (address => Borrower) borrowers; // borrower address => Borrower struct mapping
-    }
-
-    struct Loan {
-        address borrower;       // borrower address
-        uint96  thresholdPrice; // [WAD] Loan's threshold price.
-    }
-
-    struct Borrower {
-        uint256 t0debt;           // [WAD] Borrower debt time-adjusted as if it was incurred upon first loan of pool.
-        uint256 collateral;       // [WAD] Collateral deposited by borrower.
-        uint256 t0Np;             // [WAD] Neutral Price time-adjusted as if it was incurred upon first loan of pool.
-    }
-
-=======
->>>>>>> c303a0c7
     /**
      *  @notice The threshold price of the loan to be inserted in loans heap is zero.
      */
@@ -54,21 +34,13 @@
 
     /**
      *  @notice Updates a loan: updates heap (upsert if TP not 0, remove otherwise) and borrower balance.
-<<<<<<< HEAD
-     *  @param self Holds tree loan data.
-=======
-     *  @param loans_ Holds tree loan data.
->>>>>>> c303a0c7
+     *  @param loans_ Holds tree loan data.
      *  @param borrowerAddress_ Borrower's address to update.
      *  @param borrower_        Borrower struct with borrower details.
      *  @param loanIndex_       Current index of the loan (can be 0 if new loan to be inserted in heap)
      */
     function update(
-<<<<<<< HEAD
-        Data storage self,
-=======
         LoansState storage loans_,
->>>>>>> c303a0c7
         address borrowerAddress_,
         Borrower memory borrower_,
         uint256 loanIndex_
@@ -83,17 +55,10 @@
             );
 
         } else if (loanIndex_ != 0) {
-<<<<<<< HEAD
-            remove(self, borrowerAddress_, loanIndex_);
-        }
-
-        self.borrowers[borrowerAddress_] = borrower_;
-=======
             remove(loans_, borrowerAddress_, loanIndex_);
         }
 
         loans_.borrowers[borrowerAddress_] = borrower_;
->>>>>>> c303a0c7
     }
 
     /**************************************/
@@ -164,17 +129,6 @@
      *  @param borrower_ Borrower address whose loan is being updated or inserted.
      *  @param id_       Loan id.
      */
-<<<<<<< HEAD
-    function remove(Data storage self, address borrower_, uint256 id_) internal {
-        delete self.indices[borrower_];
-        uint256 tailIndex = self.loans.length - 1;
-        if (id_ == tailIndex) self.loans.pop(); // we're removing the tail, pop without sorting
-        else {
-            Loan memory tail = self.loans[tailIndex];
-            self.loans.pop();            // remove tail loan
-            _bubbleUp(self, tail, id_);
-            _bubbleDown(self, self.loans[id_], id_);
-=======
     function remove(LoansState storage loans_, address borrower_, uint256 id_) internal {
         delete loans_.indices[borrower_];
         uint256 tailIndex = loans_.loans.length - 1;
@@ -184,7 +138,6 @@
             loans_.loans.pop();            // remove tail loan
             _bubbleUp(loans_, tail, id_);
             _bubbleDown(loans_, loans_.loans[id_], id_);
->>>>>>> c303a0c7
         }
     }
 
@@ -205,15 +158,6 @@
 
         // Loan exists, update in place.
         if (id_ != 0) {
-<<<<<<< HEAD
-            Loan memory currentLoan = self.loans[id_];
-            if (currentLoan.thresholdPrice > thresholdPrice_) {
-                currentLoan.thresholdPrice = thresholdPrice_;
-                _bubbleDown(self, currentLoan, id_);
-            } else {
-                currentLoan.thresholdPrice = thresholdPrice_;
-                _bubbleUp(self, currentLoan, id_);
-=======
             Loan memory currentLoan = loans_.loans[id_];
             if (currentLoan.thresholdPrice > thresholdPrice_) {
                 currentLoan.thresholdPrice = thresholdPrice_;
@@ -221,7 +165,6 @@
             } else {
                 currentLoan.thresholdPrice = thresholdPrice_;
                 _bubbleUp(loans_, currentLoan, id_);
->>>>>>> c303a0c7
             }
 
         // New loan, insert it
