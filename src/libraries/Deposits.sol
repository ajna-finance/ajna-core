--- conflicted
+++ resolved
@@ -1,7 +1,5 @@
 // SPDX-License-Identifier: MIT
 pragma solidity 0.8.14;
-
-import { DepositsState } from '../base/interfaces/IPool.sol';
 
 import '../base/PoolHelper.sol';
 
@@ -25,24 +23,24 @@
      *  @param  addAmount_ The amount to increase deposit by.
      */    
     function add(
-        DepositsState storage deposits_,
+        Data storage self,
         uint256 index_,
         uint256 addAmount_
     ) internal {
         if (index_ >= SIZE) revert InvalidIndex();
 
         ++index_;
-        addAmount_ = Maths.wdiv(addAmount_, scale(deposits_, index_));
+        addAmount_ = Maths.wdiv(addAmount_, scale(self, index_));
 
         while (index_ <= SIZE) {
-            uint256 value    = deposits_.values[index_];
-            uint256 scaling  = deposits_.scaling[index_];
+            uint256 value    = self.values[index_];
+            uint256 scaling  = self.scaling[index_];
             uint256 newValue = value + addAmount_;
             // Note: we can't just multiply addAmount_ by scaling[i_] due to rounding
-            // We need to track the precice change in deposits_.values[i_] in order to ensure
+            // We need to track the precice change in self.values[i_] in order to ensure
             // obliterated indices remain zero after subsequent adding to related indices
             if (scaling != 0) addAmount_ = Maths.wmul(newValue, scaling) - Maths.wmul(value, scaling);
-            deposits_.values[index_] = newValue;
+            self.values[index_] = newValue;
             index_ += lsb(index_);
         }
     }
@@ -54,11 +52,11 @@
      *  @return sumIndex_ Smallest index where prefixsum greater than the sum
      */    
     function findIndexOfSum(
-        DepositsState storage deposits_,
+        Data storage self,
         uint256 sum_
     ) internal view returns (uint256 sumIndex_) {
         // Avoid looking for a sum greater than the tree size
-        if (treeSum(deposits_) < sum_) return MAX_FENWICK_INDEX;
+        if (treeSum(self) < sum_) return MAX_FENWICK_INDEX;
 
         uint256 i     = 4096; // 1 << (_numBits - 1) = 1 << (13 - 1) = 4096
         uint256 ss    = 0;
@@ -66,8 +64,8 @@
         uint256 index = sumIndex_ + i;
 
         while (i > 0) {
-            uint256 value       = deposits_.values[index];
-            uint256 scaling     = deposits_.scaling[index];
+            uint256 value       = self.values[index];
+            uint256 scaling     = self.scaling[index];
             uint256 scaledValue = scaling != 0 ? ss + Maths.wmul(Maths.wmul(sc, scaling), value) : ss + Maths.wmul(sc, value);
             if (scaledValue  < sum_) {
                 sumIndex_ += i;
@@ -102,7 +100,7 @@
      */    
     // TODO: add check to ensure scaling factor is at least a WAD? 
     function mult(
-        DepositsState storage deposits_,
+        Data storage self,
         uint256 index_,
         uint256 factor_
     ) internal {
@@ -126,8 +124,8 @@
         //             (in sum) which was set in a prior interation in case 1.
         while (bit <= SIZE) {
             if((bit & index_) != 0) {
-                value   = deposits_.values[index_];
-                scaling = deposits_.scaling[index_];
+                value   = self.values[index_];
+                scaling = self.scaling[index_];
             
                 // Calc sum, will only be stored in range parents of starting node, index_
                 if (scaling != 0) {
@@ -137,17 +135,17 @@
                     uint256 scaledFactor = Maths.wmul(factor_, scaling);
                     sum += Maths.wmul(scaledFactor, value) - Maths.wmul(scaling, value);
                     // Apply scaling to all range parents less then starting node, index_
-                    deposits_.scaling[index_] = scaledFactor;
+                    self.scaling[index_] = scaledFactor;
                 } else {
                     sum += Maths.wmul(factor_, value) - value;
-                    deposits_.scaling[index_] = factor_;
+                    self.scaling[index_] = factor_;
                 }
 
                 index_ -= bit;
             } else {
                 uint256 superRangeIndex = index_ + bit;
-                value = (deposits_.values[superRangeIndex] += sum);
-                scaling = deposits_.scaling[superRangeIndex];
+                value = (self.values[superRangeIndex] += sum);
+                scaling = self.scaling[superRangeIndex];
                 // again, in following line, need to be careful due to rounding
                 if (scaling != 0) sum = Maths.wmul(value, scaling) - Maths.wmul(value - sum, scaling);
             } 
@@ -162,7 +160,7 @@
      *  @param  sum_       The prefix sum from current index downwards.
      */    
     function prefixSum(
-        DepositsState storage deposits_,
+        Data storage self,
         uint256 sumIndex_
     ) internal view returns (uint256 sum_) {
 
@@ -175,8 +173,8 @@
         
         while (j > 0 && index <= SIZE) {
 
-            uint256 scaled = deposits_.scaling[index];
-            uint256 value  = deposits_.values[index];
+            uint256 scaled = self.scaling[index];
+            uint256 value  = self.values[index];
 
             // If requested node is in current range, compute sum with running multiplier.
             if (sumIndex_ & j != 0) {
@@ -192,23 +190,6 @@
         }
     }
 
-<<<<<<< HEAD
-=======
-    function remove(
-        DepositsState storage deposits_,
-        uint256 index_,
-        uint256 removeAmount_,
-	uint256 currentAmount_
-    ) internal {
-	if (removeAmount_ == currentAmount_) {
-	    unscaledRemove(deposits_, index_, unscaledValueAt(deposits_,index_));
-	} else {
-	    unscaledRemove(deposits_, index_, Maths.wdiv(removeAmount_, scale(deposits_, index_)));
-	}
-    }
-
-    
->>>>>>> 987fbd16
     /**
      *  @notice Decrease a node in the FenwickTree at an index.
      *  @dev    Starts at leaf/target and moved up towards root
@@ -216,7 +197,7 @@
      *  @param  unscaledRemoveAmount_   Unscaled amount to decrease deposit by.
      */    
     function unscaledRemove(
-        DepositsState storage deposits_,
+        Data storage self,
         uint256 index_,
         uint256 unscaledRemoveAmount_
     ) internal {
@@ -225,11 +206,11 @@
         ++index_;
 
         while (index_ <= SIZE) {
-            uint256 value    = (deposits_.values[index_] -= unscaledRemoveAmount_);
-            uint256 scaling  = deposits_.scaling[index_];
+            uint256 value    = (self.values[index_] -= unscaledRemoveAmount_);
+            uint256 scaling  = self.scaling[index_];
             // On the line below, it would be tempting to replace this with:
             // unscaledRemoveAmount_ = Maths.wmul(unscaledRemoveAmount, scaling).  This will introduce nonzero values up
-            // the tree due to rounding.  It's important to compute the actual change in deposits_.values[index_]
+            // the tree due to rounding.  It's important to compute the actual change in self.values[index_]
             // and propogate that upwards.
             if (scaling != 0) unscaledRemoveAmount_ = Maths.wmul(value + unscaledRemoveAmount_, scaling) - Maths.wmul(value,  scaling);
             index_ += lsb(index_);
@@ -243,7 +224,7 @@
      *  @return scaled_ Scaled value.
      */   
     function scale(
-        DepositsState storage deposits_,
+        Data storage self,
         uint256 index_
     ) internal view returns (uint256 scaled_) {
         if (index_ > SIZE) revert InvalidIndex();
@@ -251,7 +232,7 @@
         
         scaled_ = Maths.WAD;
         while (index_ <= SIZE) {
-            uint256 scaling = deposits_.scaling[index_];
+            uint256 scaling = self.scaling[index_];
             if (scaling != 0) scaled_ = Maths.wmul(scaled_, scaling);
             index_ += lsb(index_);
         }
@@ -261,11 +242,11 @@
      *  @notice Returns sum of all deposits.
      */ 
     function treeSum(
-        DepositsState storage deposits_
+        Data storage self
     ) internal view returns (uint256) {
-        uint256 scaling = deposits_.scaling[SIZE];
+        uint256 scaling = self.scaling[SIZE];
         if (scaling==0) scaling = Maths.WAD;
-        return Maths.wmul(scaling,deposits_.values[SIZE]);
+        return Maths.wmul(scaling,self.values[SIZE]);
     }
 
     /**
@@ -274,16 +255,16 @@
      *  @return depositValue_ Value of the deposit.
      */  
     function valueAt(
-        DepositsState storage deposits_,
+        Data storage self,
         uint256 index_
     ) internal view returns (uint256 depositValue_) {
         if (index_ >= SIZE) revert InvalidIndex();
 
-        depositValue_ = Maths.wmul(unscaledValueAt(deposits_, index_), scale(deposits_,index_));
+	depositValue_ = Maths.wmul(unscaledValueAt(self, index_), scale(self,index_));
     }
 
     function unscaledValueAt(
-        DepositsState storage deposits_,
+        Data storage self,
         uint256 index_
     ) internal view returns (uint256 unscaledDepositValue_) {
         if (index_ >= SIZE) revert InvalidIndex();
@@ -292,10 +273,10 @@
 
         uint256 j = 1;
 
-        unscaledDepositValue_ = deposits_.values[index_];
+        unscaledDepositValue_ = self.values[index_];
         while (j & index_ == 0) {
-            uint256 value   = deposits_.values[index_ - j];
-            uint256 scaling = deposits_.scaling[index_ - j];
+            uint256 value   = self.values[index_ - j];
+            uint256 scaling = self.scaling[index_ - j];
             unscaledDepositValue_ -= scaling != 0 ? Maths.wmul(scaling, value) : value;
             j = j << 1;
         }
