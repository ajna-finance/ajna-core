--- conflicted
+++ resolved
@@ -173,29 +173,9 @@
 
                 index_ -= bit;
             } else {
-<<<<<<< HEAD
                 uint256 superRangeIndex = index_ + bit;
                 value = (self.values[superRangeIndex] += sum);
                 scaling = self.scaling[superRangeIndex];
-=======
-                sum += Maths.wmul(factor_, value) - value;
-                self.scaling[index_] = factor_;
-            }
-
-            // Increase j and decrement current node i by one binary index.
-            uint256 lsbI = lsb(index_);
-            j  = index_ + lsbI;
-            index_ -= lsbI;
-            uint256 lsbJ = lsb(j);
-
-            // Execute while i is a range parent of j (zero is the highest parent).
-            // slither-disable-next-line incorrect-equality
-            while ((lsbJ < lsb(index_)) || (index_ == 0 && j <= SIZE)) {
-                // Sum > 0 only when j is a range parent of starting node, index_.
-                value = self.values[j];
-                self.values[j] += sum;
-                scaling = self.scaling[j];
->>>>>>> e1f9a4ed
                 // again, in following line, need to be careful due to rounding
                 if (scaling != 0) sum = Maths.wmul(value, scaling) - Maths.wmul(value - sum, scaling);
             } 
