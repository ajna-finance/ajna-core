// SPDX-License-Identifier: MIT

pragma solidity 0.8.11;

import "./Maths.sol";

library Buckets {
    error NoDepositToReallocateTo();
    error InsufficientLpBalance(uint256 balance);
    error AmountExceedsClaimable(uint256 rightToClaim);
    error BorrowPriceBelowStopPrice(uint256 borrowPrice);
    error ClaimExceedsCollateral(uint256 collateralAmount);
    error InsufficientBucketLiquidity(uint256 amountAvailable);

    struct Bucket {
        uint256 price; // current bucket price
        uint256 up; // upper utilizable bucket price
        uint256 down; // next utilizable bucket price
        uint256 onDeposit; // quote token on deposit in bucket
        uint256 debt; // accumulated bucket debt
        uint256 inflatorSnapshot; // bucket inflator snapshot
        uint256 lpOutstanding;
        uint256 collateral;
    }

    function addQuoteToken(
        mapping(uint256 => Bucket) storage buckets,
        uint256 _price,
        uint256 _amount,
        uint256 _lup,
        uint256 _inflator,
        bool _reallocate
    ) public returns (uint256 lup, uint256 lpTokens) {
        Bucket storage bucket = buckets[_price];

        accumulateBucketInterest(bucket, _inflator);

        lpTokens = _amount / getExchangeRate(bucket);
        bucket.lpOutstanding += lpTokens;
        bucket.onDeposit += _amount;

        lup = _lup;
        if (_reallocate) {
            lup = reallocateUp(buckets, bucket, _amount, _lup, _inflator);
        }
    }

    function removeQuoteToken(
        mapping(uint256 => Bucket) storage buckets,
        uint256 _price,
        uint256 _amount,
        uint256 _lpBalance,
        uint256 _inflator
    ) public returns (uint256 lup, uint256 lpTokens) {
        Bucket storage bucket = buckets[_price];

        accumulateBucketInterest(bucket, _inflator);

        uint256 exchangeRate = getExchangeRate(bucket);
<<<<<<< HEAD
        require(
            _amount <= _lpBalance * exchangeRate,
            "ajna/amount-greater-than-claimable"
        );
        lpTokens = _amount / exchangeRate;
=======

        uint256 claimable = Maths.wmul(_lpBalance, exchangeRate);

        if (_amount > claimable) {
            revert AmountExceedsClaimable({rightToClaim: claimable});
        }

        lpTokens = Maths.wdiv(_amount, exchangeRate);
>>>>>>> 28d33fd1

        // Remove from deposit first
        uint256 removeFromDeposit = Maths.min(_amount, bucket.onDeposit);
        bucket.onDeposit -= removeFromDeposit;
        _amount -= removeFromDeposit;

        // Reallocate debt to fund remaining withdrawal
        lup = reallocateDown(buckets, bucket, _amount, _inflator);

        bucket.lpOutstanding -= lpTokens;
    }

    function claimCollateral(
        mapping(uint256 => Bucket) storage buckets,
        uint256 _price,
        uint256 _amount,
        uint256 _lpBalance
    ) public returns (uint256 lpRedemption) {
        Bucket storage bucket = buckets[_price];

        if (_amount > bucket.collateral) {
            revert ClaimExceedsCollateral({
                collateralAmount: bucket.collateral
            });
        }

        uint256 exchangeRate = getExchangeRate(bucket);
        lpRedemption = Maths.wdiv(
            Maths.wmul(_amount, bucket.price),
            exchangeRate
        );

        if (lpRedemption > _lpBalance) {
            revert InsufficientLpBalance({balance: _lpBalance});
        }

        bucket.collateral -= _amount;
        bucket.lpOutstanding -= lpRedemption;
    }

    function borrow(
        mapping(uint256 => Bucket) storage buckets,
        uint256 _amount,
        uint256 _stop, // lowest price desired to borrow at
        uint256 _lup, // lowest utilized price
        uint256 _inflator
    ) public returns (uint256 lup, uint256 loanCost) {
        Bucket storage curLup = buckets[_lup];
        uint256 amountRemaining = _amount;

        while (true) {
            if (curLup.price < _stop) {
                revert BorrowPriceBelowStopPrice({borrowPrice: curLup.price});
            }

            // accumulate bucket interest
            accumulateBucketInterest(curLup, _inflator);
            curLup.inflatorSnapshot = _inflator;

            if (amountRemaining > curLup.onDeposit) {
                // take all on deposit from this bucket
                curLup.debt += curLup.onDeposit;
                amountRemaining -= curLup.onDeposit;
                loanCost += curLup.onDeposit / curLup.price;
                curLup.onDeposit -= curLup.onDeposit;
            } else {
                // take all remaining amount for loan from this bucket and exit
                curLup.onDeposit -= amountRemaining;
                curLup.debt += amountRemaining;
                loanCost += amountRemaining / curLup.price;
                break;
            }

            // move to next bucket
            curLup = buckets[curLup.down];
        }

        if (_lup > curLup.price || _lup == 0) {
            _lup = curLup.price;
        }

        return (_lup, loanCost);
    }

    function repay(
        mapping(uint256 => Bucket) storage buckets,
        uint256 _amount,
        uint256 _lup,
        uint256 _inflator
    ) public returns (uint256, uint256) {
        Bucket storage curLup = buckets[_lup];
        uint256 debtToPay;

        while (true) {
            // accumulate bucket interest
            if (curLup.debt != 0) {
                accumulateBucketInterest(curLup, _inflator);

                if (_amount > curLup.debt) {
                    // pay entire debt on this bucket
                    debtToPay += curLup.debt;
                    _amount -= curLup.debt;
                    curLup.onDeposit += curLup.debt;
                    curLup.debt = 0;
                } else {
                    // pay as much debt as possible and exit
                    curLup.onDeposit += _amount;
                    curLup.debt -= _amount;
                    debtToPay += _amount;
                    _amount = 0;
                    break;
                }
            }

            if (curLup.price == curLup.up) {
                // nowhere to go
                break;
            }
            // move to upper bucket
            curLup = buckets[curLup.up];
        }

        return (curLup.price, debtToPay);
    }

    function purchaseBid(
        mapping(uint256 => Bucket) storage buckets,
        uint256 _price,
        uint256 _amount,
        uint256 _collateral,
        uint256 _inflator
    ) public returns (uint256 lup) {
        Bucket storage bucket = buckets[_price];
        accumulateBucketInterest(bucket, _inflator);

        uint256 available = bucket.onDeposit + bucket.debt;
        if (_amount > available) {
            revert InsufficientBucketLiquidity({amountAvailable: available});
        }

        // Exchange collateral for quote token on deposit
        uint256 purchaseFromDeposit = Maths.min(_amount, bucket.onDeposit);
        bucket.onDeposit -= purchaseFromDeposit;
        _amount -= purchaseFromDeposit;

        // Reallocate debt to exchange for collateral
        lup = reallocateDown(buckets, bucket, _amount, _inflator);

        bucket.collateral += _collateral;
    }

    function liquidate(
        mapping(uint256 => Bucket) storage buckets,
        uint256 _debt,
        uint256 _collateral,
        uint256 _hdp,
        uint256 _inflator
    ) public returns (uint256 requiredCollateral) {
        Bucket storage bucket = buckets[_hdp];

        while (true) {
            accumulateBucketInterest(bucket, _inflator);
            uint256 bucketDebtToPurchase = Maths.min(_debt, bucket.debt);

            uint256 bucketRequiredCollateral = Maths.min(
                Maths.min(_debt / bucket.price, _collateral),
                bucket.debt / bucket.price
            );

            _debt -= bucketDebtToPurchase;
            _collateral -= bucketRequiredCollateral;
            requiredCollateral += bucketRequiredCollateral;

            // bucket accounting
            bucket.debt -= bucketDebtToPurchase;
            bucket.collateral += bucketRequiredCollateral;

            // forgive the debt when borrower has no remaining collateral but still has debt
            if (_debt != 0 && _collateral == 0) {
                bucket.debt = 0;
                break;
            }

            // stop if all debt reconciliated
            if (_debt == 0) {
                break;
            }

            bucket = buckets[bucket.down];
        }
    }

    function reallocateDown(
        mapping(uint256 => Bucket) storage buckets,
        Bucket storage _bucket,
        uint256 _amount,
        uint256 _inflator
    ) private returns (uint256 lup) {
        lup = _bucket.price;
        // debt reallocation
        if (_amount > _bucket.onDeposit) {
            uint256 reallocation = _amount - _bucket.onDeposit;
            if (_bucket.down != 0) {
                Bucket storage toBucket = buckets[_bucket.down];

                while (true) {
                    accumulateBucketInterest(toBucket, _inflator);

                    if (reallocation < toBucket.onDeposit) {
                        // reallocate all and exit
                        _bucket.debt -= reallocation;
                        toBucket.debt += reallocation;
                        toBucket.onDeposit -= reallocation;
                        lup = toBucket.price;
                        break;
                    } else {
                        if (toBucket.onDeposit != 0) {
                            reallocation -= toBucket.onDeposit;
                            _bucket.debt -= toBucket.onDeposit;
                            toBucket.debt += toBucket.onDeposit;
                            toBucket.onDeposit -= toBucket.onDeposit;
                        }
                    }

                    if (toBucket.down == 0) {
                        // last bucket, nowhere to go, guard against reallocation failures
                        if (reallocation != 0) {
                            revert NoDepositToReallocateTo();
                        }
                        lup = toBucket.price;
                        break;
                    }

                    toBucket = buckets[toBucket.down];
                }
            } else {
                // lup started at the bottom
                if (reallocation != 0) {
                    revert NoDepositToReallocateTo();
                }
            }
        }
    }

    function reallocateUp(
        mapping(uint256 => Bucket) storage buckets,
        Bucket storage _bucket,
        uint256 _amount,
        uint256 _lup,
        uint256 _inflator
    ) private returns (uint256) {
        Bucket storage curLup = buckets[_lup];

        uint256 curLupDebt;

        while (true) {
            // accumulate bucket interest
            accumulateBucketInterest(curLup, _inflator);

            curLupDebt = curLup.debt;

            if (_amount > curLupDebt) {
                _bucket.debt += curLupDebt;
                _bucket.onDeposit -= curLupDebt;
                _amount -= curLupDebt;
                curLup.debt = 0;
                curLup.onDeposit += curLupDebt;
                if (curLup.price == curLup.up) {
                    // nowhere to go
                    break;
                }
            } else {
                _bucket.debt += _amount;
                _bucket.onDeposit -= _amount;
                curLup.debt -= _amount;
                curLup.onDeposit += _amount;
                break;
            }

            if (curLup.up == _bucket.price) {
                // nowhere to go
                break;
            }

            curLup = buckets[curLup.up];
        }

        return curLup.price;
    }

    function accumulateBucketInterest(Bucket storage bucket, uint256 _inflator)
        private
    {
        if (bucket.debt != 0) {
            bucket.debt += Maths.wmul(
                bucket.debt,
                Maths.wdiv(_inflator, bucket.inflatorSnapshot) - Maths.ONE_WAD
            );
            bucket.inflatorSnapshot = _inflator;
        }
    }

    function estimatePrice(
        mapping(uint256 => Bucket) storage buckets,
        uint256 _amount,
        uint256 _hdp
    ) public view returns (uint256) {
        Bucket memory curLup = buckets[_hdp];

        while (true) {
            if (_amount > curLup.onDeposit) {
                _amount -= curLup.onDeposit;
            } else if (_amount <= curLup.onDeposit) {
                return curLup.price;
            }

            if (curLup.down == 0) {
                return 0;
            } else {
                curLup = buckets[curLup.down];
            }
        }

        return 0;
    }

    function bucketAt(
        mapping(uint256 => Bucket) storage buckets,
        uint256 _price
    )
        public
        view
        returns (
            uint256 price,
            uint256 up,
            uint256 down,
            uint256 amount,
            uint256 debt,
            uint256 inflatorSnapshot,
            uint256 lpOutstanding,
            uint256 collateral
        )
    {
        Bucket memory bucket = buckets[_price];

        price = bucket.price;
        up = bucket.up;
        down = bucket.down;
        amount = bucket.onDeposit;
        debt = bucket.debt;
        inflatorSnapshot = bucket.inflatorSnapshot;
        lpOutstanding = bucket.lpOutstanding;
        collateral = bucket.collateral;
    }

    function getExchangeRate(Bucket storage bucket)
        internal
        view
        returns (uint256)
    {
        uint256 size = bucket.onDeposit +
            bucket.debt +
            bucket.collateral *
            bucket.price;
        if (size != 0 && bucket.lpOutstanding != 0) {
            size / bucket.lpOutstanding;
        }
        return Maths.ONE_WAD;
    }

    function initializeBucket(
        mapping(uint256 => Bucket) storage buckets,
        uint256 _hdp,
        uint256 _price
    ) public returns (uint256) {
        Bucket storage bucket = buckets[_price];
        bucket.price = _price;
        bucket.inflatorSnapshot = Maths.ONE_WAD;

        if (_price > _hdp) {
            bucket.down = _hdp;
            _hdp = _price;
        }

        uint256 cur = _hdp;
        uint256 down = buckets[_hdp].down;
        uint256 up = buckets[_hdp].up;

        // update price pointers
        while (true) {
            if (_price > down) {
                buckets[cur].down = _price;
                bucket.up = cur;
                bucket.down = down;
                buckets[down].up = _price;
                break;
            }
            cur = down;
            down = buckets[cur].down;
            up = buckets[cur].up;
        }
        return _hdp;
    }
}<|MERGE_RESOLUTION|>--- conflicted
+++ resolved
@@ -57,22 +57,14 @@
         accumulateBucketInterest(bucket, _inflator);
 
         uint256 exchangeRate = getExchangeRate(bucket);
-<<<<<<< HEAD
-        require(
-            _amount <= _lpBalance * exchangeRate,
-            "ajna/amount-greater-than-claimable"
-        );
-        lpTokens = _amount / exchangeRate;
-=======
-
-        uint256 claimable = Maths.wmul(_lpBalance, exchangeRate);
+
+        uint256 claimable = _lpBalance * exchangeRate;
 
         if (_amount > claimable) {
             revert AmountExceedsClaimable({rightToClaim: claimable});
         }
 
-        lpTokens = Maths.wdiv(_amount, exchangeRate);
->>>>>>> 28d33fd1
+        lpTokens = _amount / exchangeRate;
 
         // Remove from deposit first
         uint256 removeFromDeposit = Maths.min(_amount, bucket.onDeposit);
