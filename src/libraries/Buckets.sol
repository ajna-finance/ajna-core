// SPDX-License-Identifier: MIT

pragma solidity 0.8.11;

import "./Maths.sol";

library Buckets {
    error NoDepositToReallocateTo();
    error InsufficientLpBalance(uint256 balance);
    error AmountExceedsClaimable(uint256 rightToClaim);
    error BorrowPriceBelowStopPrice(uint256 borrowPrice);
    error ClaimExceedsCollateral(uint256 collateralAmount);
    error InsufficientBucketLiquidity(uint256 amountAvailable);

    struct Bucket {
<<<<<<< HEAD
        uint256 price; // current bucket price
        uint256 up; // upper utilizable bucket price
        uint256 down; // next utilizable bucket price
        uint256 onDeposit; // quote token on deposit in bucket (RAD)
        uint256 debt; // accumulated bucket debt (RAD)
        uint256 inflatorSnapshot; // bucket inflator snapshot
        uint256 lpOutstanding; // RAY
        uint256 collateral; // RAY
=======
        uint256 price; // WAD current bucket price
        uint256 up; // WAD upper utilizable bucket price
        uint256 down; // WAD next utilizable bucket price
        uint256 onDeposit; // RAD quote token on deposit in bucket
        uint256 debt; // RAD accumulated bucket debt
        uint256 inflatorSnapshot; // RAY bucket inflator snapshot
        uint256 lpOutstanding; // RAY outstanding Liquidity Provider LP tokens in a bucket
        uint256 collateral; // RAY Current collateral tokens deposited in the bucket
>>>>>>> 4c3a0817
    }

    /// @notice Called by a lender to add quote tokens to a bucket
    /// @param buckets Mapping of buckets for a given pool
    /// @param _price The price bucket to which quote tokens should be added
    /// @param _amount The amount of quote tokens to be added
    /// @param _lup The current pool LUP
    /// @param _inflator The current pool inflator rate
    /// @param _reallocate Boolean to check if assets need to be reallocated
    /// @return lup The new pool LUP
    /// @return lpTokens The amount of lpTokens received by the lender for the added quote tokens
    function addQuoteToken(
        mapping(uint256 => Bucket) storage buckets,
        uint256 _price,
        uint256 _amount,
        uint256 _lup,
        uint256 _inflator,
        bool _reallocate
    ) public returns (uint256 lup, uint256 lpTokens) {
        Bucket storage bucket = buckets[_price];

        accumulateBucketInterest(bucket, _inflator);

        lpTokens = Maths.rdiv(Maths.radToRay(_amount), getExchangeRate(bucket));
        bucket.lpOutstanding += lpTokens;
        bucket.onDeposit += _amount;

        lup = _lup;
        if (_reallocate) {
            lup = reallocateUp(buckets, bucket, _amount, _lup, _inflator);
        }
    }

    /// @notice Called by a lender to remove quote tokens from a bucket
    /// @param buckets Mapping of buckets for a given pool
    /// @param _price The price bucket from which quote tokens should be removed
    /// @param _amount The amount of quote tokens to be removed
    /// @param _lpBalance The lender's current LP balance
    /// @param _inflator The current pool inflator rate
    /// @return lup The new pool LUP
    /// @return lpTokens The amount of lpTokens removed equivalent to the quote tokens removed
    function removeQuoteToken(
        mapping(uint256 => Bucket) storage buckets,
        uint256 _price, // WAD
        uint256 _amount, // RAD
        uint256 _lpBalance, // RAY
        uint256 _inflator // RAY
    ) public returns (uint256 lup, uint256 lpTokens) {
        Bucket storage bucket = buckets[_price];

        accumulateBucketInterest(bucket, _inflator);

        uint256 exchangeRate = getExchangeRate(bucket);

        uint256 claimable = Maths.rayToRad(Maths.rmul(_lpBalance, exchangeRate));

        if (_amount > claimable) {
            revert AmountExceedsClaimable({rightToClaim: claimable});
        }

        lpTokens = Maths.rdiv(Maths.radToRay(_amount), exchangeRate);

        // Remove from deposit first
        uint256 removeFromDeposit = Maths.min(_amount, bucket.onDeposit);
        bucket.onDeposit -= removeFromDeposit;
        _amount -= removeFromDeposit;

        // Reallocate debt to fund remaining withdrawal
        lup = reallocateDown(buckets, bucket, _amount, _inflator);

        bucket.lpOutstanding -= lpTokens;
    }

    /// @notice Called by a lender to claim accumulated collateral
    /// @param buckets Mapping of buckets for a given pool
    /// @param _price The price bucket from which collateral should be claimed
    /// @param _amount The amount of collateral tokens to be claimed
    /// @param _lpBalance The claimers current LP balance
    /// @return lpRedemption The amount of LP tokens that will be redeemed
    function claimCollateral(
        mapping(uint256 => Bucket) storage buckets,
        uint256 _price, // WAD
        uint256 _amount, // RAY
        uint256 _lpBalance // RAY
    ) public returns (uint256 lpRedemption) {
        Bucket storage bucket = buckets[_price];

        if (_amount > bucket.collateral) {
            revert ClaimExceedsCollateral({collateralAmount: bucket.collateral});
        }

        uint256 exchangeRate = getExchangeRate(bucket);
        lpRedemption = Maths.rdiv(Maths.rmul(_amount, Maths.wadToRay(bucket.price)), exchangeRate);

        if (lpRedemption > _lpBalance) {
            revert InsufficientLpBalance({balance: _lpBalance});
        }

        bucket.collateral -= _amount;
        bucket.lpOutstanding -= lpRedemption;
    }

    /// @notice Called by a borrower to borrow from a given bucket
    /// @param _amount The amount of quote tokens to borrow from the bucket
    /// @param _stop The lowest price desired to borrow at
    /// @param _lup The current pool LUP
    /// @param _inflator The current pool inflator rate
    /// @return lup WAD The price at which the borrow executed
    /// @return loanCost RAD The amount of quote tokens removed from the bucket
    function borrow(
        mapping(uint256 => Bucket) storage buckets,
        uint256 _amount, // RAD
        uint256 _stop, // WAD
        uint256 _lup, // WAD
        uint256 _inflator // RAY
    ) public returns (uint256 lup, uint256 loanCost) {
        Bucket storage curLup = buckets[_lup];
        uint256 amountRemaining = _amount;

        while (true) {
            if (curLup.price < _stop) {
                revert BorrowPriceBelowStopPrice({borrowPrice: curLup.price});
            }

            // accumulate bucket interest
            accumulateBucketInterest(curLup, _inflator);
            curLup.inflatorSnapshot = _inflator;

            if (amountRemaining > curLup.onDeposit) {
                // take all on deposit from this bucket
                curLup.debt += curLup.onDeposit;
                amountRemaining -= curLup.onDeposit;
                loanCost += Maths.rayToRad(
                    Maths.rdiv(Maths.radToRay(curLup.onDeposit), Maths.wadToRay(curLup.price))
                );
                curLup.onDeposit -= curLup.onDeposit;
            } else {
                // take all remaining amount for loan from this bucket and exit
                curLup.onDeposit -= amountRemaining;
                curLup.debt += amountRemaining;
                loanCost += Maths.rayToRad(
                    Maths.rdiv(Maths.radToRay(amountRemaining), Maths.wadToRay(curLup.price))
                );
                break;
            }

            // move to next bucket
            curLup = buckets[curLup.down];
        }

        if (_lup > curLup.price || _lup == 0) {
            _lup = curLup.price;
        }

        return (_lup, loanCost);
    }

    /// @notice Called by a borrower to repay quote tokens as part of reducing their position
    /// @param buckets Mapping of buckets for a given pool
    /// @param _amount The amount of quote tokens to repay to the bucket
    /// @param _lup The current pool LUP
    /// @param _inflator The current pool inflator rate
    /// @return The new pool LUP
    /// @return The amount of quote tokens to be repaid
    function repay(
        mapping(uint256 => Bucket) storage buckets,
        uint256 _amount, // RAD
        uint256 _lup, // WAD
        uint256 _inflator // RAY
    ) public returns (uint256, uint256) {
        Bucket storage curLup = buckets[_lup];
        uint256 debtToPay;

        while (true) {
            // accumulate bucket interest
            if (curLup.debt != 0) {
                accumulateBucketInterest(curLup, _inflator);

                if (_amount > curLup.debt) {
                    // pay entire debt on this bucket
                    debtToPay += curLup.debt;
                    _amount -= curLup.debt;
                    curLup.onDeposit += curLup.debt;
                    curLup.debt = 0;
                } else {
                    // pay as much debt as possible and exit
                    curLup.onDeposit += _amount;
                    curLup.debt -= _amount;
                    debtToPay += _amount;
                    _amount = 0;
                    break;
                }
            }

            if (curLup.price == curLup.up) {
                // nowhere to go
                break;
            }
            // move to upper bucket
            curLup = buckets[curLup.up];
        }

        return (curLup.price, debtToPay);
    }

    /// @notice Puchase a given amount of quote tokens for given collateral tokens
    /// @param buckets Mapping of buckets for a given pool
    /// @param _price The price at which the exchange will occur
    /// @param _amount The amount of quote tokens to receive
    /// @param _collateral The amount of collateral to exchange
    /// @param _inflator The current pool inflator rate
    /// @return lup The new pool LUP
    function purchaseBid(
        mapping(uint256 => Bucket) storage buckets,
        uint256 _price, // WAD
        uint256 _amount, // RAD
        uint256 _collateral, // RAY
        uint256 _inflator // RAY
    ) public returns (uint256 lup) {
        Bucket storage bucket = buckets[_price];
        accumulateBucketInterest(bucket, _inflator);

        uint256 available = Maths.add(bucket.onDeposit, bucket.debt);
        if (_amount > available) {
            revert InsufficientBucketLiquidity({amountAvailable: available});
        }

        // Exchange collateral for quote token on deposit
        uint256 purchaseFromDeposit = Maths.min(_amount, bucket.onDeposit);
        bucket.onDeposit -= purchaseFromDeposit;
        _amount -= purchaseFromDeposit;

        // Reallocate debt to exchange for collateral
        lup = reallocateDown(buckets, bucket, _amount, _inflator);

        bucket.collateral += _collateral;
    }

    /// @notice Liquidate a given position's collateral
    /// @param buckets Mapping of buckets for a given pool
    /// @param _collateral The amount of collateral deposited
    /// @param _hdp The pool's HDP
    /// @param _inflator The current pool inflator rate
    /// @return requiredCollateral The amount of collateral to be liquidated
    function liquidate(
        mapping(uint256 => Bucket) storage buckets,
        uint256 _debt, // RAD
        uint256 _collateral, // RAY
        uint256 _hdp, // WAD
        uint256 _inflator // RAY
    ) public returns (uint256 requiredCollateral) {
        Bucket storage bucket = buckets[_hdp];

        while (true) {
            accumulateBucketInterest(bucket, _inflator);
            uint256 bucketDebtToPurchase = Maths.min(_debt, bucket.debt);

            uint256 debtByPriceRay = Maths.rdiv(
                Maths.radToRay(_debt),
                Maths.wadToRay(bucket.price)
            );
            uint256 bucketRequiredCollateral = Maths.min(
                Maths.min(debtByPriceRay, _collateral),
                debtByPriceRay
            );

            _debt -= bucketDebtToPurchase;
            _collateral -= bucketRequiredCollateral;
            requiredCollateral += bucketRequiredCollateral;

            // bucket accounting
            bucket.debt -= bucketDebtToPurchase;
            bucket.collateral += bucketRequiredCollateral;

            // forgive the debt when borrower has no remaining collateral but still has debt
            if (_debt != 0 && _collateral == 0) {
                bucket.debt = 0;
                break;
            }

            // stop if all debt reconciliated
            if (_debt == 0) {
                break;
            }

            bucket = buckets[bucket.down];
        }
    }

    /// @notice Moves assets in a bucket to a bucket's down pointers
    /// @dev Occurs when quote tokens are being removed
    /// @dev Should continue until all of the desired quote tokens have been removed
    /// @param buckets Mapping of buckets for a given pool
    /// @param _bucket The given bucket whose assets are being reallocated
    /// @param _amount The amount of quote tokens requiring reallocation
    /// @param _inflator The current pool inflator rate
    /// @return lup The price to which assets were reallocated
    function reallocateDown(
        mapping(uint256 => Bucket) storage buckets,
        Bucket storage _bucket,
        uint256 _amount, // RAD
        uint256 _inflator // RAY
    ) private returns (uint256 lup) {
        lup = _bucket.price;
        // debt reallocation
        if (_amount > _bucket.onDeposit) {
            uint256 reallocation = _amount - _bucket.onDeposit;
            if (_bucket.down != 0) {
                Bucket storage toBucket = buckets[_bucket.down];

                while (true) {
                    accumulateBucketInterest(toBucket, _inflator);

                    if (reallocation < toBucket.onDeposit) {
                        // reallocate all and exit
                        _bucket.debt -= reallocation;
                        toBucket.debt += reallocation;
                        toBucket.onDeposit -= reallocation;
                        lup = toBucket.price;
                        break;
                    } else {
                        if (toBucket.onDeposit != 0) {
                            reallocation -= toBucket.onDeposit;
                            _bucket.debt -= toBucket.onDeposit;
                            toBucket.debt += toBucket.onDeposit;
                            toBucket.onDeposit -= toBucket.onDeposit;
                        }
                    }

                    if (toBucket.down == 0) {
                        // last bucket, nowhere to go, guard against reallocation failures
                        if (reallocation != 0) {
                            revert NoDepositToReallocateTo();
                        }
                        lup = toBucket.price;
                        break;
                    }

                    toBucket = buckets[toBucket.down];
                }
            } else {
                // lup started at the bottom
                if (reallocation != 0) {
                    revert NoDepositToReallocateTo();
                }
            }
        }
    }

    /// @notice Moves assets in a bucket to a bucket's up pointers
    /// @dev Should continue until all desired quote tokens are added
    /// @dev Occcurs when quote tokens are being added
    /// @param buckets Mapping of buckets for a given pool
    /// @param _bucket The given bucket whose assets are being reallocated
    /// @param _amount The amount of quote tokens requiring reallocation
    /// @param _lup The current pool lup
    /// @param _inflator The current pool inflator rate
    /// @return The price to which assets were reallocated
    function reallocateUp(
        mapping(uint256 => Bucket) storage buckets,
        Bucket storage _bucket,
        uint256 _amount,
        uint256 _lup,
        uint256 _inflator // RAY
    ) private returns (uint256) {
        Bucket storage curLup = buckets[_lup];

        uint256 curLupDebt;

        while (true) {
            if (curLup.price == _bucket.price) {
                // reached deposit bucket; nowhere to go
                break;
            }

            // accumulate bucket interest
            accumulateBucketInterest(curLup, _inflator);

            curLupDebt = curLup.debt;

            if (_amount > curLupDebt) {
                _bucket.debt += curLupDebt;
                _bucket.onDeposit -= curLupDebt;
                _amount -= curLupDebt;
                curLup.debt = 0;
                curLup.onDeposit += curLupDebt;
                if (curLup.price == curLup.up) {
                    // reached top-of-book; nowhere to go
                    break;
                }
            } else {
                _bucket.debt += _amount;
                _bucket.onDeposit -= _amount;
                curLup.debt -= _amount;
                curLup.onDeposit += _amount;
                break;
            }

            curLup = buckets[curLup.up];
        }

        return curLup.price;
    }

    /// @notice Update bucket.debt with interest accumulated since last state change
    /// @param bucket The bucket being updated
    /// @param _inflator RAY - The current bucket inflator value
    function accumulateBucketInterest(Bucket storage bucket, uint256 _inflator) private {
        if (bucket.debt != 0) {
            bucket.debt += Maths.rayToRad(
                Maths.rmul(
                    Maths.radToRay(bucket.debt),
                    Maths.sub(Maths.rdiv(_inflator, bucket.inflatorSnapshot), Maths.ONE_RAY)
                )
            );
            bucket.inflatorSnapshot = _inflator;
        }
    }

    /// @notice Estimate the price at which a loan can be taken
    /// @param buckets Mapping of buckets for a given pool
    /// @param _amount The amount of quote tokens desired to borrow
    /// @param _hdp The current HDP of the pool
    function estimatePrice(
        mapping(uint256 => Bucket) storage buckets,
        uint256 _amount,
        uint256 _hdp
    ) public view returns (uint256) {
        Bucket memory curLup = buckets[_hdp];

        while (true) {
            if (_amount > curLup.onDeposit) {
                _amount -= curLup.onDeposit;
            } else if (_amount <= curLup.onDeposit) {
                return curLup.price;
            }

            if (curLup.down == 0) {
                return 0;
            } else {
                curLup = buckets[curLup.down];
            }
        }

        return 0;
    }

    /// @notice Return the information of the bucket at a given price
    /// @param buckets Mapping of buckets for a given pool
    /// @param _price The price of the bucket to retrieve information from
    function bucketAt(mapping(uint256 => Bucket) storage buckets, uint256 _price)
        public
        view
        returns (
            uint256 price,
            uint256 up,
            uint256 down,
            uint256 onDeposit,
            uint256 debt,
            uint256 inflatorSnapshot,
            uint256 lpOutstanding,
            uint256 collateral
        )
    {
        Bucket memory bucket = buckets[_price];

        price = bucket.price;
        up = bucket.up;
        down = bucket.down;
        onDeposit = bucket.onDeposit;
        debt = bucket.debt;
        inflatorSnapshot = bucket.inflatorSnapshot;
        lpOutstanding = bucket.lpOutstanding;
        collateral = bucket.collateral;
    }

    // TODO: replace + with Maths.add()
    /// @notice Calculate the current exchange rate for Quote tokens / LP Tokens
    /// @dev Performs calculations in RAY terms and rounds up to determine size to minimize precision loss
    /// @return RAY The current rate at which quote tokens can be exchanged for LP tokens
    function getExchangeRate(Bucket storage bucket) internal view returns (uint256) {
        uint256 size = bucket.onDeposit +
            bucket.debt +
            Maths.rayToRad(Maths.rmul(bucket.collateral, Maths.wadToRay(bucket.price)));
        if (size != 0 && bucket.lpOutstanding != 0) {
            return Maths.rdiv(Maths.radToRay(size), bucket.lpOutstanding);
        }
        return Maths.ONE_RAY;
    }

    /// @notice Set state for a new bucket and update surrounding price pointers
    /// @param buckets Mapping of buckets for a given pool
    /// @param _hdp The current HDP of the pool
    /// @param _price The price of the bucket to retrieve information from
    /// @return The new HDP given the newly initialized bucket
    function initializeBucket(
        mapping(uint256 => Bucket) storage buckets,
        uint256 _hdp,
        uint256 _price
    ) public returns (uint256) {
        Bucket storage bucket = buckets[_price];
        bucket.price = _price;
        bucket.inflatorSnapshot = Maths.ONE_WAD;

        if (_price > _hdp) {
            bucket.down = _hdp;
            _hdp = _price;
        }

        uint256 cur = _hdp;
        uint256 down = buckets[_hdp].down;
        uint256 up = buckets[_hdp].up;

        // update price pointers
        while (true) {
            if (_price > down) {
                buckets[cur].down = _price;
                bucket.up = cur;
                bucket.down = down;
                buckets[down].up = _price;
                break;
            }
            cur = down;
            down = buckets[cur].down;
            up = buckets[cur].up;
        }
        return _hdp;
    }
}<|MERGE_RESOLUTION|>--- conflicted
+++ resolved
@@ -13,16 +13,6 @@
     error InsufficientBucketLiquidity(uint256 amountAvailable);
 
     struct Bucket {
-<<<<<<< HEAD
-        uint256 price; // current bucket price
-        uint256 up; // upper utilizable bucket price
-        uint256 down; // next utilizable bucket price
-        uint256 onDeposit; // quote token on deposit in bucket (RAD)
-        uint256 debt; // accumulated bucket debt (RAD)
-        uint256 inflatorSnapshot; // bucket inflator snapshot
-        uint256 lpOutstanding; // RAY
-        uint256 collateral; // RAY
-=======
         uint256 price; // WAD current bucket price
         uint256 up; // WAD upper utilizable bucket price
         uint256 down; // WAD next utilizable bucket price
@@ -31,7 +21,6 @@
         uint256 inflatorSnapshot; // RAY bucket inflator snapshot
         uint256 lpOutstanding; // RAY outstanding Liquidity Provider LP tokens in a bucket
         uint256 collateral; // RAY Current collateral tokens deposited in the bucket
->>>>>>> 4c3a0817
     }
 
     /// @notice Called by a lender to add quote tokens to a bucket
