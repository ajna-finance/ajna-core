// SPDX-License-Identifier: MIT

pragma solidity 0.8.11;

import "./Maths.sol";

library Buckets {

    error NoDepositToReallocateTo();
    error InsufficientLpBalance(uint256 balance);
    error BorrowPriceBelowStopPrice(uint256 borrowPrice);
    error ClaimExceedsCollateral(uint256 collateralAmount);
    error InsufficientBucketLiquidity(uint256 amountAvailable);

    struct Bucket {
        uint256 price;            // WAD current bucket price
        uint256 up;               // WAD upper utilizable bucket price
        uint256 down;             // WAD next utilizable bucket price
        uint256 onDeposit;        // WAD quote token on deposit in bucket
        uint256 debt;             // WAD accumulated bucket debt
        uint256 inflatorSnapshot; // RAY bucket inflator snapshot
        uint256 lpOutstanding;    // RAY outstanding Liquidity Provider LP tokens in a bucket
        uint256 collateral;       // RAY Current collateral tokens deposited in the bucket
    }

    /// @notice Called by a lender to add quote tokens to a bucket
    /// @param buckets_ Mapping of buckets for a given pool
    /// @param price_ The price bucket to which quote tokens should be added
    /// @param amount_ The amount of quote tokens to be added
    /// @param lup_ The current pool LUP
    /// @param inflator_ The current pool inflator rate
    /// @param reallocate_ Boolean to check if assets need to be reallocated
    /// @return newLup_ The new pool LUP
    /// @return lpTokens_ The amount of lpTokens received by the lender for the added quote tokens
    function addQuoteToken(
        mapping(uint256 => Bucket) storage buckets_,
        uint256 price_,
        uint256 amount_,
        uint256 lup_,
        uint256 inflator_,
        bool reallocate_
    ) public returns (uint256 newLup_, uint256 lpTokens_) {
        Bucket storage bucket = buckets_[price_];

        accumulateBucketInterest(bucket, inflator_);

        lpTokens_ = Maths.rdiv(Maths.wadToRay(amount_), getExchangeRate(bucket));
        bucket.lpOutstanding += lpTokens_;
        bucket.onDeposit     += amount_;

        newLup_ = lup_;
        if (reallocate_) {
            newLup_ = reallocateUp(buckets_, bucket, amount_, lup_, inflator_);
        }
    }

    /// @notice Called by a lender to remove quote tokens from a bucket
    /// @param buckets_ Mapping of buckets for a given pool
    /// @param bucket_ The price bucket from which quote tokens should be removed
    /// @param maxAmount_ The maximum amount of quote tokens to be removed
    /// @param lpBalance_ The lender's current LP balance
    /// @param inflator_ The current pool inflator rate
    /// @return amount_ The actual amount being removed
    /// @return lup_ The new pool LUP
    /// @return lpTokens_ The amount of lpTokens removed equivalent to the quote tokens removed
    function removeQuoteToken(
        mapping(uint256 => Bucket) storage buckets_,
        Bucket storage bucket_,
        uint256 maxAmount_, // WAD
        uint256 lpBalance_, // RAY
        uint256 inflator_   // RAY
    ) public returns (uint256 amount_, uint256 lup_, uint256 lpTokens_) {
        accumulateBucketInterest(bucket_, inflator_);

        uint256 exchangeRate = getExchangeRate(bucket_);              // RAY
        uint256 claimable    = Maths.rmul(lpBalance_, exchangeRate);  // RAY

        amount_ = Maths.min(Maths.wadToRay(maxAmount_), claimable);   // RAY
        lpTokens_ = Maths.rdiv(amount_, exchangeRate);                // RAY
        amount_ = Maths.rayToWadRounded(amount_);

        // Remove from deposit first
        uint256 removeFromDeposit = Maths.min(amount_, bucket_.onDeposit);
        bucket_.onDeposit -= removeFromDeposit;

        // Reallocate debt to fund remaining withdrawal
        lup_ = reallocateDown(buckets_, bucket_, amount_ - removeFromDeposit, inflator_);

        bucket_.lpOutstanding -= lpTokens_;
    }

    /// @notice Called by a lender to claim accumulated collateral
    /// @param buckets_ Mapping of buckets for a given pool
    /// @param price_ The price bucket from which collateral should be claimed
    /// @param amount_ The amount of collateral tokens to be claimed
    /// @param lpBalance_ The claimers current LP balance
    /// @return lpRedemption_ The amount of LP tokens that will be redeemed
    function claimCollateral(
        mapping(uint256 => Bucket) storage buckets_,
        uint256 price_,    // WAD
        uint256 amount_,   // WAD
        uint256 lpBalance_ // RAY
    ) public returns (uint256 lpRedemption_) {
        Bucket storage bucket = buckets_[price_];

        if (amount_ > bucket.collateral) {
            revert ClaimExceedsCollateral({collateralAmount: bucket.collateral});
        }

<<<<<<< HEAD
        uint256 exchangeRate = getExchangeRate(bucket); // RAY
        lpRedemption_ = Maths.rdiv(Maths.wadToRay(Maths.wmul(amount_, bucket.price)), exchangeRate); // TODO: improve efficiency

=======
        lpRedemption_ = Maths.rdiv(Maths.rmul(amount_, Maths.wadToRay(bucket.price)), getExchangeRate(bucket));
>>>>>>> 19090991
        if (lpRedemption_ > lpBalance_) {
            revert InsufficientLpBalance({balance: lpBalance_});
        }

        bucket.collateral    -= amount_;
        bucket.lpOutstanding -= lpRedemption_;
    }

    /// @notice Called by a borrower to borrow from a given bucket
    /// @param buckets_ Mapping of buckets for a given pool
    /// @param amount_ The amount of quote tokens to borrow from the bucket
    /// @param limit_ The lowest price desired to borrow at
    /// @param lup_ The current pool LUP
    /// @param inflator_ The current pool inflator rate
    /// @return lup WAD The price at which the borrow executed
    function borrow(
        mapping(uint256 => Bucket) storage buckets_,
        uint256 amount_,  // WAD
        uint256 limit_,   // WAD
        uint256 lup_,     // WAD
        uint256 inflator_ // RAY
    ) public returns (uint256) {
        Bucket storage curLup = buckets_[lup_];

        while (true) {
            if (curLup.price < limit_) {
                revert BorrowPriceBelowStopPrice({borrowPrice: curLup.price});
            }

            // accumulate bucket interest
            accumulateBucketInterest(curLup, inflator_);
            curLup.inflatorSnapshot = inflator_;

            if (amount_ > curLup.onDeposit) {
                // take all on deposit from this bucket
                curLup.debt      += curLup.onDeposit;
                amount_         -= curLup.onDeposit;
                curLup.onDeposit -= curLup.onDeposit;
            } else {
                // take all remaining amount for loan from this bucket and exit
                curLup.onDeposit -= amount_;
                curLup.debt      += amount_;
                break;
            }

            // move to next bucket
            curLup = buckets_[curLup.down];
        }

        if (lup_ > curLup.price || lup_ == 0) {
            lup_ = curLup.price;
        }

        return lup_;
    }

    /// @notice Called by a borrower to repay quote tokens as part of reducing their position
    /// @param buckets_ Mapping of buckets for a given pool
    /// @param amount_ The amount of quote tokens to repay to the bucket
    /// @param lup_ The current pool LUP
    /// @param inflator_ The current pool inflator rate
    /// @return The new pool LUP
    function repay(
        mapping(uint256 => Bucket) storage buckets_,
        uint256 amount_,   // WAD
        uint256 lup_,      // WAD
        uint256 inflator_  // RAY
    ) public returns (uint256) {
        Bucket storage curLup = buckets_[lup_];

        while (true) {
            // accumulate bucket interest
            if (curLup.debt != 0) {
                accumulateBucketInterest(curLup, inflator_);

                if (amount_ > curLup.debt) {
                    // pay entire debt on this bucket
                    amount_         -= curLup.debt;
                    curLup.onDeposit += curLup.debt;
                    curLup.debt      = 0;
                } else {
                    // pay as much debt as possible and exit
                    curLup.onDeposit += amount_;
                    curLup.debt      -= amount_;
                    amount_         = 0;
                    break;
                }
            }

            if (curLup.price == curLup.up) {
                // nowhere to go
                break;
            }
            // move to upper bucket
            curLup = buckets_[curLup.up];
        }

        return curLup.price;
    }

    /// @notice Puchase a given amount of quote tokens for given collateral tokens
    /// @param buckets_ Mapping of buckets for a given pool
    /// @param bucket_ The price bucket at which the exchange will occur
    /// @param amount_ The amount of quote tokens to receive
    /// @param collateral_ The amount of collateral to exchange
    /// @param inflator_ The current pool inflator rate
    /// @return lup_ The new pool LUP
    function purchaseBid(
        mapping(uint256 => Bucket) storage buckets_,
        Bucket storage bucket_,
        uint256 amount_,     // WAD
        uint256 collateral_, // WAD
        uint256 inflator_    // RAY
    ) public returns (uint256 lup_) {
        accumulateBucketInterest(bucket_, inflator_);

        uint256 available = Maths.add(bucket_.onDeposit, bucket_.debt);
        if (amount_ > available) {
            revert InsufficientBucketLiquidity({amountAvailable: available});
        }

        // Exchange collateral for quote token on deposit
        uint256 purchaseFromDeposit = Maths.min(amount_, bucket_.onDeposit);

        bucket_.onDeposit -= purchaseFromDeposit;
        amount_          -= purchaseFromDeposit;

        // Reallocate debt to exchange for collateral
        lup_ = reallocateDown(buckets_, bucket_, amount_, inflator_);

        bucket_.collateral += collateral_;
    }

    /// @notice Liquidate a given position's collateral
    /// @param buckets_ Mapping of buckets for a given pool
    /// @param debt_ The amount of debt to cover
    /// @param collateral_ The amount of collateral deposited
    /// @param hpb_ The pool's highest price bucket
    /// @param inflator_ The current pool inflator rate
    /// @return requiredCollateral_ The amount of collateral to be liquidated
    function liquidate(
        mapping(uint256 => Bucket) storage buckets_,
        uint256 debt_,       // WAD
        uint256 collateral_, // WAD
        uint256 hpb_,        // WAD
        uint256 inflator_    // RAY
    ) public returns (uint256 requiredCollateral_) {
        Bucket storage bucket = buckets_[hpb_];

        while (true) {
            accumulateBucketInterest(bucket, inflator_);
            uint256 bucketDebtToPurchase = Maths.min(debt_, bucket.debt);

            uint256 debtByPriceRay = Maths.rdiv(debt_, Maths.wadToRay(bucket.price));
            uint256 bucketRequiredCollateral = Maths.min(
                Maths.min(debtByPriceRay, collateral_),
                debtByPriceRay
            );

            debt_               -= bucketDebtToPurchase;
            collateral_         -= bucketRequiredCollateral;
            requiredCollateral_ += bucketRequiredCollateral;

            // bucket accounting
            bucket.debt       -= bucketDebtToPurchase;
            bucket.collateral += bucketRequiredCollateral;

            // forgive the debt when borrower has no remaining collateral but still has debt
            if (debt_ != 0 && collateral_ == 0) {
                bucket.debt = 0;
                break;
            }

            // stop if all debt reconciliated
            if (debt_ == 0) {
                break;
            }

            bucket = buckets_[bucket.down];
        }
    }

    /// @notice Moves assets in a bucket to a bucket's down pointers
    /// @dev Occurs when quote tokens are being removed
    /// @dev Should continue until all of the desired quote tokens have been removed
    /// @param buckets_ Mapping of buckets for a given pool
    /// @param bucket_ The given bucket whose assets are being reallocated
    /// @param amount_ The amount of quote tokens requiring reallocation
    /// @param inflator_ The current pool inflator rate
    /// @return lup_ The price to which assets were reallocated
    function reallocateDown(
        mapping(uint256 => Bucket) storage buckets_,
        Bucket storage bucket_,
        uint256 amount_,  // WAD
        uint256 inflator_ // RAY
    ) private returns (uint256 lup_) {
        lup_ = bucket_.price;
        // debt reallocation
        if (amount_ > bucket_.onDeposit) {
            uint256 reallocation = amount_ - bucket_.onDeposit;
            if (bucket_.down != 0) {
                Bucket storage toBucket = buckets_[bucket_.down];

                while (true) {
                    accumulateBucketInterest(toBucket, inflator_);

                    if (reallocation < toBucket.onDeposit) {
                        // reallocate all and exit
                        bucket_.debt       -= reallocation;
                        toBucket.debt      += reallocation;
                        toBucket.onDeposit -= reallocation;
                        lup_ = toBucket.price;
                        break;
                    } else {
                        if (toBucket.onDeposit != 0) {
                            reallocation       -= toBucket.onDeposit;
                            bucket_.debt       -= toBucket.onDeposit;
                            toBucket.debt      += toBucket.onDeposit;
                            toBucket.onDeposit -= toBucket.onDeposit;
                        }
                    }

                    if (toBucket.down == 0) {
                        // last bucket, nowhere to go, guard against reallocation failures
                        if (reallocation != 0) {
                            revert NoDepositToReallocateTo();
                        }
                        lup_ = toBucket.price;
                        break;
                    }

                    toBucket = buckets_[toBucket.down];
                }
            } else {
                // lup started at the bottom
                if (reallocation != 0) {
                    revert NoDepositToReallocateTo();
                }
            }
        }
    }

    /// @notice Moves assets in a bucket to a bucket's up pointers
    /// @dev Should continue until all desired quote tokens are added
    /// @dev Occcurs when quote tokens are being added
    /// @param buckets_ Mapping of buckets for a given pool
    /// @param bucket_ The given bucket whose assets are being reallocated
    /// @param amount_ The amount of quote tokens requiring reallocation
    /// @param lup_ The current pool lup
    /// @param inflator_ The current pool inflator rate
    /// @return The price to which assets were reallocated
    function reallocateUp(
        mapping(uint256 => Bucket) storage buckets_,
        Bucket storage bucket_,
        uint256 amount_,  // WAD
        uint256 lup_,     // WAD
        uint256 inflator_ // RAY
    ) private returns (uint256) {
        Bucket storage curLup = buckets_[lup_];

        uint256 curLupDebt;

        while (true) {
            if (curLup.price == bucket_.price) {
                // reached deposit bucket; nowhere to go
                break;
            }

            // accumulate bucket interest
            accumulateBucketInterest(curLup, inflator_);

            curLupDebt = curLup.debt;

            if (amount_ > curLupDebt) {
                bucket_.debt      += curLupDebt;
                bucket_.onDeposit -= curLupDebt;
                curLup.debt       = 0;
                curLup.onDeposit  += curLupDebt;
                amount_           -= curLupDebt;

                if (curLup.price == curLup.up) {
                    // reached top-of-book; nowhere to go
                    break;
                }
            } else {
                bucket_.debt      += amount_;
                bucket_.onDeposit -= amount_;
                curLup.debt       -= amount_;
                curLup.onDeposit  += amount_;
                break;
            }

            curLup = buckets_[curLup.up];
        }

        return curLup.price;
    }

    /// @notice Update bucket.debt with interest accumulated since last state change
    /// @param bucket_ The bucket being updated
    /// @param inflator_ RAY - The current bucket inflator value
    function accumulateBucketInterest(Bucket storage bucket_, uint256 inflator_) private {
        if (bucket_.debt != 0) {
            // To preserve precision, multiply WAD * RAY = RAD, and then scale back down to WAD
            bucket_.debt += Maths.radToWad(Maths.mul(
                bucket_.debt,
                Maths.sub(Maths.rdiv(inflator_, bucket_.inflatorSnapshot), Maths.ONE_RAY)
            ));
            bucket_.inflatorSnapshot = inflator_;
        }
    }

    /// @notice Estimate the price at which a loan can be taken
    /// @param buckets_ Mapping of buckets for a given pool
    /// @param amount_ The amount of quote tokens desired to borrow
    /// @param hpb_ The current highest price bucket of the pool
    function estimatePrice(
        mapping(uint256 => Bucket) storage buckets_,
        uint256 amount_,
        uint256 hpb_
    ) public view returns (uint256) {
        Bucket memory curLup = buckets_[hpb_];

        while (true) {
            if (amount_ > curLup.onDeposit) {
                amount_ -= curLup.onDeposit;
            } else if (amount_ <= curLup.onDeposit) {
                return curLup.price;
            }

            if (curLup.down == 0) {
                return 0;
            } else {
                curLup = buckets_[curLup.down];
            }
        }

        return 0;
    }

    /// @notice Return the information of the bucket at a given price
    /// @param buckets_ Mapping of buckets for a given pool
    /// @param price_ The price of the bucket to retrieve information from
    function bucketAt(mapping(uint256 => Bucket) storage buckets_, uint256 price_)
        public
        view
        returns (
            uint256 price,
            uint256 up,
            uint256 down,
            uint256 onDeposit,
            uint256 debt,
            uint256 inflatorSnapshot,
            uint256 lpOutstanding,
            uint256 collateral
        )
    {
        Bucket memory bucket = buckets_[price_];

        price            = bucket.price;
        up               = bucket.up;
        down             = bucket.down;
        onDeposit        = bucket.onDeposit;
        debt             = bucket.debt;
        inflatorSnapshot = bucket.inflatorSnapshot;
        lpOutstanding    = bucket.lpOutstanding;
        collateral       = bucket.collateral;
    }

    /// @notice Calculate the current exchange rate for Quote tokens / LP Tokens
    /// @dev Performs calculations in RAY terms and rounds up to determine size to minimize precision loss
    /// @return RAY The current rate at which quote tokens can be exchanged for LP tokens
    function getExchangeRate(Bucket storage bucket_) internal view returns (uint256) {
        uint256 size = bucket_.onDeposit +
            bucket_.debt +
            Maths.wmul(bucket_.collateral, bucket_.price);
        if (size != 0 && bucket_.lpOutstanding != 0) {
            return Maths.rdiv(Maths.wadToRay(size), bucket_.lpOutstanding);
        }
        return Maths.ONE_RAY;
    }

    /// @notice Set state for a new bucket and update surrounding price pointers
    /// @param buckets_ Mapping of buckets for a given pool
    /// @param hpb_ The current highest price bucket of the pool
    /// @param price_ The price of the bucket to retrieve information from
    /// @return The new HPB given the newly initialized bucket
    function initializeBucket(
        mapping(uint256 => Bucket) storage buckets_,
        uint256 hpb_,
        uint256 price_
    ) public returns (uint256) {
        Bucket storage bucket = buckets_[price_];

        bucket.price            = price_;
        bucket.inflatorSnapshot = Maths.ONE_RAY;

        if (price_ > hpb_) {
            bucket.down = hpb_;
            hpb_ = price_;
        }

        uint256 cur  = hpb_;
        uint256 down = buckets_[hpb_].down;
        uint256 up   = buckets_[hpb_].up;

        // update price pointers
        while (true) {
            if (price_ > down) {
                buckets_[cur].down = price_;
                bucket.up          = cur;
                bucket.down        = down;
                buckets_[down].up  = price_;
                break;
            }
            cur  = down;
            down = buckets_[cur].down;
            up   = buckets_[cur].up;
        }
        return hpb_;
    }

}<|MERGE_RESOLUTION|>--- conflicted
+++ resolved
@@ -107,13 +107,8 @@
             revert ClaimExceedsCollateral({collateralAmount: bucket.collateral});
         }
 
-<<<<<<< HEAD
-        uint256 exchangeRate = getExchangeRate(bucket); // RAY
-        lpRedemption_ = Maths.rdiv(Maths.wadToRay(Maths.wmul(amount_, bucket.price)), exchangeRate); // TODO: improve efficiency
-
-=======
-        lpRedemption_ = Maths.rdiv(Maths.rmul(amount_, Maths.wadToRay(bucket.price)), getExchangeRate(bucket));
->>>>>>> 19090991
+        lpRedemption_ = Maths.rdiv(Maths.wadToRay(Maths.wmul(amount_, bucket.price)), getExchangeRate(bucket)); // TODO: improve efficiency
+
         if (lpRedemption_ > lpBalance_) {
             revert InsufficientLpBalance({balance: lpBalance_});
         }
