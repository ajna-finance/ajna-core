// SPDX-License-Identifier: MIT

pragma solidity 0.8.11;

import {PRBMathSD59x18} from "@prb-math/contracts/PRBMathSD59x18.sol";

// https://stackoverflow.com/questions/42738640/division-in-ethereum-solidity
// https://medium.com/coinmonks/math-in-solidity-part-5-exponent-and-logarithm-9aef8515136e

// Problem of floating points:
// - https://ethereum.stackexchange.com/questions/79903/exponential-function-with-fractional-numbers

// Library list:
// - https://ethereum.stackexchange.com/questions/83785/what-fixed-or-float-point-math-libraries-are-available-in-solidity/83786#83786
// - Decimal Math: https://github.com/HQ20/contracts/tree/master/contracts/math
// - Logs + other fx: https://github.com/barakman/solidity-math-utils
// - Fixed Point (Open Source License): https://github.com/paulrberg/prb-math/tree/v1.0.3

library BucketMath {
    using PRBMathSD59x18 for int256;

    uint256 public constant WAD = 10**18;

    // constant price indices defining the min and max of the potential price range
    int256 public constant MAX_PRICE_INDEX = 4156;
    int256 public constant MIN_PRICE_INDEX = -3232;

    uint256 public constant MIN_PRICE = 99836282890;
    uint256 public constant MAX_PRICE = 1004968987.606512354182109771 * 10**18;

    // step amounts in basis points. This is a constant across pools at .005, achieved by dividing WAD by 10,000
    int256 public constant FLOAT_STEP_INT = 1005000000000000000;

    error PriceOutsideBoundry();
    error IndexOutsideBoundry();

    function abs(int256 x) private pure returns (uint256) {
        return x >= 0 ? uint256(x) : uint256(-x);
    }

    /// @notice Calculates the index for a given bucket price
    /// @dev Throws if price exceeds maximum constant
    /// @dev Price expected to be inputted as a 18 decimal WAD
<<<<<<< HEAD
    function priceToIndex(int256 price) public pure returns (int256 index) {
        if (price > MAX_PRICE || price < MIN_PRICE) {
            revert PriceOutsideBoundry();
        }
=======
    function priceToIndex(uint256 price) public pure returns (int256 index) {
        require(price <= MAX_PRICE && price >= MIN_PRICE, "ajna/invalid-price");
>>>>>>> 8a11cf9e

        // V1
        // index = (price - MIN_PRICE) / FLOAT_STEP;

        // V2
        // index = (log(FLOAT_STEP) * price) /  MAX_PRICE;

        // V3
        index = PRBMathSD59x18.div(
            PRBMathSD59x18.log2(int256(price)),
            PRBMathSD59x18.log2(FLOAT_STEP_INT)
        );
        int256 ceilIndex = PRBMathSD59x18.ceil(index);
        if (index < 0) {
            if (ceilIndex - index > 0.5 * 1e18) {
                return PRBMathSD59x18.toInt(ceilIndex) - 1;
            }
            return PRBMathSD59x18.toInt(ceilIndex);
        }
        return PRBMathSD59x18.toInt(ceilIndex);
    }

    /// @notice Calculates the bucket price for a given index
    /// @dev Throws if index exceeds maximum constant
    /// @dev Uses fixed-point math to get around lack of floating point numbers in EVM
    /// @dev Price expected to be inputted as a 18 decimal WAD
<<<<<<< HEAD
    function indexToPrice(int256 index) public pure returns (int256 price) {
        if (index > MAX_PRICE_INDEX || index < MIN_PRICE_INDEX) {
            revert IndexOutsideBoundry();
        }
=======
    function indexToPrice(int256 index) public pure returns (uint256 price) {
        require(
            index <= MAX_PRICE_INDEX && index >= MIN_PRICE_INDEX,
            "ajna/invalid-index"
        );
>>>>>>> 8a11cf9e

        // V1
        // price = MIN_PRICE + (FLOAT_STEP * index);

        // V2
        // price = MAX_PRICE * (FLOAT_STEP ** (abs(int256(index - MAX_PRICE_INDEX))));

        // V3
        // x^y = 2^(y*log_2(x))
        price = uint256(
            PRBMathSD59x18.exp2(
                PRBMathSD59x18.mul(
                    PRBMathSD59x18.fromInt(index),
                    PRBMathSD59x18.log2(FLOAT_STEP_INT)
                )
            )
        );
    }

    /// @notice Determine if a given price is within the constant range
    /// @dev Price needs to be cast to int, since indices can be negative
    /// @return A boolean indicating if the given price is valid
    function isValidPrice(uint256 _price) public pure returns (bool) {
        int256 index = priceToIndex(_price);
        uint256 price = indexToPrice(index);

        return _price == price;
    }

    /// @notice Determine if a given index is within the constant range
    /// @return A boolean indicating if the given index is valid
    function isValidIndex(int256 _index) public pure returns (bool) {
        return (_index >= MIN_PRICE_INDEX && _index <= MAX_PRICE_INDEX);
    }

    /// @notice Determine closest bucket index for a given price
    /// @return index closest bucket index
    /// @return price closest bucket price
    function getClosestBucket(uint256 _price)
        external
        pure
        returns (int256 index, uint256 price)
    {
        index = priceToIndex(_price);
        price = indexToPrice(index);
    }
}<|MERGE_RESOLUTION|>--- conflicted
+++ resolved
@@ -41,15 +41,10 @@
     /// @notice Calculates the index for a given bucket price
     /// @dev Throws if price exceeds maximum constant
     /// @dev Price expected to be inputted as a 18 decimal WAD
-<<<<<<< HEAD
-    function priceToIndex(int256 price) public pure returns (int256 index) {
+    function priceToIndex(uint256 price) public pure returns (int256 index) {
         if (price > MAX_PRICE || price < MIN_PRICE) {
             revert PriceOutsideBoundry();
         }
-=======
-    function priceToIndex(uint256 price) public pure returns (int256 index) {
-        require(price <= MAX_PRICE && price >= MIN_PRICE, "ajna/invalid-price");
->>>>>>> 8a11cf9e
 
         // V1
         // index = (price - MIN_PRICE) / FLOAT_STEP;
@@ -76,18 +71,10 @@
     /// @dev Throws if index exceeds maximum constant
     /// @dev Uses fixed-point math to get around lack of floating point numbers in EVM
     /// @dev Price expected to be inputted as a 18 decimal WAD
-<<<<<<< HEAD
-    function indexToPrice(int256 index) public pure returns (int256 price) {
+    function indexToPrice(int256 index) public pure returns (uint256 price) {
         if (index > MAX_PRICE_INDEX || index < MIN_PRICE_INDEX) {
             revert IndexOutsideBoundry();
         }
-=======
-    function indexToPrice(int256 index) public pure returns (uint256 price) {
-        require(
-            index <= MAX_PRICE_INDEX && index >= MIN_PRICE_INDEX,
-            "ajna/invalid-index"
-        );
->>>>>>> 8a11cf9e
 
         // V1
         // price = MIN_PRICE + (FLOAT_STEP * index);
