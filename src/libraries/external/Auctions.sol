// SPDX-License-Identifier: BUSL-1.1

pragma solidity 0.8.14;

import { PRBMathSD59x18 } from "@prb-math/contracts/PRBMathSD59x18.sol";

import { PoolType } from '../../base/interfaces/IPool.sol';

import {
    AuctionsState,
    Borrower,
    Bucket,
    DepositsState,
    Kicker,
    Lender,
    Liquidation,
    LoansState,
    PoolState,
    ReserveAuctionState
}                                    from '../../base/interfaces/pool/IPoolState.sol';
import {
    BucketTakeResult,
    KickResult,
    SettleParams,
    TakeResult
}                                    from '../../base/interfaces/pool/IPoolInternals.sol';
import { StartReserveAuctionParams } from '../../base/interfaces/pool/IPoolReserveAuctionActions.sol';

import {
    _claimableReserves,
    _indexOf,
    _isCollateralized,
    _priceAt,
    _reserveAuctionPrice,
    _roundToScale,
    MAX_FENWICK_INDEX,
    MAX_PRICE,
    MIN_PRICE
}                           from '../../base/PoolHelper.sol';
import { _revertOnMinDebt } from '../../base/RevertsHelper.sol';

import { Buckets }  from '../Buckets.sol';
import { Deposits } from '../Deposits.sol';
import { Loans }    from '../Loans.sol';
import { Maths }    from '../Maths.sol';

library Auctions {

    /*******************************/
    /*** Function Params Structs ***/
    /*******************************/

    struct BucketTakeParams {
        address borrower;    // borrower address to take from
        uint256 collateral;  // [WAD] borrower available collateral to take
        bool    depositTake; // deposit or arb take, used by bucket take
        uint256 index;       // bucket index, used by bucket take
        uint256 inflator;    // [WAD] current pool inflator
        uint256 t0Debt;      // [WAD] borrower t0 debt
        uint256 collateralScale; // precision of collateral token based on decimals
    }
    struct TakeParams {
        address borrower;       // borrower address to take from
        uint256 collateral;     // [WAD] borrower available collateral to take
        uint256 t0Debt;         // [WAD] borrower t0 debt
        uint256 takeCollateral; // [WAD] desired amount to take
        uint256 inflator;       // [WAD] current pool inflator
        uint256 poolType;       // pool type (ERC20 or NFT)
        uint256 collateralScale; // precision of collateral token based on decimals
    }

    /*************************/
    /*** Local Var Structs ***/
    /*************************/

    struct KickWithDepositLocalVars {
        uint256 amountToDebitFromDeposit; // [WAD] the amount of quote tokens used to kick and debited from lender deposit
        uint256 bucketCollateral;         // [WAD] amount of collateral in bucket
        uint256 bucketDeposit;            // [WAD] amount of quote tokens in bucket
        uint256 bucketLPs;                // [RAY] LPs of the bucket
        uint256 bucketPrice;              // [WAD] bucket price
        uint256 bucketRate;               // [RAY] bucket exchange rate
        uint256 bucketScale;              // [WAD] bucket scales
        uint256 bucketUnscaledDeposit;    // [WAD] unscaled amount of quote tokens in bucket
        uint256 lenderLPs;                // [RAY] LPs of lender in bucket
        uint256 redeemedLPs;              // [RAY] LPs used by kick action
    }
    struct SettleLocalVars {
        uint256 collateralUsed;    // [WAD] collateral used to settle debt
        uint256 debt;              // [WAD] debt to settle
        uint256 depositToRemove;   // [WAD] deposit used by settle auction
        uint256 index;             // index of settling bucket
        uint256 maxSettleableDebt; // [WAD] max amount that can be settled with existing collateral
        uint256 price;             // [WAD] price of settling bucket
        uint256 scaledDeposit;     // [WAD] scaled amount of quote tokens in bucket
        uint256 scale;             // [WAD] scale of settling bucket
        uint256 unscaledDeposit;   // [WAD] unscaled amount of quote tokens in bucket
    }
    struct TakeLocalVars {
        uint256 auctionPrice;             // [WAD] The price of auction.
        uint256 bondChange;               // [WAD] The change made on the bond size (beeing reward or penalty).
        uint256 borrowerDebt;             // [WAD] The accrued debt of auctioned borrower.
        int256  bpf;                      // The bond penalty factor.
        uint256 bucketPrice;              // [WAD] The bucket price.
        uint256 bucketScale;              // [WAD] The bucket scale.
        uint256 collateralAmount;         // [WAD] The amount of collateral taken.
        uint256 excessQuoteToken;         // [WAD] Difference of quote token that borrower receives after take (for fractional NFT only)
        uint256 factor;                   // The take factor, calculated based on bond penalty factor.
        bool    isRewarded;               // True if kicker is rewarded (auction price lower than neutral price), false if penalized (auction price greater than neutral price).
        address kicker;                   // Address of auction kicker.
        uint256 scaledQuoteTokenAmount;   // [WAD] Unscaled quantity in Fenwick tree and before 1-bpf factor, paid for collateral
        uint256 t0RepayAmount;            // [WAD] The amount of debt (quote tokens) that is recovered / repayed by take t0 terms.
        uint256 t0Debt;                   // [WAD] Borrower's t0 debt.
        uint256 t0DebtPenalty;            // [WAD] Borrower's t0 penalty - 7% from current debt if intial take, 0 otherwise.
        uint256 unscaledDeposit;          // [WAD] Unscaled bucket quantity
        uint256 unscaledQuoteTokenAmount; // [WAD] The unscaled token amount that taker should pay for collateral taken.
    }
    struct TakeLoanLocalVars {
        uint256 repaidDebt;   // [WAD] the amount of debt repaid to th epool by take auction
        uint256 borrowerDebt; // [WAD] the amount of borrower debt
        bool    inAuction;    // true if loan in auction
    }
    struct TakeFromLoanLocalVars {
        uint256 borrowerDebt;          // [WAD] borrower's accrued debt
        bool    inAuction;             // true if loan still in auction after auction is taken, false otherwise
        uint256 newLup;                // [WAD] LUP after auction is taken
        uint256 repaidDebt;            // [WAD] debt repaid when auction is taken
        uint256 t0DebtInAuction;       // [WAD] t0 pool debt in auction
        uint256 t0DebtInAuctionChange; // [WAD] t0 change amount of debt after auction is taken
        uint256 t0PoolDebt;            // [WAD] t0 pool debt
    }

<<<<<<< HEAD
    /**************/
    /*** Events ***/
    /**************/

    // See `IPoolEvents` for descriptions
    event AuctionSettle(address indexed borrower, uint256 collateral);
    event AuctionNFTSettle(address indexed borrower, uint256 collateral, uint256 lps, uint256 index);
    event BucketTake(address indexed borrower, uint256 index, uint256 amount, uint256 collateral, uint256 bondChange, bool isReward);
    event BucketTakeLPAwarded(address indexed taker, address indexed kicker, uint256 lpAwardedTaker, uint256 lpAwardedKicker);
    event Kick(address indexed borrower, uint256 debt, uint256 collateral, uint256 bond);
    event Take(address indexed borrower, uint256 amount, uint256 collateral, uint256 bondChange, bool isReward);
    event RemoveQuoteToken(address indexed lender, uint256 indexed price, uint256 amount, uint256 lpRedeemed, uint256 lup);
    event ReserveAuction(uint256 claimableReservesRemaining, uint256 auctionPrice);
    event Settle(address indexed borrower, uint256 settledDebt);

    /**************/
    /*** Errors ***/
    /**************/

    // See `IPoolErrors` for descriptions
=======
    struct TakeParams {
        address borrower;        // borrower address to take from
        uint256 collateral;      // borrower available collateral to take
        uint256 t0Debt;          // borrower t0 debt
        uint256 takeCollateral;  // desired amount to take
        uint256 inflator;        // current pool inflator
        uint256 poolType;        // pool type (ERC20 or NFT)
        uint256 collateralScale; // precision of collateral token based on decimals
    }

    /**
     *  @notice Emitted when auction is completed.
     *  @param  borrower   Address of borrower that exits auction.
     *  @param  collateral Borrower's remaining collateral when auction completed.
     */
    event AuctionSettle(
        address indexed borrower,
        uint256 collateral
    );

    /**
     *  @notice Emitted when NFT auction is completed.
     *  @param  borrower   Address of borrower that exits auction.
     *  @param  collateral Borrower's remaining collateral when auction completed.
     *  @param  lps        Amount of LPs given to the borrower to compensate fractional collateral (if any).
     *  @param  index      Index of the bucket with LPs to compensate fractional collateral.
     */
    event AuctionNFTSettle(
        address indexed borrower,
        uint256 collateral,
        uint256 lps,
        uint256 index
    );

    /**
     *  @notice Emitted when LPs are forfeited as a result of the bucket losing all assets.
     *  @param  index       The index of the bucket.
     *  @param  lpForfeited Amount of LP forfeited by lenders.
     */
    event BucketBankruptcy(
        uint256 indexed index,
        uint256 lpForfeited
    );

    /**
     *  @notice Emitted when an actor uses quote token to arb higher-priced deposit off the book.
     *  @param  borrower    Identifies the loan being liquidated.
     *  @param  index       The index of the Highest Price Bucket used for this take.
     *  @param  amount      Amount of quote token used to purchase collateral.
     *  @param  collateral  Amount of collateral purchased with quote token.
     *  @param  bondChange  Impact of this take to the liquidation bond.
     *  @param  isReward    True if kicker was rewarded with `bondChange` amount, false if kicker was penalized.
     *  @dev    amount / collateral implies the auction price.
     */
    event BucketTake(
        address indexed borrower,
        uint256 index,
        uint256 amount,
        uint256 collateral,
        uint256 bondChange,
        bool    isReward
    );

    /**
     *  @notice Emitted when LPs are awarded to a taker or kicker in a bucket take.
     *  @param  taker           Actor who invoked the bucket take.
     *  @param  kicker          Actor who started the auction.
     *  @param  lpAwardedTaker  Amount of LP awarded to the taker.
     *  @param  lpAwardedKicker Amount of LP awarded to the actor who started the auction.
     */
    event BucketTakeLPAwarded(
        address indexed taker,
        address indexed kicker,
        uint256 lpAwardedTaker,
        uint256 lpAwardedKicker
    );

    event Kick(
        address indexed borrower,
        uint256 debt,
        uint256 collateral,
        uint256 bond
    );

    event Take(
        address indexed borrower,
        uint256 amount,
        uint256 collateral,
        uint256 bondChange,
        bool    isReward
    );

    /**
     *  @notice Emitted when lender kick and remove quote token from the pool.
     *  @param  lender     Recipient that removed quote tokens.
     *  @param  price      Price at which quote tokens were removed.
     *  @param  amount     Amount of quote tokens removed from the pool.
     *  @param  lpRedeemed Amount of LP exchanged for quote token.
     *  @param  lup        LUP calculated after removal.
     */
    event RemoveQuoteToken(
        address indexed lender,
        uint256 indexed price,
        uint256 amount,
        uint256 lpRedeemed,
        uint256 lup
    );

    /**
     *  @notice Emitted when a Claimaible Reserve Auction is started or taken.
     *  @return claimableReservesRemaining Amount of claimable reserves which has not yet been taken.
     *  @return auctionPrice               Current price at which 1 quote token may be purchased, denominated in Ajna.
     */
    event ReserveAuction(
        uint256 claimableReservesRemaining,
        uint256 auctionPrice
    );

    /**
     *  @notice Emitted when an actor settles debt in a completed liquidation
     *  @param  borrower   Identifies the loan under liquidation.
     *  @param  settledDebt Amount of pool debt settled in this transaction.
     *  @dev    When amountRemaining_ == 0, the auction has been completed cleared and removed from the queue.
     */
    event Settle(
        address indexed borrower,
        uint256 settledDebt
    );

    /**
     *  @notice The action cannot be executed on an active auction.
     */
>>>>>>> 81057706
    error AuctionActive();
    error AuctionNotClearable();
    error AuctionPriceGtBucketPrice();
    error BorrowerOk();
    error InsufficientLiquidity();
    error InsufficientCollateral();
    error NoAuction();
    error NoReserves();
    error NoReservesAuction();
    error PriceBelowLUP();
    error TakeNotPastCooldown();

    /***************************/
    /***  External Functions ***/
    /***************************/

    /**
     *  @notice Settles the debt of the given loan / borrower.
     *  @dev    write state:
     *          - Deposits.unscaledRemove() (remove amount in Fenwick tree, from index):
     *              - update values array state
     *          - Buckets.addCollateral:
     *              - increment bucket.collateral and bucket.lps accumulator
     *              - addLenderLPs:
     *                  - increment lender.lps accumulator and lender.depositTime state
     *          - update borrower state
     *  @dev    reverts on:
     *              - loan is not in auction NoAuction()
     *              - 72 hours didn't pass and auction still has collateral AuctionNotClearable()
     *  @dev    emit events:
     *              - Settle
     *  @param  params_ Settle params
     *  @return collateralRemaining_ The amount of borrower collateral left after settle.
     *  @return t0DebtRemaining_     The amount of t0 debt left after settle.
     *  @return collateralSettled_   The amount of collateral settled.
     *  @return t0DebtSettled_       The amount of t0 debt settled.
     */
    function settlePoolDebt(
        AuctionsState storage auctions_,
        mapping(uint256 => Bucket) storage buckets_,
        DepositsState storage deposits_,
        LoansState storage loans_,
        SettleParams memory params_
    ) external returns (
        uint256 collateralRemaining_,
        uint256 t0DebtRemaining_,
        uint256 collateralSettled_,
        uint256 t0DebtSettled_
    ) {
        uint256 kickTime = auctions_.liquidations[params_.borrower].kickTime;
        if (kickTime == 0) revert NoAuction();

        Borrower memory borrower = loans_.borrowers[params_.borrower];
        if ((block.timestamp - kickTime < 72 hours) && (borrower.collateral != 0)) revert AuctionNotClearable();

        t0DebtSettled_     = borrower.t0Debt;
        collateralSettled_ = borrower.collateral;

        // auction has debt to cover with remaining collateral
        while (params_.bucketDepth != 0 && borrower.t0Debt != 0 && borrower.collateral != 0) {
            SettleLocalVars memory vars;

            vars.index           = Deposits.findIndexOfSum(deposits_, 1);
            vars.unscaledDeposit = Deposits.unscaledValueAt(deposits_, vars.index);
            vars.scale           = Deposits.scale(deposits_, vars.index);
            vars.price           = _priceAt(vars.index);

            if (vars.unscaledDeposit != 0) {
                vars.debt              = Maths.wmul(borrower.t0Debt, params_.inflator);       // current debt to be settled
                vars.maxSettleableDebt = Maths.wmul(borrower.collateral, vars.price);         // max debt that can be settled with existing collateral
                vars.scaledDeposit     = Maths.wmul(vars.scale, vars.unscaledDeposit);

                // enough deposit in bucket and collateral avail to settle entire debt
                if (vars.scaledDeposit >= vars.debt && vars.maxSettleableDebt >= vars.debt) {
                    borrower.t0Debt      = 0;                                                 // no remaining debt to settle

                    vars.unscaledDeposit = Maths.wdiv(vars.debt, vars.scale);                 // remove only what's needed to settle the debt
                    vars.collateralUsed  = Maths.wdiv(vars.debt, vars.price);
                }

                // enough collateral, therefore not enough deposit to settle entire debt, we settle only deposit amount
                else if (vars.maxSettleableDebt >= vars.scaledDeposit) {
                    borrower.t0Debt     -= Maths.wdiv(vars.scaledDeposit, params_.inflator);  // subtract from debt the corresponding t0 amount of deposit

                    vars.collateralUsed = Maths.wdiv(vars.scaledDeposit, vars.price);
                } 

                // settle constrained by collateral available
                else {
                    borrower.t0Debt      -= Maths.wdiv(vars.maxSettleableDebt, params_.inflator);

                    vars.unscaledDeposit = Maths.wdiv(vars.maxSettleableDebt, vars.scale);
                    vars.collateralUsed  = borrower.collateral;
                }

                borrower.collateral             -= vars.collateralUsed;               // move settled collateral from loan into bucket
                buckets_[vars.index].collateral += vars.collateralUsed;

                Deposits.unscaledRemove(deposits_, vars.index, vars.unscaledDeposit); // remove amount to settle debt from bucket (could be entire deposit or only the settled debt)
            }

            else {
                // Deposits in the tree is zero, insert entire collateral into lowest bucket 7388
                Buckets.addCollateral(
                    buckets_[vars.index],
                    params_.borrower,
                    0,  // zero deposit in bucket
                    borrower.collateral,
                    vars.price
                );
                borrower.collateral = 0; // entire collateral added into bucket
            }

            --params_.bucketDepth;
        }

        // if there's still debt and no collateral
        if (borrower.t0Debt != 0 && borrower.collateral == 0) {
            // settle debt from reserves -- round reserves down however
            borrower.t0Debt -= Maths.min(borrower.t0Debt, (params_.reserves / params_.inflator) * 1e18);

            // if there's still debt after settling from reserves then start to forgive amount from next HPB
            // loop through remaining buckets if there's still debt to settle
            while (params_.bucketDepth != 0 && borrower.t0Debt != 0) {
                SettleLocalVars memory vars;

                vars.index           = Deposits.findIndexOfSum(deposits_, 1);
                vars.unscaledDeposit = Deposits.unscaledValueAt(deposits_, vars.index);
                vars.scale           = Deposits.scale(deposits_, vars.index);
                vars.depositToRemove = Maths.wmul(vars.scale, vars.unscaledDeposit);
                vars.debt            = Maths.wmul(borrower.t0Debt, params_.inflator);

                // enough deposit in bucket to settle entire debt
                if (vars.depositToRemove >= vars.debt) {
                    Deposits.unscaledRemove(deposits_, vars.index, Maths.wdiv(vars.debt, vars.scale));
                    borrower.t0Debt  = 0;                                                              // no remaining debt to settle

                // not enough deposit to settle entire debt, we settle only deposit amount
                } else {
                    borrower.t0Debt -= Maths.wdiv(vars.depositToRemove, params_.inflator);             // subtract from remaining debt the corresponding t0 amount of deposit

                    Deposits.unscaledRemove(deposits_, vars.index, vars.unscaledDeposit);              // Remove all deposit from bucket
                    Bucket storage hpbBucket = buckets_[vars.index];
                    
                    if (hpbBucket.collateral == 0) {                                                   // existing LPB and LP tokens for the bucket shall become unclaimable.
                        emit BucketBankruptcy(vars.index, hpbBucket.lps);
                        hpbBucket.lps            = 0;
                        hpbBucket.bankruptcyTime = block.timestamp;
                    }
                }

                --params_.bucketDepth;
            }
        }

        t0DebtRemaining_ =  borrower.t0Debt;
        t0DebtSettled_   -= t0DebtRemaining_;

        emit Settle(params_.borrower, t0DebtSettled_);

        if (borrower.t0Debt == 0) {
            // settle auction
            borrower.collateral = _settleAuction(
                auctions_,
                buckets_,
                deposits_,
                params_.borrower,
                borrower.collateral,
                params_.poolType
            );
        }

        collateralRemaining_ =  borrower.collateral;
        collateralSettled_   -= collateralRemaining_;

        // update borrower state
        loans_.borrowers[params_.borrower] = borrower;
    }

    /**
     *  @notice Called to start borrower liquidation and to update the auctions queue.
     *  @param  poolState_       Current state of the pool.
     *  @param  borrowerAddress_ Address of the borrower to kick.
     *  @return kickResult_      The result of the kick action.
     */
    function kick(
        AuctionsState storage auctions_,
        DepositsState storage deposits_,
        LoansState    storage loans_,
        PoolState calldata poolState_,
        address borrowerAddress_
    ) external returns (
        KickResult memory
    ) {
        return _kick(
            auctions_,
            deposits_,
            loans_,
            poolState_,
            borrowerAddress_,
            0
        );
    }

    /**
     *  @notice Called by lenders to kick loans using their deposits.
     *  @dev    write state:
     *              - Deposits.unscaledRemove (remove amount in Fenwick tree, from index):
     *                  - update values array state
     *              - decrement lender.lps accumulator
     *              - decrement bucket.lps accumulator
     *  @dev    emit events:
     *              - RemoveQuoteToken
     *  @param  poolState_           Current state of the pool.
     *  @param  index_               The deposit index from where lender removes liquidity.
     *  @return kickResult_ The result of the kick action.
     */
    function kickWithDeposit(
        AuctionsState storage auctions_,
        DepositsState storage deposits_,
        mapping(uint256 => Bucket) storage buckets_,
        LoansState storage loans_,
        PoolState memory poolState_,
        uint256 index_
    ) external returns (
        KickResult memory kickResult_
    ) {
        Bucket storage bucket = buckets_[index_];
        Lender storage lender = bucket.lenders[msg.sender];

        KickWithDepositLocalVars memory vars;

        if (bucket.bankruptcyTime < lender.depositTime) vars.lenderLPs = lender.lps;

        vars.bucketLPs             = bucket.lps;
        vars.bucketCollateral      = bucket.collateral;
        vars.bucketPrice           = _priceAt(index_);
        vars.bucketUnscaledDeposit = Deposits.unscaledValueAt(deposits_, index_);
        vars.bucketScale           = Deposits.scale(deposits_, index_);
        vars.bucketDeposit         = Maths.wmul(vars.bucketUnscaledDeposit, vars.bucketScale);

        // calculate max amount that can be removed (constrained by lender LPs in bucket, bucket deposit and the amount lender wants to remove)
        vars.bucketRate = Buckets.getExchangeRate(
            vars.bucketCollateral,
            vars.bucketLPs,
            vars.bucketDeposit,
            vars.bucketPrice
        );

        vars.amountToDebitFromDeposit = Maths.rayToWad(Maths.rmul(vars.lenderLPs, vars.bucketRate));  // calculate amount to remove based on lender LPs in bucket

        if (vars.amountToDebitFromDeposit > vars.bucketDeposit) vars.amountToDebitFromDeposit = vars.bucketDeposit; // cap the amount to remove at bucket deposit

        // revert if no amount that can be removed
        if (vars.amountToDebitFromDeposit == 0) revert InsufficientLiquidity();

        // kick top borrower
        kickResult_ = _kick(
            auctions_,
            deposits_,
            loans_,
            poolState_,
            Loans.getMax(loans_).borrower,
            vars.amountToDebitFromDeposit
        );

        // amount to remove from deposit covers entire bond amount
        if (vars.amountToDebitFromDeposit > kickResult_.amountToCoverBond) {
            vars.amountToDebitFromDeposit = kickResult_.amountToCoverBond;                      // cap amount to remove from deposit at amount to cover bond

            kickResult_.lup = _lup(deposits_, poolState_.debt + vars.amountToDebitFromDeposit); // recalculate the LUP with the amount to cover bond
            kickResult_.amountToCoverBond = 0;                                                  // entire bond is covered from deposit, no additional amount to be send by lender
        } else {
            kickResult_.amountToCoverBond -= vars.amountToDebitFromDeposit;                     // lender should send additional amount to cover bond
        }

        // revert if the bucket price used to kick and remove is below new LUP
        if (vars.bucketPrice < kickResult_.lup) revert PriceBelowLUP();

        // remove amount from deposits
        if (vars.amountToDebitFromDeposit == vars.bucketDeposit && vars.bucketCollateral == 0) {
            // In this case we are redeeming the entire bucket exactly, and need to ensure bucket LPs are set to 0
            vars.redeemedLPs = vars.bucketLPs;

            Deposits.unscaledRemove(deposits_, index_, vars.bucketUnscaledDeposit);

        } else {
            vars.redeemedLPs = Maths.wrdivr(vars.amountToDebitFromDeposit, vars.bucketRate);

            Deposits.unscaledRemove(
                deposits_,
                index_,
                Maths.wdiv(vars.amountToDebitFromDeposit, vars.bucketScale)
            );
        }

        // remove bucket LPs coresponding to the amount removed from deposits
        lender.lps -= vars.redeemedLPs;
        bucket.lps -= vars.redeemedLPs;

        emit RemoveQuoteToken(msg.sender, index_, vars.amountToDebitFromDeposit, vars.redeemedLPs, kickResult_.lup);
    }

    /**
     *  @notice Performs bucket take collateral on an auction, rewards taker and kicker (if case) and updates loan info (settles auction if case).
     *  @dev    reverts on:
     *              - insufficient collateral InsufficientCollateral()
     *  @param  borrowerAddress_ Borrower address to take.
     *  @param  depositTake_     If true then the take will happen at an auction price equal with bucket price. Auction price is used otherwise.
     *  @param  index_           Index of a bucket, likely the HPB, in which collateral will be deposited.
     *  @return result_          BucketTakeResult struct containing details of take.
    */
    function bucketTake(
        AuctionsState storage auctions_,
        mapping(uint256 => Bucket) storage buckets_,
        DepositsState storage deposits_,
        LoansState storage loans_,
        PoolState memory poolState_,
        address borrowerAddress_,
        bool    depositTake_,
        uint256 index_,
        uint256 collateralScale_
    ) external returns (BucketTakeResult memory result_) {
        Borrower memory borrower = loans_.borrowers[borrowerAddress_];

        if (borrower.collateral == 0) revert InsufficientCollateral(); // revert if borrower's collateral is 0

        (
            result_.collateralAmount,
            result_.t0RepayAmount,
            borrower.t0Debt,
            result_.t0DebtPenalty 
        ) = _takeBucket(
            auctions_,
            buckets_,
            deposits_,
            BucketTakeParams({
                borrower:        borrowerAddress_,
                collateral:      borrower.collateral,
                t0Debt:          borrower.t0Debt,
                inflator:        poolState_.inflator,
                depositTake:     depositTake_,
                index:           index_,
                collateralScale: collateralScale_
            })
        );

        borrower.collateral -= result_.collateralAmount;

        if (result_.t0DebtPenalty != 0) {
            poolState_.debt += Maths.wmul(result_.t0DebtPenalty, poolState_.inflator);
        }

        (
            result_.poolDebt,
            result_.newLup,
            result_.t0DebtInAuctionChange,
            result_.settledAuction
        ) = _takeLoan(
            auctions_,
            buckets_,
            deposits_,
            loans_,
            poolState_,
            borrower,
            borrowerAddress_,
            result_.t0RepayAmount
        );
    }

    /**
     *  @notice Performs take collateral on an auction, rewards taker and kicker (if case) and updates loan info (settles auction if case).
     *  @dev    reverts on:
     *              - insufficient collateral InsufficientCollateral()
     *  @param  borrowerAddress_ Borrower address to take.
     *  @param  collateral_      Max amount of collateral that will be taken from the auction (max number of NFTs in case of ERC721 pool).
     *  @return result_          TakeResult struct containing details of take.
    */
    function take(
        AuctionsState storage auctions_,
        mapping(uint256 => Bucket) storage buckets_,
        DepositsState storage deposits_,
        LoansState storage loans_,
        PoolState memory poolState_,
        address borrowerAddress_,
        uint256 collateral_,
        uint256 collateralScale_
    ) external returns (TakeResult memory result_) {
        Borrower memory borrower = loans_.borrowers[borrowerAddress_];

        // revert if borrower's collateral is 0 or if maxCollateral to be taken is 0
        if (borrower.collateral == 0 || collateral_ == 0) revert InsufficientCollateral();

        (
            result_.collateralAmount,
            result_.quoteTokenAmount,
            result_.t0RepayAmount,
            borrower.t0Debt,
            result_.t0DebtPenalty,
            result_.excessQuoteToken
        ) = _take(
            auctions_,
            TakeParams({
                borrower:        borrowerAddress_,
                collateral:      borrower.collateral,
                t0Debt:          borrower.t0Debt,
                takeCollateral:  collateral_,
                inflator:        poolState_.inflator,
                poolType:        poolState_.poolType,
                collateralScale: collateralScale_
            })
        );

        borrower.collateral -= result_.collateralAmount;

        if (result_.t0DebtPenalty != 0) {
            poolState_.debt += Maths.wmul(result_.t0DebtPenalty, poolState_.inflator);
        }

        (
            result_.poolDebt,
            result_.newLup,
            result_.t0DebtInAuctionChange,
            result_.settledAuction
        ) = _takeLoan(
            auctions_,
            buckets_,
            deposits_,
            loans_,
            poolState_,
            borrower,
            borrowerAddress_,
            result_.t0RepayAmount
        );
    }

    /**
     *  @notice See `IPoolReserveAuctionActions` for descriptions.
     *  @dev    write state:
     *              - update reserveAuction.unclaimed accumulator
     *              - update reserveAuction.kicked timestamp state
     *  @dev    reverts on:
     *          - no reserves to claim NoReserves()
     *  @dev    emit events:
     *              - ReserveAuction
     */
    function startClaimableReserveAuction(
        AuctionsState storage auctions_,
        ReserveAuctionState storage reserveAuction_,
        StartReserveAuctionParams calldata params_
    ) external returns (uint256 kickerAward_) {
        uint256 curUnclaimedAuctionReserve = reserveAuction_.unclaimed;

        uint256 claimable = _claimableReserves(
            Maths.wmul(params_.poolDebt, params_.inflator),
            params_.poolSize,
            auctions_.totalBondEscrowed,
            curUnclaimedAuctionReserve,
            params_.poolBalance
        );

        kickerAward_ = Maths.wmul(0.01 * 1e18, claimable);

        curUnclaimedAuctionReserve += claimable - kickerAward_;

        if (curUnclaimedAuctionReserve == 0) revert NoReserves();

        reserveAuction_.unclaimed = curUnclaimedAuctionReserve;
        reserveAuction_.kicked    = block.timestamp;

        emit ReserveAuction(curUnclaimedAuctionReserve, _reserveAuctionPrice(block.timestamp));
    }

    /**
     *  @notice See `IPoolReserveAuctionActions` for descriptions.
     *  @dev    write state:
     *              - decrement reserveAuction.unclaimed accumulator
     *  @dev    reverts on:
     *              - not kicked or 72 hours didn't pass NoReservesAuction()
     *  @dev    emit events:
     *              - ReserveAuction
     */
    function takeReserves(
        ReserveAuctionState storage reserveAuction_,
        uint256 maxAmount_
    ) external returns (uint256 amount_, uint256 ajnaRequired_) {
        uint256 kicked = reserveAuction_.kicked;

        if (kicked != 0 && block.timestamp - kicked <= 72 hours) {
            uint256 unclaimed = reserveAuction_.unclaimed;
            uint256 price     = _reserveAuctionPrice(kicked);

            amount_       = Maths.min(unclaimed, maxAmount_);
            ajnaRequired_ = Maths.wmul(amount_, price);

            unclaimed -= amount_;

            reserveAuction_.unclaimed = unclaimed;

            emit ReserveAuction(unclaimed, price);
        } else {
            revert NoReservesAuction();
        }
    }

    /***************************/
    /***  Internal Functions ***/
    /***************************/

    /**
     *  @notice Performs auction settle based on pool type, emits settle event and removes auction from auctions queue.
     *  @dev    emit events:
     *              - AuctionNFTSettle or AuctionSettle
     *  @param  borrowerAddress_     Address of the borrower that exits auction.
     *  @param  borrowerCollateral_  Borrower collateral amount before auction exit (in NFT could be fragmented as result of partial takes).
     *  @param  poolType_            Type of the pool (can be ERC20 or NFT).
     *  @return remainingCollateral_ Collateral remaining after auction is settled (same amount for ERC20 pool, rounded collateral for NFT pool).
     */
    function _settleAuction(
        AuctionsState storage auctions_,
        mapping(uint256 => Bucket) storage buckets_,
        DepositsState storage deposits_,
        address borrowerAddress_,
        uint256 borrowerCollateral_,
        uint256 poolType_
    ) internal returns (uint256 remainingCollateral_) {
        if (poolType_ == uint8(PoolType.ERC721)) {
            uint256 lps;
            uint256 bucketIndex;

            (remainingCollateral_, lps, bucketIndex) = _settleNFTCollateral(
                auctions_,
                buckets_,
                deposits_,
                borrowerAddress_,
                borrowerCollateral_
            );

            emit AuctionNFTSettle(borrowerAddress_, remainingCollateral_, lps, bucketIndex);

        } else {
            remainingCollateral_ = borrowerCollateral_;

            emit AuctionSettle(borrowerAddress_, remainingCollateral_);
        }

        _removeAuction(auctions_, borrowerAddress_);
    }

    /**
     *  @notice Performs NFT collateral settlement by rounding down borrower's collateral amount and by moving borrower's token ids to pool claimable array.
     *  @param borrowerAddress_    Address of the borrower that exits auction.
     *  @param borrowerCollateral_ Borrower collateral amount before auction exit (could be fragmented as result of partial takes).
     *  @return floorCollateral_   Rounded down collateral, the number of NFT tokens borrower can pull after auction exit.
     *  @return lps_               LPs given to the borrower to compensate fractional collateral (if any).
     *  @return bucketIndex_       Index of the bucket with LPs to compensate.
     */
    function _settleNFTCollateral(
        AuctionsState storage auctions_,
        mapping(uint256 => Bucket) storage buckets_,
        DepositsState storage deposits_,
        address borrowerAddress_,
        uint256 borrowerCollateral_
    ) internal returns (uint256 floorCollateral_, uint256 lps_, uint256 bucketIndex_) {
        floorCollateral_ = (borrowerCollateral_ / Maths.WAD) * Maths.WAD; // floor collateral of borrower

        // if there's fraction of NFTs remaining then reward difference to borrower as LPs in auction price bucket
        if (floorCollateral_ != borrowerCollateral_) {
            // cover borrower's fractional amount with LPs in auction price bucket
            uint256 fractionalCollateral = borrowerCollateral_ - floorCollateral_;

            uint256 auctionPrice = _auctionPrice(
                auctions_.liquidations[borrowerAddress_].kickMomp,
                auctions_.liquidations[borrowerAddress_].neutralPrice,
                auctions_.liquidations[borrowerAddress_].kickTime
            );

            bucketIndex_ = auctionPrice > MIN_PRICE ? _indexOf(auctionPrice) : MAX_FENWICK_INDEX;

            lps_ = Buckets.addCollateral(
                buckets_[bucketIndex_],
                borrowerAddress_,
                Deposits.valueAt(deposits_, bucketIndex_),
                fractionalCollateral,
                _priceAt(bucketIndex_)
            );
        }
    }

    /**
     *  @notice Called to start borrower liquidation and to update the auctions queue.
     *  @dev    write state:
     *              - _recordAuction:
     *                  - borrower -> liquidation mapping update
     *                  - increment auctions count accumulator
     *                  - increment auctions.totalBondEscrowed accumulator
     *                  - updates auction queue state
     *              - _updateKicker:
     *                  - update locked and claimable kicker accumulators
     *              - Loans.remove:
     *                  - delete borrower from indices => borrower address mapping
     *                  - remove loan from loans array
     *  @dev    emit events:
     *              - Kick
     *  @param  poolState_       Current state of the pool.
     *  @param  borrowerAddress_ Address of the borrower to kick.
     *  @param  additionalDebt_  Additional debt to be used when calculating proposed LUP.
     *  @return kickResult_      The result of the kick action.
     */
    function _kick(
        AuctionsState storage auctions_,
        DepositsState storage deposits_,
        LoansState    storage loans_,
        PoolState memory poolState_,
        address borrowerAddress_,
        uint256 additionalDebt_
    ) internal returns (
        KickResult memory kickResult_
    ) {
        Borrower storage borrower = loans_.borrowers[borrowerAddress_];

        kickResult_.t0KickedDebt = borrower.t0Debt;

        uint256 borrowerDebt       = Maths.wmul(kickResult_.t0KickedDebt, poolState_.inflator);
        uint256 borrowerCollateral = borrower.collateral;

        // add amount to remove to pool debt in order to calculate proposed LUP
        kickResult_.lup = _lup(deposits_, poolState_.debt + additionalDebt_);

        if (_isCollateralized(borrowerDebt , borrowerCollateral, kickResult_.lup, poolState_.poolType)) {
            revert BorrowerOk();
        }

        // calculate auction params
        uint256 noOfLoans = Loans.noOfLoans(loans_) + auctions_.noOfAuctions;

        uint256 momp = _priceAt(
            Deposits.findIndexOfSum(
                deposits_,
                Maths.wdiv(poolState_.debt, noOfLoans * 1e18)
            )
        );

        (uint256 bondFactor, uint256 bondSize) = _bondParams(
            borrowerDebt,
            borrowerCollateral,
            momp
        );

        // when loan is kicked, penalty of three months of interest is added
        kickResult_.kickPenalty   = Maths.wmul(Maths.wdiv(poolState_.rate, 4 * 1e18), borrowerDebt);
        kickResult_.t0KickPenalty = Maths.wdiv(kickResult_.kickPenalty, poolState_.inflator);

        // record liquidation info
        uint256 neutralPrice = Maths.wmul(borrower.t0Np, poolState_.inflator);
        _recordAuction(
            auctions_,
            borrowerAddress_,
            bondSize,
            bondFactor,
            momp,
            neutralPrice
        );

        // update kicker balances and get the difference needed to cover bond (after using any kick claimable funds if any)
        kickResult_.amountToCoverBond = _updateKicker(auctions_, bondSize);

        // remove kicked loan from heap
        Loans.remove(loans_, borrowerAddress_, loans_.indices[borrowerAddress_]);

        kickResult_.t0KickedDebt += kickResult_.t0KickPenalty;

        borrower.t0Debt = kickResult_.t0KickedDebt;

        emit Kick(
            borrowerAddress_,
            borrowerDebt + kickResult_.kickPenalty,
            borrower.collateral,
            bondSize
        );
    }

    /**
     *  @notice Performs take collateral on an auction and updates bond size and kicker balance accordingly.
     *  @dev    emit events:
     *              - Take
     *  @param  params_ Struct containing take action params details.
     *  @return Collateral amount taken.
     *  @return Quote token to be received from taker.
     *  @return T0 debt amount repaid.
     *  @return T0 borrower debt (including penalty).
     *  @return T0 penalty debt.
     *  @return Excess quote token that can result after a take (NFT case).
    */
    function _take(
        AuctionsState storage auctions_,
        TakeParams memory params_
    ) internal returns (uint256, uint256, uint256, uint256, uint256, uint256) {
        Liquidation storage liquidation = auctions_.liquidations[params_.borrower];

        TakeLocalVars memory vars = _prepareTake(liquidation, params_.t0Debt, params_.collateral, params_.inflator);

        // These are placeholder max values passed to calculateTakeFlows because there is no explicit bound on the
        // quote token amount in take calls (as opposed to bucketTake)
        vars.unscaledDeposit = type(uint256).max;
        vars.bucketScale     = Maths.WAD;

        // In the case of take, the taker binds the collateral qty but not the quote token qty
        // ugly to get take work like a bucket take -- this is the max amount of quote token from the take that could go to
        // reduce the debt of the borrower -- analagous to the amount of deposit in the bucket for a bucket take
        vars = _calculateTakeFlowsAndBondChange(
            Maths.min(params_.collateral, params_.takeCollateral),
            params_.inflator,
            params_.collateralScale,
            vars
        );

        _rewardTake(auctions_, liquidation, vars);

        emit Take(
            params_.borrower,
            vars.scaledQuoteTokenAmount,
            vars.collateralAmount,
            vars.bondChange,
            vars.isRewarded
        );

        if (params_.poolType == uint8(PoolType.ERC721)) {
            // slither-disable-next-line divide-before-multiply
            uint256 collateralTaken = (vars.collateralAmount / 1e18) * 1e18; // solidity rounds down, so if 2.5 it will be 2.5 / 1 = 2

            if (collateralTaken != vars.collateralAmount && params_.collateral >= collateralTaken + 1e18) { // collateral taken not a round number
                collateralTaken += 1e18; // round up collateral to take
                // taker should send additional quote tokens to cover difference between collateral needed to be taken and rounded collateral, at auction price
                // borrower will get quote tokens for the difference between rounded collateral and collateral taken to cover debt
                vars.excessQuoteToken = Maths.wmul(collateralTaken - vars.collateralAmount, vars.auctionPrice);
            }

            vars.collateralAmount = collateralTaken;
        }

        return (
            vars.collateralAmount,
            vars.scaledQuoteTokenAmount,
            vars.t0RepayAmount,
            vars.t0Debt,
            vars.t0DebtPenalty,
            vars.excessQuoteToken
        );
    }

    /**
     *  @notice Performs bucket take collateral on an auction and rewards taker and kicker (if case).
     *  @dev    emit events:
     *              - BucketTake
     *  @param  params_ Struct containing take action details.
     *  @return Collateral amount taken.
     *  @return T0 debt amount repaid.
     *  @return T0 borrower debt (including penalty).
     *  @return T0 penalty debt.
    */
    function _takeBucket(
        AuctionsState storage auctions_,
        mapping(uint256 => Bucket) storage buckets_,
        DepositsState storage deposits_,
        BucketTakeParams memory params_
    ) internal returns (uint256, uint256, uint256, uint256) {

        Liquidation storage liquidation = auctions_.liquidations[params_.borrower];

        TakeLocalVars memory vars = _prepareTake(liquidation, params_.t0Debt, params_.collateral, params_.inflator);

        vars.unscaledDeposit = Deposits.unscaledValueAt(deposits_, params_.index);

        if (vars.unscaledDeposit == 0) revert InsufficientLiquidity(); // revert if no quote tokens in arbed bucket

        vars.bucketPrice  = _priceAt(params_.index);

        // cannot arb with a price lower than the auction price
        if (vars.auctionPrice > vars.bucketPrice) revert AuctionPriceGtBucketPrice();
        
        // if deposit take then price to use when calculating take is bucket price
        if (params_.depositTake) vars.auctionPrice = vars.bucketPrice;

        vars.bucketScale = Deposits.scale(deposits_, params_.index);

        vars = _calculateTakeFlowsAndBondChange(
            params_.collateral,
            params_.inflator,
            params_.collateralScale,
            vars
        );

        _rewardBucketTake(
            auctions_,
            deposits_,
            buckets_,
            liquidation,
            params_.index,
            params_.depositTake,
            vars
        );

        emit BucketTake(
            params_.borrower,
            params_.index,
            vars.scaledQuoteTokenAmount,
            vars.collateralAmount,
            vars.bondChange,
            vars.isRewarded
        );

        return (
            vars.collateralAmount,
            vars.t0RepayAmount,
            vars.t0Debt,
            vars.t0DebtPenalty
        );
    }

    /**
     *  @notice Performs update of an auctioned loan that was taken (using bucket or regular take).
     *  @notice If borrower becomes recollateralized then auction is settled. Update loan's state.
     *  @dev    reverts on:
     *              - borrower debt less than pool min debt AmountLTMinDebt()
     *  @param  borrower_               The borrower details owning loan that is taken.
     *  @param  borrowerAddress_        The address of the borrower.
     *  @param  t0RepaidDebt_           T0 debt amount repaid by the take action.
     *  @return poolDebt_               Accrued debt pool after debt is repaid.
     *  @return newLup_                 The new LUP of pool (after debt is repaid).
     *  @return t0DebtInAuctionChange_  The overall debt in auction change (remaining borrower debt if auction settled, repaid debt otherwise).
     *  @return settledAuction_         True if auction is settled by the take action.
    */
    function _takeLoan(
        AuctionsState storage auctions_,
        mapping(uint256 => Bucket) storage buckets_,
        DepositsState storage deposits_,
        LoansState storage loans_,
        PoolState memory poolState_,
        Borrower memory borrower_,
        address borrowerAddress_,
        uint256 t0RepaidDebt_
    ) internal returns (
        uint256 poolDebt_,
        uint256 newLup_,
        uint256 t0DebtInAuctionChange_,
        bool settledAuction_
    ) {

        TakeLoanLocalVars memory vars;

        vars.repaidDebt   = Maths.wmul(t0RepaidDebt_,    poolState_.inflator);
        vars.borrowerDebt = Maths.wmul(borrower_.t0Debt, poolState_.inflator);

        vars.borrowerDebt -= vars.repaidDebt;
        poolDebt_ = poolState_.debt - vars.repaidDebt;

        // check that taking from loan doesn't leave borrower debt under min debt amount
        _revertOnMinDebt(loans_, poolDebt_, vars.borrowerDebt, poolState_.quoteDustLimit);

        newLup_ = _lup(deposits_, poolDebt_);

        vars.inAuction = true;

        if (_isCollateralized(vars.borrowerDebt, borrower_.collateral, newLup_, poolState_.poolType)) {
            // settle auction if borrower becomes re-collateralized

            vars.inAuction  = false;
            settledAuction_ = true;

            // the overall debt in auction change is the total borrower debt exiting auction
            t0DebtInAuctionChange_ = borrower_.t0Debt;

            // settle auction and update borrower's collateral with value after settlement
            borrower_.collateral = _settleAuction(
                auctions_,
                buckets_,
                deposits_,
                borrowerAddress_,
                borrower_.collateral,
                poolState_.poolType
            );
        } else {
            // the overall debt in auction change is the amount of partially repaid debt
            t0DebtInAuctionChange_ = t0RepaidDebt_;
        }

        borrower_.t0Debt -= t0RepaidDebt_;

        // update loan state, stamp borrower t0Np only when exiting from auction
        Loans.update(
            loans_,
            auctions_,
            deposits_,
            borrower_,
            borrowerAddress_,
            vars.borrowerDebt,
            poolState_.rate,
            newLup_,
            vars.inAuction,
            !vars.inAuction // stamp borrower t0Np if exiting from auction
        );
    }

    /**
     *  @notice Calculates bond parameters of an auction.
     *  @param  borrowerDebt_ Borrower's debt before entering in liquidation.
     *  @param  collateral_   Borrower's collateral before entering in liquidation.
     *  @param  momp_         Current pool momp.
     */
    function _bondParams(
        uint256 borrowerDebt_,
        uint256 collateral_,
        uint256 momp_
    ) internal pure returns (uint256 bondFactor_, uint256 bondSize_) {
        uint256 thresholdPrice = borrowerDebt_  * Maths.WAD / collateral_;

        // bondFactor = min(30%, max(1%, (MOMP - thresholdPrice) / MOMP))
        if (thresholdPrice >= momp_) {
            bondFactor_ = 0.01 * 1e18;
        } else {
            bondFactor_ = Maths.min(
                0.3 * 1e18,
                Maths.max(
                    0.01 * 1e18,
                    1e18 - Maths.wdiv(thresholdPrice, momp_)
                )
            );
        }

        bondSize_ = Maths.wmul(bondFactor_,  borrowerDebt_);
    }

    /**
     *  @notice Updates kicker balances.
     *  @dev    write state:
     *              - update locked and claimable kicker accumulators
     *  @param  bondSize_       Bond size to cover newly kicked auction.
     *  @return bondDifference_ The amount that kicker should send to pool to cover auction bond.
     */
    function _updateKicker(
        AuctionsState storage auctions_,
        uint256 bondSize_
    ) internal returns (uint256 bondDifference_){
        Kicker storage kicker = auctions_.kickers[msg.sender];

        kicker.locked += bondSize_;

        uint256 kickerClaimable = kicker.claimable;

        if (kickerClaimable >= bondSize_) {
            kicker.claimable -= bondSize_;
        } else {
            bondDifference_  = bondSize_ - kickerClaimable;
            kicker.claimable = 0;
        }
    }

    /**
     *  @notice Computes the flows of collateral, quote token between the borrower, lender and kicker.
     *  @param  totalCollateral_        Total collateral in loan.
     *  @param  inflator_               Current pool inflator.
     *  @param  vars                    TakeParams for the take/buckettake
     */
    function _calculateTakeFlowsAndBondChange(
        uint256              totalCollateral_,
        uint256              inflator_,
        uint256              collateralScale_,
        TakeLocalVars memory vars
    ) internal pure returns (
        TakeLocalVars memory
    ) {
        // price is the current auction price, which is the price paid by the LENDER for collateral
        // from the borrower point of view, the price is actually (1-bpf) * price, as the rewards to the
        // bond holder are effectively paid for by the borrower.
        uint256 borrowerPayoffFactor = (vars.isRewarded) ? Maths.WAD - uint256(vars.bpf)                       : Maths.WAD;
        uint256 borrowerPrice        = (vars.isRewarded) ? Maths.wmul(borrowerPayoffFactor, vars.auctionPrice) : vars.auctionPrice;

        // If there is no unscaled quote token bound, then we pass in max, but that cannot be scaled without an overflow.  So we check in the line below.
        vars.scaledQuoteTokenAmount = (vars.unscaledDeposit != type(uint256).max) ? Maths.wmul(vars.unscaledDeposit, vars.bucketScale) : type(uint256).max;

        uint256 borrowerCollateralValue = Maths.wmul(totalCollateral_, borrowerPrice);
        
        if (vars.scaledQuoteTokenAmount <= vars.borrowerDebt && vars.scaledQuoteTokenAmount <= borrowerCollateralValue) {
            // quote token used to purchase is constraining factor
            vars.collateralAmount         = _roundToScale(Maths.wdiv(vars.scaledQuoteTokenAmount, borrowerPrice), collateralScale_);
            vars.t0RepayAmount            = Maths.wdiv(vars.scaledQuoteTokenAmount, inflator_);
            vars.unscaledQuoteTokenAmount = vars.unscaledDeposit;

        } else if (vars.borrowerDebt <= borrowerCollateralValue) {
            // borrower debt is constraining factor
            vars.collateralAmount         = _roundToScale(Maths.wdiv(vars.borrowerDebt, borrowerPrice), collateralScale_);
            vars.t0RepayAmount            = vars.t0Debt;
            vars.unscaledQuoteTokenAmount = Maths.wdiv(vars.borrowerDebt, vars.bucketScale);

            vars.scaledQuoteTokenAmount   = (vars.isRewarded) ? Maths.wdiv(vars.borrowerDebt, borrowerPayoffFactor) : vars.borrowerDebt;

        } else {
            // collateral available is constraint
            vars.collateralAmount         = totalCollateral_;
            vars.t0RepayAmount            = Maths.wdiv(borrowerCollateralValue, inflator_);
            vars.unscaledQuoteTokenAmount = Maths.wdiv(borrowerCollateralValue, vars.bucketScale);

            vars.scaledQuoteTokenAmount   = Maths.wmul(vars.collateralAmount, vars.auctionPrice);
        }

        if (vars.isRewarded) {
            // take is above neutralPrice, Kicker is rewarded
            vars.bondChange = Maths.wmul(vars.scaledQuoteTokenAmount, uint256(vars.bpf));
        } else {
            // take is above neutralPrice, Kicker is penalized
            vars.bondChange = Maths.wmul(vars.scaledQuoteTokenAmount, uint256(-vars.bpf));
        }

        return vars;
    }

    /**
     *  @notice Saves a new liquidation that was kicked.
     *  @dev    write state:
     *              - borrower -> liquidation mapping update
     *              - increment auctions count accumulator
     *              - increment auctions.totalBondEscrowed accumulator
     *              - updates auction queue state
     *  @param  borrowerAddress_ Address of the borrower that is kicked.
     *  @param  bondSize_        Bond size to cover newly kicked auction.
     *  @param  bondFactor_      Bond factor of the newly kicked auction.
     *  @param  momp_            Current pool MOMP.
     *  @param  neutralPrice_    Current pool Neutral Price.
     */
    function _recordAuction(
        AuctionsState storage auctions_,
        address borrowerAddress_,
        uint256 bondSize_,
        uint256 bondFactor_,
        uint256 momp_,
        uint256 neutralPrice_
    ) internal {
        Liquidation storage liquidation = auctions_.liquidations[borrowerAddress_];
        if (liquidation.kickTime != 0) revert AuctionActive();

        // record liquidation info
        liquidation.kicker       = msg.sender;
        liquidation.kickTime     = uint96(block.timestamp);
        liquidation.kickMomp     = uint96(momp_);
        liquidation.bondSize     = uint160(bondSize_);
        liquidation.bondFactor   = uint96(bondFactor_);
        liquidation.neutralPrice = uint96(neutralPrice_);

        // increment number of active auctions
        ++auctions_.noOfAuctions;

        // update totalBondEscrowed accumulator
        auctions_.totalBondEscrowed += bondSize_;

        // update auctions queue
        if (auctions_.head != address(0)) {
            // other auctions in queue, liquidation doesn't exist or overwriting.
            auctions_.liquidations[auctions_.tail].next = borrowerAddress_;
            liquidation.prev = auctions_.tail;
        } else {
            // first auction in queue
            auctions_.head = borrowerAddress_;
        }
        // update liquidation with the new ordering
        auctions_.tail = borrowerAddress_;
    }

    /**
     *  @notice Removes auction and repairs the queue order.
     *  @notice Updates kicker's claimable balance with bond size awarded and subtracts bond size awarded from liquidationBondEscrowed.
     *  @dev    write state:
     *              - decrement kicker locked accumulator, increment kicker claimable accumumlator
     *              - decrement auctions count accumulator
     *              - decrement auctions.totalBondEscrowed accumulator
     *              - update auction queue state
     *  @param  borrower_ Auctioned borrower address.
     */
    function _removeAuction(
        AuctionsState storage auctions_,
        address borrower_
    ) internal {
        Liquidation memory liquidation = auctions_.liquidations[borrower_];
        // update kicker balances
        Kicker storage kicker = auctions_.kickers[liquidation.kicker];

        kicker.locked    -= liquidation.bondSize;
        kicker.claimable += liquidation.bondSize;

        // decrement number of active auctions
        -- auctions_.noOfAuctions;

        // remove auction bond size from bond escrow accumulator
        auctions_.totalBondEscrowed -= liquidation.bondSize;

        // update auctions queue
        if (auctions_.head == borrower_ && auctions_.tail == borrower_) {
            // liquidation is the head and tail
            auctions_.head = address(0);
            auctions_.tail = address(0);
        }
        else if(auctions_.head == borrower_) {
            // liquidation is the head
            auctions_.liquidations[liquidation.next].prev = address(0);
            auctions_.head = liquidation.next;
        }
        else if(auctions_.tail == borrower_) {
            // liquidation is the tail
            auctions_.liquidations[liquidation.prev].next = address(0);
            auctions_.tail = liquidation.prev;
        }
        else {
            // liquidation is in the middle
            auctions_.liquidations[liquidation.prev].next = liquidation.next;
            auctions_.liquidations[liquidation.next].prev = liquidation.prev;
        }
        // delete liquidation
        delete auctions_.liquidations[borrower_];
    }

    /**
     *  @notice Rewards actors of a regular take action.
     *  @dev    write state:
     *              - update liquidation bond size accumulator
     *              - update kicker's locked balance accumulator
     *              - update auctions.totalBondEscrowed accumulator
     *  @param  vars  Struct containing take action result details.
     */
    function _rewardTake(
        AuctionsState storage auctions_,
        Liquidation storage liquidation_,
        TakeLocalVars memory vars
    ) internal {
        if (vars.isRewarded) {
            // take is below neutralPrice, Kicker is rewarded
            liquidation_.bondSize                 += uint160(vars.bondChange);
            auctions_.kickers[vars.kicker].locked += vars.bondChange;
            auctions_.totalBondEscrowed           += vars.bondChange;
        } else {
            // take is above neutralPrice, Kicker is penalized
            vars.bondChange = Maths.min(liquidation_.bondSize, vars.bondChange);

            liquidation_.bondSize                 -= uint160(vars.bondChange);
            auctions_.kickers[vars.kicker].locked -= vars.bondChange;
            auctions_.totalBondEscrowed           -= vars.bondChange;
        }
    }

    /**
     *  @notice Rewards actors of a bucket take action.
     *  @dev    write state:
     *              - Buckets.addLenderLPs:
     *                  - increment taker lender.lps accumulator and lender.depositTime state
     *                  - increment kicker lender.lps accumulator and lender.depositTime state
     *              - update liquidation bond size accumulator
     *              - update kicker's locked balance accumulator
     *              - update auctions.totalBondEscrowed accumulator
     *              - Deposits.unscaledRemove() (remove amount in Fenwick tree, from index):
     *                  - update values array state
     *              - increment bucket.collateral and bucket.lps accumulator
     *  @dev    emit events:
     *              - BucketTakeLPAwarded
     *  @param  vars Struct containing take action result details.
     */
    function _rewardBucketTake(
        AuctionsState storage auctions_,
        DepositsState storage deposits_,
        mapping(uint256 => Bucket) storage buckets_,
        Liquidation storage liquidation_,
        uint256 bucketIndex_,
        bool depositTake_,
        TakeLocalVars memory vars
    ) internal {
        Bucket storage bucket = buckets_[bucketIndex_];

        uint256 bucketExchangeRate = Buckets.getUnscaledExchangeRate(
            bucket.collateral,
            bucket.lps,
            vars.unscaledDeposit,
            vars.bucketScale,
            vars.bucketPrice
        );

        uint256 bankruptcyTime = bucket.bankruptcyTime;
        uint256 totalLPsReward;

        // if arb take - taker is awarded collateral * (bucket price - auction price) worth (in quote token terms) units of LPB in the bucket
        if (!depositTake_) {
            uint256 takerReward                   = Maths.wmul(vars.collateralAmount, vars.bucketPrice - vars.auctionPrice);
            uint256 takerRewardUnscaledQuoteToken = Maths.wdiv(takerReward,           vars.bucketScale);

            totalLPsReward = Maths.wrdivr(takerRewardUnscaledQuoteToken, bucketExchangeRate);

            Buckets.addLenderLPs(bucket, bankruptcyTime, msg.sender, totalLPsReward);
        }

        uint256 kickerLPsReward;

        // the bondholder/kicker is awarded bond change worth of LPB in the bucket
        if (vars.isRewarded) {
            kickerLPsReward = Maths.wrdivr(Maths.wdiv(vars.bondChange, vars.bucketScale), bucketExchangeRate);
            totalLPsReward  += kickerLPsReward;

            Buckets.addLenderLPs(bucket, bankruptcyTime, vars.kicker, kickerLPsReward);
        } else {
            // take is above neutralPrice, Kicker is penalized
            vars.bondChange = Maths.min(liquidation_.bondSize, vars.bondChange);

            liquidation_.bondSize                 -= uint160(vars.bondChange);

            auctions_.kickers[vars.kicker].locked -= vars.bondChange;
            auctions_.totalBondEscrowed           -= vars.bondChange;
        }

        Deposits.unscaledRemove(deposits_, bucketIndex_, vars.unscaledQuoteTokenAmount); // remove quote tokens from bucket’s deposit

        // total rewarded LPs are added to the bucket LP balance
        bucket.lps += totalLPsReward;

        // collateral is added to the bucket’s claimable collateral
        bucket.collateral += vars.collateralAmount;

        emit BucketTakeLPAwarded(
            msg.sender,
            vars.kicker,
            totalLPsReward - kickerLPsReward,
            kickerLPsReward
        );
    }

    /**
     *  @notice Calculates auction price.
     *  @param  kickMomp_     MOMP recorded at the time of kick.
     *  @param  neutralPrice_ Neutral Price of the auction.
     *  @param  kickTime_     Time when auction was kicked.
     *  @return price_        Calculated auction price.
     */
    function _auctionPrice(
        uint256 kickMomp_,
        uint256 neutralPrice_,
        uint256 kickTime_
    ) internal view returns (uint256 price_) {
        uint256 elapsedHours = Maths.wdiv((block.timestamp - kickTime_) * 1e18, 1 hours * 1e18);

        elapsedHours -= Maths.min(elapsedHours, 1e18);  // price locked during cure period

        int256 timeAdjustment  = PRBMathSD59x18.mul(-1 * 1e18, int256(elapsedHours)); 
        uint256 referencePrice = Maths.max(kickMomp_, neutralPrice_); 

        price_ = 32 * Maths.wmul(referencePrice, uint256(PRBMathSD59x18.exp2(timeAdjustment)));
    }

    /**
     *  @notice Calculates bond penalty factor.
     *  @dev    Called in kick and take.
     *  @param debt_         Borrower debt.
     *  @param collateral_   Borrower collateral.
     *  @param neutralPrice_ NP of auction.
     *  @param bondFactor_   Factor used to determine bondSize.
     *  @param auctionPrice_ Auction price at the time of call.
     *  @return bpf_         Factor used in determining bond Reward (positive) or penalty (negative).
     */
    function _bpf(
        uint256 debt_,
        uint256 collateral_,
        uint256 neutralPrice_,
        uint256 bondFactor_,
        uint256 auctionPrice_
    ) internal pure returns (int256) {
        int256 thresholdPrice = int256(Maths.wdiv(debt_, collateral_));

        int256 sign;
        if (thresholdPrice < int256(neutralPrice_)) {
            // BPF = BondFactor * min(1, max(-1, (neutralPrice - price) / (neutralPrice - thresholdPrice)))
            sign = Maths.minInt(
                1e18,
                Maths.maxInt(
                    -1 * 1e18,
                    PRBMathSD59x18.div(
                        int256(neutralPrice_) - int256(auctionPrice_),
                        int256(neutralPrice_) - thresholdPrice
                    )
                )
            );
        } else {
            int256 val = int256(neutralPrice_) - int256(auctionPrice_);
            if (val < 0 )      sign = -1e18;
            else if (val != 0) sign = 1e18;
        }

        return PRBMathSD59x18.mul(int256(bondFactor_), sign);
    }

    /**
     *  @notice Utility function to validate take and calculate take's parameters.
     *  @dev    write state:
     *              - update liquidation.alreadyTaken state
     *  @dev    reverts on:
     *              - loan is not in auction NoAuction()
     *              - in 1 hour cool down period TakeNotPastCooldown()
     *  @param  liquidation_ Liquidation struct holding auction details.
     *  @param  t0Debt_      Borrower t0 debt.
     *  @param  collateral_  Borrower collateral.
     *  @param  inflator_    The pool's inflator, used to calculate borrower debt.
     *  @return vars         The prepared vars for take action.
     */
    function _prepareTake(
        Liquidation storage liquidation_,
        uint256 t0Debt_,
        uint256 collateral_,
        uint256 inflator_
    ) internal returns (TakeLocalVars memory vars) {

        uint256 kickTime = liquidation_.kickTime;
        if (kickTime == 0) revert NoAuction();
        if (block.timestamp - kickTime <= 1 hours) revert TakeNotPastCooldown();

        vars.t0Debt = t0Debt_;

        // if first take borrower debt is increased by 7% penalty
        if (!liquidation_.alreadyTaken) {
            vars.t0DebtPenalty = Maths.wmul(t0Debt_, 0.07 * 1e18);
            vars.t0Debt        += vars.t0DebtPenalty;

            liquidation_.alreadyTaken = true;
        }

        vars.borrowerDebt = Maths.wmul(vars.t0Debt, inflator_);

        uint256 neutralPrice = liquidation_.neutralPrice;

        vars.auctionPrice = _auctionPrice(liquidation_.kickMomp, neutralPrice, kickTime);
        vars.bpf          = _bpf(
            vars.borrowerDebt,
            collateral_,
            neutralPrice,
            liquidation_.bondFactor,
            vars.auctionPrice
        );
        vars.factor       = uint256(1e18 - Maths.maxInt(0, vars.bpf));
        vars.kicker       = liquidation_.kicker;
        vars.isRewarded   = (vars.bpf  >= 0);
    }

    /**********************/
    /*** View Functions ***/
    /**********************/

    function _lup(
        DepositsState storage deposits_,
        uint256 debt_
    ) internal view returns (uint256) {
        return _priceAt(Deposits.findIndexOfSum(deposits_, debt_));
    }

}<|MERGE_RESOLUTION|>--- conflicted
+++ resolved
@@ -51,21 +51,21 @@
     /*******************************/
 
     struct BucketTakeParams {
-        address borrower;    // borrower address to take from
-        uint256 collateral;  // [WAD] borrower available collateral to take
-        bool    depositTake; // deposit or arb take, used by bucket take
-        uint256 index;       // bucket index, used by bucket take
-        uint256 inflator;    // [WAD] current pool inflator
-        uint256 t0Debt;      // [WAD] borrower t0 debt
+        address borrower;        // borrower address to take from
+        uint256 collateral;      // [WAD] borrower available collateral to take
+        bool    depositTake;     // deposit or arb take, used by bucket take
+        uint256 index;           // bucket index, used by bucket take
+        uint256 inflator;        // [WAD] current pool inflator
+        uint256 t0Debt;          // [WAD] borrower t0 debt
         uint256 collateralScale; // precision of collateral token based on decimals
     }
     struct TakeParams {
-        address borrower;       // borrower address to take from
-        uint256 collateral;     // [WAD] borrower available collateral to take
-        uint256 t0Debt;         // [WAD] borrower t0 debt
-        uint256 takeCollateral; // [WAD] desired amount to take
-        uint256 inflator;       // [WAD] current pool inflator
-        uint256 poolType;       // pool type (ERC20 or NFT)
+        address borrower;        // borrower address to take from
+        uint256 collateral;      // [WAD] borrower available collateral to take
+        uint256 t0Debt;          // [WAD] borrower t0 debt
+        uint256 takeCollateral;  // [WAD] desired amount to take
+        uint256 inflator;        // [WAD] current pool inflator
+        uint256 poolType;        // pool type (ERC20 or NFT)
         uint256 collateralScale; // precision of collateral token based on decimals
     }
 
@@ -130,7 +130,6 @@
         uint256 t0PoolDebt;            // [WAD] t0 pool debt
     }
 
-<<<<<<< HEAD
     /**************/
     /*** Events ***/
     /**************/
@@ -151,140 +150,7 @@
     /**************/
 
     // See `IPoolErrors` for descriptions
-=======
-    struct TakeParams {
-        address borrower;        // borrower address to take from
-        uint256 collateral;      // borrower available collateral to take
-        uint256 t0Debt;          // borrower t0 debt
-        uint256 takeCollateral;  // desired amount to take
-        uint256 inflator;        // current pool inflator
-        uint256 poolType;        // pool type (ERC20 or NFT)
-        uint256 collateralScale; // precision of collateral token based on decimals
-    }
-
-    /**
-     *  @notice Emitted when auction is completed.
-     *  @param  borrower   Address of borrower that exits auction.
-     *  @param  collateral Borrower's remaining collateral when auction completed.
-     */
-    event AuctionSettle(
-        address indexed borrower,
-        uint256 collateral
-    );
-
-    /**
-     *  @notice Emitted when NFT auction is completed.
-     *  @param  borrower   Address of borrower that exits auction.
-     *  @param  collateral Borrower's remaining collateral when auction completed.
-     *  @param  lps        Amount of LPs given to the borrower to compensate fractional collateral (if any).
-     *  @param  index      Index of the bucket with LPs to compensate fractional collateral.
-     */
-    event AuctionNFTSettle(
-        address indexed borrower,
-        uint256 collateral,
-        uint256 lps,
-        uint256 index
-    );
-
-    /**
-     *  @notice Emitted when LPs are forfeited as a result of the bucket losing all assets.
-     *  @param  index       The index of the bucket.
-     *  @param  lpForfeited Amount of LP forfeited by lenders.
-     */
-    event BucketBankruptcy(
-        uint256 indexed index,
-        uint256 lpForfeited
-    );
-
-    /**
-     *  @notice Emitted when an actor uses quote token to arb higher-priced deposit off the book.
-     *  @param  borrower    Identifies the loan being liquidated.
-     *  @param  index       The index of the Highest Price Bucket used for this take.
-     *  @param  amount      Amount of quote token used to purchase collateral.
-     *  @param  collateral  Amount of collateral purchased with quote token.
-     *  @param  bondChange  Impact of this take to the liquidation bond.
-     *  @param  isReward    True if kicker was rewarded with `bondChange` amount, false if kicker was penalized.
-     *  @dev    amount / collateral implies the auction price.
-     */
-    event BucketTake(
-        address indexed borrower,
-        uint256 index,
-        uint256 amount,
-        uint256 collateral,
-        uint256 bondChange,
-        bool    isReward
-    );
-
-    /**
-     *  @notice Emitted when LPs are awarded to a taker or kicker in a bucket take.
-     *  @param  taker           Actor who invoked the bucket take.
-     *  @param  kicker          Actor who started the auction.
-     *  @param  lpAwardedTaker  Amount of LP awarded to the taker.
-     *  @param  lpAwardedKicker Amount of LP awarded to the actor who started the auction.
-     */
-    event BucketTakeLPAwarded(
-        address indexed taker,
-        address indexed kicker,
-        uint256 lpAwardedTaker,
-        uint256 lpAwardedKicker
-    );
-
-    event Kick(
-        address indexed borrower,
-        uint256 debt,
-        uint256 collateral,
-        uint256 bond
-    );
-
-    event Take(
-        address indexed borrower,
-        uint256 amount,
-        uint256 collateral,
-        uint256 bondChange,
-        bool    isReward
-    );
-
-    /**
-     *  @notice Emitted when lender kick and remove quote token from the pool.
-     *  @param  lender     Recipient that removed quote tokens.
-     *  @param  price      Price at which quote tokens were removed.
-     *  @param  amount     Amount of quote tokens removed from the pool.
-     *  @param  lpRedeemed Amount of LP exchanged for quote token.
-     *  @param  lup        LUP calculated after removal.
-     */
-    event RemoveQuoteToken(
-        address indexed lender,
-        uint256 indexed price,
-        uint256 amount,
-        uint256 lpRedeemed,
-        uint256 lup
-    );
-
-    /**
-     *  @notice Emitted when a Claimaible Reserve Auction is started or taken.
-     *  @return claimableReservesRemaining Amount of claimable reserves which has not yet been taken.
-     *  @return auctionPrice               Current price at which 1 quote token may be purchased, denominated in Ajna.
-     */
-    event ReserveAuction(
-        uint256 claimableReservesRemaining,
-        uint256 auctionPrice
-    );
-
-    /**
-     *  @notice Emitted when an actor settles debt in a completed liquidation
-     *  @param  borrower   Identifies the loan under liquidation.
-     *  @param  settledDebt Amount of pool debt settled in this transaction.
-     *  @dev    When amountRemaining_ == 0, the auction has been completed cleared and removed from the queue.
-     */
-    event Settle(
-        address indexed borrower,
-        uint256 settledDebt
-    );
-
-    /**
-     *  @notice The action cannot be executed on an active auction.
-     */
->>>>>>> 81057706
+    event BucketBankruptcy(uint256 indexed index, uint256 lpForfeited);
     error AuctionActive();
     error AuctionNotClearable();
     error AuctionPriceGtBucketPrice();
@@ -316,6 +182,7 @@
      *              - 72 hours didn't pass and auction still has collateral AuctionNotClearable()
      *  @dev    emit events:
      *              - Settle
+     *              - BucketBankruptcy
      *  @param  params_ Settle params
      *  @return collateralRemaining_ The amount of borrower collateral left after settle.
      *  @return t0DebtRemaining_     The amount of t0 debt left after settle.
