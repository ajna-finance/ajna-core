--- conflicted
+++ resolved
@@ -51,13 +51,13 @@
     /*******************************/
 
     struct BucketTakeParams {
-<<<<<<< HEAD
         address borrower;    // borrower address to take from
         uint256 collateral;  // [WAD] borrower available collateral to take
         bool    depositTake; // deposit or arb take, used by bucket take
         uint256 index;       // bucket index, used by bucket take
         uint256 inflator;    // [WAD] current pool inflator
         uint256 t0Debt;      // [WAD] borrower t0 debt
+        uint256 collateralScale; // precision of collateral token based on decimals
     }
     struct TakeParams {
         address borrower;       // borrower address to take from
@@ -66,15 +66,7 @@
         uint256 takeCollateral; // [WAD] desired amount to take
         uint256 inflator;       // [WAD] current pool inflator
         uint256 poolType;       // pool type (ERC20 or NFT)
-=======
-        address borrower;        // borrower address to take from
-        uint256 collateral;      // borrower available collateral to take
-        bool    depositTake;     // deposit or arb take, used by bucket take
-        uint256 index;           // bucket index, used by bucket take
-        uint256 inflator;        // current pool inflator
-        uint256 t0Debt;          // borrower t0 debt
         uint256 collateralScale; // precision of collateral token based on decimals
->>>>>>> a236d587
     }
 
     /*************************/
@@ -131,29 +123,11 @@
     struct TakeFromLoanLocalVars {
         uint256 borrowerDebt;          // [WAD] borrower's accrued debt
         bool    inAuction;             // true if loan still in auction after auction is taken, false otherwise
-<<<<<<< HEAD
         uint256 newLup;                // [WAD] LUP after auction is taken
         uint256 repaidDebt;            // [WAD] debt repaid when auction is taken
         uint256 t0DebtInAuction;       // [WAD] t0 pool debt in auction
         uint256 t0DebtInAuctionChange; // [WAD] t0 change amount of debt after auction is taken
         uint256 t0PoolDebt;            // [WAD] t0 pool debt
-=======
-        uint256 newLup;                // LUP after auction is taken
-        uint256 repaidDebt;            // debt repaid when auction is taken
-        uint256 t0DebtInAuction;       // t0 pool debt in auction
-        uint256 t0DebtInAuctionChange; // t0 change amount of debt after auction is taken
-        uint256 t0PoolDebt;            // t0 pool debt
-    }
-
-    struct TakeParams {
-        address borrower;        // borrower address to take from
-        uint256 collateral;      // borrower available collateral to take
-        uint256 t0Debt;          // borrower t0 debt
-        uint256 takeCollateral;  // desired amount to take
-        uint256 inflator;        // current pool inflator
-        uint256 poolType;        // pool type (ERC20 or NFT)
-        uint256 collateralScale; // precision of collateral token based on decimals
->>>>>>> a236d587
     }
 
     /**************/
@@ -180,13 +154,6 @@
     error AuctionNotClearable();
     error AuctionPriceGtBucketPrice();
     error BorrowerOk();
-<<<<<<< HEAD
-    error DustAmountNotExceeded();
-=======
-    /**
-     *  @notice Bucket to arb must have more quote available in the bucket.
-     */
->>>>>>> a236d587
     error InsufficientLiquidity();
     error InsufficientCollateral();
     error NoAuction();
