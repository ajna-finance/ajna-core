// SPDX-License-Identifier: BUSL-1.1

pragma solidity 0.8.14;

import { PRBMathSD59x18 } from "@prb-math/contracts/PRBMathSD59x18.sol";

import { PoolType } from 'src/base/interfaces/IPool.sol';
import {
    AuctionsState,
    Borrower,
    Bucket,
    DepositsState,
    Kicker,
    Lender,
    Liquidation,
    LoansState,
    PoolState,
    ReserveAuctionState
} from 'src/base/interfaces/pool/IPoolState.sol';

import {
    BucketTakeResult,
    KickResult,
    SettleParams,
    TakeResult
} from 'src/base/interfaces/pool/IPoolInternals.sol';

import { StartReserveAuctionParams } from 'src/base/interfaces/pool/IPoolReserveAuctionActions.sol';

import { _revertOnMinDebt } from 'src/base/RevertsHelper.sol';
import {
    _claimableReserves,
    _indexOf,
    _isCollateralized,
    _priceAt,
    _reserveAuctionPrice,
    MAX_FENWICK_INDEX,
    MAX_PRICE,
    MIN_PRICE
} from 'src/base/PoolHelper.sol';

import { Buckets }  from 'src/libraries/Buckets.sol';
import { Deposits } from 'src/libraries/Deposits.sol';
import { Loans }    from 'src/libraries/Loans.sol';
import { Maths }    from 'src/libraries/Maths.sol';

library Auctions {

    struct BucketTakeParams {
        address borrower;    // borrower address to take from
        uint256 collateral;  // borrower available collateral to take
        bool    depositTake; // deposit or arb take, used by bucket take
        uint256 index;       // bucket index, used by bucket take
        uint256 inflator;    // current pool inflator
        uint256 t0Debt;      // borrower t0 debt
    }

    struct KickWithDepositLocalVars {
        uint256 amountToDebitFromDeposit; // the amount of quote tokens used to kick and debited from lender deposit
        uint256 bucketCollateral;         // amount of collateral in bucket
        uint256 bucketDeposit;            // amount of quote tokens in bucket
        uint256 bucketLPs;                // LPs of the bucket
        uint256 bucketPrice;              // bucket price
        uint256 bucketRate;               // bucket exchange rate
        uint256 bucketScale;              // bucket scales
        uint256 bucketUnscaledDeposit;    // unscaled amount of quote tokens in bucket
        uint256 lenderLPs;                // LPs of lender in bucket
        uint256 redeemedLPs;              // LPs used by kick action
    }

    struct SettleLocalVars {
        uint256 collateralUsed;    // collateral used to settle debt
        uint256 debt;              // debt to settle
        uint256 depositToRemove;   // deposit used by settle auction
        uint256 index;             // index of settling bucket
        uint256 maxSettleableDebt; // max amount that can be settled with existing collateral
        uint256 price;             // price of settling bucket
        uint256 scaledDeposit;     // scaled amount of quote tokens in bucket
        uint256 scale;             // scale of settling bucket
        uint256 unscaledDeposit;   // unscaled amount of quote tokens in bucket
    }

    struct TakeLocalVars {
        uint256 auctionPrice;             // The price of auction.
        uint256 bondChange;               // The change made on the bond size (beeing reward or penalty).
        uint256 borrowerDebt;             // The accrued debt of auctioned borrower.
        int256  bpf;                      // The bond penalty factor.
        uint256 bucketPrice;              // The bucket price.
        uint256 bucketScale;              // The bucket scale.
        uint256 collateralAmount;         // The amount of collateral taken.
        uint256 excessQuoteToken;         // Difference of quote token that borrower receives after take (for fractional NFT only)
        uint256 factor;                   // The take factor, calculated based on bond penalty factor.
        bool    isRewarded;               // True if kicker is rewarded (auction price lower than neutral price), false if penalized (auction price greater than neutral price).
        address kicker;                   // Address of auction kicker.
        uint256 scaledQuoteTokenAmount;   // Unscaled quantity in Fenwick tree and before 1-bpf factor, paid for collateral
        uint256 t0RepayAmount;            // The amount of debt (quote tokens) that is recovered / repayed by take t0 terms.
        uint256 t0Debt;                   // Borrower's t0 debt.
        uint256 t0DebtPenalty;            // Borrower's t0 penalty - 7% from current debt if intial take, 0 otherwise.
        uint256 unscaledDeposit;          // Unscaled bucket quantity
        uint256 unscaledQuoteTokenAmount; // The unscaled token amount that taker should pay for collateral taken.
    }

    struct TakeLoanLocalVars {
        uint256 repaidDebt;   // the amount of debt repaid to th epool by take auction
        uint256 borrowerDebt; // the amount of borrower debt
        bool    inAuction;    // true if loan in auction
    }

    struct TakeFromLoanLocalVars {
        uint256 borrowerDebt;          // borrower's accrued debt
        bool    inAuction;             // true if loan still in auction after auction is taken, false otherwise
        uint256 newLup;                // LUP after auction is taken
        uint256 repaidDebt;            // debt repaid when auction is taken
        uint256 t0DebtInAuction;       // t0 pool debt in auction
        uint256 t0DebtInAuctionChange; // t0 change amount of debt after auction is taken
        uint256 t0PoolDebt;            // t0 pool debt
    }

    struct TakeParams {
        address borrower;       // borrower address to take from
        uint256 collateral;     // borrower available collateral to take
        uint256 t0Debt;         // borrower t0 debt
        uint256 takeCollateral; // desired amount to take
        uint256 inflator;       // current pool inflator
        uint256 poolType;       // pool type (ERC20 or NFT)
    }

    /**
     *  @notice Emitted when auction is completed.
     *  @param  borrower   Address of borrower that exits auction.
     *  @param  collateral Borrower's remaining collateral when auction completed.
     */
    event AuctionSettle(
        address indexed borrower,
        uint256 collateral
    );

    /**
     *  @notice Emitted when NFT auction is completed.
     *  @param  borrower   Address of borrower that exits auction.
     *  @param  collateral Borrower's remaining collateral when auction completed.
     *  @param  lps        Amount of LPs given to the borrower to compensate fractional collateral (if any).
     *  @param  index      Index of the bucket with LPs to compensate fractional collateral.
     */
    event AuctionNFTSettle(
        address indexed borrower,
        uint256 collateral,
        uint256 lps,
        uint256 index
    );

    /**
     *  @notice Emitted when LPs are forfeited as a result of the bucket losing all assets.
     *  @param  index       The index of the bucket.
     *  @param  lpForfeited Amount of LP forfeited by lenders.
     */
    event BucketBankruptcy(
        uint256 indexed index,
        uint256 lpForfeited
    );

    /**
     *  @notice Emitted when an actor uses quote token to arb higher-priced deposit off the book.
     *  @param  borrower    Identifies the loan being liquidated.
     *  @param  index       The index of the Highest Price Bucket used for this take.
     *  @param  amount      Amount of quote token used to purchase collateral.
     *  @param  collateral  Amount of collateral purchased with quote token.
     *  @param  bondChange  Impact of this take to the liquidation bond.
     *  @param  isReward    True if kicker was rewarded with `bondChange` amount, false if kicker was penalized.
     *  @dev    amount / collateral implies the auction price.
     */
    event BucketTake(
        address indexed borrower,
        uint256 index,
        uint256 amount,
        uint256 collateral,
        uint256 bondChange,
        bool    isReward
    );

    /**
     *  @notice Emitted when LPs are awarded to a taker or kicker in a bucket take.
     *  @param  taker           Actor who invoked the bucket take.
     *  @param  kicker          Actor who started the auction.
     *  @param  lpAwardedTaker  Amount of LP awarded to the taker.
     *  @param  lpAwardedKicker Amount of LP awarded to the actor who started the auction.
     */
    event BucketTakeLPAwarded(
        address indexed taker,
        address indexed kicker,
        uint256 lpAwardedTaker,
        uint256 lpAwardedKicker
    );

    event Kick(
        address indexed borrower,
        uint256 debt,
        uint256 collateral,
        uint256 bond
    );

    event Take(
        address indexed borrower,
        uint256 amount,
        uint256 collateral,
        uint256 bondChange,
        bool    isReward
    );

    /**
     *  @notice Emitted when lender kick and remove quote token from the pool.
     *  @param  lender     Recipient that removed quote tokens.
     *  @param  price      Price at which quote tokens were removed.
     *  @param  amount     Amount of quote tokens removed from the pool.
     *  @param  lpRedeemed Amount of LP exchanged for quote token.
     *  @param  lup        LUP calculated after removal.
     */
    event RemoveQuoteToken(
        address indexed lender,
        uint256 indexed price,
        uint256 amount,
        uint256 lpRedeemed,
        uint256 lup
    );

    /**
     *  @notice Emitted when a Claimaible Reserve Auction is started or taken.
     *  @return claimableReservesRemaining Amount of claimable reserves which has not yet been taken.
     *  @return auctionPrice               Current price at which 1 quote token may be purchased, denominated in Ajna.
     */
    event ReserveAuction(
        uint256 claimableReservesRemaining,
        uint256 auctionPrice
    );

    /**
     *  @notice Emitted when an actor settles debt in a completed liquidation
     *  @param  borrower   Identifies the loan under liquidation.
     *  @param  settledDebt Amount of pool debt settled in this transaction.
     *  @dev    When amountRemaining_ == 0, the auction has been completed cleared and removed from the queue.
     */
    event Settle(
        address indexed borrower,
        uint256 settledDebt
    );

    /**
     *  @notice The action cannot be executed on an active auction.
     */
    error AuctionActive();
    /**
     *  @notice Attempted auction to clear doesn't meet conditions.
     */
    error AuctionNotClearable();
    /**
     *  @notice The auction price is greater than the arbed bucket price.
     */
    error AuctionPriceGtBucketPrice();
    /**
     *  @notice Borrower has a healthy over-collateralized position.
     */
    error BorrowerOk();
    /**
     *  @notice User attempted a take which does not exceed or leaves behind less than the dust amount.
     */
    error DustAmountNotExceeded();
    /**
     *  @notice Bucket to arb must have more quote available in the bucket.
     */
    error InsufficientLiquidity();
    /**
     *  @notice User is attempting to take more collateral than available.
     */
    error InsufficientCollateral();
    /**
     *  @notice Actor is attempting to take or clear an inactive auction.
     */
    error NoAuction();
    /**
     *  @notice No pool reserves are claimable.
     */
    error NoReserves();
    /**
     *  @notice Actor is attempting to take or clear an inactive reserves auction.
     */
    error NoReservesAuction();
    /**
     *  @notice Actor is attempting to remove using a bucket with price below the LUP.
     */
    error PriceBelowLUP();
    /**
     *  @notice Take was called before 1 hour had passed from kick time.
     */
    error TakeNotPastCooldown();

    /***************************/
    /***  External Functions ***/
    /***************************/

    /**
     *  @notice Settles the debt of the given loan / borrower.
     *  @notice Updates kicker's claimable balance with bond size awarded and subtracts bond size awarded from liquidationBondEscrowed.
     *  @param  params_ Settle params
     *  @return collateralRemaining_ The amount of borrower collateral left after settle.
     *  @return t0DebtRemaining_     The amount of t0 debt left after settle.
     *  @return collateralSettled_   The amount of collateral settled.
     *  @return t0DebtSettled_       The amount of t0 debt settled.
     */
    function settlePoolDebt(
        AuctionsState storage auctions_,
        mapping(uint256 => Bucket) storage buckets_,
        DepositsState storage deposits_,
        LoansState storage loans_,
        SettleParams memory params_
    ) external returns (
        uint256 collateralRemaining_,
        uint256 t0DebtRemaining_,
        uint256 collateralSettled_,
        uint256 t0DebtSettled_
    ) {
        uint256 kickTime = auctions_.liquidations[params_.borrower].kickTime;
        if (kickTime == 0) revert NoAuction();

        Borrower memory borrower = loans_.borrowers[params_.borrower];
        if ((block.timestamp - kickTime < 72 hours) && (borrower.collateral != 0)) revert AuctionNotClearable();

        t0DebtSettled_     = borrower.t0Debt;
        collateralSettled_ = borrower.collateral;

        // auction has debt to cover with remaining collateral
        while (params_.bucketDepth != 0 && borrower.t0Debt != 0 && borrower.collateral != 0) {
            SettleLocalVars memory vars;

            vars.index           = Deposits.findIndexOfSum(deposits_, 1);
            vars.unscaledDeposit = Deposits.unscaledValueAt(deposits_, vars.index);
            vars.scale           = Deposits.scale(deposits_, vars.index);
            vars.price           = _priceAt(vars.index);

            if (vars.unscaledDeposit != 0) {
                vars.debt              = Maths.wmul(borrower.t0Debt, params_.inflator);       // current debt to be settled
                vars.maxSettleableDebt = Maths.wmul(borrower.collateral, vars.price);         // max debt that can be settled with existing collateral
                vars.scaledDeposit     = Maths.wmul(vars.scale, vars.unscaledDeposit);

                // enough deposit in bucket and collateral avail to settle entire debt
                if (vars.scaledDeposit >= vars.debt && vars.maxSettleableDebt >= vars.debt) {
                    borrower.t0Debt      = 0;                                                 // no remaining debt to settle

                    vars.unscaledDeposit = Maths.wdiv(vars.debt, vars.scale);                 // remove only what's needed to settle the debt
                    vars.collateralUsed  = Maths.wdiv(vars.debt, vars.price);
                }

                // enough collateral, therefore not enough deposit to settle entire debt, we settle only deposit amount
                else if (vars.maxSettleableDebt >= vars.scaledDeposit) {
                    borrower.t0Debt     -= Maths.wdiv(vars.scaledDeposit, params_.inflator);  // subtract from debt the corresponding t0 amount of deposit

                    vars.collateralUsed = Maths.wdiv(vars.scaledDeposit, vars.price);
                } 

                // settle constrained by collateral available
                else {
                    borrower.t0Debt      -= Maths.wdiv(vars.maxSettleableDebt, params_.inflator);

                    vars.unscaledDeposit = Maths.wdiv(vars.maxSettleableDebt, vars.scale);
                    vars.collateralUsed  = borrower.collateral;
                }

                borrower.collateral             -= vars.collateralUsed;               // move settled collateral from loan into bucket
                buckets_[vars.index].collateral += vars.collateralUsed;

                Deposits.unscaledRemove(deposits_, vars.index, vars.unscaledDeposit); // remove amount to settle debt from bucket (could be entire deposit or only the settled debt)
            }

            else {
                // Deposits in the tree is zero, insert entire collateral into lowest bucket 7388
                Buckets.addCollateral(
                    buckets_[vars.index],
                    params_.borrower,
                    0,  // zero deposit in bucket
                    borrower.collateral,
                    vars.price
                );
                borrower.collateral = 0; // entire collateral added into bucket
            }

            --params_.bucketDepth;
        }

        // if there's still debt and no collateral
        if (borrower.t0Debt != 0 && borrower.collateral == 0) {
            // settle debt from reserves -- round reserves down however
            borrower.t0Debt -= Maths.min(borrower.t0Debt, (params_.reserves / params_.inflator) * 1e18);

            // if there's still debt after settling from reserves then start to forgive amount from next HPB
            // loop through remaining buckets if there's still debt to settle
            while (params_.bucketDepth != 0 && borrower.t0Debt != 0) {
                SettleLocalVars memory vars;

                vars.index           = Deposits.findIndexOfSum(deposits_, 1);
                vars.unscaledDeposit = Deposits.unscaledValueAt(deposits_, vars.index);
                vars.scale           = Deposits.scale(deposits_, vars.index);
                vars.depositToRemove = Maths.wmul(vars.scale, vars.unscaledDeposit);
                vars.debt            = Maths.wmul(borrower.t0Debt, params_.inflator);

                // enough deposit in bucket to settle entire debt
                if (vars.depositToRemove >= vars.debt) {
                    Deposits.unscaledRemove(deposits_, vars.index, Maths.wdiv(vars.debt, vars.scale));
                    borrower.t0Debt  = 0;                                                              // no remaining debt to settle

                // not enough deposit to settle entire debt, we settle only deposit amount
                } else {
                    borrower.t0Debt -= Maths.wdiv(vars.depositToRemove, params_.inflator);             // subtract from remaining debt the corresponding t0 amount of deposit

                    Deposits.unscaledRemove(deposits_, vars.index, vars.unscaledDeposit);              // Remove all deposit from bucket
                    Bucket storage hpbBucket = buckets_[vars.index];
                    
                    if (hpbBucket.collateral == 0) {                                                   // existing LPB and LP tokens for the bucket shall become unclaimable.
                        emit BucketBankruptcy(vars.index, hpbBucket.lps);
                        hpbBucket.lps            = 0;
                        hpbBucket.bankruptcyTime = block.timestamp;
                    }
                }

                --params_.bucketDepth;
            }
        }

        t0DebtRemaining_ =  borrower.t0Debt;
        t0DebtSettled_   -= t0DebtRemaining_;

        emit Settle(params_.borrower, t0DebtSettled_);

        if (borrower.t0Debt == 0) {
            // settle auction
            borrower.collateral = _settleAuction(
                auctions_,
                buckets_,
                deposits_,
                params_.borrower,
                borrower.collateral,
                params_.poolType
            );
        }

        collateralRemaining_ =  borrower.collateral;
        collateralSettled_   -= collateralRemaining_;

        // update borrower state
        loans_.borrowers[params_.borrower] = borrower;
    }

    /**
     *  @notice Called to start borrower liquidation and to update the auctions queue.
     *  @param  poolState_       Current state of the pool.
     *  @param  borrowerAddress_ Address of the borrower to kick.
     *  @return kickResult_      The result of the kick action.
     */
    function kick(
        AuctionsState storage auctions_,
        DepositsState storage deposits_,
        LoansState    storage loans_,
        PoolState calldata poolState_,
        address borrowerAddress_
    ) external returns (
        KickResult memory
    ) {
        return _kick(
            auctions_,
            deposits_,
            loans_,
            poolState_,
            borrowerAddress_,
            0
        );
    }

    /**
     *  @notice Called by lenders to kick loans using their deposits.
     *  @param  poolState_           Current state of the pool.
     *  @param  index_               The deposit index from where lender removes liquidity.
     *  @return kickResult_ The result of the kick action.
     */
    function kickWithDeposit(
        AuctionsState storage auctions_,
        DepositsState storage deposits_,
        mapping(uint256 => Bucket) storage buckets_,
        LoansState storage loans_,
        PoolState memory poolState_,
        uint256 index_
    ) external returns (
        KickResult memory kickResult_
    ) {
        Bucket storage bucket = buckets_[index_];
        Lender storage lender = bucket.lenders[msg.sender];

        KickWithDepositLocalVars memory vars;

        if (bucket.bankruptcyTime < lender.depositTime) vars.lenderLPs = lender.lps;

        vars.bucketLPs             = bucket.lps;
        vars.bucketCollateral      = bucket.collateral;
        vars.bucketPrice           = _priceAt(index_);
        vars.bucketUnscaledDeposit = Deposits.unscaledValueAt(deposits_, index_);
        vars.bucketScale           = Deposits.scale(deposits_, index_);
        vars.bucketDeposit         = Maths.wmul(vars.bucketUnscaledDeposit, vars.bucketScale);

        // calculate max amount that can be removed (constrained by lender LPs in bucket, bucket deposit and the amount lender wants to remove)
        vars.bucketRate = Buckets.getExchangeRate(
            vars.bucketCollateral,
            vars.bucketLPs,
            vars.bucketDeposit,
            vars.bucketPrice
        );

        vars.amountToDebitFromDeposit = Maths.rayToWad(Maths.rmul(vars.lenderLPs, vars.bucketRate));  // calculate amount to remove based on lender LPs in bucket

        if (vars.amountToDebitFromDeposit > vars.bucketDeposit) vars.amountToDebitFromDeposit = vars.bucketDeposit; // cap the amount to remove at bucket deposit

        // revert if no amount that can be removed
        if (vars.amountToDebitFromDeposit == 0) revert InsufficientLiquidity();

        // kick top borrower
        kickResult_ = _kick(
            auctions_,
            deposits_,
            loans_,
            poolState_,
            Loans.getMax(loans_).borrower,
            vars.amountToDebitFromDeposit
        );

        // amount to remove from deposit covers entire bond amount
        if (vars.amountToDebitFromDeposit > kickResult_.amountToCoverBond) {
            vars.amountToDebitFromDeposit = kickResult_.amountToCoverBond;                      // cap amount to remove from deposit at amount to cover bond

            kickResult_.lup = _lup(deposits_, poolState_.debt + vars.amountToDebitFromDeposit); // recalculate the LUP with the amount to cover bond
            kickResult_.amountToCoverBond = 0;                                                  // entire bond is covered from deposit, no additional amount to be send by lender
        } else {
            kickResult_.amountToCoverBond -= vars.amountToDebitFromDeposit;                     // lender should send additional amount to cover bond
        }

        // revert if the bucket price used to kick and remove is below new LUP
        if (vars.bucketPrice < kickResult_.lup) revert PriceBelowLUP();

        // remove amount from deposits
        if (vars.amountToDebitFromDeposit == vars.bucketDeposit && vars.bucketCollateral == 0) {
            // In this case we are redeeming the entire bucket exactly, and need to ensure bucket LPs are set to 0
            vars.redeemedLPs = vars.bucketLPs;

            Deposits.unscaledRemove(deposits_, index_, vars.bucketUnscaledDeposit);

        } else {
            vars.redeemedLPs = Maths.wrdivr(vars.amountToDebitFromDeposit, vars.bucketRate);

            Deposits.unscaledRemove(
                deposits_,
                index_,
                Maths.wdiv(vars.amountToDebitFromDeposit, vars.bucketScale)
            );
        }

        // remove bucket LPs coresponding to the amount removed from deposits
        lender.lps -= vars.redeemedLPs;
        bucket.lps -= vars.redeemedLPs;

        emit RemoveQuoteToken(msg.sender, index_, vars.amountToDebitFromDeposit, vars.redeemedLPs, kickResult_.lup);
    }

    /**
     *  @notice Performs bucket take collateral on an auction, rewards taker and kicker (if case) and updates loan info (settles auction if case).
     *  @param  borrowerAddress_ Borrower address to take.
     *  @param  depositTake_     If true then the take will happen at an auction price equal with bucket price. Auction price is used otherwise.
     *  @param  index_           Index of a bucket, likely the HPB, in which collateral will be deposited.
     *  @return result_          BucketTakeResult struct containing details of take.
    */
    function bucketTake(
        AuctionsState storage auctions_,
        mapping(uint256 => Bucket) storage buckets_,
        DepositsState storage deposits_,
        LoansState storage loans_,
        PoolState memory poolState_,
        address borrowerAddress_,
        bool    depositTake_,
        uint256 index_
    ) external returns (BucketTakeResult memory result_) {
        Borrower memory borrower = loans_.borrowers[borrowerAddress_];

        (
            result_.collateralAmount,
            result_.t0RepayAmount,
            borrower.t0Debt,
            result_.t0DebtPenalty 
        ) = _takeBucket(
            auctions_,
            buckets_,
            deposits_,
            BucketTakeParams({
                borrower:    borrowerAddress_,
                collateral:  borrower.collateral,
                t0Debt:      borrower.t0Debt,
                inflator:    poolState_.inflator,
                depositTake: depositTake_,
                index:       index_
            })
        );

        borrower.collateral -= result_.collateralAmount;

        if (result_.t0DebtPenalty != 0) {
            poolState_.debt += Maths.wmul(result_.t0DebtPenalty, poolState_.inflator);
        }

        (
            result_.poolDebt,
            result_.newLup,
            result_.t0DebtInAuctionChange,
            result_.settledAuction
        ) = _takeLoan(
            auctions_,
            buckets_,
            deposits_,
            loans_,
            poolState_,
            borrower,
            borrowerAddress_,
            result_.t0RepayAmount
        );
    }

    /**
     *  @notice Performs take collateral on an auction, rewards taker and kicker (if case) and updates loan info (settles auction if case).
     *  @param  borrowerAddress_ Borrower address to take.
     *  @param  collateral_      Max amount of collateral that will be taken from the auction (max number of NFTs in case of ERC721 pool).
     *  @return result_          TakeResult struct containing details of take.
    */
    function take(
        AuctionsState storage auctions_,
        mapping(uint256 => Bucket) storage buckets_,
        DepositsState storage deposits_,
        LoansState storage loans_,
        PoolState memory poolState_,
        address borrowerAddress_,
        uint256 collateral_,
        uint256 collateralDustLimit_
    ) external returns (TakeResult memory result_) {
        Borrower memory borrower = loans_.borrowers[borrowerAddress_];

        // revert if borrower's collateral is 0 or if maxCollateral to be taken is 0
        if (borrower.collateral == 0 || collateral_ == 0) revert InsufficientCollateral();

        (
            result_.collateralAmount,
            result_.quoteTokenAmount,
            result_.t0RepayAmount,
            borrower.t0Debt,
            result_.t0DebtPenalty,
            result_.excessQuoteToken
        ) = _take(
            auctions_,
            TakeParams({
                borrower:       borrowerAddress_,
                collateral:     borrower.collateral,
                t0Debt:         borrower.t0Debt,
                takeCollateral: collateral_,
                inflator:       poolState_.inflator,
                poolType:       poolState_.poolType
            })
        );

        borrower.collateral -= result_.collateralAmount;
        // revert if the take leaves behind less collateral than the next bidder can take
        if (borrower.collateral != 0 && borrower.collateral < collateralDustLimit_) revert DustAmountNotExceeded();

        if (result_.t0DebtPenalty != 0) {
            poolState_.debt += Maths.wmul(result_.t0DebtPenalty, poolState_.inflator);
        }

        (
            result_.poolDebt,
            result_.newLup,
            result_.t0DebtInAuctionChange,
            result_.settledAuction
        ) = _takeLoan(
            auctions_,
            buckets_,
            deposits_,
            loans_,
            poolState_,
            borrower,
            borrowerAddress_,
            result_.t0RepayAmount
        );
    }

    function _settleAuction(
        AuctionsState storage auctions_,
        mapping(uint256 => Bucket) storage buckets_,
        DepositsState storage deposits_,
        address borrowerAddress_,
        uint256 borrowerCollateral_,
        uint256 poolType_
    ) internal returns (uint256 remainingCollateral_) {
        if (poolType_ == uint8(PoolType.ERC721)) {
            uint256 lps;
            uint256 bucketIndex;

            (remainingCollateral_, lps, bucketIndex) = _settleNFTCollateral(
                auctions_,
                buckets_,
                deposits_,
                borrowerAddress_,
                borrowerCollateral_
            );

            emit AuctionNFTSettle(borrowerAddress_, remainingCollateral_, lps, bucketIndex);

        } else {
            remainingCollateral_ = borrowerCollateral_;

            emit AuctionSettle(borrowerAddress_, remainingCollateral_);
        }

        _removeAuction(auctions_, borrowerAddress_);
    }

    /**
     *  @notice Performs NFT collateral settlement by rounding down borrower's collateral amount and by moving borrower's token ids to pool claimable array.
     *  @param borrowerAddress_    Address of the borrower that exits auction.
     *  @param borrowerCollateral_ Borrower collateral amount before auction exit (could be fragmented as result of partial takes).
     *  @return floorCollateral_   Rounded down collateral, the number of NFT tokens borrower can pull after auction exit.
     *  @return lps_               LPs given to the borrower to compensate fractional collateral (if any).
     *  @return bucketIndex_       Index of the bucket with LPs to compensate.
     */
    function _settleNFTCollateral(
        AuctionsState storage auctions_,
        mapping(uint256 => Bucket) storage buckets_,
        DepositsState storage deposits_,
        address borrowerAddress_,
        uint256 borrowerCollateral_
    ) internal returns (uint256 floorCollateral_, uint256 lps_, uint256 bucketIndex_) {
        floorCollateral_ = (borrowerCollateral_ / Maths.WAD) * Maths.WAD; // floor collateral of borrower

        // if there's fraction of NFTs remaining then reward difference to borrower as LPs in auction price bucket
        if (floorCollateral_ != borrowerCollateral_) {
            // cover borrower's fractional amount with LPs in auction price bucket
            uint256 fractionalCollateral = borrowerCollateral_ - floorCollateral_;

            uint256 auctionPrice = _auctionPrice(
                auctions_.liquidations[borrowerAddress_].kickMomp,
                auctions_.liquidations[borrowerAddress_].neutralPrice,
                auctions_.liquidations[borrowerAddress_].kickTime
            );

            bucketIndex_ = auctionPrice > MIN_PRICE ? _indexOf(auctionPrice) : MAX_FENWICK_INDEX;

            lps_ = Buckets.addCollateral(
                buckets_[bucketIndex_],
                borrowerAddress_,
                Deposits.valueAt(deposits_, bucketIndex_),
                fractionalCollateral,
                _priceAt(bucketIndex_)
            );
        }
    }

    /***********************/
    /*** Reserve Auction ***/
    /***********************/

    function startClaimableReserveAuction(
        AuctionsState storage auctions_,
        ReserveAuctionState storage reserveAuction_,
        StartReserveAuctionParams calldata params_
    ) external returns (uint256 kickerAward_) {
        uint256 curUnclaimedAuctionReserve = reserveAuction_.unclaimed;

        uint256 claimable = _claimableReserves(
            Maths.wmul(params_.poolDebt, params_.inflator),
            params_.poolSize,
            auctions_.totalBondEscrowed,
            curUnclaimedAuctionReserve,
            params_.poolBalance
        );

        kickerAward_ = Maths.wmul(0.01 * 1e18, claimable);

        curUnclaimedAuctionReserve += claimable - kickerAward_;

        if (curUnclaimedAuctionReserve == 0) revert NoReserves();

        reserveAuction_.unclaimed = curUnclaimedAuctionReserve;
        reserveAuction_.kicked    = block.timestamp;

        emit ReserveAuction(curUnclaimedAuctionReserve, _reserveAuctionPrice(block.timestamp));
    }

    function takeReserves(
        ReserveAuctionState storage reserveAuction_,
        uint256 maxAmount_
    ) external returns (uint256 amount_, uint256 ajnaRequired_) {
        uint256 kicked = reserveAuction_.kicked;

        if (kicked != 0 && block.timestamp - kicked <= 72 hours) {
            uint256 unclaimed = reserveAuction_.unclaimed;
            uint256 price     = _reserveAuctionPrice(kicked);

            amount_       = Maths.min(unclaimed, maxAmount_);
            ajnaRequired_ = Maths.wmul(amount_, price);

            unclaimed -= amount_;

            reserveAuction_.unclaimed = unclaimed;

            emit ReserveAuction(unclaimed, price);
        } else {
            revert NoReservesAuction();
        }
    }

    /***************************/
    /***  Internal Functions ***/
    /***************************/

    /**
     *  @notice Called to start borrower liquidation and to update the auctions queue.
     *  @param  poolState_       Current state of the pool.
     *  @param  borrowerAddress_ Address of the borrower to kick.
     *  @param  additionalDebt_  Additional debt to be used when calculating proposed LUP.
     *  @return kickResult_      The result of the kick action.
     */
    function _kick(
        AuctionsState storage auctions_,
        DepositsState storage deposits_,
        LoansState    storage loans_,
        PoolState memory poolState_,
        address borrowerAddress_,
        uint256 additionalDebt_
    ) internal returns (
        KickResult memory kickResult_
    ) {
        Borrower storage borrower = loans_.borrowers[borrowerAddress_];

        kickResult_.t0KickedDebt = borrower.t0Debt;

        uint256 borrowerDebt       = Maths.wmul(kickResult_.t0KickedDebt, poolState_.inflator);
        uint256 borrowerCollateral = borrower.collateral;

        // add amount to remove to pool debt in order to calculate proposed LUP
        kickResult_.lup = _lup(deposits_, poolState_.debt + additionalDebt_);

        if (_isCollateralized(borrowerDebt , borrowerCollateral, kickResult_.lup, poolState_.poolType)) {
            revert BorrowerOk();
        }

        // calculate auction params
        uint256 noOfLoans = Loans.noOfLoans(loans_) + auctions_.noOfAuctions;

        uint256 momp = _priceAt(
            Deposits.findIndexOfSum(
                deposits_,
                Maths.wdiv(poolState_.debt, noOfLoans * 1e18)
            )
        );

        (uint256 bondFactor, uint256 bondSize) = _bondParams(
            borrowerDebt,
            borrowerCollateral,
            momp
        );

        // when loan is kicked, penalty of three months of interest is added
        kickResult_.kickPenalty   = Maths.wmul(Maths.wdiv(poolState_.rate, 4 * 1e18), borrowerDebt);
        kickResult_.t0KickPenalty = Maths.wdiv(kickResult_.kickPenalty, poolState_.inflator);

        // record liquidation info
        uint256 neutralPrice = Maths.wmul(borrower.t0Np, poolState_.inflator);
        _recordAuction(
            auctions_,
            borrowerAddress_,
            bondSize,
            bondFactor,
            momp,
            neutralPrice
        );

        // update kicker balances and get the difference needed to cover bond (after using any kick claimable funds if any)
        kickResult_.amountToCoverBond = _updateKicker(auctions_, bondSize);

        // remove kicked loan from heap
        Loans.remove(loans_, borrowerAddress_, loans_.indices[borrowerAddress_]);

        kickResult_.t0KickedDebt += kickResult_.t0KickPenalty;

        borrower.t0Debt = kickResult_.t0KickedDebt;

        emit Kick(
            borrowerAddress_,
            borrowerDebt + kickResult_.kickPenalty,
            borrower.collateral,
            bondSize
        );
    }

    /**
     *  @notice Performs take collateral on an auction and updates bond size and kicker balance accordingly.
     *  @param  params_ Struct containing take action params details.
     *  @return Collateral amount taken.
     *  @return Quote token to be received from taker.
     *  @return T0 debt amount repaid.
     *  @return T0 borrower debt (including penalty).
     *  @return T0 penalty debt.
     *  @return Excess quote token that can result after a take (NFT case).
    */
    function _take(
        AuctionsState storage auctions_,
        TakeParams memory params_
    ) internal returns (uint256, uint256, uint256, uint256, uint256, uint256) {
        Liquidation storage liquidation = auctions_.liquidations[params_.borrower];

        TakeLocalVars memory vars = _prepareTake(liquidation, params_.t0Debt, params_.collateral, params_.inflator);

        // These are placeholder max values passed to calculateTakeFlows because there is no explicit bound on the
        // quote token amount in take calls (as opposed to bucketTake)
        vars.unscaledDeposit = type(uint256).max;
        vars.bucketScale     = Maths.WAD;

        // In the case of take, the taker binds the collateral qty but not the quote token qty
        // ugly to get take work like a bucket take -- this is the max amount of quote token from the take that could go to
        // reduce the debt of the borrower -- analagous to the amount of deposit in the bucket for a bucket take
        vars = _calculateTakeFlowsAndBondChange(
            Maths.min(params_.collateral, params_.takeCollateral),
            params_.inflator,
            vars
        );

        _rewardTake(auctions_, liquidation, vars);

        emit Take(
            params_.borrower,
            vars.scaledQuoteTokenAmount,
            vars.collateralAmount,
            vars.bondChange,
            vars.isRewarded
        );

        if (params_.poolType == uint8(PoolType.ERC721)) {
            // slither-disable-next-line divide-before-multiply
            uint256 collateralTaken = (vars.collateralAmount / 1e18) * 1e18; // solidity rounds down, so if 2.5 it will be 2.5 / 1 = 2

            if (collateralTaken != vars.collateralAmount && params_.collateral >= collateralTaken + 1e18) { // collateral taken not a round number
                collateralTaken += 1e18; // round up collateral to take
                // taker should send additional quote tokens to cover difference between collateral needed to be taken and rounded collateral, at auction price
                // borrower will get quote tokens for the difference between rounded collateral and collateral taken to cover debt
                vars.excessQuoteToken = Maths.wmul(collateralTaken - vars.collateralAmount, vars.auctionPrice);
            }

            vars.collateralAmount = collateralTaken;
        }

        return (
            vars.collateralAmount,
            vars.scaledQuoteTokenAmount,
            vars.t0RepayAmount,
            vars.t0Debt,
            vars.t0DebtPenalty,
            vars.excessQuoteToken
        );
    }

    /**
     *  @notice Performs bucket take collateral on an auction and rewards taker and kicker (if case).
     *  @param  params_ Struct containing take action details.
     *  @return Collateral amount taken.
     *  @return T0 debt amount repaid.
     *  @return T0 borrower debt (including penalty).
     *  @return T0 penalty debt.
    */
    function _takeBucket(
        AuctionsState storage auctions_,
        mapping(uint256 => Bucket) storage buckets_,
        DepositsState storage deposits_,
        BucketTakeParams memory params_
    ) internal returns (uint256, uint256, uint256, uint256) {
        if (params_.collateral == 0) revert InsufficientCollateral(); // revert if borrower's collateral is 0

        Liquidation storage liquidation = auctions_.liquidations[params_.borrower];

        TakeLocalVars memory vars = _prepareTake(liquidation, params_.t0Debt, params_.collateral, params_.inflator);

        vars.unscaledDeposit = Deposits.unscaledValueAt(deposits_, params_.index);

        if (vars.unscaledDeposit == 0) revert InsufficientLiquidity(); // revert if no quote tokens in arbed bucket

        vars.bucketPrice  = _priceAt(params_.index);

        // cannot arb with a price lower than the auction price
        if (vars.auctionPrice > vars.bucketPrice) revert AuctionPriceGtBucketPrice();
        
        // if deposit take then price to use when calculating take is bucket price
        if (params_.depositTake) vars.auctionPrice = vars.bucketPrice;

        vars.bucketScale = Deposits.scale(deposits_, params_.index);

        vars = _calculateTakeFlowsAndBondChange(
            params_.collateral,
            params_.inflator,
            vars
        );

        _rewardBucketTake(
            auctions_,
            deposits_,
            buckets_,
            liquidation,
            params_.index,
            params_.depositTake,
            vars
        );

        emit BucketTake(
            params_.borrower,
            params_.index,
            vars.scaledQuoteTokenAmount,
            vars.collateralAmount,
            vars.bondChange,
            vars.isRewarded
        );

        return (
            vars.collateralAmount,
            vars.t0RepayAmount,
            vars.t0Debt,
            vars.t0DebtPenalty
        );
    }

    /**
     *  @notice Performs update of an auctioned loan that was taken (using bucket or regular take).
     *  @notice If borrower becomes recollateralized then auction is settled. Update loan's state.
     *  @param  borrower_               The borrower details owning loan that is taken.
     *  @param  borrowerAddress_        The address of the borrower.
     *  @param  t0RepaidDebt_           T0 debt amount repaid by the take action.
     *  @return poolDebt_               Accrued debt pool after debt is repaid.
     *  @return newLup_                 The new LUP of pool (after debt is repaid).
     *  @return t0DebtInAuctionChange_  The overall debt in auction change (remaining borrower debt if auction settled, repaid debt otherwise).
     *  @return settledAuction_         True if auction is settled by the take action.
    */
    function _takeLoan(
        AuctionsState storage auctions_,
        mapping(uint256 => Bucket) storage buckets_,
        DepositsState storage deposits_,
        LoansState storage loans_,
        PoolState memory poolState_,
        Borrower memory borrower_,
        address borrowerAddress_,
        uint256 t0RepaidDebt_
    ) internal returns (
        uint256 poolDebt_,
        uint256 newLup_,
        uint256 t0DebtInAuctionChange_,
        bool settledAuction_
    ) {

        TakeLoanLocalVars memory vars;

<<<<<<< HEAD
        if (t0DebtPenalty_ != 0) poolState_.debt += Maths.wmul(t0DebtPenalty_, poolState_.inflator);

        result_.poolDebt = poolState_.debt - vars.repaidDebt;
=======
        vars.repaidDebt   = Maths.wmul(t0RepaidDebt_,    poolState_.inflator);
        vars.borrowerDebt = Maths.wmul(borrower_.t0Debt, poolState_.inflator);

        vars.borrowerDebt -= vars.repaidDebt;
        poolDebt_ = poolState_.debt - vars.repaidDebt;
>>>>>>> b8747e14

        // check that taking from loan doesn't leave borrower debt under min debt amount
        _revertOnMinDebt(loans_, poolDebt_, vars.borrowerDebt, poolState_.quoteDustLimit);

        newLup_ = _lup(deposits_, poolDebt_);

        vars.inAuction = true;

        if (_isCollateralized(vars.borrowerDebt, borrower_.collateral, newLup_, poolState_.poolType)) {
            // settle auction if borrower becomes re-collateralized

            vars.inAuction  = false;
            settledAuction_ = true;

            // the overall debt in auction change is the total borrower debt exiting auction
            t0DebtInAuctionChange_ = borrower_.t0Debt;

            // settle auction and update borrower's collateral with value after settlement
            borrower_.collateral = _settleAuction(
                auctions_,
                buckets_,
                deposits_,
                borrowerAddress_,
                borrower_.collateral,
                poolState_.poolType
            );
        } else {
            // the overall debt in auction change is the amount of partially repaid debt
            t0DebtInAuctionChange_ = t0RepaidDebt_;
        }

        borrower_.t0Debt -= t0RepaidDebt_;

        // update loan state, stamp borrower t0Np only when exiting from auction
        Loans.update(
            loans_,
            auctions_,
            deposits_,
            borrower_,
            borrowerAddress_,
            vars.borrowerDebt,
            poolState_.rate,
            newLup_,
            vars.inAuction,
            !vars.inAuction // stamp borrower t0Np if exiting from auction
        );
    }

    /**
     *  @notice Calculates bond parameters of an auction.
     *  @param  borrowerDebt_ Borrower's debt before entering in liquidation.
     *  @param  collateral_   Borrower's collateral before entering in liquidation.
     *  @param  momp_         Current pool momp.
     */
    function _bondParams(
        uint256 borrowerDebt_,
        uint256 collateral_,
        uint256 momp_
    ) internal pure returns (uint256 bondFactor_, uint256 bondSize_) {
        uint256 thresholdPrice = borrowerDebt_  * Maths.WAD / collateral_;

        // bondFactor = min(30%, max(1%, (MOMP - thresholdPrice) / MOMP))
        if (thresholdPrice >= momp_) {
            bondFactor_ = 0.01 * 1e18;
        } else {
            bondFactor_ = Maths.min(
                0.3 * 1e18,
                Maths.max(
                    0.01 * 1e18,
                    1e18 - Maths.wdiv(thresholdPrice, momp_)
                )
            );
        }

        bondSize_ = Maths.wmul(bondFactor_,  borrowerDebt_);
    }

    /**
     *  @notice Updates kicker balances.
     *  @param  bondSize_       Bond size to cover newly kicked auction.
     *  @return bondDifference_ The amount that kicker should send to pool to cover auction bond.
     */
    function _updateKicker(
        AuctionsState storage auctions_,
        uint256 bondSize_
    ) internal returns (uint256 bondDifference_){
        Kicker storage kicker = auctions_.kickers[msg.sender];

        kicker.locked += bondSize_;

        uint256 kickerClaimable = kicker.claimable;

        if (kickerClaimable >= bondSize_) {
            kicker.claimable -= bondSize_;
        } else {
            bondDifference_  = bondSize_ - kickerClaimable;
            kicker.claimable = 0;
        }
    }

    /**
     *  @notice Computes the flows of collateral, quote token between the borrower, lender and kicker.
     *  @param  totalCollateral_        Total collateral in loan.
     *  @param  inflator_               Current pool inflator.
     *  @param  vars                    TakeParams for the take/buckettake
     */
    function _calculateTakeFlowsAndBondChange(
        uint256              totalCollateral_,
        uint256              inflator_,
        TakeLocalVars memory vars
    ) internal pure returns (
        TakeLocalVars memory
    ) {
        // price is the current auction price, which is the price paid by the LENDER for collateral
        // from the borrower point of view, the price is actually (1-bpf) * price, as the rewards to the
        // bond holder are effectively paid for by the borrower.
        uint256 borrowerPayoffFactor = (vars.isRewarded) ? Maths.WAD - uint256(vars.bpf)                       : Maths.WAD;
        uint256 borrowerPrice        = (vars.isRewarded) ? Maths.wmul(borrowerPayoffFactor, vars.auctionPrice) : vars.auctionPrice;

        // If there is no unscaled quote token bound, then we pass in max, but that cannot be scaled without an overflow.  So we check in the line below.
        vars.scaledQuoteTokenAmount = (vars.unscaledDeposit != type(uint256).max) ? Maths.wmul(vars.unscaledDeposit, vars.bucketScale) : type(uint256).max;

        uint256 borrowerCollateralValue = Maths.wmul(totalCollateral_, borrowerPrice);
        
        if (vars.scaledQuoteTokenAmount <= vars.borrowerDebt && vars.scaledQuoteTokenAmount <= borrowerCollateralValue) {
            // quote token used to purchase is constraining factor
            vars.collateralAmount         = Maths.wdiv(vars.scaledQuoteTokenAmount, borrowerPrice);
            vars.t0RepayAmount            = Maths.wdiv(vars.scaledQuoteTokenAmount, inflator_);
            vars.unscaledQuoteTokenAmount = vars.unscaledDeposit;

        } else if (vars.borrowerDebt <= borrowerCollateralValue) {
            // borrower debt is constraining factor
            vars.collateralAmount = Maths.wdiv(vars.borrowerDebt, borrowerPrice);
            vars.t0RepayAmount            = vars.t0Debt;
            vars.unscaledQuoteTokenAmount = Maths.wdiv(vars.borrowerDebt, vars.bucketScale);

            vars.scaledQuoteTokenAmount   = (vars.isRewarded) ? Maths.wdiv(vars.borrowerDebt, borrowerPayoffFactor) : vars.borrowerDebt;

        } else {
            // collateral available is constraint
            vars.collateralAmount         = totalCollateral_;
            vars.t0RepayAmount            = Maths.wdiv(borrowerCollateralValue, inflator_);
            vars.unscaledQuoteTokenAmount = Maths.wdiv(borrowerCollateralValue, vars.bucketScale);

            vars.scaledQuoteTokenAmount   = Maths.wmul(vars.collateralAmount, vars.auctionPrice);
        }

        if (vars.isRewarded) {
            // take is above neutralPrice, Kicker is rewarded
            vars.bondChange = Maths.wmul(vars.scaledQuoteTokenAmount, uint256(vars.bpf));
        } else {
            // take is above neutralPrice, Kicker is penalized
            vars.bondChange = Maths.wmul(vars.scaledQuoteTokenAmount, uint256(-vars.bpf));
        }

        return vars;
    }

    /**
     *  @notice Saves a new liquidation that was kicked.
     *  @param  borrowerAddress_ Address of the borrower that is kicked.
     *  @param  bondSize_        Bond size to cover newly kicked auction.
     *  @param  bondFactor_      Bond factor of the newly kicked auction.
     *  @param  momp_            Current pool MOMP.
     *  @param  neutralPrice_    Current pool Neutral Price.
     */
    function _recordAuction(
        AuctionsState storage auctions_,
        address borrowerAddress_,
        uint256 bondSize_,
        uint256 bondFactor_,
        uint256 momp_,
        uint256 neutralPrice_
    ) internal {
        Liquidation storage liquidation = auctions_.liquidations[borrowerAddress_];
        if (liquidation.kickTime != 0) revert AuctionActive();

        // record liquidation info
        liquidation.kicker       = msg.sender;
        liquidation.kickTime     = uint96(block.timestamp);
        liquidation.kickMomp     = uint96(momp_);
        liquidation.bondSize     = uint160(bondSize_);
        liquidation.bondFactor   = uint96(bondFactor_);
        liquidation.neutralPrice = uint96(neutralPrice_);

        // increment number of active auctions
        ++auctions_.noOfAuctions;

        // update totalBondEscrowed accumulator
        auctions_.totalBondEscrowed += bondSize_;

        // update auctions queue
        if (auctions_.head != address(0)) {
            // other auctions in queue, liquidation doesn't exist or overwriting.
            auctions_.liquidations[auctions_.tail].next = borrowerAddress_;
            liquidation.prev = auctions_.tail;
        } else {
            // first auction in queue
            auctions_.head = borrowerAddress_;
        }
        // update liquidation with the new ordering
        auctions_.tail = borrowerAddress_;
    }

    /**
     *  @notice Removes auction and repairs the queue order.
     *  @notice Updates kicker's claimable balance with bond size awarded and subtracts bond size awarded from liquidationBondEscrowed.
     *  @param  borrower_ Auctioned borrower address.
     */
    function _removeAuction(
        AuctionsState storage auctions_,
        address borrower_
    ) internal {
        Liquidation memory liquidation = auctions_.liquidations[borrower_];
        // update kicker balances
        Kicker storage kicker = auctions_.kickers[liquidation.kicker];

        kicker.locked    -= liquidation.bondSize;
        kicker.claimable += liquidation.bondSize;

        // decrement number of active auctions
        -- auctions_.noOfAuctions;

        // remove auction bond size from bond escrow accumulator
        auctions_.totalBondEscrowed -= liquidation.bondSize;

        // update auctions queue
        if (auctions_.head == borrower_ && auctions_.tail == borrower_) {
            // liquidation is the head and tail
            auctions_.head = address(0);
            auctions_.tail = address(0);
        }
        else if(auctions_.head == borrower_) {
            // liquidation is the head
            auctions_.liquidations[liquidation.next].prev = address(0);
            auctions_.head = liquidation.next;
        }
        else if(auctions_.tail == borrower_) {
            // liquidation is the tail
            auctions_.liquidations[liquidation.prev].next = address(0);
            auctions_.tail = liquidation.prev;
        }
        else {
            // liquidation is in the middle
            auctions_.liquidations[liquidation.prev].next = liquidation.next;
            auctions_.liquidations[liquidation.next].prev = liquidation.prev;
        }
        // delete liquidation
        delete auctions_.liquidations[borrower_];
    }

    function _rewardTake(
        AuctionsState storage auctions_,
        Liquidation storage liquidation_,
        TakeLocalVars memory vars
    ) internal {
        if (vars.isRewarded) {
            // take is below neutralPrice, Kicker is rewarded
            liquidation_.bondSize                 += uint160(vars.bondChange);
            auctions_.kickers[vars.kicker].locked += vars.bondChange;
            auctions_.totalBondEscrowed           += vars.bondChange;
        } else {
            // take is above neutralPrice, Kicker is penalized
            vars.bondChange = Maths.min(liquidation_.bondSize, vars.bondChange);

            liquidation_.bondSize                 -= uint160(vars.bondChange);
            auctions_.kickers[vars.kicker].locked -= vars.bondChange;
            auctions_.totalBondEscrowed           -= vars.bondChange;
        }
    }

    /**
     *  @notice Rewards actors of a bucket take action.
     *  @param  deposits_    Deposits state
     *  @param  bucketIndex_ Bucket index.
     *  @param  vars         Struct containing take action result details.
     */
    function _rewardBucketTake(
        AuctionsState storage auctions_,
        DepositsState storage deposits_,
        mapping(uint256 => Bucket) storage buckets_,
        Liquidation storage liquidation_,
        uint256 bucketIndex_,
        bool depositTake_,
        TakeLocalVars memory vars
    ) internal {
        Bucket storage bucket = buckets_[bucketIndex_];

        uint256 bucketExchangeRate = Buckets.getUnscaledExchangeRate(
            bucket.collateral,
            bucket.lps,
            vars.unscaledDeposit,
            vars.bucketScale,
            vars.bucketPrice
        );

        uint256 bankruptcyTime = bucket.bankruptcyTime;
        uint256 totalLPsReward;

        // if arb take - taker is awarded collateral * (bucket price - auction price) worth (in quote token terms) units of LPB in the bucket
        if (!depositTake_) {
            uint256 takerReward                   = Maths.wmul(vars.collateralAmount, vars.bucketPrice - vars.auctionPrice);
            uint256 takerRewardUnscaledQuoteToken = Maths.wdiv(takerReward,           vars.bucketScale);

            totalLPsReward = Maths.wrdivr(takerRewardUnscaledQuoteToken, bucketExchangeRate);

            Buckets.addLenderLPs(bucket, bankruptcyTime, msg.sender, totalLPsReward);
        }

        uint256 kickerLPsReward;

        // the bondholder/kicker is awarded bond change worth of LPB in the bucket
        if (vars.isRewarded) {
            kickerLPsReward = Maths.wrdivr(Maths.wdiv(vars.bondChange, vars.bucketScale), bucketExchangeRate);
            totalLPsReward  += kickerLPsReward;

            Buckets.addLenderLPs(bucket, bankruptcyTime, vars.kicker, kickerLPsReward);
        } else {
            // take is above neutralPrice, Kicker is penalized
            vars.bondChange = Maths.min(liquidation_.bondSize, vars.bondChange);

            liquidation_.bondSize                 -= uint160(vars.bondChange);

            auctions_.kickers[vars.kicker].locked -= vars.bondChange;
            auctions_.totalBondEscrowed           -= vars.bondChange;
        }

        Deposits.unscaledRemove(deposits_, bucketIndex_, vars.unscaledQuoteTokenAmount); // remove quote tokens from bucket’s deposit

        // total rewarded LPs are added to the bucket LP balance
        bucket.lps += totalLPsReward;

        // collateral is added to the bucket’s claimable collateral
        bucket.collateral += vars.collateralAmount;

        emit BucketTakeLPAwarded(
            msg.sender,
            vars.kicker,
            totalLPsReward - kickerLPsReward,
            kickerLPsReward
        );
    }

    function _auctionPrice(
        uint256 kickMomp_,
        uint256 neutralPrice_,
        uint256 kickTime_
    ) internal view returns (uint256 price_) {
        uint256 elapsedHours = Maths.wdiv((block.timestamp - kickTime_) * 1e18, 1 hours * 1e18);

        elapsedHours -= Maths.min(elapsedHours, 1e18);  // price locked during cure period

        int256 timeAdjustment  = PRBMathSD59x18.mul(-1 * 1e18, int256(elapsedHours)); 
        uint256 referencePrice = Maths.max(kickMomp_, neutralPrice_); 

        price_ = 32 * Maths.wmul(referencePrice, uint256(PRBMathSD59x18.exp2(timeAdjustment)));
    }

    /**
     *  @notice Calculates bond penalty factor.
     *  @dev Called in kick and take.
     *  @param debt_         Borrower debt.
     *  @param collateral_   Borrower collateral.
     *  @param neutralPrice_ NP of auction.
     *  @param bondFactor_   Factor used to determine bondSize.
     *  @param auctionPrice_ Auction price at the time of call.
     *  @return bpf_         Factor used in determining bond Reward (positive) or penalty (negative).
     */
    function _bpf(
        uint256 debt_,
        uint256 collateral_,
        uint256 neutralPrice_,
        uint256 bondFactor_,
        uint256 auctionPrice_
    ) internal pure returns (int256) {
        int256 thresholdPrice = int256(Maths.wdiv(debt_, collateral_));

        int256 sign;
        if (thresholdPrice < int256(neutralPrice_)) {
            // BPF = BondFactor * min(1, max(-1, (neutralPrice - price) / (neutralPrice - thresholdPrice)))
            sign = Maths.minInt(
                1e18,
                Maths.maxInt(
                    -1 * 1e18,
                    PRBMathSD59x18.div(
                        int256(neutralPrice_) - int256(auctionPrice_),
                        int256(neutralPrice_) - thresholdPrice
                    )
                )
            );
        } else {
            int256 val = int256(neutralPrice_) - int256(auctionPrice_);
            if (val < 0 )      sign = -1e18;
            else if (val != 0) sign = 1e18;
        }

        return PRBMathSD59x18.mul(int256(bondFactor_), sign);
    }

    /**
     *  @notice Utility function to validate take and calculate take's parameters.
     *  @param  liquidation_ Liquidation struct holding auction details.
     *  @param  t0Debt_      Borrower t0 debt.
     *  @param  collateral_  Borrower collateral.
     *  @param  inflator_    The pool's inflator, used to calculate borrower debt.
     *  @return vars         The prepared vars for take action.
     */
    function _prepareTake(
        Liquidation storage liquidation_,
        uint256 t0Debt_,
        uint256 collateral_,
        uint256 inflator_
    ) internal returns (TakeLocalVars memory vars) {

        uint256 kickTime = liquidation_.kickTime;
        if (kickTime == 0) revert NoAuction();
        if (block.timestamp - kickTime <= 1 hours) revert TakeNotPastCooldown();

        vars.t0Debt = t0Debt_;

        // if first take borrower debt is increased by 7% penalty
        if (!liquidation_.alreadyTaken) {
            vars.t0DebtPenalty = Maths.wmul(t0Debt_, 0.07 * 1e18);
            vars.t0Debt        += vars.t0DebtPenalty;

            liquidation_.alreadyTaken = true;
        }

        vars.borrowerDebt = Maths.wmul(vars.t0Debt, inflator_);

        uint256 neutralPrice = liquidation_.neutralPrice;

        vars.auctionPrice = _auctionPrice(liquidation_.kickMomp, neutralPrice, kickTime);
        vars.bpf          = _bpf(
            vars.borrowerDebt,
            collateral_,
            neutralPrice,
            liquidation_.bondFactor,
            vars.auctionPrice
        );
        vars.factor       = uint256(1e18 - Maths.maxInt(0, vars.bpf));
        vars.kicker       = liquidation_.kicker;
        vars.isRewarded   = (vars.bpf  >= 0);
    }

    /**********************/
    /*** View Functions ***/
    /**********************/

    function _lup(
        DepositsState storage deposits_,
        uint256 debt_
    ) internal view returns (uint256) {
        return _priceAt(Deposits.findIndexOfSum(deposits_, debt_));
    }

}<|MERGE_RESOLUTION|>--- conflicted
+++ resolved
@@ -1062,17 +1062,11 @@
 
         TakeLoanLocalVars memory vars;
 
-<<<<<<< HEAD
-        if (t0DebtPenalty_ != 0) poolState_.debt += Maths.wmul(t0DebtPenalty_, poolState_.inflator);
-
-        result_.poolDebt = poolState_.debt - vars.repaidDebt;
-=======
         vars.repaidDebt   = Maths.wmul(t0RepaidDebt_,    poolState_.inflator);
         vars.borrowerDebt = Maths.wmul(borrower_.t0Debt, poolState_.inflator);
 
         vars.borrowerDebt -= vars.repaidDebt;
         poolDebt_ = poolState_.debt - vars.repaidDebt;
->>>>>>> b8747e14
 
         // check that taking from loan doesn't leave borrower debt under min debt amount
         _revertOnMinDebt(loans_, poolDebt_, vars.borrowerDebt, poolState_.quoteDustLimit);
