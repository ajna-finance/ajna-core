// SPDX-License-Identifier: BUSL-1.1

pragma solidity 0.8.14;

import { PRBMathSD59x18 } from "@prb-math/contracts/PRBMathSD59x18.sol";

import { PoolType } from '../../interfaces/pool/IPool.sol';

import {
    AuctionsState,
    Borrower,
    Bucket,
    BurnEvent,
    DepositsState,
    Kicker,
    Lender,
    Liquidation,
    LoansState,
    PoolState,
    ReserveAuctionState
}                                    from '../../interfaces/pool/commons/IPoolState.sol';
import {
    BucketTakeResult,
    KickResult,
    SettleParams,
    SettleResult,
    TakeResult
}                                    from '../../interfaces/pool/commons/IPoolInternals.sol';
import { StartReserveAuctionParams } from '../../interfaces/pool/commons/IPoolReserveAuctionActions.sol';

import {
    _claimableReserves,
    _indexOf,
    _isCollateralized,
    _priceAt,
    _reserveAuctionPrice,
    _roundToScale,
    MAX_FENWICK_INDEX,
    MAX_PRICE,
    MIN_PRICE
}                                   from '../helpers/PoolHelper.sol';
import {
    _revertOnMinDebt,
    _revertIfPriceDroppedBelowLimit
}                                   from '../helpers/RevertsHelper.sol';

import { Buckets }  from '../internal/Buckets.sol';
import { Deposits } from '../internal/Deposits.sol';
import { Loans }    from '../internal/Loans.sol';
import { Maths }    from '../internal/Maths.sol';

/**
    @title  Auctions library
    @notice External library containing actions involving auctions within pool:
            - Kickers: kick undercollateralized loans; settle auctions; claim bond rewards
            - Bidders: take auctioned collateral
            - Reserve purchasers: start auctions; take reserves
 */
library Auctions {

    /*******************************/
    /*** Function Params Structs ***/
    /*******************************/

    struct BucketTakeParams {
        address borrower;        // borrower address to take from
        bool    depositTake;     // deposit or arb take, used by bucket take
        uint256 index;           // bucket index, used by bucket take
        uint256 inflator;        // [WAD] current pool inflator
        uint256 collateralScale; // precision of collateral token based on decimals
    }
    struct TakeParams {
        address borrower;        // borrower address to take from
        uint256 takeCollateral;  // [WAD] desired amount to take
        uint256 inflator;        // [WAD] current pool inflator
        uint256 poolType;        // pool type (ERC20 or NFT)
        uint256 collateralScale; // precision of collateral token based on decimals
    }

    /*************************/
    /*** Local Var Structs ***/
    /*************************/

    struct KickLocalVars {
        uint256 borrowerDebt;       // [WAD] the accrued debt of kicked borrower
        uint256 borrowerCollateral; // [WAD] amount of kicked borrower collateral
        uint256 neutralPrice;       // [WAD] neutral price recorded in kick action
        uint256 noOfLoans;          // number of loans and auctions in pool (used to calculate MOMP)
        uint256 momp;               // [WAD] MOMP of kicked auction
        uint256 bondFactor;         // [WAD] bond factor of kicked auction
        uint256 bondSize;           // [WAD] bond size of kicked auction
        uint256 t0KickPenalty;      // [WAD] t0 debt added as kick penalty
        uint256 kickPenalty;        // [WAD] current debt added as kick penalty
    }
    struct KickWithDepositLocalVars {
        uint256 amountToDebitFromDeposit; // [WAD] the amount of quote tokens used to kick and debited from lender deposit
        uint256 bucketCollateral;         // [WAD] amount of collateral in bucket
        uint256 bucketDeposit;            // [WAD] amount of quote tokens in bucket
        uint256 bucketLPs;                // [WAD] LPs of the bucket
        uint256 bucketPrice;              // [WAD] bucket price
        uint256 bucketRate;               // [WAD] bucket exchange rate
        uint256 bucketScale;              // [WAD] bucket scales
        uint256 bucketUnscaledDeposit;    // [WAD] unscaled amount of quote tokens in bucket
        uint256 lenderLPs;                // [WAD] LPs of lender in bucket
        uint256 redeemedLPs;              // [WAD] LPs used by kick action
    }
    struct SettleLocalVars {
        uint256 collateralUsed;     // [WAD] collateral used to settle debt
        uint256 debt;               // [WAD] debt to settle
        uint256 depositToRemove;    // [WAD] deposit used by settle auction
        uint256 hpbCollateral;      // [WAD] amount of collateral in HPB bucket
        uint256 hpbUnscaledDeposit; // [WAD] unscaled amount of of quote tokens in HPB bucket before settle
        uint256 hpbLPs;             // [WAD] amount of LPs in HPB bucket
        uint256 index;              // index of settling bucket
        uint256 maxSettleableDebt;  // [WAD] max amount that can be settled with existing collateral
        uint256 price;              // [WAD] price of settling bucket
        uint256 scaledDeposit;      // [WAD] scaled amount of quote tokens in bucket
        uint256 scale;              // [WAD] scale of settling bucket
        uint256 unscaledDeposit;    // [WAD] unscaled amount of quote tokens in bucket
    }
    struct TakeLocalVars {
        uint256 auctionPrice;             // [WAD] The price of auction.
        uint256 bondChange;               // [WAD] The change made on the bond size (beeing reward or penalty).
        uint256 borrowerDebt;             // [WAD] The accrued debt of auctioned borrower.
        int256  bpf;                      // The bond penalty factor.
        uint256 bucketPrice;              // [WAD] The bucket price.
        uint256 bucketScale;              // [WAD] The bucket scale.
        uint256 collateralAmount;         // [WAD] The amount of collateral taken.
        uint256 excessQuoteToken;         // [WAD] Difference of quote token that borrower receives after take (for fractional NFT only)
        uint256 factor;                   // The take factor, calculated based on bond penalty factor.
        bool    isRewarded;               // True if kicker is rewarded (auction price lower than neutral price), false if penalized (auction price greater than neutral price).
        address kicker;                   // Address of auction kicker.
        uint256 quoteTokenAmount;         // [WAD] Scaled quantity in Fenwick tree and before 1-bpf factor, paid for collateral
        uint256 t0RepayAmount;            // [WAD] The amount of debt (quote tokens) that is recovered / repayed by take t0 terms.
        uint256 t0BorrowerDebt;           // [WAD] Borrower's t0 debt.
        uint256 t0DebtPenalty;            // [WAD] Borrower's t0 penalty - 7% from current debt if intial take, 0 otherwise.
        uint256 unscaledDeposit;          // [WAD] Unscaled bucket quantity
        uint256 unscaledQuoteTokenAmount; // [WAD] The unscaled token amount that taker should pay for collateral taken.
    }

    /**************/
    /*** Events ***/
    /**************/

    // See `IPoolEvents` for descriptions
    event AuctionSettle(address indexed borrower, uint256 collateral);
    event AuctionNFTSettle(address indexed borrower, uint256 collateral, uint256 lps, uint256 index);
    event BucketTake(address indexed borrower, uint256 index, uint256 amount, uint256 collateral, uint256 bondChange, bool isReward);
    event BucketTakeLPAwarded(address indexed taker, address indexed kicker, uint256 lpAwardedTaker, uint256 lpAwardedKicker);
    event Kick(address indexed borrower, uint256 debt, uint256 collateral, uint256 bond);
    event Take(address indexed borrower, uint256 amount, uint256 collateral, uint256 bondChange, bool isReward);
    event RemoveQuoteToken(address indexed lender, uint256 indexed price, uint256 amount, uint256 lpRedeemed, uint256 lup);
    event ReserveAuction(uint256 claimableReservesRemaining, uint256 auctionPrice, uint256 currentBurnEpoch);
    event Settle(address indexed borrower, uint256 settledDebt);

    /**************/
    /*** Errors ***/
    /**************/

    // See `IPoolErrors` for descriptions
    event BucketBankruptcy(uint256 indexed index, uint256 lpForfeited);
    error AuctionActive();
    error AuctionNotClearable();
    error AuctionPriceGtBucketPrice();
    error BorrowerOk();
    error CollateralRoundingNeededButNotPossible();
    error InsufficientLiquidity();
    error InsufficientCollateral();
    error InvalidAmount();
    error NoAuction();
    error NoReserves();
    error NoReservesAuction();
    error PriceBelowLUP();
    error ReserveAuctionTooSoon();
    error TakeNotPastCooldown();

    /***************************/
    /***  External Functions ***/
    /***************************/

    /**
     *  @notice Settles the debt of the given loan / borrower.
     *  @dev    write state:
     *          - Deposits.unscaledRemove() (remove amount in Fenwick tree, from index):
     *              - update values array state
     *          - Buckets.addCollateral:
     *              - increment bucket.collateral and bucket.lps accumulator
     *              - addLenderLPs:
     *                  - increment lender.lps accumulator and lender.depositTime state
     *          - update borrower state
     *  @dev    reverts on:
     *              - loan is not in auction NoAuction()
     *              - 72 hours didn't pass and auction still has collateral AuctionNotClearable()
     *  @dev    emit events:
     *              - Settle
     *              - BucketBankruptcy
     *  @param  params_ Settle params
     *  @return result_ The result of settle action.
     */
    function settlePoolDebt(
        AuctionsState storage auctions_,
        mapping(uint256 => Bucket) storage buckets_,
        DepositsState storage deposits_,
        LoansState storage loans_,
        ReserveAuctionState storage reserveAuction_,
        PoolState calldata poolState_,
        SettleParams memory params_
    ) external returns (SettleResult memory result_) {
        uint256 kickTime = auctions_.liquidations[params_.borrower].kickTime;
        if (kickTime == 0) revert NoAuction();

        Borrower memory borrower = loans_.borrowers[params_.borrower];
        if ((block.timestamp - kickTime < 72 hours) && (borrower.collateral != 0)) revert AuctionNotClearable();

        result_.debtPreAction       = borrower.t0Debt;
        result_.collateralPreAction = borrower.collateral;
        result_.t0DebtSettled       = borrower.t0Debt;
        result_.collateralSettled   = borrower.collateral;

        // auction has debt to cover with remaining collateral
        while (params_.bucketDepth != 0 && borrower.t0Debt != 0 && borrower.collateral != 0) {
            SettleLocalVars memory vars;

            (vars.index, , vars.scale) = Deposits.findIndexAndSumOfSum(deposits_, 1);
            vars.hpbUnscaledDeposit = Deposits.unscaledValueAt(deposits_, vars.index);
            vars.unscaledDeposit    = vars.hpbUnscaledDeposit;
            vars.price              = _priceAt(vars.index);

            if (vars.unscaledDeposit != 0) {
                vars.debt              = Maths.wmul(borrower.t0Debt, poolState_.inflator); // current debt to be settled
                vars.maxSettleableDebt = Maths.wmul(borrower.collateral, vars.price);      // max debt that can be settled with existing collateral
                vars.scaledDeposit     = Maths.wmul(vars.scale, vars.unscaledDeposit);

                // enough deposit in bucket and collateral avail to settle entire debt
                if (vars.scaledDeposit >= vars.debt && vars.maxSettleableDebt >= vars.debt) {
                    // remove only what's needed to settle the debt
                    vars.unscaledDeposit = Maths.wdiv(vars.debt, vars.scale);
                    vars.collateralUsed  = Maths.wdiv(vars.debt, vars.price);

                    // settle the entire debt
                    borrower.t0Debt = 0;
                }
                // enough collateral, therefore not enough deposit to settle entire debt, we settle only deposit amount
                else if (vars.maxSettleableDebt >= vars.scaledDeposit) {
                    vars.collateralUsed = Maths.wdiv(vars.scaledDeposit, vars.price);

                    // subtract from debt the corresponding t0 amount of deposit
                    borrower.t0Debt -= Maths.wdiv(vars.scaledDeposit, poolState_.inflator);
                }
                // settle constrained by collateral available
                else {
                    vars.unscaledDeposit = Maths.wdiv(vars.maxSettleableDebt, vars.scale);
                    vars.collateralUsed  = borrower.collateral;

                    borrower.t0Debt -= Maths.wdiv(vars.maxSettleableDebt, poolState_.inflator);
                }

                // remove settled collateral from loan
                borrower.collateral -= vars.collateralUsed;

                Bucket storage hpb = buckets_[vars.index];
                vars.hpbLPs        = hpb.lps;
                vars.hpbCollateral = hpb.collateral + vars.collateralUsed;

                // set amount to remove as min of calculated amount and available deposit (to prevent rounding issues)
                vars.unscaledDeposit    = Maths.min(vars.hpbUnscaledDeposit, vars.unscaledDeposit);
                vars.hpbUnscaledDeposit -= vars.unscaledDeposit;

                // remove amount to settle debt from bucket (could be entire deposit or only the settled debt)
                Deposits.unscaledRemove(deposits_, vars.index, vars.unscaledDeposit);

                // check if bucket healthy - set bankruptcy if collateral is 0 and entire deposit was used to settle and there's still LPs
                if (vars.hpbCollateral == 0 && vars.hpbUnscaledDeposit == 0 && vars.hpbLPs != 0) {
                    emit BucketBankruptcy(vars.index, vars.hpbLPs);
                    hpb.lps            = 0;
                    hpb.bankruptcyTime = block.timestamp;
                } else {
                    // add settled collateral into bucket
                    hpb.collateral = vars.hpbCollateral;
                }

            } else {
                // Deposits in the tree is zero, insert entire collateral into lowest bucket 7388
                Buckets.addCollateral(
                    buckets_[vars.index],
                    params_.borrower,
                    0,  // zero deposit in bucket
                    borrower.collateral,
                    vars.price
                );
                borrower.collateral = 0; // entire collateral added into bucket
            }

            --params_.bucketDepth;
        }

        // if there's still debt and no collateral
        if (borrower.t0Debt != 0 && borrower.collateral == 0) {

            uint256 assets      = Maths.wmul(poolState_.t0Debt - result_.t0DebtSettled + borrower.t0Debt, poolState_.inflator) + params_.poolBalance;
            uint256 liabilities = Deposits.treeSum(deposits_) + auctions_.totalBondEscrowed + reserveAuction_.unclaimed;
            uint256 reserves    = (assets > liabilities) ? (assets - liabilities) : 0;

            // settle debt from reserves -- round reserves down however
<<<<<<< HEAD
            borrower.t0Debt -= Maths.min(borrower.t0Debt, (params_.reserves * 1e18 / params_.inflator));
=======
            borrower.t0Debt -= Maths.min(borrower.t0Debt, (reserves / poolState_.inflator) * 1e18);
>>>>>>> 8524b421

            // if there's still debt after settling from reserves then start to forgive amount from next HPB
            // loop through remaining buckets if there's still debt to settle
            while (params_.bucketDepth != 0 && borrower.t0Debt != 0) {
                SettleLocalVars memory vars;

                (vars.index, , vars.scale) = Deposits.findIndexAndSumOfSum(deposits_, 1);
                vars.unscaledDeposit = Deposits.unscaledValueAt(deposits_, vars.index);
                vars.depositToRemove = Maths.wmul(vars.scale, vars.unscaledDeposit);
                vars.debt            = Maths.wmul(borrower.t0Debt, poolState_.inflator);

                // enough deposit in bucket to settle entire debt
                if (vars.depositToRemove >= vars.debt) {
                    Deposits.unscaledRemove(deposits_, vars.index, Maths.wdiv(vars.debt, vars.scale));
                    borrower.t0Debt  = 0;                                                              // no remaining debt to settle

                // not enough deposit to settle entire debt, we settle only deposit amount
                } else {
                    borrower.t0Debt -= Maths.wdiv(vars.depositToRemove, poolState_.inflator);          // subtract from remaining debt the corresponding t0 amount of deposit

                    Deposits.unscaledRemove(deposits_, vars.index, vars.unscaledDeposit);              // Remove all deposit from bucket
                    Bucket storage hpbBucket = buckets_[vars.index];
                    
                    if (hpbBucket.collateral == 0) {                                                   // existing LPs for the bucket shall become unclaimable.
                        emit BucketBankruptcy(vars.index, hpbBucket.lps);
                        hpbBucket.lps            = 0;
                        hpbBucket.bankruptcyTime = block.timestamp;
                    }
                }

                --params_.bucketDepth;
            }
        }

        result_.t0DebtSettled -= borrower.t0Debt;

        emit Settle(params_.borrower, result_.t0DebtSettled);

        if (borrower.t0Debt == 0) {
            // settle auction
            (borrower.collateral, ) = _settleAuction(
                auctions_,
                buckets_,
                deposits_,
                params_.borrower,
                borrower.collateral,
                poolState_.poolType
            );
        }

        result_.debtPostAction      = borrower.t0Debt;
        result_.collateralRemaining =  borrower.collateral;
        result_.collateralSettled   -= result_.collateralRemaining;

        // update borrower state
        loans_.borrowers[params_.borrower] = borrower;
    }

    /**
     *  @notice Called to start borrower liquidation and to update the auctions queue.
     *  @param  poolState_       Current state of the pool.
     *  @param  borrowerAddress_ Address of the borrower to kick.
     *  @param  limitIndex_      Index of the lower bound of NP tolerated when kicking the auction.
     *  @return kickResult_      The result of the kick action.
     */
    function kick(
        AuctionsState storage auctions_,
        DepositsState storage deposits_,
        LoansState    storage loans_,
        PoolState calldata poolState_,
        address borrowerAddress_,
        uint256 limitIndex_
    ) external returns (
        KickResult memory
    ) {
        return _kick(
            auctions_,
            deposits_,
            loans_,
            poolState_,
            borrowerAddress_,
            limitIndex_,
            0
        );
    }

    /**
     *  @notice Called by lenders to kick loans using their deposits.
     *  @dev    write state:
     *              - Deposits.unscaledRemove (remove amount in Fenwick tree, from index):
     *                  - update values array state
     *              - decrement lender.lps accumulator
     *              - decrement bucket.lps accumulator
     *  @dev    emit events:
     *              - RemoveQuoteToken
     *  @param  poolState_  Current state of the pool.
     *  @param  index_      The deposit index from where lender removes liquidity.
     *  @param  limitIndex_ Index of the lower bound of NP tolerated when kicking the auction.
     *  @return kickResult_ The result of the kick action.
     */
    function kickWithDeposit(
        AuctionsState storage auctions_,
        DepositsState storage deposits_,
        mapping(uint256 => Bucket) storage buckets_,
        LoansState storage loans_,
        PoolState calldata poolState_,
        uint256 index_,
        uint256 limitIndex_
    ) external returns (
        KickResult memory kickResult_
    ) {
        Bucket storage bucket = buckets_[index_];
        Lender storage lender = bucket.lenders[msg.sender];

        KickWithDepositLocalVars memory vars;

        if (bucket.bankruptcyTime < lender.depositTime) vars.lenderLPs = lender.lps;

        vars.bucketLPs             = bucket.lps;
        vars.bucketCollateral      = bucket.collateral;
        vars.bucketPrice           = _priceAt(index_);
        vars.bucketUnscaledDeposit = Deposits.unscaledValueAt(deposits_, index_);
        vars.bucketScale           = Deposits.scale(deposits_, index_);
        vars.bucketDeposit         = Maths.wmul(vars.bucketUnscaledDeposit, vars.bucketScale);

        // calculate max amount that can be removed (constrained by lender LPs in bucket, bucket deposit and the amount lender wants to remove)
        vars.bucketRate = Buckets.getExchangeRate(
            vars.bucketCollateral,
            vars.bucketLPs,
            vars.bucketDeposit,
            vars.bucketPrice
        );

        vars.amountToDebitFromDeposit = Maths.wmul(vars.lenderLPs, vars.bucketRate);  // calculate amount to remove based on lender LPs in bucket

        if (vars.amountToDebitFromDeposit > vars.bucketDeposit) vars.amountToDebitFromDeposit = vars.bucketDeposit; // cap the amount to remove at bucket deposit

        // revert if no amount that can be removed
        if (vars.amountToDebitFromDeposit == 0) revert InsufficientLiquidity();

        // kick top borrower
        kickResult_ = _kick(
            auctions_,
            deposits_,
            loans_,
            poolState_,
            Loans.getMax(loans_).borrower,
            limitIndex_,
            vars.amountToDebitFromDeposit
        );

        // amount to remove from deposit covers entire bond amount
        if (vars.amountToDebitFromDeposit > kickResult_.amountToCoverBond) {
            vars.amountToDebitFromDeposit = kickResult_.amountToCoverBond;                      // cap amount to remove from deposit at amount to cover bond

            kickResult_.lup = _lup(deposits_, poolState_.debt + vars.amountToDebitFromDeposit); // recalculate the LUP with the amount to cover bond
            kickResult_.amountToCoverBond = 0;                                                  // entire bond is covered from deposit, no additional amount to be send by lender
        } else {
            kickResult_.amountToCoverBond -= vars.amountToDebitFromDeposit;                     // lender should send additional amount to cover bond
        }

        // revert if the bucket price used to kick and remove is below new LUP
        if (vars.bucketPrice < kickResult_.lup) revert PriceBelowLUP();

        // remove amount from deposits
        if (vars.amountToDebitFromDeposit == vars.bucketDeposit && vars.bucketCollateral == 0) {
            // In this case we are redeeming the entire bucket exactly, and need to ensure bucket LPs are set to 0
            vars.redeemedLPs = vars.bucketLPs;

            Deposits.unscaledRemove(deposits_, index_, vars.bucketUnscaledDeposit);

        } else {
            vars.redeemedLPs = Maths.wdiv(vars.amountToDebitFromDeposit, vars.bucketRate);

            Deposits.unscaledRemove(
                deposits_,
                index_,
                Maths.wdiv(vars.amountToDebitFromDeposit, vars.bucketScale)
            );
        }

        // remove bucket LPs coresponding to the amount removed from deposits
        lender.lps -= vars.redeemedLPs;
        bucket.lps -= vars.redeemedLPs;

        emit RemoveQuoteToken(msg.sender, index_, vars.amountToDebitFromDeposit, vars.redeemedLPs, kickResult_.lup);
    }

    /**
     *  @notice Performs bucket take collateral on an auction, rewards taker and kicker (if case) and updates loan info (settles auction if case).
     *  @dev    reverts on:
     *              - insufficient collateral InsufficientCollateral()
     *  @param  borrowerAddress_ Borrower address to take.
     *  @param  depositTake_     If true then the take will happen at an auction price equal with bucket price. Auction price is used otherwise.
     *  @param  index_           Index of a bucket, likely the HPB, in which collateral will be deposited.
     *  @return result_          BucketTakeResult struct containing details of take.
    */
    function bucketTake(
        AuctionsState storage auctions_,
        mapping(uint256 => Bucket) storage buckets_,
        DepositsState storage deposits_,
        LoansState storage loans_,
        PoolState memory poolState_,
        address borrowerAddress_,
        bool    depositTake_,
        uint256 index_,
        uint256 collateralScale_
    ) external returns (BucketTakeResult memory result_) {
        Borrower memory borrower = loans_.borrowers[borrowerAddress_];

        if (borrower.collateral == 0) revert InsufficientCollateral(); // revert if borrower's collateral is 0

        result_.debtPreAction       = borrower.t0Debt;
        result_.collateralPreAction = borrower.collateral;

        // bucket take auction
        TakeLocalVars memory vars = _takeBucket(
            auctions_,
            buckets_,
            deposits_,
            borrower,
            BucketTakeParams({
                borrower:        borrowerAddress_,
                inflator:        poolState_.inflator,
                depositTake:     depositTake_,
                index:           index_,
                collateralScale: collateralScale_
            })
        );

        // update borrower after take
        borrower.collateral -= vars.collateralAmount;
        borrower.t0Debt     = vars.t0BorrowerDebt - vars.t0RepayAmount;
        // update pool params after take
        poolState_.t0Debt += vars.t0DebtPenalty;
        poolState_.t0Debt -= vars.t0RepayAmount;
        poolState_.debt   = Maths.wmul(poolState_.t0Debt, poolState_.inflator);

        // update loan after take
        (
            result_.newLup,
            result_.settledAuction,
            result_.remainingCollateral,
            result_.compensatedCollateral
        ) = _takeLoan(auctions_, buckets_, deposits_, loans_, poolState_, borrower, borrowerAddress_);

        // complete take result struct
        result_.debtPostAction       = borrower.t0Debt;
        result_.collateralPostAction = borrower.collateral;
        result_.t0PoolDebt           = poolState_.t0Debt;
        result_.poolDebt             = poolState_.debt;
        result_.collateralAmount     = vars.collateralAmount;
        result_.t0DebtPenalty        = vars.t0DebtPenalty;
        // if settled then debt in auction changed is the entire borrower debt, otherwise only repaid amount
        result_.t0DebtInAuctionChange = result_.settledAuction ? vars.t0BorrowerDebt : vars.t0RepayAmount;
    }

    /**
     *  @notice Performs take collateral on an auction, rewards taker and kicker (if case) and updates loan info (settles auction if case).
     *  @dev    reverts on:
     *              - insufficient collateral InsufficientCollateral()
     *  @param  borrowerAddress_ Borrower address to take.
     *  @param  collateral_      Max amount of collateral that will be taken from the auction (max number of NFTs in case of ERC721 pool).
     *  @return result_          TakeResult struct containing details of take.
    */
    function take(
        AuctionsState storage auctions_,
        mapping(uint256 => Bucket) storage buckets_,
        DepositsState storage deposits_,
        LoansState storage loans_,
        PoolState memory poolState_,
        address borrowerAddress_,
        uint256 collateral_,
        uint256 collateralScale_
    ) external returns (TakeResult memory result_) {
        // revert if no amount to take
        if (collateral_ == 0) revert InvalidAmount();

        Borrower memory borrower = loans_.borrowers[borrowerAddress_];

        if (
            (poolState_.poolType == uint8(PoolType.ERC721) && borrower.collateral < 1e18) || // revert in case of NFT take when there isn't a full token to be taken
            (poolState_.poolType == uint8(PoolType.ERC20)  && borrower.collateral == 0)      // revert in case of ERC20 take when no collateral to be taken
        ) {
            revert InsufficientCollateral();
        }

        result_.debtPreAction       = borrower.t0Debt;
        result_.collateralPreAction = borrower.collateral;

        // take auction
        TakeLocalVars memory vars = _take(
            auctions_,
            borrower,
            TakeParams({
                borrower:        borrowerAddress_,
                takeCollateral:  collateral_,
                inflator:        poolState_.inflator,
                poolType:        poolState_.poolType,
                collateralScale: collateralScale_
            })
        );

        // update borrower after take
        borrower.collateral -= vars.collateralAmount;
        borrower.t0Debt     = vars.t0BorrowerDebt - vars.t0RepayAmount;
        // update pool params after take
        poolState_.t0Debt += vars.t0DebtPenalty;
        poolState_.t0Debt -= vars.t0RepayAmount;
        poolState_.debt   = Maths.wmul(poolState_.t0Debt, poolState_.inflator);

        // update loan after take
        (
            result_.newLup,
            result_.settledAuction,
            result_.remainingCollateral,
            result_.compensatedCollateral
        ) = _takeLoan(auctions_, buckets_, deposits_, loans_, poolState_, borrower, borrowerAddress_);

        // complete take result struct
        result_.debtPostAction       = borrower.t0Debt;
        result_.collateralPostAction = borrower.collateral;
        result_.t0PoolDebt           = poolState_.t0Debt;
        result_.poolDebt             = poolState_.debt;
        result_.collateralAmount     = vars.collateralAmount;
        result_.t0DebtPenalty        = vars.t0DebtPenalty;
        result_.quoteTokenAmount     = vars.quoteTokenAmount;
        result_.excessQuoteToken     = vars.excessQuoteToken;
        // if settled then debt in auction changed is the entire borrower debt, otherwise only repaid amount
        result_.t0DebtInAuctionChange = result_.settledAuction ? vars.t0BorrowerDebt : vars.t0RepayAmount;
    }

    /**
     *  @notice See `IPoolReserveAuctionActions` for descriptions.
     *  @dev    write state:
     *              - update reserveAuction.unclaimed accumulator
     *              - update reserveAuction.kicked timestamp state
     *  @dev    reverts on:
     *          - no reserves to claim NoReserves()
     *  @dev    emit events:
     *              - ReserveAuction
     */
    function startClaimableReserveAuction(
        AuctionsState storage auctions_,
        ReserveAuctionState storage reserveAuction_,
        StartReserveAuctionParams calldata params_
    ) external returns (uint256 kickerAward_) {
        // retrieve timestamp of latest burn event and last burn timestamp
        uint256 latestBurnEpoch   = reserveAuction_.latestBurnEventEpoch;
        uint256 lastBurnTimestamp = reserveAuction_.burnEvents[latestBurnEpoch].timestamp;

        // check that at least two weeks have passed since the last reserve auction completed, and that the auction was not kicked within the past 72 hours
        if (block.timestamp < lastBurnTimestamp + 2 weeks || block.timestamp - reserveAuction_.kicked <= 72 hours) {
            revert ReserveAuctionTooSoon();
        }

        uint256 curUnclaimedAuctionReserve = reserveAuction_.unclaimed;

        uint256 claimable = _claimableReserves(
            Maths.wmul(params_.t0PoolDebt, params_.inflator),
            params_.poolSize,
            auctions_.totalBondEscrowed,
            curUnclaimedAuctionReserve,
            params_.poolBalance
        );

        kickerAward_ = Maths.wmul(0.01 * 1e18, claimable);

        curUnclaimedAuctionReserve += claimable - kickerAward_;

        if (curUnclaimedAuctionReserve == 0) revert NoReserves();

        reserveAuction_.unclaimed = curUnclaimedAuctionReserve;
        reserveAuction_.kicked    = block.timestamp;

        // increment latest burn event epoch and update burn event timestamp
        latestBurnEpoch += 1;

        reserveAuction_.latestBurnEventEpoch = latestBurnEpoch;
        reserveAuction_.burnEvents[latestBurnEpoch].timestamp = block.timestamp;

        emit ReserveAuction(
            curUnclaimedAuctionReserve,
            _reserveAuctionPrice(block.timestamp),
            latestBurnEpoch
        );
    }

    /**
     *  @notice See `IPoolReserveAuctionActions` for descriptions.
     *  @dev    write state:
     *              - decrement reserveAuction.unclaimed accumulator
     *  @dev    reverts on:
     *              - not kicked or 72 hours didn't pass NoReservesAuction()
     *  @dev    emit events:
     *              - ReserveAuction
     */
    function takeReserves(
        ReserveAuctionState storage reserveAuction_,
        uint256 maxAmount_
    ) external returns (uint256 amount_, uint256 ajnaRequired_) {
        // revert if no amount to be taken
        if (maxAmount_ == 0) revert InvalidAmount();

        uint256 kicked = reserveAuction_.kicked;

        if (kicked != 0 && block.timestamp - kicked <= 72 hours) {
            uint256 unclaimed = reserveAuction_.unclaimed;
            uint256 price     = _reserveAuctionPrice(kicked);

            amount_       = Maths.min(unclaimed, maxAmount_);
            ajnaRequired_ = Maths.wmul(amount_, price);

            unclaimed -= amount_;

            reserveAuction_.unclaimed = unclaimed;

            uint256 totalBurned = reserveAuction_.totalAjnaBurned + ajnaRequired_;
            
            // accumulate additional ajna burned
            reserveAuction_.totalAjnaBurned = totalBurned;

            uint256 burnEventEpoch = reserveAuction_.latestBurnEventEpoch;

            // record burn event information to enable querying by staking rewards
            BurnEvent storage burnEvent = reserveAuction_.burnEvents[burnEventEpoch];
            burnEvent.totalInterest = reserveAuction_.totalInterestEarned;
            burnEvent.totalBurned   = totalBurned;

            emit ReserveAuction(unclaimed, price, burnEventEpoch);
        } else {
            revert NoReservesAuction();
        }
    }

    /***************************/
    /***  Internal Functions ***/
    /***************************/

    /**
     *  @notice Performs auction settle based on pool type, emits settle event and removes auction from auctions queue.
     *  @dev    emit events:
     *              - AuctionNFTSettle or AuctionSettle
     *  @param  borrowerAddress_       Address of the borrower that exits auction.
     *  @param  borrowerCollateral_    Borrower collateral amount before auction exit (in NFT could be fragmented as result of partial takes).
     *  @param  poolType_              Type of the pool (can be ERC20 or NFT).
     *  @return remainingCollateral_   Collateral remaining after auction is settled (same amount for ERC20 pool, rounded collateral for NFT pool).
     *  @return compensatedCollateral_ Amount of collateral compensated (NFT settle only), to be deducted from pool pledged collateral accumulator. 0 for ERC20 pools.
     */
    function _settleAuction(
        AuctionsState storage auctions_,
        mapping(uint256 => Bucket) storage buckets_,
        DepositsState storage deposits_,
        address borrowerAddress_,
        uint256 borrowerCollateral_,
        uint256 poolType_
    ) internal returns (uint256 remainingCollateral_, uint256 compensatedCollateral_) {

        if (poolType_ == uint8(PoolType.ERC721)) {
            uint256 lps;
            uint256 bucketIndex;

            remainingCollateral_ = (borrowerCollateral_ / Maths.WAD) * Maths.WAD; // floor collateral of borrower

            // if there's fraction of NFTs remaining then reward difference to borrower as LPs in auction price bucket
            if (remainingCollateral_ != borrowerCollateral_) {

                // calculate the amount of collateral that should be compensated with LPs
                compensatedCollateral_ = borrowerCollateral_ - remainingCollateral_;

                uint256 auctionPrice = _auctionPrice(
                    auctions_.liquidations[borrowerAddress_].kickMomp,
                    auctions_.liquidations[borrowerAddress_].neutralPrice,
                    auctions_.liquidations[borrowerAddress_].kickTime
                );

                // determine the bucket index to compensate fractional collateral
                bucketIndex = auctionPrice > MIN_PRICE ? _indexOf(auctionPrice) : MAX_FENWICK_INDEX;

                // deposit collateral in bucket and reward LPs to compensate fractional collateral
                lps = Buckets.addCollateral(
                    buckets_[bucketIndex],
                    borrowerAddress_,
                    Deposits.valueAt(deposits_, bucketIndex),
                    compensatedCollateral_,
                    _priceAt(bucketIndex)
                );
            }

            emit AuctionNFTSettle(borrowerAddress_, remainingCollateral_, lps, bucketIndex);

        } else {
            remainingCollateral_ = borrowerCollateral_;

            emit AuctionSettle(borrowerAddress_, remainingCollateral_);
        }

        _removeAuction(auctions_, borrowerAddress_);
    }

    /**
     *  @notice Called to start borrower liquidation and to update the auctions queue.
     *  @dev    write state:
     *              - _recordAuction:
     *                  - borrower -> liquidation mapping update
     *                  - increment auctions count accumulator
     *                  - increment auctions.totalBondEscrowed accumulator
     *                  - updates auction queue state
     *              - _updateKicker:
     *                  - update locked and claimable kicker accumulators
     *              - Loans.remove:
     *                  - delete borrower from indices => borrower address mapping
     *                  - remove loan from loans array
     *  @dev    emit events:
     *              - Kick
     *  @param  poolState_       Current state of the pool.
     *  @param  borrowerAddress_ Address of the borrower to kick.
     *  @param  limitIndex_      Index of the lower bound of NP tolerated when kicking the auction.
     *  @param  additionalDebt_  Additional debt to be used when calculating proposed LUP.
     *  @return kickResult_      The result of the kick action.
     */
    function _kick(
        AuctionsState storage auctions_,
        DepositsState storage deposits_,
        LoansState    storage loans_,
        PoolState calldata poolState_,
        address borrowerAddress_,
        uint256 limitIndex_,
        uint256 additionalDebt_
    ) internal returns (
        KickResult memory kickResult_
    ) {
        Borrower storage borrower = loans_.borrowers[borrowerAddress_];

        kickResult_.debtPreAction       = borrower.t0Debt;
        kickResult_.collateralPreAction = borrower.collateral;
        kickResult_.t0KickedDebt        = kickResult_.debtPreAction ;
        // add amount to remove to pool debt in order to calculate proposed LUP
        kickResult_.lup          = _lup(deposits_, poolState_.debt + additionalDebt_);

        KickLocalVars memory vars;
        vars.borrowerDebt       = Maths.wmul(kickResult_.t0KickedDebt, poolState_.inflator);
        vars.borrowerCollateral = kickResult_.collateralPreAction;

        // revert if kick on a collateralized borrower
        if (_isCollateralized(vars.borrowerDebt, vars.borrowerCollateral, kickResult_.lup, poolState_.poolType)) {
            revert BorrowerOk();
        }

        // calculate auction params
        vars.neutralPrice = Maths.wmul(borrower.t0Np, poolState_.inflator);
        // check if NP is not less than price at the limit index provided by the kicker - done to prevent frontrunning kick auction call with a large amount of loan
        // which will make it harder for kicker to earn a reward and more likely that the kicker is penalized
        _revertIfPriceDroppedBelowLimit(vars.neutralPrice, limitIndex_);

        vars.noOfLoans = Loans.noOfLoans(loans_) + auctions_.noOfAuctions;

        vars.momp = _priceAt(
            Deposits.findIndexOfSum(
                deposits_,
                Maths.wdiv(poolState_.debt, vars.noOfLoans * 1e18)
            )
        );

        (vars.bondFactor, vars.bondSize) = _bondParams(
            vars.borrowerDebt,
            vars.borrowerCollateral,
            vars.momp
        );

        // record liquidation info
        _recordAuction(
            auctions_,
            borrowerAddress_,
            vars.bondSize,
            vars.bondFactor,
            vars.momp,
            vars.neutralPrice
        );

        // update kicker balances and get the difference needed to cover bond (after using any kick claimable funds if any)
        kickResult_.amountToCoverBond = _updateKicker(auctions_, vars.bondSize);

        // remove kicked loan from heap
        Loans.remove(loans_, borrowerAddress_, loans_.indices[borrowerAddress_]);

        // when loan is kicked, penalty of three months of interest is added
        vars.t0KickPenalty = Maths.wmul(kickResult_.t0KickedDebt, Maths.wdiv(poolState_.rate, 4 * 1e18));
        vars.kickPenalty   = Maths.wmul(vars.t0KickPenalty, poolState_.inflator);

        kickResult_.t0PoolDebt   = poolState_.t0Debt + vars.t0KickPenalty;
        kickResult_.t0KickedDebt += vars.t0KickPenalty;

        // update borrower debt with kicked debt penalty
        borrower.t0Debt = kickResult_.t0KickedDebt;

        emit Kick(
            borrowerAddress_,
            vars.borrowerDebt + vars.kickPenalty,
            vars.borrowerCollateral,
            vars.bondSize
        );
    }

    /**
     *  @notice Performs take collateral on an auction and updates bond size and kicker balance accordingly.
     *  @dev    emit events:
     *              - Take
     *  @param  borrower_ Struct containing auctioned borrower details.
     *  @param  params_   Struct containing take action params details.
     *  @return vars_     Struct containing auction take vars.
    */
    function _take(
        AuctionsState storage auctions_,
        Borrower memory borrower_,
        TakeParams memory params_
    ) internal returns (TakeLocalVars memory vars_) {
        Liquidation storage liquidation = auctions_.liquidations[params_.borrower];

        vars_ = _prepareTake(
            liquidation,
            borrower_.t0Debt,
            borrower_.collateral,
            params_.inflator
        );

        // These are placeholder max values passed to calculateTakeFlows because there is no explicit bound on the
        // quote token amount in take calls (as opposed to bucketTake)
        vars_.unscaledDeposit = type(uint256).max;
        vars_.bucketScale     = Maths.WAD;

        uint256 takeableCollateral = borrower_.collateral;
        // for NFT take make sure the take flow and bond change calculation happens for the rounded collateral that can be taken
        if (params_.poolType == uint8(PoolType.ERC721)) {
            takeableCollateral = (takeableCollateral / 1e18) * 1e18;
        }

        // In the case of take, the taker binds the collateral qty but not the quote token qty
        // ugly to get take work like a bucket take -- this is the max amount of quote token from the take that could go to
        // reduce the debt of the borrower -- analagous to the amount of deposit in the bucket for a bucket take
        vars_ = _calculateTakeFlowsAndBondChange(
            Maths.min(takeableCollateral, params_.takeCollateral),
            params_.inflator,
            params_.collateralScale,
            vars_
        );

        _rewardTake(auctions_, liquidation, vars_);

        emit Take(
            params_.borrower,
            vars_.quoteTokenAmount,
            vars_.collateralAmount,
            vars_.bondChange,
            vars_.isRewarded
        );

        if (params_.poolType == uint8(PoolType.ERC721)) {
            // slither-disable-next-line divide-before-multiply
            uint256 collateralTaken = (vars_.collateralAmount / 1e18) * 1e18; // solidity rounds down, so if 2.5 it will be 2.5 / 1 = 2

            if (collateralTaken != vars_.collateralAmount) { // collateral taken not a round number
                if (Maths.min(borrower_.collateral, params_.takeCollateral) >= collateralTaken + 1e18) {
                    collateralTaken += 1e18; // round up collateral to take
                    // taker should send additional quote tokens to cover difference between collateral needed to be taken and rounded collateral, at auction price
                    // borrower will get quote tokens for the difference between rounded collateral and collateral taken to cover debt
                    vars_.excessQuoteToken = Maths.wmul(collateralTaken - vars_.collateralAmount, vars_.auctionPrice);
                    vars_.collateralAmount = collateralTaken;
                } else {
                    // shouldn't get here, but just in case revert
                    revert CollateralRoundingNeededButNotPossible();
                }
            }
        }
    }

    /**
     *  @notice Performs bucket take collateral on an auction and rewards taker and kicker (if case).
     *  @dev    emit events:
     *              - BucketTake
     *  @param  borrower_ Struct containing auctioned borrower details.
     *  @param  params_   Struct containing take action details.
     *  @return vars_     Struct containing auction take vars.
    */
    function _takeBucket(
        AuctionsState storage auctions_,
        mapping(uint256 => Bucket) storage buckets_,
        DepositsState storage deposits_,
        Borrower memory borrower_,
        BucketTakeParams memory params_
    ) internal returns (TakeLocalVars memory vars_) {
        Liquidation storage liquidation = auctions_.liquidations[params_.borrower];

        vars_= _prepareTake(
            liquidation,
            borrower_.t0Debt,
            borrower_.collateral,
            params_.inflator
        );

        vars_.unscaledDeposit = Deposits.unscaledValueAt(deposits_, params_.index);

        // revert if no quote tokens in arbed bucket
        if (vars_.unscaledDeposit == 0) revert InsufficientLiquidity();

        vars_.bucketPrice  = _priceAt(params_.index);

        // cannot arb with a price lower than the auction price
        if (vars_.auctionPrice > vars_.bucketPrice) revert AuctionPriceGtBucketPrice();
        
        // if deposit take then price to use when calculating take is bucket price
        if (params_.depositTake) vars_.auctionPrice = vars_.bucketPrice;

        vars_.bucketScale = Deposits.scale(deposits_, params_.index);

        vars_ = _calculateTakeFlowsAndBondChange(
            borrower_.collateral,
            params_.inflator,
            params_.collateralScale,
            vars_
        );

        // revert if bucket deposit cannot cover at least one unit of collateral
        if (vars_.collateralAmount == 0) revert InsufficientLiquidity();

        _rewardBucketTake(
            auctions_,
            deposits_,
            buckets_,
            liquidation,
            params_.index,
            params_.depositTake,
            vars_
        );

        emit BucketTake(
            params_.borrower,
            params_.index,
            vars_.quoteTokenAmount,
            vars_.collateralAmount,
            vars_.bondChange,
            vars_.isRewarded
        );
    }

    /**
     *  @notice Performs update of an auctioned loan that was taken (using bucket or regular take).
     *  @notice If borrower becomes recollateralized then auction is settled. Update loan's state.
     *  @dev    reverts on:
     *              - borrower debt less than pool min debt AmountLTMinDebt()
     *  @param  borrower_              Struct containing pool details.
     *  @param  borrower_              The borrower details owning loan that is taken.
     *  @param  borrowerAddress_       The address of the borrower.
     *  @return newLup_                The new LUP of pool (after debt is repaid).
     *  @return settledAuction_        True if auction is settled by the take action. (NFT take: rebalance borrower collateral in pool if true)
     *  @return remainingCollateral_   Borrower collateral remaining after take action. (NFT take: collateral to be rebalanced in case of NFT settlement)
     *  @return compensatedCollateral_ Amount of collateral compensated, to be deducted from pool pledged collateral accumulator.
    */
    function _takeLoan(
        AuctionsState storage auctions_,
        mapping(uint256 => Bucket) storage buckets_,
        DepositsState storage deposits_,
        LoansState storage loans_,
        PoolState memory poolState_,
        Borrower memory borrower_,
        address borrowerAddress_
    ) internal returns (
        uint256 newLup_,
        bool settledAuction_,
        uint256 remainingCollateral_,
        uint256 compensatedCollateral_
    ) {

        uint256 borrowerDebt = Maths.wmul(borrower_.t0Debt, poolState_.inflator);

        // check that taking from loan doesn't leave borrower debt under min debt amount
        _revertOnMinDebt(
            loans_,
            poolState_.debt,
            borrowerDebt,
            poolState_.quoteDustLimit
        );

        // calculate new lup with repaid debt from take
        newLup_ = _lup(deposits_, poolState_.debt);

        remainingCollateral_ = borrower_.collateral;

        if (_isCollateralized(borrowerDebt, borrower_.collateral, newLup_, poolState_.poolType)) {
            settledAuction_ = true;

            // settle auction and update borrower's collateral with value after settlement
            (remainingCollateral_, compensatedCollateral_) = _settleAuction(
                auctions_,
                buckets_,
                deposits_,
                borrowerAddress_,
                borrower_.collateral,
                poolState_.poolType
            );

            borrower_.collateral = remainingCollateral_;
        }

        // update loan state, stamp borrower t0Np only when exiting from auction
        Loans.update(
            loans_,
            auctions_,
            deposits_,
            borrower_,
            borrowerAddress_,
            poolState_.debt,
            poolState_.rate,
            newLup_,
            !settledAuction_,
            settledAuction_ // stamp borrower t0Np if exiting from auction
        );
    }

    /**
     *  @notice Calculates bond parameters of an auction.
     *  @param  borrowerDebt_ Borrower's debt before entering in liquidation.
     *  @param  collateral_   Borrower's collateral before entering in liquidation.
     *  @param  momp_         Current pool momp.
     */
    function _bondParams(
        uint256 borrowerDebt_,
        uint256 collateral_,
        uint256 momp_
    ) internal pure returns (uint256 bondFactor_, uint256 bondSize_) {
        uint256 thresholdPrice = borrowerDebt_  * Maths.WAD / collateral_;

        // bondFactor = min(30%, max(1%, (MOMP - thresholdPrice) / MOMP))
        if (thresholdPrice >= momp_) {
            bondFactor_ = 0.01 * 1e18;
        } else {
            bondFactor_ = Maths.min(
                0.3 * 1e18,
                Maths.max(
                    0.01 * 1e18,
                    1e18 - Maths.wdiv(thresholdPrice, momp_)
                )
            );
        }

        bondSize_ = Maths.wmul(bondFactor_,  borrowerDebt_);
    }

    /**
     *  @notice Updates kicker balances.
     *  @dev    write state:
     *              - update locked and claimable kicker accumulators
     *  @param  bondSize_       Bond size to cover newly kicked auction.
     *  @return bondDifference_ The amount that kicker should send to pool to cover auction bond.
     */
    function _updateKicker(
        AuctionsState storage auctions_,
        uint256 bondSize_
    ) internal returns (uint256 bondDifference_){
        Kicker storage kicker = auctions_.kickers[msg.sender];

        kicker.locked += bondSize_;

        uint256 kickerClaimable = kicker.claimable;

        if (kickerClaimable >= bondSize_) {
            kicker.claimable -= bondSize_;

            // decrement total bond escrowed by bond size 
            auctions_.totalBondEscrowed -= bondSize_;
        } else {
            bondDifference_  = bondSize_ - kickerClaimable;
            kicker.claimable = 0;

            // decrement total bond escrowed by kicker claimable
            auctions_.totalBondEscrowed -= kickerClaimable;
        }
    }

    /**
     *  @notice Computes the flows of collateral, quote token between the borrower, lender and kicker.
     *  @param  totalCollateral_        Total collateral in loan.
     *  @param  inflator_               Current pool inflator.
     *  @param  vars                    TakeParams for the take/buckettake
     */
    function _calculateTakeFlowsAndBondChange(
        uint256              totalCollateral_,
        uint256              inflator_,
        uint256              collateralScale_,
        TakeLocalVars memory vars
    ) internal pure returns (
        TakeLocalVars memory
    ) {
        // price is the current auction price, which is the price paid by the LENDER for collateral
        // from the borrower point of view, the price is actually (1-bpf) * price, as the rewards to the
        // bond holder are effectively paid for by the borrower.
        uint256 borrowerPayoffFactor = (vars.isRewarded) ? Maths.WAD - uint256(vars.bpf)                       : Maths.WAD;
        uint256 borrowerPrice        = (vars.isRewarded) ? Maths.wmul(borrowerPayoffFactor, vars.auctionPrice) : vars.auctionPrice;

        // If there is no unscaled quote token bound, then we pass in max, but that cannot be scaled without an overflow.  So we check in the line below.
        vars.quoteTokenAmount = (vars.unscaledDeposit != type(uint256).max) ? Maths.wmul(vars.unscaledDeposit, vars.bucketScale) : type(uint256).max;

        uint256 borrowerCollateralValue = Maths.wmul(totalCollateral_, borrowerPrice);
        
        if (vars.quoteTokenAmount <= vars.borrowerDebt && vars.quoteTokenAmount <= borrowerCollateralValue) {
            // quote token used to purchase is constraining factor
            vars.collateralAmount         = _roundToScale(Maths.wdiv(vars.quoteTokenAmount, borrowerPrice), collateralScale_);
            vars.t0RepayAmount            = Maths.wdiv(vars.quoteTokenAmount, inflator_);
            vars.unscaledQuoteTokenAmount = vars.unscaledDeposit;

            vars.quoteTokenAmount         = Maths.wmul(vars.collateralAmount, vars.auctionPrice);

        } else if (vars.borrowerDebt <= borrowerCollateralValue) {
            // borrower debt is constraining factor
            vars.collateralAmount         = _roundToScale(Maths.wdiv(vars.borrowerDebt, borrowerPrice), collateralScale_);
            vars.t0RepayAmount            = vars.t0BorrowerDebt;
            vars.unscaledQuoteTokenAmount = Maths.wdiv(vars.borrowerDebt, vars.bucketScale);

            vars.quoteTokenAmount         = (vars.isRewarded) ? Maths.wdiv(vars.borrowerDebt, borrowerPayoffFactor) : vars.borrowerDebt;

        } else {
            // collateral available is constraint
            vars.collateralAmount         = totalCollateral_;
            vars.t0RepayAmount            = Maths.wdiv(borrowerCollateralValue, inflator_);
            vars.unscaledQuoteTokenAmount = Maths.wdiv(borrowerCollateralValue, vars.bucketScale);

            vars.quoteTokenAmount         = Maths.wmul(vars.collateralAmount, vars.auctionPrice);
        }

        if (vars.isRewarded) {
            // take is below neutralPrice, Kicker is rewarded
            vars.bondChange = Maths.wmul(vars.quoteTokenAmount, uint256(vars.bpf));
        } else {
            // take is above neutralPrice, Kicker is penalized
            vars.bondChange = Maths.wmul(vars.quoteTokenAmount, uint256(-vars.bpf));
        }

        return vars;
    }

    /**
     *  @notice Saves a new liquidation that was kicked.
     *  @dev    write state:
     *              - borrower -> liquidation mapping update
     *              - increment auctions count accumulator
     *              - increment auctions.totalBondEscrowed accumulator
     *              - updates auction queue state
     *  @param  borrowerAddress_ Address of the borrower that is kicked.
     *  @param  bondSize_        Bond size to cover newly kicked auction.
     *  @param  bondFactor_      Bond factor of the newly kicked auction.
     *  @param  momp_            Current pool MOMP.
     *  @param  neutralPrice_    Current pool Neutral Price.
     */
    function _recordAuction(
        AuctionsState storage auctions_,
        address borrowerAddress_,
        uint256 bondSize_,
        uint256 bondFactor_,
        uint256 momp_,
        uint256 neutralPrice_
    ) internal {
        Liquidation storage liquidation = auctions_.liquidations[borrowerAddress_];
        if (liquidation.kickTime != 0) revert AuctionActive();

        // record liquidation info
        liquidation.kicker       = msg.sender;
        liquidation.kickTime     = uint96(block.timestamp);
        liquidation.kickMomp     = uint96(momp_);
        liquidation.bondSize     = uint160(bondSize_);
        liquidation.bondFactor   = uint96(bondFactor_);
        liquidation.neutralPrice = uint96(neutralPrice_);

        // increment number of active auctions
        ++auctions_.noOfAuctions;

        // update totalBondEscrowed accumulator
        auctions_.totalBondEscrowed += bondSize_;

        // update auctions queue
        if (auctions_.head != address(0)) {
            // other auctions in queue, liquidation doesn't exist or overwriting.
            auctions_.liquidations[auctions_.tail].next = borrowerAddress_;
            liquidation.prev = auctions_.tail;
        } else {
            // first auction in queue
            auctions_.head = borrowerAddress_;
        }
        // update liquidation with the new ordering
        auctions_.tail = borrowerAddress_;
    }

    /**
     *  @notice Removes auction and repairs the queue order.
     *  @notice Updates kicker's claimable balance with bond size awarded and subtracts bond size awarded from liquidationBondEscrowed.
     *  @dev    write state:
     *              - decrement kicker locked accumulator, increment kicker claimable accumumlator
     *              - decrement auctions count accumulator
     *              - decrement auctions.totalBondEscrowed accumulator
     *              - update auction queue state
     *  @param  borrower_ Auctioned borrower address.
     */
    function _removeAuction(
        AuctionsState storage auctions_,
        address borrower_
    ) internal {
        Liquidation memory liquidation = auctions_.liquidations[borrower_];
        // update kicker balances
        Kicker storage kicker = auctions_.kickers[liquidation.kicker];

        kicker.locked    -= liquidation.bondSize;
        kicker.claimable += liquidation.bondSize;

        // decrement number of active auctions
        -- auctions_.noOfAuctions;

        // update auctions queue
        if (auctions_.head == borrower_ && auctions_.tail == borrower_) {
            // liquidation is the head and tail
            auctions_.head = address(0);
            auctions_.tail = address(0);
        }
        else if(auctions_.head == borrower_) {
            // liquidation is the head
            auctions_.liquidations[liquidation.next].prev = address(0);
            auctions_.head = liquidation.next;
        }
        else if(auctions_.tail == borrower_) {
            // liquidation is the tail
            auctions_.liquidations[liquidation.prev].next = address(0);
            auctions_.tail = liquidation.prev;
        }
        else {
            // liquidation is in the middle
            auctions_.liquidations[liquidation.prev].next = liquidation.next;
            auctions_.liquidations[liquidation.next].prev = liquidation.prev;
        }
        // delete liquidation
        delete auctions_.liquidations[borrower_];
    }

    /**
     *  @notice Rewards actors of a regular take action.
     *  @dev    write state:
     *              - update liquidation bond size accumulator
     *              - update kicker's locked balance accumulator
     *              - update auctions.totalBondEscrowed accumulator
     *  @param  vars  Struct containing take action result details.
     */
    function _rewardTake(
        AuctionsState storage auctions_,
        Liquidation storage liquidation_,
        TakeLocalVars memory vars
    ) internal {
        if (vars.isRewarded) {
            // take is below neutralPrice, Kicker is rewarded
            liquidation_.bondSize                 += uint160(vars.bondChange);
            auctions_.kickers[vars.kicker].locked += vars.bondChange;
            auctions_.totalBondEscrowed           += vars.bondChange;
        } else {
            // take is above neutralPrice, Kicker is penalized
            vars.bondChange = Maths.min(liquidation_.bondSize, vars.bondChange);

            liquidation_.bondSize                 -= uint160(vars.bondChange);
            auctions_.kickers[vars.kicker].locked -= vars.bondChange;
            auctions_.totalBondEscrowed           -= vars.bondChange;
        }
    }

    /**
     *  @notice Rewards actors of a bucket take action.
     *  @dev    write state:
     *              - Buckets.addLenderLPs:
     *                  - increment taker lender.lps accumulator and lender.depositTime state
     *                  - increment kicker lender.lps accumulator and lender.depositTime state
     *              - update liquidation bond size accumulator
     *              - update kicker's locked balance accumulator
     *              - update auctions.totalBondEscrowed accumulator
     *              - Deposits.unscaledRemove() (remove amount in Fenwick tree, from index):
     *                  - update values array state
     *              - increment bucket.collateral and bucket.lps accumulator
     *  @dev    emit events:
     *              - BucketTakeLPAwarded
     *  @param  vars Struct containing take action result details.
     */
    function _rewardBucketTake(
        AuctionsState storage auctions_,
        DepositsState storage deposits_,
        mapping(uint256 => Bucket) storage buckets_,
        Liquidation storage liquidation_,
        uint256 bucketIndex_,
        bool depositTake_,
        TakeLocalVars memory vars
    ) internal {
        Bucket storage bucket = buckets_[bucketIndex_];

        uint256 scaledDeposit = Maths.wmul(vars.unscaledDeposit, vars.bucketScale);

        uint256 exchangeRate = Buckets.getExchangeRate(
            bucket.collateral,
            bucket.lps,
            scaledDeposit,
            vars.bucketPrice
        );

        uint256 bankruptcyTime = bucket.bankruptcyTime;
        uint256 totalLPsReward;

        // if arb take - taker is awarded collateral * (bucket price - auction price) worth (in quote token terms) units of LPB in the bucket
        if (!depositTake_) {
            uint256 takerReward = Maths.wmul(vars.collateralAmount, vars.bucketPrice - vars.auctionPrice);

            totalLPsReward = Maths.wdiv(takerReward, exchangeRate);

            Buckets.addLenderLPs(bucket, bankruptcyTime, msg.sender, totalLPsReward);
        }

        uint256 kickerLPsReward;

        // the bondholder/kicker is awarded bond change worth of LPB in the bucket
        if (vars.isRewarded) {
            kickerLPsReward = Maths.wdiv(vars.bondChange, exchangeRate);
            totalLPsReward  += kickerLPsReward;

            Buckets.addLenderLPs(bucket, bankruptcyTime, vars.kicker, kickerLPsReward);
        } else {
            // take is above neutralPrice, Kicker is penalized
            vars.bondChange = Maths.min(liquidation_.bondSize, vars.bondChange);

            liquidation_.bondSize                 -= uint160(vars.bondChange);

            auctions_.kickers[vars.kicker].locked -= vars.bondChange;
            auctions_.totalBondEscrowed           -= vars.bondChange;
        }

        Deposits.unscaledRemove(deposits_, bucketIndex_, vars.unscaledQuoteTokenAmount); // remove quote tokens from bucket’s deposit

        // total rewarded LPs are added to the bucket LP balance
        bucket.lps += totalLPsReward;

        // collateral is added to the bucket’s claimable collateral
        bucket.collateral += vars.collateralAmount;

        emit BucketTakeLPAwarded(
            msg.sender,
            vars.kicker,
            totalLPsReward - kickerLPsReward,
            kickerLPsReward
        );
    }

    /**
     *  @notice Calculates auction price.
     *  @param  kickMomp_     MOMP recorded at the time of kick.
     *  @param  neutralPrice_ Neutral Price of the auction.
     *  @param  kickTime_     Time when auction was kicked.
     *  @return price_        Calculated auction price.
     */
    function _auctionPrice(
        uint256 kickMomp_,
        uint256 neutralPrice_,
        uint256 kickTime_
    ) internal view returns (uint256 price_) {
        uint256 elapsedHours = Maths.wdiv((block.timestamp - kickTime_) * 1e18, 1 hours * 1e18);

        elapsedHours -= Maths.min(elapsedHours, 1e18);  // price locked during cure period

        int256 timeAdjustment  = PRBMathSD59x18.mul(-1 * 1e18, int256(elapsedHours)); 
        uint256 referencePrice = Maths.max(kickMomp_, neutralPrice_); 

        price_ = 32 * Maths.wmul(referencePrice, uint256(PRBMathSD59x18.exp2(timeAdjustment)));
    }

    /**
     *  @notice Calculates bond penalty factor.
     *  @dev    Called in kick and take.
     *  @param debt_         Borrower debt.
     *  @param collateral_   Borrower collateral.
     *  @param neutralPrice_ NP of auction.
     *  @param bondFactor_   Factor used to determine bondSize.
     *  @param auctionPrice_ Auction price at the time of call.
     *  @return bpf_         Factor used in determining bond Reward (positive) or penalty (negative).
     */
    function _bpf(
        uint256 debt_,
        uint256 collateral_,
        uint256 neutralPrice_,
        uint256 bondFactor_,
        uint256 auctionPrice_
    ) internal pure returns (int256) {
        int256 thresholdPrice = int256(Maths.wdiv(debt_, collateral_));

        int256 sign;
        if (thresholdPrice < int256(neutralPrice_)) {
            // BPF = BondFactor * min(1, max(-1, (neutralPrice - price) / (neutralPrice - thresholdPrice)))
            sign = Maths.minInt(
                1e18,
                Maths.maxInt(
                    -1 * 1e18,
                    PRBMathSD59x18.div(
                        int256(neutralPrice_) - int256(auctionPrice_),
                        int256(neutralPrice_) - thresholdPrice
                    )
                )
            );
        } else {
            int256 val = int256(neutralPrice_) - int256(auctionPrice_);
            if (val < 0 )      sign = -1e18;
            else if (val != 0) sign = 1e18;
        }

        return PRBMathSD59x18.mul(int256(bondFactor_), sign);
    }

    /**
     *  @notice Utility function to validate take and calculate take's parameters.
     *  @dev    write state:
     *              - update liquidation.alreadyTaken state
     *  @dev    reverts on:
     *              - loan is not in auction NoAuction()
     *              - in 1 hour cool down period TakeNotPastCooldown()
     *  @param  liquidation_ Liquidation struct holding auction details.
     *  @param  t0Debt_      Borrower t0 debt.
     *  @param  collateral_  Borrower collateral.
     *  @param  inflator_    The pool's inflator, used to calculate borrower debt.
     *  @return vars         The prepared vars for take action.
     */
    function _prepareTake(
        Liquidation storage liquidation_,
        uint256 t0Debt_,
        uint256 collateral_,
        uint256 inflator_
    ) internal returns (TakeLocalVars memory vars) {

        uint256 kickTime = liquidation_.kickTime;
        if (kickTime == 0) revert NoAuction();
        if (block.timestamp - kickTime <= 1 hours) revert TakeNotPastCooldown();

        vars.t0BorrowerDebt = t0Debt_;

        // if first take borrower debt is increased by 7% penalty
        if (!liquidation_.alreadyTaken) {
            vars.t0DebtPenalty  = Maths.wmul(t0Debt_, 0.07 * 1e18);
            vars.t0BorrowerDebt += vars.t0DebtPenalty;

            liquidation_.alreadyTaken = true;
        }

        vars.borrowerDebt = Maths.wmul(vars.t0BorrowerDebt, inflator_);

        uint256 neutralPrice = liquidation_.neutralPrice;

        vars.auctionPrice = _auctionPrice(liquidation_.kickMomp, neutralPrice, kickTime);
        vars.bpf          = _bpf(
            vars.borrowerDebt,
            collateral_,
            neutralPrice,
            liquidation_.bondFactor,
            vars.auctionPrice
        );
        vars.factor       = uint256(1e18 - Maths.maxInt(0, vars.bpf));
        vars.kicker       = liquidation_.kicker;
        vars.isRewarded   = (vars.bpf  >= 0);
    }

    /**********************/
    /*** View Functions ***/
    /**********************/

    function _lup(
        DepositsState storage deposits_,
        uint256 debt_
    ) internal view returns (uint256) {
        return _priceAt(Deposits.findIndexOfSum(deposits_, debt_));
    }

}<|MERGE_RESOLUTION|>--- conflicted
+++ resolved
@@ -302,11 +302,7 @@
             uint256 reserves    = (assets > liabilities) ? (assets - liabilities) : 0;
 
             // settle debt from reserves -- round reserves down however
-<<<<<<< HEAD
-            borrower.t0Debt -= Maths.min(borrower.t0Debt, (params_.reserves * 1e18 / params_.inflator));
-=======
-            borrower.t0Debt -= Maths.min(borrower.t0Debt, (reserves / poolState_.inflator) * 1e18);
->>>>>>> 8524b421
+            borrower.t0Debt -= Maths.min(borrower.t0Debt, (reserves * 1e18 / poolState_.inflator));
 
             // if there's still debt after settling from reserves then start to forgive amount from next HPB
             // loop through remaining buckets if there's still debt to settle
