// SPDX-License-Identifier: MIT

pragma solidity 0.8.14;

import { PRBMathSD59x18 } from "@prb-math/contracts/PRBMathSD59x18.sol";

import {
    PoolState,
    DepositsState,
    AuctionsState,
    Liquidation,
    Kicker,
    ReserveAuctionState,
    SettleParams,
    KickResult,
    BucketTakeParams,
    TakeParams,
    StartReserveAuctionParams
} from '../../base/interfaces/IPool.sol';

import '../Buckets.sol';
import '../Deposits.sol';
import '../Loans.sol';

import '../../base/PoolHelper.sol';

library Auctions {

    struct KickWithDepositLocalVars {
        uint256 bucketLPs;
        uint256 bucketCollateral;
        uint256 bucketPrice;
        uint256 bucketUnscaledDeposit;
        uint256 bucketScale;
        uint256 bucketDeposit;
        uint256 lenderLPs;
        uint256 bucketRate;
        uint256 amountToDebitFromDeposit;
        uint256 redeemedLPs;
    }

    struct TakeResult {
        uint256 unscaledQuoteTokenAmount; // The unscaled token amount that taker should pay for collateral taken.
        uint256 scaledQuoteTokenAmount;   // The quote token amount that taker should pay for collateral taken.
        uint256 unscaledDeposit;          // Unscaled bucket quantity
        uint256 t0RepayAmount;            // The amount of debt (quote tokens) that is recovered / repayed by take t0 terms.
        uint256 debt;                     // Current debt amount
        uint256 collateralAmount;         // The amount of collateral taken.
        uint256 auctionPrice;             // The price of auction.
        uint256 bucketPrice;              // The bucket price.
        uint256 bucketScale;              // The bucket scale.
        uint256 bondChange;               // The change made on the bond size (beeing reward or penalty).
        address kicker;                   // Address of auction kicker.
        bool    isRewarded;               // True if kicker is rewarded (auction price lower than neutral price), false if penalized (auction price greater than neutral price).
        int256 bpf;
    }

    /**
     *  @notice Emitted when an actor uses quote token to arb higher-priced deposit off the book.
     *  @param  borrower    Identifies the loan being liquidated.
     *  @param  index       The index of the Highest Price Bucket used for this take.
     *  @param  amount      Amount of quote token used to purchase collateral.
     *  @param  collateral  Amount of collateral purchased with quote token.
     *  @param  bondChange  Impact of this take to the liquidation bond.
     *  @param  isReward    True if kicker was rewarded with `bondChange` amount, false if kicker was penalized.
     *  @dev    amount / collateral implies the auction price.
     */
    event BucketTake(
        address indexed borrower,
        uint256 index,
        uint256 amount,
        uint256 collateral,
        uint256 bondChange,
        bool    isReward
    );

    /**
     *  @notice Emitted when LPs are awarded to a taker or kicker in a bucket take.
     *  @param  taker           Actor who invoked the bucket take.
     *  @param  kicker          Actor who started the auction.
     *  @param  lpAwardedTaker  Amount of LP awarded to the taker.
     *  @param  lpAwardedKicker Amount of LP awarded to the actor who started the auction.
     */
    event BucketTakeLPAwarded(
        address indexed taker,
        address indexed kicker,
        uint256 lpAwardedTaker,
        uint256 lpAwardedKicker
    );

    event Kick(
        address indexed borrower,
        uint256 debt,
        uint256 collateral,
        uint256 bond
    );

    event Take(
        address indexed borrower,
        uint256 amount,
        uint256 collateral,
        uint256 bondChange,
        bool    isReward
    );

    /**
     *  @notice Emitted when lender kick and remove quote token from the pool.
     *  @param  lender     Recipient that removed quote tokens.
     *  @param  price      Price at which quote tokens were removed.
     *  @param  amount     Amount of quote tokens removed from the pool.
     *  @param  lpRedeemed Amount of LP exchanged for quote token.
     *  @param  lup        LUP calculated after removal.
     */
    event RemoveQuoteToken(
        address indexed lender,
        uint256 indexed price,
        uint256 amount,
        uint256 lpRedeemed,
        uint256 lup
    );

    event ReserveAuction(
        uint256 claimableReservesRemaining,
        uint256 auctionPrice
    );

    /**
     *  @notice The action cannot be executed on an active auction.
     */
    error AuctionActive();
    /**
     *  @notice Attempted auction to clear doesn't meet conditions.
     */
    error AuctionNotClearable();
    /**
     *  @notice Head auction should be cleared prior of executing this action.
     */
    error AuctionNotCleared();
    /**
     *  @notice The auction price is greater than the arbed bucket price.
     */
    error AuctionPriceGtBucketPrice();
    /**
     *  @notice Borrower has a healthy over-collateralized position.
     */
    error BorrowerOk();
    /**
     *  @notice Bucket to arb must have more quote available in the bucket.
     */
    error InsufficientLiquidity();
    /**
     *  @notice User is attempting to take more collateral than available.
     */
    error InsufficientCollateral();
    /**
     *  @notice Actor is attempting to take or clear an inactive auction.
     */
    error NoAuction();
    /**
     *  @notice No pool reserves are claimable.
     */
    error NoReserves();
    /**
     *  @notice Actor is attempting to take or clear an inactive reserves auction.
     */
    error NoReservesAuction();
    /**
     *  @notice Actor is attempting to remove using a bucket with price below the LUP.
     */
    error PriceBelowLUP();
    /**
     *  @notice Take was called before 1 hour had passed from kick time.
     */
    error TakeNotPastCooldown();

    /***************************/
    /***  External Functions ***/
    /***************************/

    /**
     *  @notice Settles the debt of the given loan / borrower.
     *  @notice Updates kicker's claimable balance with bond size awarded and subtracts bond size awarded from liquidationBondEscrowed.
     *  @param  params_ Settle params
     *  @return The amount of borrower collateral left after settle.
     *  @return The amount of borrower debt left after settle.
     */
    function settlePoolDebt(
        AuctionsState storage auctions_,
        mapping(uint256 => Bucket) storage buckets_,
        DepositsState storage deposits_,
        SettleParams memory params_
    ) external returns (uint256, uint256) {
        uint256 kickTime = auctions_.liquidations[params_.borrower].kickTime;
        if (kickTime == 0) revert NoAuction();

        if ((block.timestamp - kickTime < 72 hours) && (params_.collateral != 0)) revert AuctionNotClearable();

        // auction has debt to cover with remaining collateral
        while (params_.bucketDepth != 0 && params_.t0debt != 0 && params_.collateral != 0) {
            uint256 index           = Deposits.findIndexOfSum(deposits_, 1);
            uint256 unscaledDeposit = Deposits.unscaledValueAt(deposits_, index);
            uint256 scale           = Deposits.scale(deposits_, index);
            uint256 price           = _priceAt(index);
            uint256 collateralUsed;

            if (unscaledDeposit != 0) {
                uint256 debtToSettle      = Maths.wmul(params_.t0debt, params_.inflator);   // current debt to be settled
                uint256 maxSettleableDebt = Maths.wmul(params_.collateral, price);          // max debt that can be settled with existing collateral
                uint256 scaledDeposit     = Maths.wmul(scale, unscaledDeposit);

                if (scaledDeposit >= debtToSettle && maxSettleableDebt >= debtToSettle) { // enough deposit in bucket and collateral avail to settle entire debt
                    unscaledDeposit = Maths.wdiv(debtToSettle, scale);             // remove only what's needed to settle the debt
                    params_.t0debt    = 0;                                                // no remaining debt to settle
                    collateralUsed     = Maths.wdiv(debtToSettle, price);
                } else if (maxSettleableDebt >= scaledDeposit) {                          // enough collateral, therefore not enough deposit to settle entire debt, we settle only deposit amount
                    params_.t0debt     -= Maths.wdiv(scaledDeposit, params_.inflator);    // subtract from debt the corresponding t0 amount of deposit
                    collateralUsed     = Maths.wdiv(scaledDeposit, price);
                } else {                                                                    // constrained by collateral available
                    unscaledDeposit    = Maths.wdiv(maxSettleableDebt, scale);
                    params_.t0debt     -= Maths.wdiv(maxSettleableDebt, params_.inflator);
                    collateralUsed     = params_.collateral;
                }

                params_.collateral         -= collateralUsed;                // move settled collateral from loan into bucket
                buckets_[index].collateral += collateralUsed;
                Deposits.unscaledRemove(deposits_, index, unscaledDeposit); // remove amount to settle debt from bucket (could be entire deposit or only the settled debt)
            } else {
                // Deposits in the tree is zero, insert entire collateral into lowest bucket 7388
                Buckets.addCollateral(
                    buckets_[index],
                    params_.borrower,
                    0,  // zero deposit in bucket
                    params_.collateral,
                    price
                );
                params_.collateral = 0; // entire collateral added into bucket
            }

            --params_.bucketDepth;
        }

        // if there's still debt and no collateral
        if (params_.t0debt != 0 && params_.collateral == 0) {
            // settle debt from reserves -- round reserves down however
            params_.t0debt -= Maths.min(params_.t0debt, (params_.reserves / params_.inflator) * 1e18);

            // if there's still debt after settling from reserves then start to forgive amount from next HPB
            while (params_.bucketDepth != 0 && params_.t0debt != 0) { // loop through remaining buckets if there's still debt to settle
                uint256 index   = Deposits.findIndexOfSum(deposits_, 1);
                uint256 unscaledDeposit = Deposits.unscaledValueAt(deposits_, index);
                uint256 scale        = Deposits.scale(deposits_, index);

                uint256 depositToRemove = Maths.wmul(scale, unscaledDeposit);
                uint256 debtToSettle    = Maths.wmul(params_.t0debt, params_.inflator);

                if (depositToRemove >= debtToSettle) {                               // enough deposit in bucket to settle entire debt
                    Deposits.unscaledRemove(deposits_, index, Maths.wdiv(debtToSettle, scale));
                    params_.t0debt  = 0;                                             // no remaining debt to settle

                } else {                                                             // not enough deposit to settle entire debt, we settle only deposit amount
                    params_.t0debt -= Maths.wdiv(depositToRemove, params_.inflator); // subtract from remaining debt the corresponding t0 amount of deposit

                    Deposits.unscaledRemove(deposits_, index, unscaledDeposit);                 // Remove all deposit from bucket
                    Bucket storage hpbBucket = buckets_[index];
                    
                    if (hpbBucket.collateral == 0) {                                 // existing LPB and LP tokens for the bucket shall become unclaimable.
                        hpbBucket.lps = 0;
                        hpbBucket.bankruptcyTime = block.timestamp;
                    }
                }

                --params_.bucketDepth;
            }
        }

        return (params_.collateral, params_.t0debt);
    }

    /**
     *  @notice Called to start borrower liquidation and to update the auctions queue.
     *  @param  poolState_       Current state of the pool.
     *  @param  borrowerAddress_ Address of the borrower to kick.
     *  @return kickResult_      The result of the kick action.
     */
    function kick(
        AuctionsState storage auctions_,
        DepositsState storage deposits_,
        LoansState    storage loans_,
        PoolState calldata poolState_,
        address borrowerAddress_
    ) external returns (
        KickResult memory
    ) {
        return _kick(
            auctions_,
            deposits_,
            loans_,
            poolState_,
            borrowerAddress_,
            0
        );
    }

    /**
     *  @notice Called by lenders to kick loans using their deposits.
     *  @param  poolState_           Current state of the pool.
     *  @param  index_               The deposit index from where lender removes liquidity.
     *  @return kickResult_ The result of the kick action.
     */
    function kickWithDeposit(
        AuctionsState storage auctions_,
        DepositsState storage deposits_,
        mapping(uint256 => Bucket) storage buckets_,
        LoansState    storage loans_,
        PoolState memory poolState_,
        uint256 index_
    ) external returns (
        KickResult memory kickResult_
    ) {
        Bucket storage bucket = buckets_[index_];
        Lender storage lender = bucket.lenders[msg.sender];

        KickWithDepositLocalVars memory vars;
        if (bucket.bankruptcyTime < lender.depositTime) vars.lenderLPs = lender.lps;

        vars.bucketLPs                = bucket.lps;
        vars.bucketCollateral         = bucket.collateral;
        vars.bucketPrice              = _priceAt(index_);
        vars.bucketUnscaledDeposit    = Deposits.unscaledValueAt(deposits_, index_);
        vars.bucketScale              = Deposits.scale(deposits_, index_);
        vars.bucketDeposit            = Maths.wmul(vars.bucketUnscaledDeposit, vars.bucketScale);
        // calculate max amount that can be removed (constrained by lender LPs in bucket, bucket deposit and the amount lender wants to remove)
        vars.bucketRate               = Buckets.getExchangeRate(
            vars.bucketCollateral,
            vars.bucketLPs,
            vars.bucketDeposit,
            vars.bucketPrice
        );
        vars.amountToDebitFromDeposit = Maths.rayToWad(Maths.rmul(vars.lenderLPs, vars.bucketRate));                // calculate amount to remove based on lender LPs in bucket
        if (vars.amountToDebitFromDeposit > vars.bucketDeposit) vars.amountToDebitFromDeposit = vars.bucketDeposit; // cap the amount to remove at bucket deposit

        // revert if no amount that can be removed
        if (vars.amountToDebitFromDeposit == 0) revert InsufficientLiquidity();

        // kick top borrower
        kickResult_ = _kick(
            auctions_,
            deposits_,
            loans_,
            poolState_,
            Loans.getMax(loans_).borrower,
            vars.amountToDebitFromDeposit
        );

        // amount to remove from deposit covers entire bond amount
        if (vars.amountToDebitFromDeposit > kickResult_.amountToCoverBond) {
            vars.amountToDebitFromDeposit = kickResult_.amountToCoverBond;                             // cap amount to remove from deposit at amount to cover bond

            kickResult_.lup = _lup(deposits_, poolState_.accruedDebt + vars.amountToDebitFromDeposit); // recalculate the LUP with the amount to cover bond
            kickResult_.amountToCoverBond = 0;                                                         // entire bond is covered from deposit, no additional amount to be send by lender
        } else {
            kickResult_.amountToCoverBond -= vars.amountToDebitFromDeposit;                            // lender should send additional amount to cover bond
        }

        // revert if the bucket price used to kick and remove is below new LUP
        if (vars.bucketPrice < kickResult_.lup) revert PriceBelowLUP();

        // remove amount from deposits
        if (vars.amountToDebitFromDeposit == vars.bucketDeposit && vars.bucketCollateral == 0) {
            // In this case we are redeeming the entire bucket exactly, and need to ensure bucket LPs are set to 0
            vars.redeemedLPs = vars.bucketLPs;
            Deposits.unscaledRemove(deposits_, index_, vars.bucketUnscaledDeposit);
        } else {
            vars.redeemedLPs = Maths.wrdivr(vars.amountToDebitFromDeposit, vars.bucketRate);
            Deposits.unscaledRemove(
                deposits_,
                index_,
                Maths.wdiv(vars.amountToDebitFromDeposit, vars.bucketScale)
            );
        }

        // remove bucket LPs coresponding to the amount removed from deposits
        lender.lps -= vars.redeemedLPs;
        bucket.lps -= vars.redeemedLPs;

        emit RemoveQuoteToken(msg.sender, index_, vars.amountToDebitFromDeposit, vars.redeemedLPs, kickResult_.lup);
    }

    /**
     *  @notice Performs bucket take collateral on an auction and rewards taker and kicker (if case).
     *  @param  params_ Struct containing take action details.
     *  @return Collateral amount taken.
     *  @return T0 debt amount repaid.
    */
    function bucketTake(
        AuctionsState storage auctions_,
        DepositsState storage deposits_,
        mapping(uint256 => Bucket) storage buckets_,
        BucketTakeParams calldata params_
    ) external returns (uint256, uint256) {
        if (params_.collateral == 0) revert InsufficientCollateral(); // revert if borrower's collateral is 0

        Liquidation storage liquidation = auctions_.liquidations[params_.borrower];
        TakeResult memory result = _validateTake(liquidation, params_.t0debt, params_.collateral, params_.inflator);

        result.unscaledDeposit = Deposits.unscaledValueAt(deposits_, params_.index);
        if (result.unscaledDeposit == 0) revert InsufficientLiquidity(); // revert if no quote tokens in arbed bucket

        result.bucketPrice  = _priceAt(params_.index);
        // cannot arb with a price lower than the auction price
        if (result.auctionPrice > result.bucketPrice) revert AuctionPriceGtBucketPrice();
        
        // if deposit take then price to use when calculating take is bucket price
        if (params_.depositTake) result.auctionPrice = result.bucketPrice;

        result.bucketScale = Deposits.scale(deposits_, params_.index);

        (
            result.collateralAmount,
            result.t0RepayAmount,
            result.unscaledQuoteTokenAmount,
            result.scaledQuoteTokenAmount
        ) = _calculateTakeFlows(
            params_.collateral,
            result.auctionPrice,
            result.bpf,
            params_.t0debt,
            result.debt,
            params_.inflator,
            result.unscaledDeposit,
            result.bucketScale
        );

        if (result.isRewarded) {
            result.bondChange = Maths.wmul(result.scaledQuoteTokenAmount, uint256(result.bpf)); // will be rewarded as LPBs
        } else {
            // take is above neutralPrice, Kicker is penalized
            result.bondChange = Maths.min(liquidation.bondSize, Maths.wmul(result.scaledQuoteTokenAmount, uint256(-result.bpf)));
            liquidation.bondSize                    -= uint160(result.bondChange);
            auctions_.kickers[result.kicker].locked -= result.bondChange;
            auctions_.totalBondEscrowed             -= result.bondChange;
        }

        _rewardBucketTake(
            deposits_,
            buckets_,
            params_.index,
            params_.depositTake,
            result
        );

        emit BucketTake(
            params_.borrower,
            params_.index,
            result.scaledQuoteTokenAmount,
            result.collateralAmount,
            result.bondChange,
            result.isRewarded
        );
        return(result.collateralAmount, result.t0RepayAmount);
    }

    /**
     *  @notice Performs take collateral on an auction and updates bond size and kicker balance accordingly.
     *  @param  params_ Struct containing take action params details.
     *  @return Collateral amount taken.
     *  @return Quote token to be received from taker.
     *  @return T0 debt amount repaid.
     *  @return Auction price.
    */
    function take(
        AuctionsState storage auctions_,
        TakeParams calldata params_
    ) external returns (uint256, uint256, uint256, uint256) {

        Liquidation storage liquidation = auctions_.liquidations[params_.borrower];
        TakeResult memory result = _validateTake(liquidation, params_.t0debt, params_.collateral, params_.inflator);

        uint256 collateralBound = Maths.min(params_.collateral, params_.takeCollateral);

        // In the case of take, the taker binds the collateral qty but not the quote token qty
        // ugly to get take work like a bucket take -- this is the max amount of quote token from the take that could go to
        // reduce the debt of the borrower -- analagous to the amount of deposit in the bucket for a bucket take
        (
            result.collateralAmount,
            result.t0RepayAmount,
            result.unscaledQuoteTokenAmount,
        ) = _calculateTakeFlows(
            collateralBound,
            result.auctionPrice,
            result.bpf,
            params_.t0debt,
            result.debt,
            params_.inflator,
            type(uint256).max,
            Maths.WAD
        );

        if (result.isRewarded) {
            // take is below neutralPrice, Kicker is rewarded
<<<<<<< HEAD
            result.unscaledQuoteTokenAmount = Maths.wdiv(result.unscaledQuoteTokenAmount, Maths.WAD - uint256(result.bpf));
            result.bondChange = Maths.wmul(Maths.wmul(result.auctionPrice, result.collateralAmount), uint256(result.bpf));
            liquidation.bondSize                     += uint160(result.bondChange);
            auctions_.kickers[result.kicker].locked  += result.bondChange;
            auctions_.totalBondEscrowed              += result.bondChange;
        } else {
            // take is above neutralPrice, Kicker is penalized
            result.bondChange = Maths.min(liquidation.bondSize, Maths.wmul(result.unscaledQuoteTokenAmount, uint256(-result.bpf)));
            liquidation.bondSize                     -= uint160(result.bondChange);
            auctions_.kickers[result.kicker].locked  -= result.bondChange;
            auctions_.totalBondEscrowed              -= result.bondChange;
=======
            result.bondChange = Maths.wmul(result.quoteTokenAmount, uint256(bpf));
            liquidation.bondSize                    += uint160(result.bondChange);
            auctions_.kickers[result.kicker].locked += result.bondChange;
            auctions_.totalBondEscrowed             += result.bondChange;

        } else {
            // take is above neutralPrice, Kicker is penalized
            result.bondChange = Maths.min(liquidation.bondSize, Maths.wmul(result.quoteTokenAmount, uint256(-bpf)));
            liquidation.bondSize                    -= uint160(result.bondChange);
            auctions_.kickers[result.kicker].locked -= result.bondChange;
            auctions_.totalBondEscrowed             -= result.bondChange;
>>>>>>> cba4218d
        }

        emit Take(
            params_.borrower,
            result.unscaledQuoteTokenAmount,
            result.collateralAmount,
            result.bondChange,
            result.isRewarded
        );
        return (
            result.collateralAmount,
            result.unscaledQuoteTokenAmount,
            result.t0RepayAmount,
            result.auctionPrice
        );
    }

   /**
     *  @notice Performs ERC20 auction settlement.
     *  @param  borrower_ Borrower address to settle.
     */
    function settleERC20Auction(
        AuctionsState storage auctions_,
        address borrower_
    ) external {
        _removeAuction(auctions_, borrower_);
    }

    /**
     *  @notice Performs NFT auction settlement by rounding down borrower's collateral amount and by moving borrower's token ids to pool claimable array.
     *  @param borrowerTokens_     Array of borrower NFT token ids.
     *  @param poolTokens_         Array of claimable NFT token ids in pool.
     *  @param borrowerAddress_    Address of the borrower that exits auction.
     *  @param borrowerCollateral_ Borrower collateral amount before auction exit (could be fragmented as result of partial takes).
     *  @return floorCollateral_   Rounded down collateral, the number of NFT tokens borrower can pull after auction exit.
     *  @return lps_               LPs given to the borrower to compensate fractional collateral (if any).
     *  @return bucketIndex_       Index of the bucket with LPs to compensate.
     */
    function settleNFTAuction(
        AuctionsState storage auctions_,
        mapping(uint256 => Bucket) storage buckets_,
        DepositsState storage deposits_,
        uint256[] storage borrowerTokens_,
        uint256[] storage poolTokens_,
        address borrowerAddress_,
        uint256 borrowerCollateral_
    ) external returns (uint256 floorCollateral_, uint256 lps_, uint256 bucketIndex_) {
        floorCollateral_ = (borrowerCollateral_ / Maths.WAD) * Maths.WAD; // floor collateral of borrower

        // if there's fraction of NFTs remaining then reward difference to borrower as LPs in auction price bucket
        if (floorCollateral_ != borrowerCollateral_) {
            // cover borrower's fractional amount with LPs in auction price bucket
            uint256 fractionalCollateral = borrowerCollateral_ - floorCollateral_;
            uint256 auctionPrice = _auctionPrice(
                auctions_.liquidations[borrowerAddress_].kickMomp,
                auctions_.liquidations[borrowerAddress_].kickTime
            );
            bucketIndex_ = auctionPrice > MIN_PRICE ? _indexOf(auctionPrice) : MAX_FENWICK_INDEX;
            lps_ = Buckets.addCollateral(
                buckets_[bucketIndex_],
                borrowerAddress_,
                Deposits.valueAt(deposits_, bucketIndex_),
                fractionalCollateral,
                _priceAt(bucketIndex_)
            );
        }

        // rebalance borrower's collateral, transfer difference to floor collateral from borrower to pool claimable array
        uint256 noOfTokensPledged    = borrowerTokens_.length;
        uint256 noOfTokensToTransfer = noOfTokensPledged - floorCollateral_ / 1e18;
        for (uint256 i = 0; i < noOfTokensToTransfer;) {
            uint256 tokenId = borrowerTokens_[--noOfTokensPledged]; // start with moving the last token pledged by borrower
            borrowerTokens_.pop();                                  // remove token id from borrower
            poolTokens_.push(tokenId);                              // add token id to pool claimable tokens
            unchecked {
                ++i;
            }
        }

        _removeAuction(auctions_, borrowerAddress_);
    }

    /***********************/
    /*** Reserve Auction ***/
    /***********************/

    function startClaimableReserveAuction(
        AuctionsState storage auctions_,
        ReserveAuctionState storage reserveAuction_,
        StartReserveAuctionParams calldata params_
    ) external returns (uint256 kickerAward_) {
        uint256 curUnclaimedAuctionReserve = reserveAuction_.unclaimed;
        uint256 claimable = _claimableReserves(
            Maths.wmul(params_.poolDebt, params_.inflator),
            params_.poolSize,
            auctions_.totalBondEscrowed,
            curUnclaimedAuctionReserve,
            params_.poolBalance
        );
        kickerAward_ = Maths.wmul(0.01 * 1e18, claimable);
        curUnclaimedAuctionReserve += claimable - kickerAward_;
        if (curUnclaimedAuctionReserve == 0) revert NoReserves();

        reserveAuction_.unclaimed = curUnclaimedAuctionReserve;
        reserveAuction_.kicked    = block.timestamp;
        emit ReserveAuction(curUnclaimedAuctionReserve, _reserveAuctionPrice(block.timestamp));
    }

    function takeReserves(
        ReserveAuctionState storage reserveAuction_,
        uint256 maxAmount_
    ) external returns (uint256 amount_, uint256 ajnaRequired_) {
        uint256 kicked = reserveAuction_.kicked;

        if (kicked != 0 && block.timestamp - kicked <= 72 hours) {
            uint256 unclaimed = reserveAuction_.unclaimed;
            uint256 price     = _reserveAuctionPrice(kicked);

            amount_       = Maths.min(unclaimed, maxAmount_);
            ajnaRequired_ = Maths.wmul(amount_, price);

            unclaimed -= amount_;
            reserveAuction_.unclaimed = unclaimed;

            emit ReserveAuction(unclaimed, price);
        } else revert NoReservesAuction();
    }

    /***************************/
    /***  Internal Functions ***/
    /***************************/

    /**
<<<<<<< HEAD
     *  @notice Validates if an auction can be taken and returns take parameters. Reverts if auction cannot be taken.
     *  @param  liquidation_ Liquidation to be taken.
     *  @param  t0debt_      The t0 debt of borrower, used to calculate BPF.
     *  @param  collateral_  The borrower's collateral, used to calculate BPF.
     *  @param  inflator_    Current pool's inflator.
     *  @return takeResult_  Take parameters
     */
    function _validateTake(
        Liquidation memory liquidation_,
        uint256 t0debt_,
        uint256 collateral_,
        uint256 inflator_
    ) internal view returns (TakeResult memory takeResult_) {

        uint256 kickTime = liquidation_.kickTime;
        if (kickTime == 0) revert NoAuction();
        if (block.timestamp - kickTime <= 1 hours) revert TakeNotPastCooldown();

        takeResult_.debt         = Maths.wmul(t0debt_, inflator_);
        takeResult_.auctionPrice = _auctionPrice(liquidation_.kickMomp, kickTime);
        takeResult_.bpf          = _bpf(
            takeResult_.debt,
            collateral_,
            liquidation_.neutralPrice,
            liquidation_.bondFactor,
            takeResult_.auctionPrice
        );
        takeResult_.kicker       = liquidation_.kicker;
        takeResult_.isRewarded   = (takeResult_.bpf  >= 0);
    }

    /**
     *  @notice Computes the flows of collateral, quote token between the borrower, lender and kicker.
     *  @param  totalCollateral_        Total collateral in loan.
     *  @param  price_                  Auction price.
     *  @param  bpf_                    Bond payoff/penalty factor.
     *  @param  t0debt_                 t0 equivalent debt in loan.
     *  @param  debt_                   Current debt in loan.
     *  @param  inflator_               Current pool inflator.
     *  @param  unscaledQuoteToken_     Unscaled value in deposit Fenwick tree, or C*p/(1-bpf) in case of take().
     *  @param  quoteTokenScale_        Scale of Fenwick tree, or 1 for take.
     *  @return collateral_             Collateral purchased in auction.
     *  @return t0debtPaid_             t0 equivalent amount of debt repaid in take.
     *  @return unscaledQuoteTokenPaid_ Unscaled amount of quote token paid (used to decrement deposit).
     *  @return scaledQuoteTokenPaid_   Scaled amount of quote token paid.
     */
    function _calculateTakeFlows(
        uint256 totalCollateral_,
        uint256 price_,
        int256  bpf_,
        uint256 t0debt_,
        uint256 debt_,
        uint256 inflator_,
        uint256 unscaledQuoteToken_,
        uint256 quoteTokenScale_
    ) internal pure returns (
        uint256 collateral_,
        uint256 t0debtPaid_,
        uint256 unscaledQuoteTokenPaid_,
        uint256 scaledQuoteTokenPaid_
    ) {
        // price is the current auction price, which is the price paid by the LENDER for collateral
        // from the borrower point of view, the price is actually (1-bpf) * price, as the rewards to the
        // bond holder are effectively paid for by the borrower.
        uint256 borrowerPrice = (bpf_ > 0) ? Maths.wmul(Maths.WAD - uint256(bpf_), price_) : price_;

        // If there is no unscaled quote token bound, then we pass in max, but that cannot be scaled without an overflow.  So we check in the line below.
        scaledQuoteTokenPaid_ = (unscaledQuoteToken_ != type(uint256).max) ? Maths.wmul(unscaledQuoteToken_, quoteTokenScale_) : type(uint256).max;

        uint256 borrowerCollateralValue = Maths.wmul(totalCollateral_, borrowerPrice);
        
        if (scaledQuoteTokenPaid_ <= debt_ && scaledQuoteTokenPaid_ <= borrowerCollateralValue) {
            // quote token used to purchase is constraining factor
            collateral_             = Maths.wdiv(scaledQuoteTokenPaid_, borrowerPrice);
            t0debtPaid_             = Maths.wdiv(scaledQuoteTokenPaid_, inflator_);
            unscaledQuoteTokenPaid_ = unscaledQuoteToken_;
        } else if (debt_ <= borrowerCollateralValue) {
            // borrower debt is constraining factor
            collateral_             = Maths.wdiv(debt_, borrowerPrice);
            t0debtPaid_             = t0debt_;
            unscaledQuoteTokenPaid_ = Maths.wdiv(debt_, quoteTokenScale_);
            scaledQuoteTokenPaid_   = debt_;
        } else {
            // collateral available is constraint
            collateral_             = totalCollateral_;
            t0debtPaid_             = Maths.wdiv(borrowerCollateralValue, inflator_);
            unscaledQuoteTokenPaid_ = Maths.wdiv(borrowerCollateralValue, quoteTokenScale_);
            scaledQuoteTokenPaid_   = Maths.wmul(collateral_, price_);
        }
=======
     *  @notice Called to start borrower liquidation and to update the auctions queue.
     *  @param  poolState_       Current state of the pool.
     *  @param  borrowerAddress_ Address of the borrower to kick.
     *  @param  additionalDebt_  Additional debt to be used when calculating proposed LUP.
     *  @return kickResult_      The result of the kick action.
     */
    function _kick(
        AuctionsState storage auctions_,
        DepositsState storage deposits_,
        LoansState    storage loans_,
        PoolState memory poolState_,
        address borrowerAddress_,
        uint256 additionalDebt_
    ) internal returns (
        KickResult memory kickResult_
    ) {
        Borrower storage borrower = loans_.borrowers[borrowerAddress_];
        kickResult_.kickedT0debt = borrower.t0debt;

        uint256 borrowerDebt       = Maths.wmul(kickResult_.kickedT0debt, poolState_.inflator);
        uint256 borrowerCollateral = borrower.collateral;

        // add amount to remove to pool debt in order to calculate proposed LUP
        kickResult_.lup = _lup(deposits_, poolState_.accruedDebt + additionalDebt_);
        if (
            _isCollateralized(borrowerDebt , borrowerCollateral, kickResult_.lup, poolState_.poolType)
        ) revert BorrowerOk();

        // calculate auction params
        uint256 noOfLoans = Loans.noOfLoans(loans_) + auctions_.noOfAuctions;
        uint256 momp = _priceAt(
            Deposits.findIndexOfSum(
                deposits_,
                Maths.wdiv(poolState_.accruedDebt, noOfLoans * 1e18)
            )
        );
        (uint256 bondFactor, uint256 bondSize) = _bondParams(
            borrowerDebt,
            borrowerCollateral,
            momp
        );
        // when loan is kicked, penalty of three months of interest is added
        kickResult_.kickPenalty   = Maths.wmul(Maths.wdiv(poolState_.rate, 4 * 1e18), borrowerDebt);
        kickResult_.kickPenaltyT0 = Maths.wdiv(kickResult_.kickPenalty, poolState_.inflator);

        // record liquidation info
        uint256 neutralPrice = Maths.wmul(borrower.t0Np, poolState_.inflator);
        _recordAuction(
            auctions_,
            borrowerAddress_,
            bondSize,
            bondFactor,
            momp,
            neutralPrice
        );
        // update kicker balances and get the difference needed to cover bond (after using any kick claimable funds if any)
        kickResult_.amountToCoverBond = _updateKicker(auctions_, bondSize);

        // remove kicked loan from heap
        Loans.remove(loans_, borrowerAddress_, loans_.indices[borrowerAddress_]);

        kickResult_.kickedT0debt += kickResult_.kickPenaltyT0;
        borrower.t0debt =  kickResult_.kickedT0debt;

        emit Kick(
            borrowerAddress_,
            borrowerDebt + kickResult_.kickPenalty,
            borrower.collateral,
            bondSize
        );
    }

    /**
     *  @notice Calculates bond parameters of an auction.
     *  @param  debt_       Borrower's debt before entering in liquidation.
     *  @param  collateral_ Borrower's collateral before entering in liquidation.
     *  @param  momp_       Current pool momp.
     */
    function _bondParams(
        uint256 debt_,
        uint256 collateral_,
        uint256 momp_
    ) internal pure returns (uint256 bondFactor_, uint256 bondSize_) {
        uint256 thresholdPrice = debt_  * Maths.WAD / collateral_;
        // bondFactor = min(30%, max(1%, (MOMP - thresholdPrice) / MOMP))
        if (thresholdPrice >= momp_) {
            bondFactor_ = 0.01 * 1e18;
        } else {
            bondFactor_ = Maths.min(
                0.3 * 1e18,
                Maths.max(
                    0.01 * 1e18,
                    1e18 - Maths.wdiv(thresholdPrice, momp_)
                )
            );
        }

        bondSize_ = Maths.wmul(bondFactor_,  debt_);
    }

    /**
     *  @notice Updates kicker balances.
     *  @param  bondSize_       Bond size to cover newly kicked auction.
     *  @return bondDifference_ The amount that kicker should send to pool to cover auction bond.
     */
    function _updateKicker(
        AuctionsState storage auctions_,
        uint256 bondSize_
    ) internal returns (uint256 bondDifference_){
        Kicker storage kicker = auctions_.kickers[msg.sender];
        kicker.locked += bondSize_;
        uint256 kickerClaimable = kicker.claimable;
        if (kickerClaimable >= bondSize_) {
            kicker.claimable -= bondSize_;
        } else {
            bondDifference_  = bondSize_ - kickerClaimable;
            kicker.claimable = 0;
        }
    }

    /**
     *  @notice Saves a new liquidation that was kicked.
     *  @param  borrowerAddress_ Address of the borrower that is kicked.
     *  @param  bondSize_        Bond size to cover newly kicked auction.
     *  @param  bondFactor_      Bond factor of the newly kicked auction.
     *  @param  momp_            Current pool MOMP.
     *  @param  neutralPrice_    Current pool Neutral Price.
     */
    function _recordAuction(
        AuctionsState storage auctions_,
        address borrowerAddress_,
        uint256 bondSize_,
        uint256 bondFactor_,
        uint256 momp_,
        uint256 neutralPrice_
    ) internal {
        Liquidation storage liquidation = auctions_.liquidations[borrowerAddress_];
        if (liquidation.kickTime != 0) revert AuctionActive();

        // record liquidation info
        liquidation.kicker              = msg.sender;
        liquidation.kickTime            = uint96(block.timestamp);
        liquidation.kickMomp            = uint96(momp_);
        liquidation.bondSize            = uint160(bondSize_);
        liquidation.bondFactor          = uint96(bondFactor_);
        liquidation.neutralPrice        = uint96(neutralPrice_);

        // increment number of active auctions
        ++ auctions_.noOfAuctions;

        // update totalBondEscrowed accumulator
        auctions_.totalBondEscrowed += bondSize_;

        // update auctions queue
        if (auctions_.head != address(0)) {
            // other auctions in queue, liquidation doesn't exist or overwriting.
            auctions_.liquidations[auctions_.tail].next = borrowerAddress_;
            liquidation.prev = auctions_.tail;
        } else {
            // first auction in queue
            auctions_.head = borrowerAddress_;
        }
        // update liquidation with the new ordering
        auctions_.tail = borrowerAddress_;
>>>>>>> cba4218d
    }

    /**
     *  @notice Removes auction and repairs the queue order.
     *  @notice Updates kicker's claimable balance with bond size awarded and subtracts bond size awarded from liquidationBondEscrowed.
     *  @param  borrower_ Auctioned borrower address.
     */
    function _removeAuction(
        AuctionsState storage auctions_,
        address borrower_
    ) internal {
        Liquidation memory liquidation = auctions_.liquidations[borrower_];
        // update kicker balances
        Kicker storage kicker = auctions_.kickers[liquidation.kicker];
        kicker.locked    -= liquidation.bondSize;
        kicker.claimable += liquidation.bondSize;

        // decrement number of active auctions
        -- auctions_.noOfAuctions;

        // remove auction bond size from bond escrow accumulator 
        auctions_.totalBondEscrowed -= liquidation.bondSize;

        // update auctions queue
        if (auctions_.head == borrower_ && auctions_.tail == borrower_) {
            // liquidation is the head and tail
            auctions_.head = address(0);
            auctions_.tail = address(0);

        } else if(auctions_.head == borrower_) {
            // liquidation is the head
            auctions_.liquidations[liquidation.next].prev = address(0);
            auctions_.head = liquidation.next;

        } else if(auctions_.tail == borrower_) {
            // liquidation is the tail
            auctions_.liquidations[liquidation.prev].next = address(0);
            auctions_.tail = liquidation.prev;

        } else {
            // liquidation is in the middle
            auctions_.liquidations[liquidation.prev].next = liquidation.next;
            auctions_.liquidations[liquidation.next].prev = liquidation.prev;
        }
        // delete liquidation
         delete auctions_.liquidations[borrower_];
    }

    /**
     *  @notice Rewards actors of a bucket take action.
     *  @param  deposits_      Deposits state
     *  @param  bucketIndex_   Bucket index.
     *  @param  result_        Struct containing take action result details.
     */
    function _rewardBucketTake(
        DepositsState storage deposits_,
        mapping(uint256 => Bucket) storage buckets_,
        uint256 bucketIndex_,
        bool depositTake_,
        TakeResult memory result_
    ) internal {
        Bucket storage bucket = buckets_[bucketIndex_];

        uint256 bucketExchangeRate = Buckets.getUnscaledExchangeRate(
            bucket.collateral,
            bucket.lps,
            result_.unscaledDeposit,
            result_.bucketScale,
            result_.bucketPrice
        );

        uint256 bankruptcyTime = bucket.bankruptcyTime;
        uint256 totalLPsReward;
        // if arb take - taker is awarded collateral * (bucket price - auction price) worth (in quote token terms) units of LPB in the bucket
        if (!depositTake_) {
            uint256 takerReward = Maths.wmul(result_.collateralAmount, result_.bucketPrice - result_.auctionPrice);
            uint256 takerRewardUnscaledQuoteToken = Maths.wdiv(takerReward, result_.bucketScale);
            totalLPsReward = Maths.wrdivr(takerRewardUnscaledQuoteToken, bucketExchangeRate);
            Buckets.addLenderLPs(bucket, bankruptcyTime, msg.sender, totalLPsReward);
        }

        uint256 kickerLPsReward;
        // the bondholder/kicker is awarded bond change worth of LPB in the bucket
        if (result_.isRewarded) {
            kickerLPsReward = Maths.wrdivr(Maths.wdiv(result_.bondChange, result_.bucketScale), bucketExchangeRate);
            totalLPsReward += kickerLPsReward;
            Buckets.addLenderLPs(bucket, bankruptcyTime, result_.kicker, kickerLPsReward);
        }

        Deposits.unscaledRemove(deposits_, bucketIndex_, result_.unscaledQuoteTokenAmount); // remove quote tokens from bucket’s deposit

        // total rewarded LPs are added to the bucket LP balance
        bucket.lps += totalLPsReward;
        // collateral is added to the bucket’s claimable collateral
        bucket.collateral += result_.collateralAmount;

        emit BucketTakeLPAwarded(
            msg.sender,
            result_.kicker,
            totalLPsReward - kickerLPsReward,
            kickerLPsReward
        );
    }

    function _auctionPrice(
        uint256 referencePrice,
        uint256 kickTime_
    ) internal view returns (uint256 price_) {
        uint256 elapsedHours = Maths.wdiv((block.timestamp - kickTime_) * 1e18, 1 hours * 1e18);
        elapsedHours -= Maths.min(elapsedHours, 1e18);  // price locked during cure period

        int256 timeAdjustment = PRBMathSD59x18.mul(-1 * 1e18, int256(elapsedHours));
        price_ = 32 * Maths.wmul(referencePrice, uint256(PRBMathSD59x18.exp2(timeAdjustment)));
    }

    /**
     *  @notice Calculates bond penalty factor.
     *  @dev Called in kick and take.
     *  @param debt_             Borrower debt.
     *  @param collateral_       Borrower collateral.
     *  @param neutralPrice_     NP of auction.
     *  @param bondFactor_       Factor used to determine bondSize.
     *  @param price_            Auction price at the time of call.
     *  @return bpf_             Factor used in determining bond Reward (positive) or penalty (negative).
     */
    function _bpf(
        uint256 debt_,
        uint256 collateral_,
        uint256 neutralPrice_,
        uint256 bondFactor_,
        uint256 price_
    ) internal pure returns (int256) {
        int256 thresholdPrice = int256(Maths.wdiv(debt_, collateral_));

        int256 sign;
        if (thresholdPrice < int256(neutralPrice_)) {
            // BPF = BondFactor * min(1, max(-1, (neutralPrice - price) / (neutralPrice - thresholdPrice)))
            sign = Maths.minInt(
                    1e18,
                    Maths.maxInt(
                        -1 * 1e18,
                        PRBMathSD59x18.div(
                            int256(neutralPrice_) - int256(price_),
                            int256(neutralPrice_) - thresholdPrice
                        )
                    )
            );
        } else {
            int256 val = int256(neutralPrice_) - int256(price_);
            if (val < 0 )      sign = -1e18;
            else if (val != 0) sign = 1e18;
        }

        return PRBMathSD59x18.mul(int256(bondFactor_), sign);
    }

    /**********************/
    /*** View Functions ***/
    /**********************/

    /**
     *  @notice Check if there is an ongoing auction for current borrower and revert if such.
     *  @dev    Used to prevent an auctioned borrower to draw more debt or while in liquidation.
     *  @dev    Used to prevent kick on an auctioned borrower.
     *  @param  borrower_ Borrower address to check auction status for.
     */
    function revertIfActive(
        AuctionsState storage auctions_,
        address borrower_
    ) internal view {
        if (isActive(auctions_, borrower_)) revert AuctionActive();
    }

    /**
     *  @notice Returns true if borrower is in auction.
     *  @dev    Used to accuratley increment and decrement t0DebtInAuction.
     *  @param  borrower_ Borrower address to check auction status for.
     *  @return  active_ Boolean, based on if borrower is in auction.
     */
    function isActive(
        AuctionsState storage auctions_,
        address borrower_
    ) internal view returns (bool) {
        return auctions_.liquidations[borrower_].kickTime != 0;
    }

    /**
     *  @notice Check if head auction is clearable (auction is kicked and 72 hours passed since kick time or auction still has debt but no remaining collateral).
     *  @notice Revert if auction is clearable
     */
    function revertIfAuctionClearable(
        AuctionsState storage auctions_,
        LoansState    storage loans_
    ) internal view {
        address head     = auctions_.head;
        uint256 kickTime = auctions_.liquidations[head].kickTime;
        if (kickTime != 0) {
            if (block.timestamp - kickTime > 72 hours) revert AuctionNotCleared();

            Borrower storage borrower = loans_.borrowers[head];
            if (borrower.t0debt != 0 && borrower.collateral == 0) revert AuctionNotCleared();
        }
    }

    function _lup(
        DepositsState storage deposits_,
        uint256 debt_
    ) internal view returns (uint256) {
        return _priceAt(Deposits.findIndexOfSum(deposits_, debt_));
    }

}<|MERGE_RESOLUTION|>--- conflicted
+++ resolved
@@ -498,7 +498,6 @@
 
         if (result.isRewarded) {
             // take is below neutralPrice, Kicker is rewarded
-<<<<<<< HEAD
             result.unscaledQuoteTokenAmount = Maths.wdiv(result.unscaledQuoteTokenAmount, Maths.WAD - uint256(result.bpf));
             result.bondChange = Maths.wmul(Maths.wmul(result.auctionPrice, result.collateralAmount), uint256(result.bpf));
             liquidation.bondSize                     += uint160(result.bondChange);
@@ -510,19 +509,6 @@
             liquidation.bondSize                     -= uint160(result.bondChange);
             auctions_.kickers[result.kicker].locked  -= result.bondChange;
             auctions_.totalBondEscrowed              -= result.bondChange;
-=======
-            result.bondChange = Maths.wmul(result.quoteTokenAmount, uint256(bpf));
-            liquidation.bondSize                    += uint160(result.bondChange);
-            auctions_.kickers[result.kicker].locked += result.bondChange;
-            auctions_.totalBondEscrowed             += result.bondChange;
-
-        } else {
-            // take is above neutralPrice, Kicker is penalized
-            result.bondChange = Maths.min(liquidation.bondSize, Maths.wmul(result.quoteTokenAmount, uint256(-bpf)));
-            liquidation.bondSize                    -= uint160(result.bondChange);
-            auctions_.kickers[result.kicker].locked -= result.bondChange;
-            auctions_.totalBondEscrowed             -= result.bondChange;
->>>>>>> cba4218d
         }
 
         emit Take(
@@ -656,7 +642,127 @@
     /***************************/
 
     /**
-<<<<<<< HEAD
+     *  @notice Called to start borrower liquidation and to update the auctions queue.
+     *  @param  poolState_       Current state of the pool.
+     *  @param  borrowerAddress_ Address of the borrower to kick.
+     *  @param  additionalDebt_  Additional debt to be used when calculating proposed LUP.
+     *  @return kickResult_      The result of the kick action.
+     */
+    function _kick(
+        AuctionsState storage auctions_,
+        DepositsState storage deposits_,
+        LoansState    storage loans_,
+        PoolState memory poolState_,
+        address borrowerAddress_,
+        uint256 additionalDebt_
+    ) internal returns (
+        KickResult memory kickResult_
+    ) {
+        Borrower storage borrower = loans_.borrowers[borrowerAddress_];
+        kickResult_.kickedT0debt = borrower.t0debt;
+
+        uint256 borrowerDebt       = Maths.wmul(kickResult_.kickedT0debt, poolState_.inflator);
+        uint256 borrowerCollateral = borrower.collateral;
+
+        // add amount to remove to pool debt in order to calculate proposed LUP
+        kickResult_.lup = _lup(deposits_, poolState_.accruedDebt + additionalDebt_);
+        if (
+            _isCollateralized(borrowerDebt , borrowerCollateral, kickResult_.lup, poolState_.poolType)
+        ) revert BorrowerOk();
+
+        // calculate auction params
+        uint256 noOfLoans = Loans.noOfLoans(loans_) + auctions_.noOfAuctions;
+        uint256 momp = _priceAt(
+            Deposits.findIndexOfSum(
+                deposits_,
+                Maths.wdiv(poolState_.accruedDebt, noOfLoans * 1e18)
+            )
+        );
+        (uint256 bondFactor, uint256 bondSize) = _bondParams(
+            borrowerDebt,
+            borrowerCollateral,
+            momp
+        );
+        // when loan is kicked, penalty of three months of interest is added
+        kickResult_.kickPenalty   = Maths.wmul(Maths.wdiv(poolState_.rate, 4 * 1e18), borrowerDebt);
+        kickResult_.kickPenaltyT0 = Maths.wdiv(kickResult_.kickPenalty, poolState_.inflator);
+
+        // record liquidation info
+        uint256 neutralPrice = Maths.wmul(borrower.t0Np, poolState_.inflator);
+        _recordAuction(
+            auctions_,
+            borrowerAddress_,
+            bondSize,
+            bondFactor,
+            momp,
+            neutralPrice
+        );
+        // update kicker balances and get the difference needed to cover bond (after using any kick claimable funds if any)
+        kickResult_.amountToCoverBond = _updateKicker(auctions_, bondSize);
+
+        // remove kicked loan from heap
+        Loans.remove(loans_, borrowerAddress_, loans_.indices[borrowerAddress_]);
+
+        kickResult_.kickedT0debt += kickResult_.kickPenaltyT0;
+        borrower.t0debt =  kickResult_.kickedT0debt;
+
+        emit Kick(
+            borrowerAddress_,
+            borrowerDebt + kickResult_.kickPenalty,
+            borrower.collateral,
+            bondSize
+        );
+    }
+
+    /**
+     *  @notice Calculates bond parameters of an auction.
+     *  @param  debt_       Borrower's debt before entering in liquidation.
+     *  @param  collateral_ Borrower's collateral before entering in liquidation.
+     *  @param  momp_       Current pool momp.
+     */
+    function _bondParams(
+        uint256 debt_,
+        uint256 collateral_,
+        uint256 momp_
+    ) internal pure returns (uint256 bondFactor_, uint256 bondSize_) {
+        uint256 thresholdPrice = debt_  * Maths.WAD / collateral_;
+        // bondFactor = min(30%, max(1%, (MOMP - thresholdPrice) / MOMP))
+        if (thresholdPrice >= momp_) {
+            bondFactor_ = 0.01 * 1e18;
+        } else {
+            bondFactor_ = Maths.min(
+                0.3 * 1e18,
+                Maths.max(
+                    0.01 * 1e18,
+                    1e18 - Maths.wdiv(thresholdPrice, momp_)
+                )
+            );
+        }
+
+        bondSize_ = Maths.wmul(bondFactor_,  debt_);
+    }
+
+    /**
+     *  @notice Updates kicker balances.
+     *  @param  bondSize_       Bond size to cover newly kicked auction.
+     *  @return bondDifference_ The amount that kicker should send to pool to cover auction bond.
+     */
+    function _updateKicker(
+        AuctionsState storage auctions_,
+        uint256 bondSize_
+    ) internal returns (uint256 bondDifference_){
+        Kicker storage kicker = auctions_.kickers[msg.sender];
+        kicker.locked += bondSize_;
+        uint256 kickerClaimable = kicker.claimable;
+        if (kickerClaimable >= bondSize_) {
+            kicker.claimable -= bondSize_;
+        } else {
+            bondDifference_  = bondSize_ - kickerClaimable;
+            kicker.claimable = 0;
+        }
+    }
+
+    /**
      *  @notice Validates if an auction can be taken and returns take parameters. Reverts if auction cannot be taken.
      *  @param  liquidation_ Liquidation to be taken.
      *  @param  t0debt_      The t0 debt of borrower, used to calculate BPF.
@@ -746,125 +852,6 @@
             unscaledQuoteTokenPaid_ = Maths.wdiv(borrowerCollateralValue, quoteTokenScale_);
             scaledQuoteTokenPaid_   = Maths.wmul(collateral_, price_);
         }
-=======
-     *  @notice Called to start borrower liquidation and to update the auctions queue.
-     *  @param  poolState_       Current state of the pool.
-     *  @param  borrowerAddress_ Address of the borrower to kick.
-     *  @param  additionalDebt_  Additional debt to be used when calculating proposed LUP.
-     *  @return kickResult_      The result of the kick action.
-     */
-    function _kick(
-        AuctionsState storage auctions_,
-        DepositsState storage deposits_,
-        LoansState    storage loans_,
-        PoolState memory poolState_,
-        address borrowerAddress_,
-        uint256 additionalDebt_
-    ) internal returns (
-        KickResult memory kickResult_
-    ) {
-        Borrower storage borrower = loans_.borrowers[borrowerAddress_];
-        kickResult_.kickedT0debt = borrower.t0debt;
-
-        uint256 borrowerDebt       = Maths.wmul(kickResult_.kickedT0debt, poolState_.inflator);
-        uint256 borrowerCollateral = borrower.collateral;
-
-        // add amount to remove to pool debt in order to calculate proposed LUP
-        kickResult_.lup = _lup(deposits_, poolState_.accruedDebt + additionalDebt_);
-        if (
-            _isCollateralized(borrowerDebt , borrowerCollateral, kickResult_.lup, poolState_.poolType)
-        ) revert BorrowerOk();
-
-        // calculate auction params
-        uint256 noOfLoans = Loans.noOfLoans(loans_) + auctions_.noOfAuctions;
-        uint256 momp = _priceAt(
-            Deposits.findIndexOfSum(
-                deposits_,
-                Maths.wdiv(poolState_.accruedDebt, noOfLoans * 1e18)
-            )
-        );
-        (uint256 bondFactor, uint256 bondSize) = _bondParams(
-            borrowerDebt,
-            borrowerCollateral,
-            momp
-        );
-        // when loan is kicked, penalty of three months of interest is added
-        kickResult_.kickPenalty   = Maths.wmul(Maths.wdiv(poolState_.rate, 4 * 1e18), borrowerDebt);
-        kickResult_.kickPenaltyT0 = Maths.wdiv(kickResult_.kickPenalty, poolState_.inflator);
-
-        // record liquidation info
-        uint256 neutralPrice = Maths.wmul(borrower.t0Np, poolState_.inflator);
-        _recordAuction(
-            auctions_,
-            borrowerAddress_,
-            bondSize,
-            bondFactor,
-            momp,
-            neutralPrice
-        );
-        // update kicker balances and get the difference needed to cover bond (after using any kick claimable funds if any)
-        kickResult_.amountToCoverBond = _updateKicker(auctions_, bondSize);
-
-        // remove kicked loan from heap
-        Loans.remove(loans_, borrowerAddress_, loans_.indices[borrowerAddress_]);
-
-        kickResult_.kickedT0debt += kickResult_.kickPenaltyT0;
-        borrower.t0debt =  kickResult_.kickedT0debt;
-
-        emit Kick(
-            borrowerAddress_,
-            borrowerDebt + kickResult_.kickPenalty,
-            borrower.collateral,
-            bondSize
-        );
-    }
-
-    /**
-     *  @notice Calculates bond parameters of an auction.
-     *  @param  debt_       Borrower's debt before entering in liquidation.
-     *  @param  collateral_ Borrower's collateral before entering in liquidation.
-     *  @param  momp_       Current pool momp.
-     */
-    function _bondParams(
-        uint256 debt_,
-        uint256 collateral_,
-        uint256 momp_
-    ) internal pure returns (uint256 bondFactor_, uint256 bondSize_) {
-        uint256 thresholdPrice = debt_  * Maths.WAD / collateral_;
-        // bondFactor = min(30%, max(1%, (MOMP - thresholdPrice) / MOMP))
-        if (thresholdPrice >= momp_) {
-            bondFactor_ = 0.01 * 1e18;
-        } else {
-            bondFactor_ = Maths.min(
-                0.3 * 1e18,
-                Maths.max(
-                    0.01 * 1e18,
-                    1e18 - Maths.wdiv(thresholdPrice, momp_)
-                )
-            );
-        }
-
-        bondSize_ = Maths.wmul(bondFactor_,  debt_);
-    }
-
-    /**
-     *  @notice Updates kicker balances.
-     *  @param  bondSize_       Bond size to cover newly kicked auction.
-     *  @return bondDifference_ The amount that kicker should send to pool to cover auction bond.
-     */
-    function _updateKicker(
-        AuctionsState storage auctions_,
-        uint256 bondSize_
-    ) internal returns (uint256 bondDifference_){
-        Kicker storage kicker = auctions_.kickers[msg.sender];
-        kicker.locked += bondSize_;
-        uint256 kickerClaimable = kicker.claimable;
-        if (kickerClaimable >= bondSize_) {
-            kicker.claimable -= bondSize_;
-        } else {
-            bondDifference_  = bondSize_ - kickerClaimable;
-            kicker.claimable = 0;
-        }
     }
 
     /**
@@ -911,7 +898,6 @@
         }
         // update liquidation with the new ordering
         auctions_.tail = borrowerAddress_;
->>>>>>> cba4218d
     }
 
     /**
