--- conflicted
+++ resolved
@@ -5,21 +5,14 @@
 import { PRBMathSD59x18 } from "@prb-math/contracts/PRBMathSD59x18.sol";
 
 import {
-<<<<<<< HEAD
     PoolState,
-=======
->>>>>>> 987fbd16
     DepositsState,
     AuctionsState,
     Liquidation,
     Kicker,
     ReserveAuctionState,
     SettleParams,
-<<<<<<< HEAD
     KickResult,
-=======
-    KickParams,
->>>>>>> 987fbd16
     BucketTakeParams,
     TakeParams,
     StartReserveAuctionParams
@@ -253,7 +246,6 @@
      */
     function kick(
         AuctionsState storage auctions_,
-<<<<<<< HEAD
         DepositsState storage deposits_,
         LoansState    storage loans_,
         PoolState calldata poolState_,
@@ -307,59 +299,6 @@
 
         kickResult_.borrowerT0debt += kickResult_.kickPenaltyT0;
         borrower.t0debt =  kickResult_.borrowerT0debt;
-=======
-        KickParams calldata params_
-    ) external returns (uint256 kickAuctionAmount_, uint256 kickPenalty_) {
-        uint256 thresholdPrice = params_.debt  * Maths.WAD / params_.collateral;
-        uint256 bondFactor;
-        // bondFactor = min(30%, max(1%, (MOMP - thresholdPrice) / MOMP))
-        if (thresholdPrice >= params_.momp) {
-            bondFactor = 0.01 * 1e18;
-        } else {
-            bondFactor = Maths.min(
-                0.3 * 1e18,
-                Maths.max(
-                    0.01 * 1e18,
-                    1e18 - Maths.wdiv(thresholdPrice, params_.momp)
-                )
-            );
-        }
-
-        // update kicker balances
-        uint256 bondSize = Maths.wmul(bondFactor,  params_.debt);
-        Kicker storage kicker = auctions_.kickers[msg.sender];
-        kicker.locked += bondSize;
-        uint256 kickerClaimable = kicker.claimable;
-        if (kickerClaimable >= bondSize) {
-            kicker.claimable -= bondSize;
-        } else {
-            kickAuctionAmount_ = bondSize - kickerClaimable;
-            kicker.claimable   = 0; 
-        }
-        // update totalBondEscrowed accumulator
-        auctions_.totalBondEscrowed += bondSize;
-
-        // record liquidation info
-        Liquidation storage liquidation = auctions_.liquidations[ params_.borrower];
-        liquidation.kicker              = msg.sender;
-        liquidation.kickTime            = uint96(block.timestamp);
-        liquidation.kickMomp            = uint96(params_.momp);
-        liquidation.bondSize            = uint160(bondSize);
-        liquidation.bondFactor          = uint96(bondFactor);
-        liquidation.neutralPrice        = uint96(params_.neutralPrice);
-
-        if (auctions_.head != address(0)) {
-            // other auctions in queue, liquidation doesn't exist or overwriting.
-            auctions_.liquidations[auctions_.tail].next =  params_.borrower;
-            liquidation.prev = auctions_.tail;
-        } else {
-            // first auction in queue
-            auctions_.head = params_.borrower;
-        }
-
-        // update liquidation with the new ordering
-        auctions_.tail =  params_.borrower;
->>>>>>> 987fbd16
 
         emit Kick(
             borrowerAddress_,
