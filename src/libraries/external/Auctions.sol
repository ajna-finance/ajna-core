// SPDX-License-Identifier: BUSL-1.1

pragma solidity 0.8.14;

import { PRBMathSD59x18 } from "@prb-math/contracts/PRBMathSD59x18.sol";

import {
    PoolState,
    DepositsState,
    AuctionsState,
    Liquidation,
    Kicker,
    ReserveAuctionState,
    SettleParams,
    KickResult,
    BucketTakeParams,
    TakeParams,
    StartReserveAuctionParams
} from '../../base/interfaces/IPool.sol';

import '../Buckets.sol';
import '../Deposits.sol';
import '../Loans.sol';

import '../../base/PoolHelper.sol';
import '@std/console.sol';

library Auctions {

    struct KickWithDepositLocalVars {
        uint256 bucketLPs;
        uint256 bucketCollateral;
        uint256 bucketPrice;
        uint256 bucketUnscaledDeposit;
        uint256 bucketScale;
        uint256 bucketDeposit;
        uint256 lenderLPs;
        uint256 bucketRate;
        uint256 amountToDebitFromDeposit;
        uint256 redeemedLPs;
    }

    struct TakeResult {
<<<<<<< HEAD
        uint256 auctionPrice;     // The price of auction.
        uint256 bondChange;       // The change made on the bond size (beeing reward or penalty).
        uint256 borrowerDebt;     // The accrued debt of auctioned borrower.
        int256  bpf;              // The bond penalty factor.
        uint256 bucketPrice;      // The bucket price.
        uint256 collateralAmount; // The amount of collateral taken.
        uint256 factor;           // The take factor, calculated based on bond penalty factor.
        bool    isRewarded;       // True if kicker is rewarded (auction price lower than neutral price), false if penalized (auction price greater than neutral price).
        address kicker;           // Address of auction kicker.
        uint256 quoteTokenAmount; // The quote token amount that taker should pay for collateral taken.
        uint256 t0RepayAmount;    // The amount of debt (quote tokens) that is recovered / repayed by take t0 terms.
        uint256 t0Debt;           // The t0 debt of borrower.
        uint256 t0DebtPenalty;    // The debt penalty for the borrower on first take.
=======
        uint256 auctionPrice;             // The price of auction.
        uint256 bondChange;               // The change made on the bond size (beeing reward or penalty).
        uint256 borrowerDebt;             // The accrued debt of auctioned borrower.
        int256  bpf;                      // The bond penalty factor.
        uint256 bucketPrice;              // The bucket price.
        uint256 bucketScale;              // The bucket scale.
        uint256 collateralAmount;         // The amount of collateral taken.
        uint256 factor;                   // The take factor, calculated based on bond penalty factor.
        bool    isRewarded;               // True if kicker is rewarded (auction price lower than neutral price), false if penalized (auction price greater than neutral price).
        address kicker;                   // Address of auction kicker.
        uint256 scaledQuoteTokenAmount;   // Unscaled quantity in Fenwick tree and before 1-bpf factor, paid for collateral
        uint256 t0RepayAmount;            // The amount of debt (quote tokens) that is recovered / repayed by take t0 terms.
        uint256 unscaledDeposit;          // Unscaled bucket quantity
        uint256 unscaledQuoteTokenAmount; // The unscaled token amount that taker should pay for collateral taken.
>>>>>>> 6d33db71
    }

    /**
     *  @notice Emitted when an actor uses quote token to arb higher-priced deposit off the book.
     *  @param  borrower    Identifies the loan being liquidated.
     *  @param  index       The index of the Highest Price Bucket used for this take.
     *  @param  amount      Amount of quote token used to purchase collateral.
     *  @param  collateral  Amount of collateral purchased with quote token.
     *  @param  bondChange  Impact of this take to the liquidation bond.
     *  @param  isReward    True if kicker was rewarded with `bondChange` amount, false if kicker was penalized.
     *  @dev    amount / collateral implies the auction price.
     */
    event BucketTake(
        address indexed borrower,
        uint256 index,
        uint256 amount,
        uint256 collateral,
        uint256 bondChange,
        bool    isReward
    );

    /**
     *  @notice Emitted when LPs are awarded to a taker or kicker in a bucket take.
     *  @param  taker           Actor who invoked the bucket take.
     *  @param  kicker          Actor who started the auction.
     *  @param  lpAwardedTaker  Amount of LP awarded to the taker.
     *  @param  lpAwardedKicker Amount of LP awarded to the actor who started the auction.
     */
    event BucketTakeLPAwarded(
        address indexed taker,
        address indexed kicker,
        uint256 lpAwardedTaker,
        uint256 lpAwardedKicker
    );

    event Kick(
        address indexed borrower,
        uint256 debt,
        uint256 collateral,
        uint256 bond
    );

    event Take(
        address indexed borrower,
        uint256 amount,
        uint256 collateral,
        uint256 bondChange,
        bool    isReward
    );

    /**
     *  @notice Emitted when lender kick and remove quote token from the pool.
     *  @param  lender     Recipient that removed quote tokens.
     *  @param  price      Price at which quote tokens were removed.
     *  @param  amount     Amount of quote tokens removed from the pool.
     *  @param  lpRedeemed Amount of LP exchanged for quote token.
     *  @param  lup        LUP calculated after removal.
     */
    event RemoveQuoteToken(
        address indexed lender,
        uint256 indexed price,
        uint256 amount,
        uint256 lpRedeemed,
        uint256 lup
    );

    event ReserveAuction(
        uint256 claimableReservesRemaining,
        uint256 auctionPrice
    );

    /**
     *  @notice Emitted when an actor settles debt in a completed liquidation
     *  @param  borrower   Identifies the loan under liquidation.
     *  @param  settledDebt Amount of pool debt settled in this transaction.
     *  @dev    When amountRemaining_ == 0, the auction has been completed cleared and removed from the queue.
     */
    event Settle(
        address indexed borrower,
        uint256 settledDebt
    );

    /**
     *  @notice The action cannot be executed on an active auction.
     */
    error AuctionActive();
    /**
     *  @notice Attempted auction to clear doesn't meet conditions.
     */
    error AuctionNotClearable();
    /**
     *  @notice Head auction should be cleared prior of executing this action.
     */
    error AuctionNotCleared();
    /**
     *  @notice The auction price is greater than the arbed bucket price.
     */
    error AuctionPriceGtBucketPrice();
    /**
     *  @notice Borrower has a healthy over-collateralized position.
     */
    error BorrowerOk();
    /**
     *  @notice Bucket to arb must have more quote available in the bucket.
     */
    error InsufficientLiquidity();
    /**
     *  @notice User is attempting to take more collateral than available.
     */
    error InsufficientCollateral();
    /**
     *  @notice Actor is attempting to take or clear an inactive auction.
     */
    error NoAuction();
    /**
     *  @notice No pool reserves are claimable.
     */
    error NoReserves();
    /**
     *  @notice Actor is attempting to take or clear an inactive reserves auction.
     */
    error NoReservesAuction();
    /**
     *  @notice Actor is attempting to remove using a bucket with price below the LUP.
     */
    error PriceBelowLUP();
    /**
     *  @notice Take was called before 1 hour had passed from kick time.
     */
    error TakeNotPastCooldown();

    /***************************/
    /***  External Functions ***/
    /***************************/

    /**
     *  @notice Settles the debt of the given loan / borrower.
     *  @notice Updates kicker's claimable balance with bond size awarded and subtracts bond size awarded from liquidationBondEscrowed.
     *  @param  params_ Settle params
     *  @return The amount of borrower collateral left after settle.
     *  @return The amount of borrower debt left after settle.
     */
    function settlePoolDebt(
        AuctionsState storage auctions_,
        mapping(uint256 => Bucket) storage buckets_,
        DepositsState storage deposits_,
        SettleParams memory params_
    ) external returns (uint256, uint256) {
        uint256 kickTime = auctions_.liquidations[params_.borrower].kickTime;
        if (kickTime == 0) revert NoAuction();

        if ((block.timestamp - kickTime < 72 hours) && (params_.collateral != 0)) revert AuctionNotClearable();

        uint256 t0DebtInitial = params_.t0Debt;

        // auction has debt to cover with remaining collateral
        while (params_.bucketDepth != 0 && params_.t0Debt != 0 && params_.collateral != 0) {
            uint256 index           = Deposits.findIndexOfSum(deposits_, 1);
            uint256 unscaledDeposit = Deposits.unscaledValueAt(deposits_, index);
            uint256 scale           = Deposits.scale(deposits_, index);
            uint256 price           = _priceAt(index);
            uint256 collateralUsed;

            if (unscaledDeposit != 0) {
                uint256 debt              = Maths.wmul(params_.t0Debt, params_.inflator);   // current debt to be settled
                uint256 maxSettleableDebt = Maths.wmul(params_.collateral, price);          // max debt that can be settled with existing collateral
                uint256 scaledDeposit     = Maths.wmul(scale, unscaledDeposit);

                if (scaledDeposit >= debt && maxSettleableDebt >= debt) {                   // enough deposit in bucket and collateral avail to settle entire debt
                    unscaledDeposit = Maths.wdiv(debt, scale);                              // remove only what's needed to settle the debt
                    params_.t0Debt    = 0;                                                  // no remaining debt to settle
                    collateralUsed     = Maths.wdiv(debt, price);
                } else if (maxSettleableDebt >= scaledDeposit) {                            // enough collateral, therefore not enough deposit to settle entire debt, we settle only deposit amount
                    params_.t0Debt     -= Maths.wdiv(scaledDeposit, params_.inflator);      // subtract from debt the corresponding t0 amount of deposit
                    collateralUsed     = Maths.wdiv(scaledDeposit, price);
                } else {                                                                    // constrained by collateral available
                    unscaledDeposit    = Maths.wdiv(maxSettleableDebt, scale);
                    params_.t0Debt     -= Maths.wdiv(maxSettleableDebt, params_.inflator);
                    collateralUsed     = params_.collateral;
                }

                params_.collateral         -= collateralUsed;                // move settled collateral from loan into bucket
                buckets_[index].collateral += collateralUsed;
                Deposits.unscaledRemove(deposits_, index, unscaledDeposit); // remove amount to settle debt from bucket (could be entire deposit or only the settled debt)
            } else {
                // Deposits in the tree is zero, insert entire collateral into lowest bucket 7388
                Buckets.addCollateral(
                    buckets_[index],
                    params_.borrower,
                    0,  // zero deposit in bucket
                    params_.collateral,
                    price
                );
                params_.collateral = 0; // entire collateral added into bucket
            }

            --params_.bucketDepth;
        }

        // if there's still debt and no collateral
        if (params_.t0Debt != 0 && params_.collateral == 0) {
            // settle debt from reserves -- round reserves down however
            params_.t0Debt -= Maths.min(params_.t0Debt, (params_.reserves / params_.inflator) * 1e18);

            // if there's still debt after settling from reserves then start to forgive amount from next HPB
            while (params_.bucketDepth != 0 && params_.t0Debt != 0) { // loop through remaining buckets if there's still debt to settle
                uint256 index   = Deposits.findIndexOfSum(deposits_, 1);
                uint256 unscaledDeposit = Deposits.unscaledValueAt(deposits_, index);
                uint256 scale        = Deposits.scale(deposits_, index);

                uint256 depositToRemove = Maths.wmul(scale, unscaledDeposit);
                uint256 debt            = Maths.wmul(params_.t0Debt, params_.inflator);

                if (depositToRemove >= debt) {                                          // enough deposit in bucket to settle entire debt
                    Deposits.unscaledRemove(deposits_, index, Maths.wdiv(debt, scale));
                    params_.t0Debt  = 0;                                                // no remaining debt to settle

                } else {                                                                // not enough deposit to settle entire debt, we settle only deposit amount
                    params_.t0Debt -= Maths.wdiv(depositToRemove, params_.inflator);    // subtract from remaining debt the corresponding t0 amount of deposit

                    Deposits.unscaledRemove(deposits_, index, unscaledDeposit);         // Remove all deposit from bucket
                    Bucket storage hpbBucket = buckets_[index];
                    
                    if (hpbBucket.collateral == 0) {                                    // existing LPB and LP tokens for the bucket shall become unclaimable.
                        hpbBucket.lps = 0;
                        hpbBucket.bankruptcyTime = block.timestamp;
                    }
                }

                --params_.bucketDepth;
            }
        }

        emit Settle(params_.borrower, t0DebtInitial - params_.t0Debt);

        return (params_.collateral, params_.t0Debt);
    }

    /**
     *  @notice Called to start borrower liquidation and to update the auctions queue.
     *  @param  poolState_       Current state of the pool.
     *  @param  borrowerAddress_ Address of the borrower to kick.
     *  @return kickResult_      The result of the kick action.
     */
    function kick(
        AuctionsState storage auctions_,
        DepositsState storage deposits_,
        LoansState    storage loans_,
        PoolState calldata poolState_,
        address borrowerAddress_
    ) external returns (
        KickResult memory
    ) {
        return _kick(
            auctions_,
            deposits_,
            loans_,
            poolState_,
            borrowerAddress_,
            0
        );
    }

    /**
     *  @notice Called by lenders to kick loans using their deposits.
     *  @param  poolState_           Current state of the pool.
     *  @param  index_               The deposit index from where lender removes liquidity.
     *  @return kickResult_ The result of the kick action.
     */
    function kickWithDeposit(
        AuctionsState storage auctions_,
        DepositsState storage deposits_,
        mapping(uint256 => Bucket) storage buckets_,
        LoansState    storage loans_,
        PoolState memory poolState_,
        uint256 index_
    ) external returns (
        KickResult memory kickResult_
    ) {
        Bucket storage bucket = buckets_[index_];
        Lender storage lender = bucket.lenders[msg.sender];

        KickWithDepositLocalVars memory vars;
        if (bucket.bankruptcyTime < lender.depositTime) vars.lenderLPs = lender.lps;

        vars.bucketLPs                = bucket.lps;
        vars.bucketCollateral         = bucket.collateral;
        vars.bucketPrice              = _priceAt(index_);
        vars.bucketUnscaledDeposit    = Deposits.unscaledValueAt(deposits_, index_);
        vars.bucketScale              = Deposits.scale(deposits_, index_);
        vars.bucketDeposit            = Maths.wmul(vars.bucketUnscaledDeposit, vars.bucketScale);
        // calculate max amount that can be removed (constrained by lender LPs in bucket, bucket deposit and the amount lender wants to remove)
        vars.bucketRate               = Buckets.getExchangeRate(
            vars.bucketCollateral,
            vars.bucketLPs,
            vars.bucketDeposit,
            vars.bucketPrice
        );
        vars.amountToDebitFromDeposit = Maths.rayToWad(Maths.rmul(vars.lenderLPs, vars.bucketRate));                // calculate amount to remove based on lender LPs in bucket
        if (vars.amountToDebitFromDeposit > vars.bucketDeposit) vars.amountToDebitFromDeposit = vars.bucketDeposit; // cap the amount to remove at bucket deposit

        // revert if no amount that can be removed
        if (vars.amountToDebitFromDeposit == 0) revert InsufficientLiquidity();

        // kick top borrower
        kickResult_ = _kick(
            auctions_,
            deposits_,
            loans_,
            poolState_,
            Loans.getMax(loans_).borrower,
            vars.amountToDebitFromDeposit
        );

        // amount to remove from deposit covers entire bond amount
        if (vars.amountToDebitFromDeposit > kickResult_.amountToCoverBond) {
            vars.amountToDebitFromDeposit = kickResult_.amountToCoverBond;                      // cap amount to remove from deposit at amount to cover bond

            kickResult_.lup = _lup(deposits_, poolState_.debt + vars.amountToDebitFromDeposit); // recalculate the LUP with the amount to cover bond
            kickResult_.amountToCoverBond = 0;                                                  // entire bond is covered from deposit, no additional amount to be send by lender
        } else {
            kickResult_.amountToCoverBond -= vars.amountToDebitFromDeposit;                     // lender should send additional amount to cover bond
        }

        // revert if the bucket price used to kick and remove is below new LUP
        if (vars.bucketPrice < kickResult_.lup) revert PriceBelowLUP();

        // remove amount from deposits
        if (vars.amountToDebitFromDeposit == vars.bucketDeposit && vars.bucketCollateral == 0) {
            // In this case we are redeeming the entire bucket exactly, and need to ensure bucket LPs are set to 0
            vars.redeemedLPs = vars.bucketLPs;
            Deposits.unscaledRemove(deposits_, index_, vars.bucketUnscaledDeposit);
        } else {
            vars.redeemedLPs = Maths.wrdivr(vars.amountToDebitFromDeposit, vars.bucketRate);
            Deposits.unscaledRemove(
                deposits_,
                index_,
                Maths.wdiv(vars.amountToDebitFromDeposit, vars.bucketScale)
            );
        }

        // remove bucket LPs coresponding to the amount removed from deposits
        lender.lps -= vars.redeemedLPs;
        bucket.lps -= vars.redeemedLPs;

        emit RemoveQuoteToken(msg.sender, index_, vars.amountToDebitFromDeposit, vars.redeemedLPs, kickResult_.lup);
    }

    /**
     *  @notice Performs bucket take collateral on an auction and rewards taker and kicker (if case).
     *  @param  params_ Struct containing take action details.
     *  @return Collateral amount taken.
     *  @return T0 debt amount repaid.
    */
    function bucketTake(
        AuctionsState storage auctions_,
        DepositsState storage deposits_,
        mapping(uint256 => Bucket) storage buckets_,
        BucketTakeParams calldata params_
    ) external returns (uint256, uint256, uint256) {
        if (params_.collateral == 0) revert InsufficientCollateral(); // revert if borrower's collateral is 0

        Liquidation storage liquidation = auctions_.liquidations[params_.borrower];
        TakeResult memory result = _validateTake(liquidation, params_.t0Debt, params_.collateral, params_.inflator);

        result.unscaledDeposit = Deposits.unscaledValueAt(deposits_, params_.index);
        if (result.unscaledDeposit == 0) revert InsufficientLiquidity(); // revert if no quote tokens in arbed bucket

        result.bucketPrice  = _priceAt(params_.index);
        // cannot arb with a price lower than the auction price
        if (result.auctionPrice > result.bucketPrice) revert AuctionPriceGtBucketPrice();
        
        // if deposit take then price to use when calculating take is bucket price
<<<<<<< HEAD
        uint256 price = params_.depositTake ? result.bucketPrice : result.auctionPrice;

        // Determine how much of the loan will be repaid
        if (result.borrowerDebt >= bucketDeposit) {
            // Debt in loan exceeds or equal to bucket deposit
            result.t0RepayAmount    = Maths.wdiv(bucketDeposit, params_.inflator);
            result.quoteTokenAmount = Maths.wdiv(bucketDeposit, result.factor);
        } else {
            // Deposit in bucket exceeds loan debt
            result.t0RepayAmount    = result.t0Debt;
            result.quoteTokenAmount = Maths.wdiv(result.borrowerDebt, result.factor);
        }
=======
        if (params_.depositTake) result.auctionPrice = result.bucketPrice;
>>>>>>> 6d33db71

        result.bucketScale = Deposits.scale(deposits_, params_.index);

        (
            result.collateralAmount,
            result.t0RepayAmount,
            result.unscaledQuoteTokenAmount,
            result.scaledQuoteTokenAmount
        ) = _calculateTakeFlows(
            params_.collateral,
            params_.t0Debt,
            params_.inflator,
            result
        );

        if (result.isRewarded) {
            result.bondChange = Maths.wmul(result.scaledQuoteTokenAmount, uint256(result.bpf)); // will be rewarded as LPBs
        } else {
            // take is above neutralPrice, Kicker is penalized
            result.bondChange = Maths.min(liquidation.bondSize, Maths.wmul(result.scaledQuoteTokenAmount, uint256(-result.bpf)));
            liquidation.bondSize                    -= uint160(result.bondChange);
            auctions_.kickers[result.kicker].locked -= result.bondChange;
            auctions_.totalBondEscrowed             -= result.bondChange;
        }

        _rewardBucketTake(
            deposits_,
            buckets_,
            params_.index,
            params_.depositTake,
            result
        );

        emit BucketTake(
            params_.borrower,
            params_.index,
            result.scaledQuoteTokenAmount,
            result.collateralAmount,
            result.bondChange,
            result.isRewarded
        );

        return (
            result.collateralAmount,
            result.t0RepayAmount,
            result.t0Debt
        );
    }

    /**
     *  @notice Performs take collateral on an auction and updates bond size and kicker balance accordingly.
     *  @param  params_ Struct containing take action params details.
     *  @return Collateral amount taken.
     *  @return Quote token to be received from taker.
     *  @return T0 debt amount repaid.
     *  @return Auction price.
    */
    function take(
        AuctionsState storage auctions_,
        TakeParams calldata params_
<<<<<<< HEAD
    ) external returns (uint256, uint256, uint256, uint256, uint256) {
=======
    ) external returns (uint256, uint256, uint256, uint256) {

>>>>>>> 6d33db71
        Liquidation storage liquidation = auctions_.liquidations[params_.borrower];
        TakeResult memory result = _validateTake(liquidation, params_.t0Debt, params_.collateral, params_.inflator);
        // These are placeholder max values passed to calculateTakeFlows because there is no explicit bound on the
        // quote token amount in take calls (as opposed to bucketTake)
        result.unscaledDeposit = type(uint256).max;
        result.bucketScale = Maths.WAD;

        uint256 collateralBound = Maths.min(params_.collateral, params_.takeCollateral);

<<<<<<< HEAD
        if (result.t0RepayAmount >= result.t0Debt) {
            result.t0RepayAmount    = result.t0Debt;
            result.quoteTokenAmount = Maths.wdiv(result.borrowerDebt, result.factor);
            result.collateralAmount = Maths.min(Maths.wdiv(result.quoteTokenAmount, result.auctionPrice), result.collateralAmount);
        }
=======
        // In the case of take, the taker binds the collateral qty but not the quote token qty
        // ugly to get take work like a bucket take -- this is the max amount of quote token from the take that could go to
        // reduce the debt of the borrower -- analagous to the amount of deposit in the bucket for a bucket take
        (
            result.collateralAmount,
            result.t0RepayAmount,
            result.unscaledQuoteTokenAmount,
            result.scaledQuoteTokenAmount
        ) = _calculateTakeFlows(
            collateralBound,
            params_.t0Debt,
            params_.inflator,
            result
        );
>>>>>>> 6d33db71

        if (result.isRewarded) {
            // take is below neutralPrice, Kicker is rewarded
            result.bondChange = Maths.wmul(result.scaledQuoteTokenAmount, uint256(result.bpf));
            liquidation.bondSize                     += uint160(result.bondChange);
            auctions_.kickers[result.kicker].locked  += result.bondChange;
            auctions_.totalBondEscrowed              += result.bondChange;
        } else {
            // take is above neutralPrice, Kicker is penalized
            result.bondChange = Maths.min(liquidation.bondSize, Maths.wmul(result.scaledQuoteTokenAmount, uint256(-result.bpf)));
            liquidation.bondSize                     -= uint160(result.bondChange);
            auctions_.kickers[result.kicker].locked  -= result.bondChange;
            auctions_.totalBondEscrowed              -= result.bondChange;
        }

        emit Take(
            params_.borrower,
            result.scaledQuoteTokenAmount,
            result.collateralAmount,
            result.bondChange,
            result.isRewarded
        );

        return (
            result.collateralAmount,
            result.scaledQuoteTokenAmount,
            result.t0RepayAmount,
            result.t0Debt,
            result.auctionPrice
        );
    }

    function _applyTakePenalty(
        Liquidation storage liquidation_,
        uint256 t0BorrowerDebt_
    ) internal returns (uint256 t0Debt_) {
        // first take apply 7% debt penalty to borrower debt
        t0Debt_ = t0BorrowerDebt_;
        if (!liquidation_.alreadyTaken) {
            t0Debt_ = Maths.wmul(t0Debt_, 1.07 * 1e18);
            liquidation_.alreadyTaken = true;
        }
    }

    /**
     *  @notice Performs NFT auction settlement by rounding down borrower's collateral amount and by moving borrower's token ids to pool claimable array.
     *  @param borrowerTokens_     Array of borrower NFT token ids.
     *  @param poolTokens_         Array of claimable NFT token ids in pool.
     *  @param borrowerAddress_    Address of the borrower that exits auction.
     *  @param borrowerCollateral_ Borrower collateral amount before auction exit (could be fragmented as result of partial takes).
     *  @return floorCollateral_   Rounded down collateral, the number of NFT tokens borrower can pull after auction exit.
     *  @return lps_               LPs given to the borrower to compensate fractional collateral (if any).
     *  @return bucketIndex_       Index of the bucket with LPs to compensate.
     */
    function settleNFTAuction(
        AuctionsState storage auctions_,
        mapping(uint256 => Bucket) storage buckets_,
        DepositsState storage deposits_,
        uint256[] storage borrowerTokens_,
        uint256[] storage poolTokens_,
        address borrowerAddress_,
        uint256 borrowerCollateral_
    ) external returns (uint256 floorCollateral_, uint256 lps_, uint256 bucketIndex_) {
        floorCollateral_ = (borrowerCollateral_ / Maths.WAD) * Maths.WAD; // floor collateral of borrower

        // if there's fraction of NFTs remaining then reward difference to borrower as LPs in auction price bucket
        if (floorCollateral_ != borrowerCollateral_) {
            // cover borrower's fractional amount with LPs in auction price bucket
            uint256 fractionalCollateral = borrowerCollateral_ - floorCollateral_;
            uint256 auctionPrice = _auctionPrice(
                auctions_.liquidations[borrowerAddress_].kickMomp,
                auctions_.liquidations[borrowerAddress_].kickTime
            );
            bucketIndex_ = auctionPrice > MIN_PRICE ? _indexOf(auctionPrice) : MAX_FENWICK_INDEX;
            lps_ = Buckets.addCollateral(
                buckets_[bucketIndex_],
                borrowerAddress_,
                Deposits.valueAt(deposits_, bucketIndex_),
                fractionalCollateral,
                _priceAt(bucketIndex_)
            );
        }

        // rebalance borrower's collateral, transfer difference to floor collateral from borrower to pool claimable array
        uint256 noOfTokensPledged    = borrowerTokens_.length;
        uint256 noOfTokensToTransfer = noOfTokensPledged - floorCollateral_ / 1e18;
        for (uint256 i = 0; i < noOfTokensToTransfer;) {
            uint256 tokenId = borrowerTokens_[--noOfTokensPledged]; // start with moving the last token pledged by borrower
            borrowerTokens_.pop();                                  // remove token id from borrower
            poolTokens_.push(tokenId);                              // add token id to pool claimable tokens
            unchecked {
                ++i;
            }
        }

        _removeAuction(auctions_, borrowerAddress_);
    }

    /***********************/
    /*** Reserve Auction ***/
    /***********************/

    function startClaimableReserveAuction(
        AuctionsState storage auctions_,
        ReserveAuctionState storage reserveAuction_,
        StartReserveAuctionParams calldata params_
    ) external returns (uint256 kickerAward_) {
        uint256 curUnclaimedAuctionReserve = reserveAuction_.unclaimed;
        uint256 claimable = _claimableReserves(
            Maths.wmul(params_.poolDebt, params_.inflator),
            params_.poolSize,
            auctions_.totalBondEscrowed,
            curUnclaimedAuctionReserve,
            params_.poolBalance
        );
        kickerAward_ = Maths.wmul(0.01 * 1e18, claimable);
        curUnclaimedAuctionReserve += claimable - kickerAward_;
        if (curUnclaimedAuctionReserve == 0) revert NoReserves();

        reserveAuction_.unclaimed = curUnclaimedAuctionReserve;
        reserveAuction_.kicked    = block.timestamp;
        emit ReserveAuction(curUnclaimedAuctionReserve, _reserveAuctionPrice(block.timestamp));
    }

    function takeReserves(
        ReserveAuctionState storage reserveAuction_,
        uint256 maxAmount_
    ) external returns (uint256 amount_, uint256 ajnaRequired_) {
        uint256 kicked = reserveAuction_.kicked;

        if (kicked != 0 && block.timestamp - kicked <= 72 hours) {
            uint256 unclaimed = reserveAuction_.unclaimed;
            uint256 price     = _reserveAuctionPrice(kicked);

            amount_       = Maths.min(unclaimed, maxAmount_);
            ajnaRequired_ = Maths.wmul(amount_, price);

            unclaimed -= amount_;
            reserveAuction_.unclaimed = unclaimed;

            emit ReserveAuction(unclaimed, price);
        } else revert NoReservesAuction();
    }

    /***************************/
    /***  Internal Functions ***/
    /***************************/


    /**
     *  @notice Called to start borrower liquidation and to update the auctions queue.
     *  @param  poolState_       Current state of the pool.
     *  @param  borrowerAddress_ Address of the borrower to kick.
     *  @param  additionalDebt_  Additional debt to be used when calculating proposed LUP.
     *  @return kickResult_      The result of the kick action.
     */
    function _kick(
        AuctionsState storage auctions_,
        DepositsState storage deposits_,
        LoansState    storage loans_,
        PoolState memory poolState_,
        address borrowerAddress_,
        uint256 additionalDebt_
    ) internal returns (
        KickResult memory kickResult_
    ) {
        Borrower storage borrower = loans_.borrowers[borrowerAddress_];
        kickResult_.t0KickedDebt = borrower.t0Debt;

        uint256 borrowerDebt       = Maths.wmul(kickResult_.t0KickedDebt, poolState_.inflator);
        uint256 borrowerCollateral = borrower.collateral;

        // add amount to remove to pool debt in order to calculate proposed LUP
        kickResult_.lup = _lup(deposits_, poolState_.debt + additionalDebt_);
        if (
            _isCollateralized(borrowerDebt , borrowerCollateral, kickResult_.lup, poolState_.poolType)
        ) revert BorrowerOk();

        // calculate auction params
        uint256 noOfLoans = Loans.noOfLoans(loans_) + auctions_.noOfAuctions;
        uint256 momp = _priceAt(
            Deposits.findIndexOfSum(
                deposits_,
                Maths.wdiv(poolState_.debt, noOfLoans * 1e18)
            )
        );
        (uint256 bondFactor, uint256 bondSize) = _bondParams(
            borrowerDebt,
            borrowerCollateral,
            momp
        );
        // when loan is kicked, penalty of three months of interest is added
        kickResult_.kickPenalty   = Maths.wmul(Maths.wdiv(poolState_.rate, 4 * 1e18), borrowerDebt);
        kickResult_.t0KickPenalty = Maths.wdiv(kickResult_.kickPenalty, poolState_.inflator);

        // record liquidation info
        uint256 neutralPrice = Maths.wmul(borrower.t0Np, poolState_.inflator);
        _recordAuction(
            auctions_,
            borrowerAddress_,
            bondSize,
            bondFactor,
            momp,
            neutralPrice
        );
        // update kicker balances and get the difference needed to cover bond (after using any kick claimable funds if any)
        kickResult_.amountToCoverBond = _updateKicker(auctions_, bondSize);

        // remove kicked loan from heap
        Loans.remove(loans_, borrowerAddress_, loans_.indices[borrowerAddress_]);

        kickResult_.t0KickedDebt += kickResult_.t0KickPenalty;
        borrower.t0Debt =  kickResult_.t0KickedDebt;

        emit Kick(
            borrowerAddress_,
            borrowerDebt + kickResult_.kickPenalty,
            borrower.collateral,
            bondSize
        );
    }

    /**
     *  @notice Calculates bond parameters of an auction.
     *  @param  borrowerDebt_ Borrower's debt before entering in liquidation.
     *  @param  collateral_   Borrower's collateral before entering in liquidation.
     *  @param  momp_         Current pool momp.
     */
    function _bondParams(
        uint256 borrowerDebt_,
        uint256 collateral_,
        uint256 momp_
    ) internal pure returns (uint256 bondFactor_, uint256 bondSize_) {
        uint256 thresholdPrice = borrowerDebt_  * Maths.WAD / collateral_;
        // bondFactor = min(30%, max(1%, (MOMP - thresholdPrice) / MOMP))
        if (thresholdPrice >= momp_) {
            bondFactor_ = 0.01 * 1e18;
        } else {
            bondFactor_ = Maths.min(
                0.3 * 1e18,
                Maths.max(
                    0.01 * 1e18,
                    1e18 - Maths.wdiv(thresholdPrice, momp_)
                )
            );
        }

        bondSize_ = Maths.wmul(bondFactor_,  borrowerDebt_);
    }

    /**
     *  @notice Updates kicker balances.
     *  @param  bondSize_       Bond size to cover newly kicked auction.
     *  @return bondDifference_ The amount that kicker should send to pool to cover auction bond.
     */
    function _updateKicker(
        AuctionsState storage auctions_,
        uint256 bondSize_
    ) internal returns (uint256 bondDifference_){
        Kicker storage kicker = auctions_.kickers[msg.sender];
        kicker.locked += bondSize_;
        uint256 kickerClaimable = kicker.claimable;
        if (kickerClaimable >= bondSize_) {
            kicker.claimable -= bondSize_;
        } else {
            bondDifference_  = bondSize_ - kickerClaimable;
            kicker.claimable = 0;
        }
    }

    /**
     *  @notice Computes the flows of collateral, quote token between the borrower, lender and kicker.
     *  @param  totalCollateral_        Total collateral in loan.
     *  @param  t0Debt_                 t0 equivalent debt in loan.
     *  @param  inflator_               Current pool inflator.
     *  @param  result_                 TakeParams for the take/buckettake
     *  @return collateral_             Collateral purchased in auction.
     *  @return t0debtPaid_             t0 equivalent amount of debt repaid in take.
     *  @return unscaledQuoteTokenPaid_ Unscaled amount of quote token paid (used to decrement deposit, or whatever is paid in qt in take).
     *  @return scaledQuoteTokenPaid_   Scaled amount of quote token paid - same as current debt reduction
     */
    function _calculateTakeFlows(
        uint256           totalCollateral_,
        uint256           t0Debt_,
        uint256           inflator_,
        TakeResult memory result_
    ) internal pure returns (
        uint256 collateral_,
        uint256 t0debtPaid_,
        uint256 unscaledQuoteTokenPaid_,
        uint256 scaledQuoteTokenPaid_
    ) {
        // price is the current auction price, which is the price paid by the LENDER for collateral
        // from the borrower point of view, the price is actually (1-bpf) * price, as the rewards to the
        // bond holder are effectively paid for by the borrower.
        uint256 borrowerPayoffFactor = (result_.isRewarded) ? Maths.WAD - uint256(result_.bpf) : Maths.WAD;
        uint256 borrowerPrice = (result_.isRewarded) ? Maths.wmul(borrowerPayoffFactor, result_.auctionPrice) : result_.auctionPrice;

        // If there is no unscaled quote token bound, then we pass in max, but that cannot be scaled without an overflow.  So we check in the line below.
        scaledQuoteTokenPaid_ = (result_.unscaledDeposit != type(uint256).max) ? Maths.wmul(result_.unscaledDeposit, result_.bucketScale) : type(uint256).max;

        uint256 borrowerCollateralValue = Maths.wmul(totalCollateral_, borrowerPrice);
        
        if (scaledQuoteTokenPaid_ <= result_.borrowerDebt && scaledQuoteTokenPaid_ <= borrowerCollateralValue) {
            // quote token used to purchase is constraining factor
            collateral_             = Maths.wdiv(scaledQuoteTokenPaid_, borrowerPrice);
            t0debtPaid_             = Maths.wdiv(scaledQuoteTokenPaid_, inflator_);
            unscaledQuoteTokenPaid_ = result_.unscaledDeposit;
        } else if (result_.borrowerDebt <= borrowerCollateralValue) {
            // borrower debt is constraining factor
            collateral_             = Maths.wdiv(result_.borrowerDebt, borrowerPrice);
            t0debtPaid_             = t0Debt_;
            unscaledQuoteTokenPaid_ = Maths.wdiv(result_.borrowerDebt, result_.bucketScale);
            scaledQuoteTokenPaid_   = (result_.isRewarded) ? Maths.wdiv(result_.borrowerDebt, borrowerPayoffFactor) : result_.borrowerDebt;
        } else {
            // collateral available is constraint
            collateral_             = totalCollateral_;
            t0debtPaid_             = Maths.wdiv(borrowerCollateralValue, inflator_);
            unscaledQuoteTokenPaid_ = Maths.wdiv(borrowerCollateralValue, result_.bucketScale);
            scaledQuoteTokenPaid_   = Maths.wmul(collateral_, result_.auctionPrice);
        }
    }

    /**
     *  @notice Saves a new liquidation that was kicked.
     *  @param  borrowerAddress_ Address of the borrower that is kicked.
     *  @param  bondSize_        Bond size to cover newly kicked auction.
     *  @param  bondFactor_      Bond factor of the newly kicked auction.
     *  @param  momp_            Current pool MOMP.
     *  @param  neutralPrice_    Current pool Neutral Price.
     */
    function _recordAuction(
        AuctionsState storage auctions_,
        address borrowerAddress_,
        uint256 bondSize_,
        uint256 bondFactor_,
        uint256 momp_,
        uint256 neutralPrice_
    ) internal {
        Liquidation storage liquidation = auctions_.liquidations[borrowerAddress_];
        if (liquidation.kickTime != 0) revert AuctionActive();

        // record liquidation info
        liquidation.kicker              = msg.sender;
        liquidation.kickTime            = uint96(block.timestamp);
        liquidation.kickMomp            = uint96(momp_);
        liquidation.bondSize            = uint160(bondSize_);
        liquidation.bondFactor          = uint96(bondFactor_);
        liquidation.neutralPrice        = uint96(neutralPrice_);

        // increment number of active auctions
        ++ auctions_.noOfAuctions;

        // update totalBondEscrowed accumulator
        auctions_.totalBondEscrowed += bondSize_;

        // update auctions queue
        if (auctions_.head != address(0)) {
            // other auctions in queue, liquidation doesn't exist or overwriting.
            auctions_.liquidations[auctions_.tail].next = borrowerAddress_;
            liquidation.prev = auctions_.tail;
        } else {
            // first auction in queue
            auctions_.head = borrowerAddress_;
        }
        // update liquidation with the new ordering
        auctions_.tail = borrowerAddress_;
    }

    /**
     *  @notice Removes auction and repairs the queue order.
     *  @notice Updates kicker's claimable balance with bond size awarded and subtracts bond size awarded from liquidationBondEscrowed.
     *  @param  borrower_ Auctioned borrower address.
     */
    function _removeAuction(
        AuctionsState storage auctions_,
        address borrower_
    ) internal {
        Liquidation memory liquidation = auctions_.liquidations[borrower_];
        // update kicker balances
        Kicker storage kicker = auctions_.kickers[liquidation.kicker];
        kicker.locked    -= liquidation.bondSize;
        kicker.claimable += liquidation.bondSize;

        // decrement number of active auctions
        -- auctions_.noOfAuctions;

        // remove auction bond size from bond escrow accumulator 
        auctions_.totalBondEscrowed -= liquidation.bondSize;

        // update auctions queue
        if (auctions_.head == borrower_ && auctions_.tail == borrower_) {
            // liquidation is the head and tail
            auctions_.head = address(0);
            auctions_.tail = address(0);

        } else if(auctions_.head == borrower_) {
            // liquidation is the head
            auctions_.liquidations[liquidation.next].prev = address(0);
            auctions_.head = liquidation.next;

        } else if(auctions_.tail == borrower_) {
            // liquidation is the tail
            auctions_.liquidations[liquidation.prev].next = address(0);
            auctions_.tail = liquidation.prev;

        } else {
            // liquidation is in the middle
            auctions_.liquidations[liquidation.prev].next = liquidation.next;
            auctions_.liquidations[liquidation.next].prev = liquidation.prev;
        }
        // delete liquidation
         delete auctions_.liquidations[borrower_];
    }

    /**
     *  @notice Rewards actors of a bucket take action.
     *  @param  deposits_      Deposits state
     *  @param  bucketIndex_   Bucket index.
     *  @param  result_        Struct containing take action result details.
     */
    function _rewardBucketTake(
        DepositsState storage deposits_,
        mapping(uint256 => Bucket) storage buckets_,
        uint256 bucketIndex_,
        bool depositTake_,
        TakeResult memory result_
    ) internal {
        Bucket storage bucket = buckets_[bucketIndex_];

        uint256 bucketExchangeRate = Buckets.getUnscaledExchangeRate(
            bucket.collateral,
            bucket.lps,
            result_.unscaledDeposit,
            result_.bucketScale,
            result_.bucketPrice
        );

        uint256 bankruptcyTime = bucket.bankruptcyTime;
        uint256 totalLPsReward;
        // if arb take - taker is awarded collateral * (bucket price - auction price) worth (in quote token terms) units of LPB in the bucket
        if (!depositTake_) {
            uint256 takerReward = Maths.wmul(result_.collateralAmount, result_.bucketPrice - result_.auctionPrice);
            uint256 takerRewardUnscaledQuoteToken = Maths.wdiv(takerReward, result_.bucketScale);
            totalLPsReward = Maths.wrdivr(takerRewardUnscaledQuoteToken, bucketExchangeRate);
            Buckets.addLenderLPs(bucket, bankruptcyTime, msg.sender, totalLPsReward);
        }

        uint256 kickerLPsReward;
        // the bondholder/kicker is awarded bond change worth of LPB in the bucket
        if (result_.isRewarded) {
            kickerLPsReward = Maths.wrdivr(Maths.wdiv(result_.bondChange, result_.bucketScale), bucketExchangeRate);
            totalLPsReward += kickerLPsReward;
            Buckets.addLenderLPs(bucket, bankruptcyTime, result_.kicker, kickerLPsReward);
        }

        Deposits.unscaledRemove(deposits_, bucketIndex_, result_.unscaledQuoteTokenAmount); // remove quote tokens from bucket’s deposit

        // total rewarded LPs are added to the bucket LP balance
        bucket.lps += totalLPsReward;
        // collateral is added to the bucket’s claimable collateral
        bucket.collateral += result_.collateralAmount;

        emit BucketTakeLPAwarded(
            msg.sender,
            result_.kicker,
            totalLPsReward - kickerLPsReward,
            kickerLPsReward
        );
    }

    function _auctionPrice(
        uint256 referencePrice,
        uint256 kickTime_
    ) internal view returns (uint256 price_) {
        uint256 elapsedHours = Maths.wdiv((block.timestamp - kickTime_) * 1e18, 1 hours * 1e18);
        elapsedHours -= Maths.min(elapsedHours, 1e18);  // price locked during cure period

        int256 timeAdjustment = PRBMathSD59x18.mul(-1 * 1e18, int256(elapsedHours));
        price_ = 32 * Maths.wmul(referencePrice, uint256(PRBMathSD59x18.exp2(timeAdjustment)));
    }

    /**
     *  @notice Calculates bond penalty factor.
     *  @dev Called in kick and take.
     *  @param debt_         Borrower debt.
     *  @param collateral_   Borrower collateral.
     *  @param neutralPrice_ NP of auction.
     *  @param bondFactor_   Factor used to determine bondSize.
     *  @param price_        Auction price at the time of call.
     *  @return bpf_         Factor used in determining bond Reward (positive) or penalty (negative).
     */
    function _bpf(
        uint256 debt_,
        uint256 collateral_,
        uint256 neutralPrice_,
        uint256 bondFactor_,
        uint256 price_
    ) internal pure returns (int256) {
        int256 thresholdPrice = int256(Maths.wdiv(debt_, collateral_));

        int256 sign;
        if (thresholdPrice < int256(neutralPrice_)) {
            // BPF = BondFactor * min(1, max(-1, (neutralPrice - price) / (neutralPrice - thresholdPrice)))
            sign = Maths.minInt(
                    1e18,
                    Maths.maxInt(
                        -1 * 1e18,
                        PRBMathSD59x18.div(
                            int256(neutralPrice_) - int256(price_),
                            int256(neutralPrice_) - thresholdPrice
                        )
                    )
            );
        } else {
            int256 val = int256(neutralPrice_) - int256(price_);
            if (val < 0 )      sign = -1e18;
            else if (val != 0) sign = 1e18;
        }

        return PRBMathSD59x18.mul(int256(bondFactor_), sign);
    }

    /**
     *  @notice Utility function to validate take and calculate take's parameters.
     *  @param  liquidation_ Liquidation struct holding auction details.
     *  @param  t0Debt_       Borrower t0 debt.
     *  @param  collateral_  Borrower collateral.
     *  @param  inflator_    The pool's inflator, used to calculate borrower debt.
     *  @return takeResult_  The result of take action.
     */
    function _validateTake(
        Liquidation storage liquidation_,
        uint256 t0Debt_,
        uint256 collateral_,
        uint256 inflator_
    ) internal returns (TakeResult memory takeResult_) {

        uint256 kickTime = liquidation_.kickTime;
        if (kickTime == 0) revert NoAuction();
        if (block.timestamp - kickTime <= 1 hours) revert TakeNotPastCooldown();

        // if first take borrower debt is increased by 7% penalty
        takeResult_.t0Debt = t0Debt_;
        if (!liquidation_.alreadyTaken) {
            takeResult_.t0DebtPenalty = Maths.wmul(t0Debt_, 1.07 * 1e18);
            takeResult_.t0Debt += t0DebtPenalty; 
            liquidation_.alreadyTaken = true;
        }

        takeResult_.borrowerDebt = Maths.wmul(takeResult_.t0Debt, inflator_);
        takeResult_.auctionPrice = _auctionPrice(liquidation_.kickMomp, kickTime);
        takeResult_.bpf          = _bpf(
            takeResult_.borrowerDebt,
            collateral_,
            liquidation_.neutralPrice,
            liquidation_.bondFactor,
            takeResult_.auctionPrice
        );
        takeResult_.factor     = uint256(1e18 - Maths.maxInt(0, takeResult_.bpf));
        takeResult_.kicker     = liquidation_.kicker;
        takeResult_.isRewarded = (takeResult_.bpf  >= 0);
    }

    /**********************/
    /*** View Functions ***/
    /**********************/

    /**
     *  @notice Returns true if borrower is in auction.
     *  @dev    Used to accuratley increment and decrement t0DebtInAuction.
     *  @param  borrower_ Borrower address to check auction status for.
     *  @return  active_ Boolean, based on if borrower is in auction.
     */
    function isActive(
        AuctionsState storage auctions_,
        address borrower_
    ) internal view returns (bool) {
        return auctions_.liquidations[borrower_].kickTime != 0;
    }

    /**
     *  @notice Check if head auction is clearable (auction is kicked and 72 hours passed since kick time or auction still has debt but no remaining collateral).
     *  @notice Revert if auction is clearable
     */
    function revertIfAuctionClearable(
        AuctionsState storage auctions_,
        LoansState    storage loans_
    ) internal view {
        address head     = auctions_.head;
        uint256 kickTime = auctions_.liquidations[head].kickTime;
        if (kickTime != 0) {
            if (block.timestamp - kickTime > 72 hours) revert AuctionNotCleared();

            Borrower storage borrower = loans_.borrowers[head];
            if (borrower.t0Debt != 0 && borrower.collateral == 0) revert AuctionNotCleared();
        }
    }

    function _lup(
        DepositsState storage deposits_,
        uint256 debt_
    ) internal view returns (uint256) {
        return _priceAt(Deposits.findIndexOfSum(deposits_, debt_));
    }

}<|MERGE_RESOLUTION|>--- conflicted
+++ resolved
@@ -41,21 +41,6 @@
     }
 
     struct TakeResult {
-<<<<<<< HEAD
-        uint256 auctionPrice;     // The price of auction.
-        uint256 bondChange;       // The change made on the bond size (beeing reward or penalty).
-        uint256 borrowerDebt;     // The accrued debt of auctioned borrower.
-        int256  bpf;              // The bond penalty factor.
-        uint256 bucketPrice;      // The bucket price.
-        uint256 collateralAmount; // The amount of collateral taken.
-        uint256 factor;           // The take factor, calculated based on bond penalty factor.
-        bool    isRewarded;       // True if kicker is rewarded (auction price lower than neutral price), false if penalized (auction price greater than neutral price).
-        address kicker;           // Address of auction kicker.
-        uint256 quoteTokenAmount; // The quote token amount that taker should pay for collateral taken.
-        uint256 t0RepayAmount;    // The amount of debt (quote tokens) that is recovered / repayed by take t0 terms.
-        uint256 t0Debt;           // The t0 debt of borrower.
-        uint256 t0DebtPenalty;    // The debt penalty for the borrower on first take.
-=======
         uint256 auctionPrice;             // The price of auction.
         uint256 bondChange;               // The change made on the bond size (beeing reward or penalty).
         uint256 borrowerDebt;             // The accrued debt of auctioned borrower.
@@ -68,9 +53,10 @@
         address kicker;                   // Address of auction kicker.
         uint256 scaledQuoteTokenAmount;   // Unscaled quantity in Fenwick tree and before 1-bpf factor, paid for collateral
         uint256 t0RepayAmount;            // The amount of debt (quote tokens) that is recovered / repayed by take t0 terms.
+        uint256 t0Debt;
+        uint256 t0DebtPenalty;
         uint256 unscaledDeposit;          // Unscaled bucket quantity
         uint256 unscaledQuoteTokenAmount; // The unscaled token amount that taker should pay for collateral taken.
->>>>>>> 6d33db71
     }
 
     /**
@@ -430,7 +416,7 @@
         DepositsState storage deposits_,
         mapping(uint256 => Bucket) storage buckets_,
         BucketTakeParams calldata params_
-    ) external returns (uint256, uint256, uint256) {
+    ) external returns (uint256, uint256, uint256, uint256) {
         if (params_.collateral == 0) revert InsufficientCollateral(); // revert if borrower's collateral is 0
 
         Liquidation storage liquidation = auctions_.liquidations[params_.borrower];
@@ -444,22 +430,7 @@
         if (result.auctionPrice > result.bucketPrice) revert AuctionPriceGtBucketPrice();
         
         // if deposit take then price to use when calculating take is bucket price
-<<<<<<< HEAD
-        uint256 price = params_.depositTake ? result.bucketPrice : result.auctionPrice;
-
-        // Determine how much of the loan will be repaid
-        if (result.borrowerDebt >= bucketDeposit) {
-            // Debt in loan exceeds or equal to bucket deposit
-            result.t0RepayAmount    = Maths.wdiv(bucketDeposit, params_.inflator);
-            result.quoteTokenAmount = Maths.wdiv(bucketDeposit, result.factor);
-        } else {
-            // Deposit in bucket exceeds loan debt
-            result.t0RepayAmount    = result.t0Debt;
-            result.quoteTokenAmount = Maths.wdiv(result.borrowerDebt, result.factor);
-        }
-=======
         if (params_.depositTake) result.auctionPrice = result.bucketPrice;
->>>>>>> 6d33db71
 
         result.bucketScale = Deposits.scale(deposits_, params_.index);
 
@@ -505,7 +476,8 @@
         return (
             result.collateralAmount,
             result.t0RepayAmount,
-            result.t0Debt
+            result.t0Debt,
+            result.t0DebtPenalty
         );
     }
 
@@ -520,12 +492,7 @@
     function take(
         AuctionsState storage auctions_,
         TakeParams calldata params_
-<<<<<<< HEAD
-    ) external returns (uint256, uint256, uint256, uint256, uint256) {
-=======
-    ) external returns (uint256, uint256, uint256, uint256) {
-
->>>>>>> 6d33db71
+    ) external returns (uint256, uint256, uint256, uint256, uint256, uint256) {
         Liquidation storage liquidation = auctions_.liquidations[params_.borrower];
         TakeResult memory result = _validateTake(liquidation, params_.t0Debt, params_.collateral, params_.inflator);
         // These are placeholder max values passed to calculateTakeFlows because there is no explicit bound on the
@@ -535,13 +502,6 @@
 
         uint256 collateralBound = Maths.min(params_.collateral, params_.takeCollateral);
 
-<<<<<<< HEAD
-        if (result.t0RepayAmount >= result.t0Debt) {
-            result.t0RepayAmount    = result.t0Debt;
-            result.quoteTokenAmount = Maths.wdiv(result.borrowerDebt, result.factor);
-            result.collateralAmount = Maths.min(Maths.wdiv(result.quoteTokenAmount, result.auctionPrice), result.collateralAmount);
-        }
-=======
         // In the case of take, the taker binds the collateral qty but not the quote token qty
         // ugly to get take work like a bucket take -- this is the max amount of quote token from the take that could go to
         // reduce the debt of the borrower -- analagous to the amount of deposit in the bucket for a bucket take
@@ -556,7 +516,6 @@
             params_.inflator,
             result
         );
->>>>>>> 6d33db71
 
         if (result.isRewarded) {
             // take is below neutralPrice, Kicker is rewarded
@@ -585,6 +544,7 @@
             result.scaledQuoteTokenAmount,
             result.t0RepayAmount,
             result.t0Debt,
+            result.t0DebtPenalty,
             result.auctionPrice
         );
     }
@@ -1103,7 +1063,7 @@
         takeResult_.t0Debt = t0Debt_;
         if (!liquidation_.alreadyTaken) {
             takeResult_.t0DebtPenalty = Maths.wmul(t0Debt_, 1.07 * 1e18);
-            takeResult_.t0Debt += t0DebtPenalty; 
+            takeResult_.t0Debt += takeResult_.t0DebtPenalty; 
             liquidation_.alreadyTaken = true;
         }
 
