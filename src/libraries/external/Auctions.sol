// SPDX-License-Identifier: BUSL-1.1

pragma solidity 0.8.14;

import { PRBMathSD59x18 } from "@prb-math/contracts/PRBMathSD59x18.sol";

import {
    PoolState,
    DepositsState,
    AuctionsState,
    Liquidation,
    Kicker,
    ReserveAuctionState,
    SettleParams,
    KickResult,
    BucketTakeParams,
    TakeParams,
    StartReserveAuctionParams
} from '../../base/interfaces/IPool.sol';

import '../Buckets.sol';
import '../Deposits.sol';
import '../Loans.sol';

import '../../base/PoolHelper.sol';

library Auctions {

    struct KickWithDepositLocalVars {
        uint256 bucketLPs;
        uint256 bucketCollateral;
        uint256 bucketPrice;
        uint256 bucketUnscaledDeposit;
        uint256 bucketScale;
        uint256 bucketDeposit;
        uint256 lenderLPs;
        uint256 bucketRate;
        uint256 amountToDebitFromDeposit;
        uint256 redeemedLPs;
    }

    struct TakeResult {
        uint256 auctionPrice;             // The price of auction.
        uint256 bondChange;               // The change made on the bond size (beeing reward or penalty).
        uint256 borrowerDebt;             // The accrued debt of auctioned borrower.
        int256  bpf;                      // The bond penalty factor.
        uint256 bucketPrice;              // The bucket price.
        uint256 bucketScale;              // The bucket scale.
        uint256 collateralAmount;         // The amount of collateral taken.
        uint256 factor;                   // The take factor, calculated based on bond penalty factor.
        bool    isRewarded;               // True if kicker is rewarded (auction price lower than neutral price), false if penalized (auction price greater than neutral price).
        address kicker;                   // Address of auction kicker.
        uint256 scaledQuoteTokenAmount;   // Unscaled quantity in Fenwick tree and before 1-bpf factor, paid for collateral
        uint256 t0RepayAmount;            // The amount of debt (quote tokens) that is recovered / repayed by take t0 terms.
        uint256 t0Debt;                   // Borrower's t0 debt.
        uint256 t0DebtPenalty;            // Borrower's t0 penalty - 7% from current debt if intial take, 0 otherwise.
        uint256 unscaledDeposit;          // Unscaled bucket quantity
        uint256 unscaledQuoteTokenAmount; // The unscaled token amount that taker should pay for collateral taken.
    }

    /**
     *  @notice Emitted when an actor uses quote token to arb higher-priced deposit off the book.
     *  @param  borrower    Identifies the loan being liquidated.
     *  @param  index       The index of the Highest Price Bucket used for this take.
     *  @param  amount      Amount of quote token used to purchase collateral.
     *  @param  collateral  Amount of collateral purchased with quote token.
     *  @param  bondChange  Impact of this take to the liquidation bond.
     *  @param  isReward    True if kicker was rewarded with `bondChange` amount, false if kicker was penalized.
     *  @dev    amount / collateral implies the auction price.
     */
    event BucketTake(
        address indexed borrower,
        uint256 index,
        uint256 amount,
        uint256 collateral,
        uint256 bondChange,
        bool    isReward
    );

    /**
     *  @notice Emitted when LPs are awarded to a taker or kicker in a bucket take.
     *  @param  taker           Actor who invoked the bucket take.
     *  @param  kicker          Actor who started the auction.
     *  @param  lpAwardedTaker  Amount of LP awarded to the taker.
     *  @param  lpAwardedKicker Amount of LP awarded to the actor who started the auction.
     */
    event BucketTakeLPAwarded(
        address indexed taker,
        address indexed kicker,
        uint256 lpAwardedTaker,
        uint256 lpAwardedKicker
    );

    event Kick(
        address indexed borrower,
        uint256 debt,
        uint256 collateral,
        uint256 bond
    );

    event Take(
        address indexed borrower,
        uint256 amount,
        uint256 collateral,
        uint256 bondChange,
        bool    isReward
    );

    /**
     *  @notice Emitted when lender kick and remove quote token from the pool.
     *  @param  lender     Recipient that removed quote tokens.
     *  @param  price      Price at which quote tokens were removed.
     *  @param  amount     Amount of quote tokens removed from the pool.
     *  @param  lpRedeemed Amount of LP exchanged for quote token.
     *  @param  lup        LUP calculated after removal.
     */
    event RemoveQuoteToken(
        address indexed lender,
        uint256 indexed price,
        uint256 amount,
        uint256 lpRedeemed,
        uint256 lup
    );

    event ReserveAuction(
        uint256 claimableReservesRemaining,
        uint256 auctionPrice
    );

    /**
     *  @notice Emitted when an actor settles debt in a completed liquidation
     *  @param  borrower   Identifies the loan under liquidation.
     *  @param  settledDebt Amount of pool debt settled in this transaction.
     *  @dev    When amountRemaining_ == 0, the auction has been completed cleared and removed from the queue.
     */
    event Settle(
        address indexed borrower,
        uint256 settledDebt
    );

    /**
     *  @notice The action cannot be executed on an active auction.
     */
    error AuctionActive();
    /**
     *  @notice Attempted auction to clear doesn't meet conditions.
     */
    error AuctionNotClearable();
    /**
     *  @notice Head auction should be cleared prior of executing this action.
     */
    error AuctionNotCleared();
    /**
     *  @notice The auction price is greater than the arbed bucket price.
     */
    error AuctionPriceGtBucketPrice();
    /**
     *  @notice Borrower has a healthy over-collateralized position.
     */
    error BorrowerOk();
    /**
     *  @notice Bucket to arb must have more quote available in the bucket.
     */
    error InsufficientLiquidity();
    /**
     *  @notice User is attempting to take more collateral than available.
     */
    error InsufficientCollateral();
    /**
     *  @notice Actor is attempting to take or clear an inactive auction.
     */
    error NoAuction();
    /**
     *  @notice No pool reserves are claimable.
     */
    error NoReserves();
    /**
     *  @notice Actor is attempting to take or clear an inactive reserves auction.
     */
    error NoReservesAuction();
    /**
     *  @notice Actor is attempting to remove using a bucket with price below the LUP.
     */
    error PriceBelowLUP();
    /**
     *  @notice Take was called before 1 hour had passed from kick time.
     */
    error TakeNotPastCooldown();

    /***************************/
    /***  External Functions ***/
    /***************************/

    /**
     *  @notice Settles the debt of the given loan / borrower.
     *  @notice Updates kicker's claimable balance with bond size awarded and subtracts bond size awarded from liquidationBondEscrowed.
     *  @param  params_ Settle params
     *  @return The amount of borrower collateral left after settle.
     *  @return The amount of borrower debt left after settle.
     */
    function settlePoolDebt(
        AuctionsState storage auctions_,
        mapping(uint256 => Bucket) storage buckets_,
        DepositsState storage deposits_,
        SettleParams memory  params_
    ) external returns (uint256, uint256) {
        uint256 kickTime = auctions_.liquidations[params_.borrower].kickTime;
        if (kickTime == 0) revert NoAuction();

        if ((block.timestamp - kickTime < 72 hours) && (params_.collateral != 0)) revert AuctionNotClearable();

        uint256 t0DebtInitial = params_.t0Debt;

        // auction has debt to cover with remaining collateral
        while (params_.bucketDepth != 0 && params_.t0Debt != 0 && params_.collateral != 0) {
            uint256 index           = Deposits.findIndexOfSum(deposits_, 1);
            uint256 unscaledDeposit = Deposits.unscaledValueAt(deposits_, index);
            uint256 scale           = Deposits.scale(deposits_, index);
            uint256 price           = _priceAt(index);

            uint256 collateralUsed;

            if (unscaledDeposit != 0) {
                uint256 debt              = Maths.wmul(params_.t0Debt, params_.inflator);   // current debt to be settled
                uint256 maxSettleableDebt = Maths.wmul(params_.collateral, price);          // max debt that can be settled with existing collateral
                uint256 scaledDeposit     = Maths.wmul(scale, unscaledDeposit);

                if (scaledDeposit >= debt && maxSettleableDebt >= debt) {                   // enough deposit in bucket and collateral avail to settle entire debt
                    unscaledDeposit = Maths.wdiv(debt, scale);                              // remove only what's needed to settle the debt
                    params_.t0Debt  = 0;                                                    // no remaining debt to settle
                    collateralUsed  = Maths.wdiv(debt, price);
                }

                else if (maxSettleableDebt >= scaledDeposit) {                              // enough collateral, therefore not enough deposit to settle entire debt, we settle only deposit amount
                    params_.t0Debt -= Maths.wdiv(scaledDeposit, params_.inflator);          // subtract from debt the corresponding t0 amount of deposit

                    collateralUsed = Maths.wdiv(scaledDeposit, price);
                }

                else {                                                                      // constrained by collateral available
                    params_.t0Debt -= Maths.wdiv(maxSettleableDebt, params_.inflator);

                    unscaledDeposit = Maths.wdiv(maxSettleableDebt, scale);
                    collateralUsed  = params_.collateral;
                }

                params_.collateral         -= collateralUsed;  // move settled collateral from loan into bucket
                buckets_[index].collateral += collateralUsed;

                Deposits.unscaledRemove(deposits_, index, unscaledDeposit); // remove amount to settle debt from bucket (could be entire deposit or only the settled debt)
            }

            else {
                // Deposits in the tree is zero, insert entire collateral into lowest bucket 7388
                Buckets.addCollateral(
                    buckets_[index],
                    params_.borrower,
                    0,  // zero deposit in bucket
                    params_.collateral,
                    price
                );
                params_.collateral = 0; // entire collateral added into bucket
            }

            --params_.bucketDepth;
        }

        // if there's still debt and no collateral
        if (params_.t0Debt != 0 && params_.collateral == 0) {
            // settle debt from reserves -- round reserves down however
            params_.t0Debt -= Maths.min(params_.t0Debt, (params_.reserves / params_.inflator) * 1e18);

            // if there's still debt after settling from reserves then start to forgive amount from next HPB
            while (params_.bucketDepth != 0 && params_.t0Debt != 0) { // loop through remaining buckets if there's still debt to settle
                uint256 index           = Deposits.findIndexOfSum(deposits_, 1);
                uint256 unscaledDeposit = Deposits.unscaledValueAt(deposits_, index);
                uint256 scale           = Deposits.scale(deposits_, index);

                uint256 depositToRemove = Maths.wmul(scale, unscaledDeposit);
                uint256 debt            = Maths.wmul(params_.t0Debt, params_.inflator);

                if (depositToRemove >= debt) {                                          // enough deposit in bucket to settle entire debt
                    Deposits.unscaledRemove(deposits_, index, Maths.wdiv(debt, scale));
                    params_.t0Debt  = 0;                                                // no remaining debt to settle
                } else {                                                                // not enough deposit to settle entire debt, we settle only deposit amount
                    params_.t0Debt -= Maths.wdiv(depositToRemove, params_.inflator);    // subtract from remaining debt the corresponding t0 amount of deposit

                    Deposits.unscaledRemove(deposits_, index, unscaledDeposit);         // Remove all deposit from bucket
                    Bucket storage hpbBucket = buckets_[index];

                    if (hpbBucket.collateral == 0) {                                    // existing LPB and LP tokens for the bucket shall become unclaimable.
                        hpbBucket.lps = 0;
                        hpbBucket.bankruptcyTime = block.timestamp;
                    }
                }

                --params_.bucketDepth;
            }
        }

        emit Settle(params_.borrower, t0DebtInitial - params_.t0Debt);

        return (params_.collateral, params_.t0Debt);
    }

    /**
     *  @notice Called to start borrower liquidation and to update the auctions queue.
     *  @param  poolState_       Current state of the pool.
     *  @param  borrowerAddress_ Address of the borrower to kick.
     *  @return kickResult_      The result of the kick action.
     */
    function kick(
        AuctionsState storage auctions_,
        DepositsState storage deposits_,
        LoansState    storage loans_,
        PoolState calldata poolState_,
        address borrowerAddress_
    ) external returns (
        KickResult memory
    ) {
        return _kick(
            auctions_,
            deposits_,
            loans_,
            poolState_,
            borrowerAddress_,
            0
        );
    }

    /**
     *  @notice Called by lenders to kick loans using their deposits.
     *  @param  poolState_           Current state of the pool.
     *  @param  index_               The deposit index from where lender removes liquidity.
     *  @return kickResult_ The result of the kick action.
     */
    function kickWithDeposit(
        AuctionsState storage auctions_,
        DepositsState storage deposits_,
        mapping(uint256 => Bucket) storage buckets_,
        LoansState storage loans_,
        PoolState memory poolState_,
        uint256 index_
    ) external returns (
        KickResult memory kickResult_
    ) {
        Bucket storage bucket = buckets_[index_];
        Lender storage lender = bucket.lenders[msg.sender];

        KickWithDepositLocalVars memory vars;

        if (bucket.bankruptcyTime < lender.depositTime) vars.lenderLPs = lender.lps;

        vars.bucketLPs             = bucket.lps;
        vars.bucketCollateral      = bucket.collateral;
        vars.bucketPrice           = _priceAt(index_);
        vars.bucketUnscaledDeposit = Deposits.unscaledValueAt(deposits_, index_);
        vars.bucketScale           = Deposits.scale(deposits_, index_);
        vars.bucketDeposit         = Maths.wmul(vars.bucketUnscaledDeposit, vars.bucketScale);

        // calculate max amount that can be removed (constrained by lender LPs in bucket, bucket deposit and the amount lender wants to remove)
        vars.bucketRate = Buckets.getExchangeRate(
            vars.bucketCollateral,
            vars.bucketLPs,
            vars.bucketDeposit,
            vars.bucketPrice
        );

        vars.amountToDebitFromDeposit = Maths.rayToWad(Maths.rmul(vars.lenderLPs, vars.bucketRate));  // calculate amount to remove based on lender LPs in bucket

        if (vars.amountToDebitFromDeposit > vars.bucketDeposit) vars.amountToDebitFromDeposit = vars.bucketDeposit; // cap the amount to remove at bucket deposit

        // revert if no amount that can be removed
        if (vars.amountToDebitFromDeposit == 0) revert InsufficientLiquidity();

        // kick top borrower
        kickResult_ = _kick(
            auctions_,
            deposits_,
            loans_,
            poolState_,
            Loans.getMax(loans_).borrower,
            vars.amountToDebitFromDeposit
        );

        // amount to remove from deposit covers entire bond amount
        if (vars.amountToDebitFromDeposit > kickResult_.amountToCoverBond) {
            vars.amountToDebitFromDeposit = kickResult_.amountToCoverBond;                      // cap amount to remove from deposit at amount to cover bond

            kickResult_.lup = _lup(deposits_, poolState_.debt + vars.amountToDebitFromDeposit); // recalculate the LUP with the amount to cover bond
            kickResult_.amountToCoverBond = 0;                                                  // entire bond is covered from deposit, no additional amount to be send by lender
        } else {
            kickResult_.amountToCoverBond -= vars.amountToDebitFromDeposit;                     // lender should send additional amount to cover bond
        }

        // revert if the bucket price used to kick and remove is below new LUP
        if (vars.bucketPrice < kickResult_.lup) revert PriceBelowLUP();

        // remove amount from deposits
        if (vars.amountToDebitFromDeposit == vars.bucketDeposit && vars.bucketCollateral == 0) {
            // In this case we are redeeming the entire bucket exactly, and need to ensure bucket LPs are set to 0
            vars.redeemedLPs = vars.bucketLPs;
            Deposits.unscaledRemove(deposits_, index_, vars.bucketUnscaledDeposit);
        } else {
            vars.redeemedLPs = Maths.wrdivr(vars.amountToDebitFromDeposit, vars.bucketRate);
            Deposits.unscaledRemove(
                deposits_,
                index_,
                Maths.wdiv(vars.amountToDebitFromDeposit, vars.bucketScale)
            );
        }

        // remove bucket LPs coresponding to the amount removed from deposits
        lender.lps -= vars.redeemedLPs;
        bucket.lps -= vars.redeemedLPs;

        emit RemoveQuoteToken(msg.sender, index_, vars.amountToDebitFromDeposit, vars.redeemedLPs, kickResult_.lup);
    }

    /**
     *  @notice Performs bucket take collateral on an auction and rewards taker and kicker (if case).
     *  @param  params_ Struct containing take action details.
     *  @return Collateral amount taken.
     *  @return T0 debt amount repaid.
     *  @return T0 penalty debt.
    */
    function bucketTake(
        AuctionsState storage auctions_,
        DepositsState storage deposits_,
        mapping(uint256 => Bucket) storage buckets_,
        BucketTakeParams calldata params_
    ) external returns (uint256, uint256, uint256, uint256) {
        if (params_.collateral == 0) revert InsufficientCollateral(); // revert if borrower's collateral is 0

        Liquidation storage liquidation = auctions_.liquidations[params_.borrower];
<<<<<<< HEAD

        TakeResult memory result = _validateTake(liquidation, params_.t0Debt, params_.collateral, params_.inflator);
=======
        TakeResult memory result = _prepareTake(liquidation, params_.t0Debt, params_.collateral, params_.inflator);
>>>>>>> 41498942

        result.unscaledDeposit = Deposits.unscaledValueAt(deposits_, params_.index);

        if (result.unscaledDeposit == 0) revert InsufficientLiquidity(); // revert if no quote tokens in arbed bucket

        result.bucketPrice  = _priceAt(params_.index);

        // cannot arb with a price lower than the auction price
        if (result.auctionPrice > result.bucketPrice) revert AuctionPriceGtBucketPrice();

        // if deposit take then price to use when calculating take is bucket price
        if (params_.depositTake) result.auctionPrice = result.bucketPrice;

        result.bucketScale = Deposits.scale(deposits_, params_.index);

        (
            result.collateralAmount,
            result.t0RepayAmount,
            result.unscaledQuoteTokenAmount,
            result.scaledQuoteTokenAmount
        ) = _calculateTakeFlows(
            params_.collateral,
            params_.t0Debt,
            params_.inflator,
            result
        );

        if (result.isRewarded) {
            result.bondChange = Maths.wmul(result.scaledQuoteTokenAmount, uint256(result.bpf)); // will be rewarded as LPBs
        } else {
            // take is above neutralPrice, Kicker is penalized
            result.bondChange = Maths.min(liquidation.bondSize, Maths.wmul(result.scaledQuoteTokenAmount, uint256(-result.bpf)));

            liquidation.bondSize                    -= uint160(result.bondChange);
            auctions_.kickers[result.kicker].locked -= result.bondChange;
            auctions_.totalBondEscrowed             -= result.bondChange;
        }

        _rewardBucketTake(
            deposits_,
            buckets_,
            params_.index,
            params_.depositTake,
            result
        );

        emit BucketTake(
            params_.borrower,
            params_.index,
            result.scaledQuoteTokenAmount,
            result.collateralAmount,
            result.bondChange,
            result.isRewarded
        );

        return (
            result.collateralAmount,
            result.t0RepayAmount,
            result.t0Debt,
            result.t0DebtPenalty
        );
    }

    /**
     *  @notice Performs take collateral on an auction and updates bond size and kicker balance accordingly.
     *  @param  params_ Struct containing take action params details.
     *  @return Collateral amount taken.
     *  @return Quote token to be received from taker.
     *  @return T0 debt amount repaid.
     *  @return T0 penalty debt.
     *  @return Auction price.
    */
    function take(
        AuctionsState storage auctions_,
        TakeParams calldata params_
    ) external returns (uint256, uint256, uint256, uint256, uint256, uint256) {
        Liquidation storage liquidation = auctions_.liquidations[params_.borrower];
<<<<<<< HEAD

        TakeResult memory result = _validateTake(liquidation, params_.t0Debt, params_.collateral, params_.inflator);

=======
        TakeResult memory result = _prepareTake(liquidation, params_.t0Debt, params_.collateral, params_.inflator);
>>>>>>> 41498942
        // These are placeholder max values passed to calculateTakeFlows because there is no explicit bound on the
        // quote token amount in take calls (as opposed to bucketTake)
        result.unscaledDeposit = type(uint256).max;
        result.bucketScale     = Maths.WAD;

        uint256 collateralBound = Maths.min(params_.collateral, params_.takeCollateral);

        // In the case of take, the taker binds the collateral qty but not the quote token qty
        // ugly to get take work like a bucket take -- this is the max amount of quote token from the take that could go to
        // reduce the debt of the borrower -- analagous to the amount of deposit in the bucket for a bucket take
        (
            result.collateralAmount,
            result.t0RepayAmount,
            result.unscaledQuoteTokenAmount,
            result.scaledQuoteTokenAmount
        ) = _calculateTakeFlows(
            collateralBound,
            params_.t0Debt,
            params_.inflator,
            result
        );

        if (result.isRewarded) {
            // take is below neutralPrice, Kicker is rewarded
            result.bondChange = Maths.wmul(result.scaledQuoteTokenAmount, uint256(result.bpf));
            liquidation.bondSize                    += uint160(result.bondChange);
            auctions_.kickers[result.kicker].locked += result.bondChange;
            auctions_.totalBondEscrowed             += result.bondChange;
        } else {
            // take is above neutralPrice, Kicker is penalized
            result.bondChange = Maths.min(liquidation.bondSize, Maths.wmul(result.scaledQuoteTokenAmount, uint256(-result.bpf)));
            liquidation.bondSize                    -= uint160(result.bondChange);
            auctions_.kickers[result.kicker].locked -= result.bondChange;
            auctions_.totalBondEscrowed             -= result.bondChange;
        }

        emit Take(
            params_.borrower,
            result.scaledQuoteTokenAmount,
            result.collateralAmount,
            result.bondChange,
            result.isRewarded
        );

        return (
            result.collateralAmount,
            result.scaledQuoteTokenAmount,
            result.t0RepayAmount,
            result.t0Debt,
            result.t0DebtPenalty,
            result.auctionPrice
        );
    }

    /**
     *  @notice Performs NFT auction settlement by rounding down borrower's collateral amount and by moving borrower's token ids to pool claimable array.
     *  @param borrowerTokens_     Array of borrower NFT token ids.
     *  @param poolTokens_         Array of claimable NFT token ids in pool.
     *  @param borrowerAddress_    Address of the borrower that exits auction.
     *  @param borrowerCollateral_ Borrower collateral amount before auction exit (could be fragmented as result of partial takes).
     *  @return floorCollateral_   Rounded down collateral, the number of NFT tokens borrower can pull after auction exit.
     *  @return lps_               LPs given to the borrower to compensate fractional collateral (if any).
     *  @return bucketIndex_       Index of the bucket with LPs to compensate.
     */
    function settleNFTAuction(
        AuctionsState storage auctions_,
        mapping(uint256 => Bucket) storage buckets_,
        DepositsState storage deposits_,
        uint256[] storage borrowerTokens_,
        uint256[] storage poolTokens_,
        address borrowerAddress_,
        uint256 borrowerCollateral_
    ) external returns (uint256 floorCollateral_, uint256 lps_, uint256 bucketIndex_) {
        floorCollateral_ = (borrowerCollateral_ / Maths.WAD) * Maths.WAD; // floor collateral of borrower

        // if there's fraction of NFTs remaining then reward difference to borrower as LPs in auction price bucket
        if (floorCollateral_ != borrowerCollateral_) {
            // cover borrower's fractional amount with LPs in auction price bucket
            uint256 fractionalCollateral = borrowerCollateral_ - floorCollateral_;

            uint256 auctionPrice = _auctionPrice(
                auctions_.liquidations[borrowerAddress_].kickMomp,
                auctions_.liquidations[borrowerAddress_].kickTime
            );

            bucketIndex_ = auctionPrice > MIN_PRICE ? _indexOf(auctionPrice) : MAX_FENWICK_INDEX;

            lps_ = Buckets.addCollateral(
                buckets_[bucketIndex_],
                borrowerAddress_,
                Deposits.valueAt(deposits_, bucketIndex_),
                fractionalCollateral,
                _priceAt(bucketIndex_)
            );
        }

        // rebalance borrower's collateral, transfer difference to floor collateral from borrower to pool claimable array
        uint256 noOfTokensPledged    = borrowerTokens_.length;
        uint256 noOfTokensToTransfer = noOfTokensPledged - floorCollateral_ / 1e18;

        for (uint256 i = 0; i < noOfTokensToTransfer;) {
            uint256 tokenId = borrowerTokens_[--noOfTokensPledged]; // start with moving the last token pledged by borrower
            borrowerTokens_.pop();                                  // remove token id from borrower
            poolTokens_.push(tokenId);                              // add token id to pool claimable tokens

            unchecked { ++i; }
        }

        _removeAuction(auctions_, borrowerAddress_);
    }

    /***********************/
    /*** Reserve Auction ***/
    /***********************/

    function startClaimableReserveAuction(
        AuctionsState storage auctions_,
        ReserveAuctionState storage reserveAuction_,
        StartReserveAuctionParams calldata params_
    ) external returns (uint256 kickerAward_) {
        uint256 curUnclaimedAuctionReserve = reserveAuction_.unclaimed;

        uint256 claimable = _claimableReserves(
            Maths.wmul(params_.poolDebt, params_.inflator),
            params_.poolSize,
            auctions_.totalBondEscrowed,
            curUnclaimedAuctionReserve,
            params_.poolBalance
        );

        kickerAward_ = Maths.wmul(0.01 * 1e18, claimable);

        curUnclaimedAuctionReserve += claimable - kickerAward_;

        if (curUnclaimedAuctionReserve == 0) revert NoReserves();

        reserveAuction_.unclaimed = curUnclaimedAuctionReserve;
        reserveAuction_.kicked    = block.timestamp;

        emit ReserveAuction(curUnclaimedAuctionReserve, _reserveAuctionPrice(block.timestamp));
    }

    function takeReserves(
        ReserveAuctionState storage reserveAuction_,
        uint256 maxAmount_
    ) external returns (uint256 amount_, uint256 ajnaRequired_) {
        uint256 kicked = reserveAuction_.kicked;

        if (kicked != 0 && block.timestamp - kicked <= 72 hours) {
            uint256 unclaimed = reserveAuction_.unclaimed;
            uint256 price     = _reserveAuctionPrice(kicked);

            amount_       = Maths.min(unclaimed, maxAmount_);
            ajnaRequired_ = Maths.wmul(amount_, price);

            unclaimed -= amount_;

            reserveAuction_.unclaimed = unclaimed;

            emit ReserveAuction(unclaimed, price);
        } else {
            revert NoReservesAuction();
        }
    }

    /***************************/
    /***  Internal Functions ***/
    /***************************/


    /**
     *  @notice Called to start borrower liquidation and to update the auctions queue.
     *  @param  poolState_       Current state of the pool.
     *  @param  borrowerAddress_ Address of the borrower to kick.
     *  @param  additionalDebt_  Additional debt to be used when calculating proposed LUP.
     *  @return kickResult_      The result of the kick action.
     */
    function _kick(
        AuctionsState storage auctions_,
        DepositsState storage deposits_,
        LoansState    storage loans_,
        PoolState memory poolState_,
        address borrowerAddress_,
        uint256 additionalDebt_
    ) internal returns (
        KickResult memory kickResult_
    ) {
        Borrower storage borrower = loans_.borrowers[borrowerAddress_];

        kickResult_.t0KickedDebt = borrower.t0Debt;

        uint256 borrowerDebt       = Maths.wmul(kickResult_.t0KickedDebt, poolState_.inflator);
        uint256 borrowerCollateral = borrower.collateral;

        // add amount to remove to pool debt in order to calculate proposed LUP
        kickResult_.lup = _lup(deposits_, poolState_.debt + additionalDebt_);

        if (_isCollateralized(borrowerDebt , borrowerCollateral, kickResult_.lup, poolState_.poolType)) {
            revert BorrowerOk();
        }

        // calculate auction params
        uint256 noOfLoans = Loans.noOfLoans(loans_) + auctions_.noOfAuctions;

        uint256 momp = _priceAt(
            Deposits.findIndexOfSum(
                deposits_,
                Maths.wdiv(poolState_.debt, noOfLoans * 1e18)
            )
        );

        (uint256 bondFactor, uint256 bondSize) = _bondParams(
            borrowerDebt,
            borrowerCollateral,
            momp
        );

        // when loan is kicked, penalty of three months of interest is added
        kickResult_.kickPenalty   = Maths.wmul(Maths.wdiv(poolState_.rate, 4 * 1e18), borrowerDebt);
        kickResult_.t0KickPenalty = Maths.wdiv(kickResult_.kickPenalty, poolState_.inflator);

        // record liquidation info
        uint256 neutralPrice = Maths.wmul(borrower.t0Np, poolState_.inflator);
        _recordAuction(
            auctions_,
            borrowerAddress_,
            bondSize,
            bondFactor,
            momp,
            neutralPrice
        );

        // update kicker balances and get the difference needed to cover bond (after using any kick claimable funds if any)
        kickResult_.amountToCoverBond = _updateKicker(auctions_, bondSize);

        // remove kicked loan from heap
        Loans.remove(loans_, borrowerAddress_, loans_.indices[borrowerAddress_]);

        kickResult_.t0KickedDebt += kickResult_.t0KickPenalty;

        borrower.t0Debt = kickResult_.t0KickedDebt;

        emit Kick(
            borrowerAddress_,
            borrowerDebt + kickResult_.kickPenalty,
            borrower.collateral,
            bondSize
        );
    }

    /**
     *  @notice Calculates bond parameters of an auction.
     *  @param  borrowerDebt_ Borrower's debt before entering in liquidation.
     *  @param  collateral_   Borrower's collateral before entering in liquidation.
     *  @param  momp_         Current pool momp.
     */
    function _bondParams(
        uint256 borrowerDebt_,
        uint256 collateral_,
        uint256 momp_
    ) internal pure returns (uint256 bondFactor_, uint256 bondSize_) {
        uint256 thresholdPrice = borrowerDebt_  * Maths.WAD / collateral_;

        // bondFactor = min(30%, max(1%, (MOMP - thresholdPrice) / MOMP))
        if (thresholdPrice >= momp_) {
            bondFactor_ = 0.01 * 1e18;
        } else {
            bondFactor_ = Maths.min(
                0.3 * 1e18,
                Maths.max(
                    0.01 * 1e18,
                    1e18 - Maths.wdiv(thresholdPrice, momp_)
                )
            );
        }

        bondSize_ = Maths.wmul(bondFactor_,  borrowerDebt_);
    }

    /**
     *  @notice Updates kicker balances.
     *  @param  bondSize_       Bond size to cover newly kicked auction.
     *  @return bondDifference_ The amount that kicker should send to pool to cover auction bond.
     */
    function _updateKicker(
        AuctionsState storage auctions_,
        uint256 bondSize_
    ) internal returns (uint256 bondDifference_){
        Kicker storage kicker = auctions_.kickers[msg.sender];

        kicker.locked += bondSize_;

        uint256 kickerClaimable = kicker.claimable;

        if (kickerClaimable >= bondSize_) {
            kicker.claimable -= bondSize_;
        } else {
            bondDifference_  = bondSize_ - kickerClaimable;
            kicker.claimable = 0;
        }
    }

    /**
     *  @notice Computes the flows of collateral, quote token between the borrower, lender and kicker.
     *  @param  totalCollateral_        Total collateral in loan.
     *  @param  t0Debt_                 t0 equivalent debt in loan.
     *  @param  inflator_               Current pool inflator.
     *  @param  result_                 TakeParams for the take/buckettake
     *  @return collateral_             Collateral purchased in auction.
     *  @return t0debtPaid_             t0 equivalent amount of debt repaid in take.
     *  @return unscaledQuoteTokenPaid_ Unscaled amount of quote token paid (used to decrement deposit, or whatever is paid in qt in take).
     *  @return scaledQuoteTokenPaid_   Scaled amount of quote token paid - same as current debt reduction
     */
    function _calculateTakeFlows(
        uint256           totalCollateral_,
        uint256           t0Debt_,
        uint256           inflator_,
        TakeResult memory result_
    ) internal pure returns (
        uint256 collateral_,
        uint256 t0debtPaid_,
        uint256 unscaledQuoteTokenPaid_,
        uint256 scaledQuoteTokenPaid_
    ) {
        // price is the current auction price, which is the price paid by the LENDER for collateral
        // from the borrower point of view, the price is actually (1-bpf) * price, as the rewards to the
        // bond holder are effectively paid for by the borrower.
        uint256 borrowerPayoffFactor = (result_.isRewarded) ? Maths.WAD - uint256(result_.bpf)                       : Maths.WAD;
        uint256 borrowerPrice        = (result_.isRewarded) ? Maths.wmul(borrowerPayoffFactor, result_.auctionPrice) : result_.auctionPrice;

        // If there is no unscaled quote token bound, then we pass in max, but that cannot be scaled without an overflow.  So we check in the line below.
        scaledQuoteTokenPaid_ = (result_.unscaledDeposit != type(uint256).max) ? Maths.wmul(result_.unscaledDeposit, result_.bucketScale) : type(uint256).max;

        uint256 borrowerCollateralValue = Maths.wmul(totalCollateral_, borrowerPrice);

        if (scaledQuoteTokenPaid_ <= result_.borrowerDebt && scaledQuoteTokenPaid_ <= borrowerCollateralValue) {
            // quote token used to purchase is constraining factor
            collateral_             = Maths.wdiv(scaledQuoteTokenPaid_, borrowerPrice);
            t0debtPaid_             = Maths.wdiv(scaledQuoteTokenPaid_, inflator_);
            unscaledQuoteTokenPaid_ = result_.unscaledDeposit;
        } else if (result_.borrowerDebt <= borrowerCollateralValue) {
            // borrower debt is constraining factor
            collateral_             = Maths.wdiv(result_.borrowerDebt, borrowerPrice);
            t0debtPaid_             = t0Debt_;
            unscaledQuoteTokenPaid_ = Maths.wdiv(result_.borrowerDebt, result_.bucketScale);
            scaledQuoteTokenPaid_   = (result_.isRewarded) ? Maths.wdiv(result_.borrowerDebt, borrowerPayoffFactor) : result_.borrowerDebt;
        } else {
            // collateral available is constraint
            collateral_             = totalCollateral_;
            t0debtPaid_             = Maths.wdiv(borrowerCollateralValue, inflator_);
            unscaledQuoteTokenPaid_ = Maths.wdiv(borrowerCollateralValue, result_.bucketScale);
            scaledQuoteTokenPaid_   = Maths.wmul(collateral_, result_.auctionPrice);
        }
    }

    /**
     *  @notice Saves a new liquidation that was kicked.
     *  @param  borrowerAddress_ Address of the borrower that is kicked.
     *  @param  bondSize_        Bond size to cover newly kicked auction.
     *  @param  bondFactor_      Bond factor of the newly kicked auction.
     *  @param  momp_            Current pool MOMP.
     *  @param  neutralPrice_    Current pool Neutral Price.
     */
    function _recordAuction(
        AuctionsState storage auctions_,
        address borrowerAddress_,
        uint256 bondSize_,
        uint256 bondFactor_,
        uint256 momp_,
        uint256 neutralPrice_
    ) internal {
        Liquidation storage liquidation = auctions_.liquidations[borrowerAddress_];
        if (liquidation.kickTime != 0) revert AuctionActive();

        // record liquidation info
        liquidation.kicker       = msg.sender;
        liquidation.kickTime     = uint96(block.timestamp);
        liquidation.kickMomp     = uint96(momp_);
        liquidation.bondSize     = uint160(bondSize_);
        liquidation.bondFactor   = uint96(bondFactor_);
        liquidation.neutralPrice = uint96(neutralPrice_);

        // increment number of active auctions
        ++auctions_.noOfAuctions;

        // update totalBondEscrowed accumulator
        auctions_.totalBondEscrowed += bondSize_;

        // update auctions queue
        if (auctions_.head != address(0)) {
            // other auctions in queue, liquidation doesn't exist or overwriting.
            auctions_.liquidations[auctions_.tail].next = borrowerAddress_;
            liquidation.prev = auctions_.tail;
        } else {
            // first auction in queue
            auctions_.head = borrowerAddress_;
        }
        // update liquidation with the new ordering
        auctions_.tail = borrowerAddress_;
    }

    /**
     *  @notice Removes auction and repairs the queue order.
     *  @notice Updates kicker's claimable balance with bond size awarded and subtracts bond size awarded from liquidationBondEscrowed.
     *  @param  borrower_ Auctioned borrower address.
     */
    function _removeAuction(
        AuctionsState storage auctions_,
        address borrower_
    ) internal {
        Liquidation memory liquidation = auctions_.liquidations[borrower_];
        // update kicker balances
        Kicker storage kicker = auctions_.kickers[liquidation.kicker];

        kicker.locked    -= liquidation.bondSize;
        kicker.claimable += liquidation.bondSize;

        // decrement number of active auctions
        -- auctions_.noOfAuctions;

        // remove auction bond size from bond escrow accumulator
        auctions_.totalBondEscrowed -= liquidation.bondSize;

        // update auctions queue
        if (auctions_.head == borrower_ && auctions_.tail == borrower_) {
            // liquidation is the head and tail
            auctions_.head = address(0);
            auctions_.tail = address(0);
        }
        else if(auctions_.head == borrower_) {
            // liquidation is the head
            auctions_.liquidations[liquidation.next].prev = address(0);
            auctions_.head = liquidation.next;
        }
        else if(auctions_.tail == borrower_) {
            // liquidation is the tail
            auctions_.liquidations[liquidation.prev].next = address(0);
            auctions_.tail = liquidation.prev;
        }
        else {
            // liquidation is in the middle
            auctions_.liquidations[liquidation.prev].next = liquidation.next;
            auctions_.liquidations[liquidation.next].prev = liquidation.prev;
        }
        // delete liquidation
        delete auctions_.liquidations[borrower_];
    }

    /**
     *  @notice Rewards actors of a bucket take action.
     *  @param  deposits_      Deposits state
     *  @param  bucketIndex_   Bucket index.
     *  @param  result_        Struct containing take action result details.
     */
    function _rewardBucketTake(
        DepositsState storage deposits_,
        mapping(uint256 => Bucket) storage buckets_,
        uint256 bucketIndex_,
        bool depositTake_,
        TakeResult memory result_
    ) internal {
        Bucket storage bucket = buckets_[bucketIndex_];

        uint256 bucketExchangeRate = Buckets.getUnscaledExchangeRate(
            bucket.collateral,
            bucket.lps,
            result_.unscaledDeposit,
            result_.bucketScale,
            result_.bucketPrice
        );

        uint256 bankruptcyTime = bucket.bankruptcyTime;
        uint256 totalLPsReward;
        // if arb take - taker is awarded collateral * (bucket price - auction price) worth (in quote token terms) units of LPB in the bucket
        if (!depositTake_) {
            uint256 takerReward                   = Maths.wmul(result_.collateralAmount, result_.bucketPrice - result_.auctionPrice);
            uint256 takerRewardUnscaledQuoteToken = Maths.wdiv(takerReward,              result_.bucketScale);

            totalLPsReward = Maths.wrdivr(takerRewardUnscaledQuoteToken, bucketExchangeRate);
            Buckets.addLenderLPs(bucket, bankruptcyTime, msg.sender, totalLPsReward);
        }

        uint256 kickerLPsReward;
        // the bondholder/kicker is awarded bond change worth of LPB in the bucket
        if (result_.isRewarded) {
            kickerLPsReward  = Maths.wrdivr(Maths.wdiv(result_.bondChange, result_.bucketScale), bucketExchangeRate);
            totalLPsReward  += kickerLPsReward;
            Buckets.addLenderLPs(bucket, bankruptcyTime, result_.kicker, kickerLPsReward);
        }

        Deposits.unscaledRemove(deposits_, bucketIndex_, result_.unscaledQuoteTokenAmount); // remove quote tokens from bucket’s deposit

        // total rewarded LPs are added to the bucket LP balance
        bucket.lps += totalLPsReward;

        // collateral is added to the bucket’s claimable collateral
        bucket.collateral += result_.collateralAmount;

        emit BucketTakeLPAwarded(
            msg.sender,
            result_.kicker,
            totalLPsReward - kickerLPsReward,
            kickerLPsReward
        );
    }

    function _auctionPrice(
        uint256 referencePrice,
        uint256 kickTime_
    ) internal view returns (uint256 price_) {
        uint256 elapsedHours = Maths.wdiv((block.timestamp - kickTime_) * 1e18, 1 hours * 1e18);

        elapsedHours -= Maths.min(elapsedHours, 1e18);  // price locked during cure period

        int256 timeAdjustment = PRBMathSD59x18.mul(-1 * 1e18, int256(elapsedHours));

        price_ = 32 * Maths.wmul(referencePrice, uint256(PRBMathSD59x18.exp2(timeAdjustment)));
    }

    /**
     *  @notice Calculates bond penalty factor.
     *  @dev Called in kick and take.
     *  @param debt_         Borrower debt.
     *  @param collateral_   Borrower collateral.
     *  @param neutralPrice_ NP of auction.
     *  @param bondFactor_   Factor used to determine bondSize.
     *  @param auctionPrice_ Auction price at the time of call.
     *  @return bpf_         Factor used in determining bond Reward (positive) or penalty (negative).
     */
    function _bpf(
        uint256 debt_,
        uint256 collateral_,
        uint256 neutralPrice_,
        uint256 bondFactor_,
        uint256 auctionPrice_
    ) internal pure returns (int256) {
        int256 thresholdPrice = int256(Maths.wdiv(debt_, collateral_));

        int256 sign;
        if (thresholdPrice < int256(neutralPrice_)) {
            // BPF = BondFactor * min(1, max(-1, (neutralPrice - price) / (neutralPrice - thresholdPrice)))
            sign = Maths.minInt(
<<<<<<< HEAD
                1e18,
                Maths.maxInt(
                    -1 * 1e18,
                    PRBMathSD59x18.div(
                        int256(neutralPrice_) - int256(price_),
                        int256(neutralPrice_) - thresholdPrice
=======
                    1e18,
                    Maths.maxInt(
                        -1 * 1e18,
                        PRBMathSD59x18.div(
                            int256(neutralPrice_) - int256(auctionPrice_),
                            int256(neutralPrice_) - thresholdPrice
                        )
>>>>>>> 41498942
                    )
                )
            );
        } else {
            int256 val = int256(neutralPrice_) - int256(auctionPrice_);
            if (val < 0 )      sign = -1e18;
            else if (val != 0) sign = 1e18;
        }

        return PRBMathSD59x18.mul(int256(bondFactor_), sign);
    }

    /**
     *  @notice Utility function to validate take and calculate take's parameters.
     *  @param  liquidation_ Liquidation struct holding auction details.
     *  @param  t0Debt_       Borrower t0 debt.
     *  @param  collateral_  Borrower collateral.
     *  @param  inflator_    The pool's inflator, used to calculate borrower debt.
     *  @return takeResult_  The result of take action.
     */
    function _prepareTake(
        Liquidation storage liquidation_,
        uint256 t0Debt_,
        uint256 collateral_,
        uint256 inflator_
    ) internal returns (TakeResult memory takeResult_) {

        uint256 kickTime = liquidation_.kickTime;
        if (kickTime == 0) revert NoAuction();
        if (block.timestamp - kickTime <= 1 hours) revert TakeNotPastCooldown();

        takeResult_.t0Debt = t0Debt_;
        // if first take borrower debt is increased by 7% penalty
        if (!liquidation_.alreadyTaken) {
            takeResult_.t0DebtPenalty = Maths.wmul(t0Debt_, 0.07 * 1e18);
            takeResult_.t0Debt += takeResult_.t0DebtPenalty; 
            liquidation_.alreadyTaken = true;
        }

        takeResult_.borrowerDebt = Maths.wmul(takeResult_.t0Debt, inflator_);
        takeResult_.auctionPrice = _auctionPrice(liquidation_.kickMomp, kickTime);

        takeResult_.bpf = _bpf(
            takeResult_.borrowerDebt,
            collateral_,
            liquidation_.neutralPrice,
            liquidation_.bondFactor,
            takeResult_.auctionPrice
        );
<<<<<<< HEAD

=======
>>>>>>> 41498942
        takeResult_.factor     = uint256(1e18 - Maths.maxInt(0, takeResult_.bpf));
        takeResult_.kicker     = liquidation_.kicker;
        takeResult_.isRewarded = (takeResult_.bpf  >= 0);
    }

    /**********************/
    /*** View Functions ***/
    /**********************/

    /**
     *  @notice Returns true if borrower is in auction.
     *  @dev    Used to accuratley increment and decrement t0DebtInAuction.
     *  @param  borrower_ Borrower address to check auction status for.
     *  @return  active_ Boolean, based on if borrower is in auction.
     */
    function isActive(
        AuctionsState storage auctions_,
        address borrower_
    ) internal view returns (bool) {
        return auctions_.liquidations[borrower_].kickTime != 0;
    }

    /**
     *  @notice Check if head auction is clearable (auction is kicked and 72 hours passed since kick time or auction still has debt but no remaining collateral).
     *  @notice Revert if auction is clearable
     */
    function revertIfAuctionClearable(
        AuctionsState storage auctions_,
        LoansState    storage loans_
    ) internal view {
        address head     = auctions_.head;
        uint256 kickTime = auctions_.liquidations[head].kickTime;

        if (kickTime != 0) {
            if (block.timestamp - kickTime > 72 hours) revert AuctionNotCleared();

            Borrower storage borrower = loans_.borrowers[head];
            if (borrower.t0Debt != 0 && borrower.collateral == 0) revert AuctionNotCleared();
        }
    }

    function _lup(
        DepositsState storage deposits_,
        uint256 debt_
    ) internal view returns (uint256) {
        return _priceAt(Deposits.findIndexOfSum(deposits_, debt_));
    }

}<|MERGE_RESOLUTION|>--- conflicted
+++ resolved
@@ -433,12 +433,8 @@
         if (params_.collateral == 0) revert InsufficientCollateral(); // revert if borrower's collateral is 0
 
         Liquidation storage liquidation = auctions_.liquidations[params_.borrower];
-<<<<<<< HEAD
-
-        TakeResult memory result = _validateTake(liquidation, params_.t0Debt, params_.collateral, params_.inflator);
-=======
+
         TakeResult memory result = _prepareTake(liquidation, params_.t0Debt, params_.collateral, params_.inflator);
->>>>>>> 41498942
 
         result.unscaledDeposit = Deposits.unscaledValueAt(deposits_, params_.index);
 
@@ -516,13 +512,8 @@
         TakeParams calldata params_
     ) external returns (uint256, uint256, uint256, uint256, uint256, uint256) {
         Liquidation storage liquidation = auctions_.liquidations[params_.borrower];
-<<<<<<< HEAD
-
-        TakeResult memory result = _validateTake(liquidation, params_.t0Debt, params_.collateral, params_.inflator);
-
-=======
-        TakeResult memory result = _prepareTake(liquidation, params_.t0Debt, params_.collateral, params_.inflator);
->>>>>>> 41498942
+        TakeResult  memory  result      = _prepareTake(liquidation, params_.t0Debt, params_.collateral, params_.inflator);
+
         // These are placeholder max values passed to calculateTakeFlows because there is no explicit bound on the
         // quote token amount in take calls (as opposed to bucketTake)
         result.unscaledDeposit = type(uint256).max;
@@ -1065,22 +1056,12 @@
         if (thresholdPrice < int256(neutralPrice_)) {
             // BPF = BondFactor * min(1, max(-1, (neutralPrice - price) / (neutralPrice - thresholdPrice)))
             sign = Maths.minInt(
-<<<<<<< HEAD
                 1e18,
                 Maths.maxInt(
                     -1 * 1e18,
                     PRBMathSD59x18.div(
-                        int256(neutralPrice_) - int256(price_),
+                        int256(neutralPrice_) - int256(auctionPrice_),
                         int256(neutralPrice_) - thresholdPrice
-=======
-                    1e18,
-                    Maths.maxInt(
-                        -1 * 1e18,
-                        PRBMathSD59x18.div(
-                            int256(neutralPrice_) - int256(auctionPrice_),
-                            int256(neutralPrice_) - thresholdPrice
-                        )
->>>>>>> 41498942
                     )
                 )
             );
@@ -1116,7 +1097,7 @@
         // if first take borrower debt is increased by 7% penalty
         if (!liquidation_.alreadyTaken) {
             takeResult_.t0DebtPenalty = Maths.wmul(t0Debt_, 0.07 * 1e18);
-            takeResult_.t0Debt += takeResult_.t0DebtPenalty; 
+            takeResult_.t0Debt += takeResult_.t0DebtPenalty;
             liquidation_.alreadyTaken = true;
         }
 
@@ -1130,10 +1111,6 @@
             liquidation_.bondFactor,
             takeResult_.auctionPrice
         );
-<<<<<<< HEAD
-
-=======
->>>>>>> 41498942
         takeResult_.factor     = uint256(1e18 - Maths.maxInt(0, takeResult_.bpf));
         takeResult_.kicker     = liquidation_.kicker;
         takeResult_.isRewarded = (takeResult_.bpf  >= 0);
