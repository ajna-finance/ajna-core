--- conflicted
+++ resolved
@@ -51,6 +51,7 @@
         address kicker;           // Address of auction kicker.
         uint256 quoteTokenAmount; // The quote token amount that taker should pay for collateral taken.
         uint256 t0RepayAmount;    // The amount of debt (quote tokens) that is recovered / repayed by take t0 terms.
+        uint256 t0Debt;            // The t0 debt of borrower.
     }
 
     /**
@@ -410,14 +411,19 @@
         DepositsState storage deposits_,
         mapping(uint256 => Bucket) storage buckets_,
         BucketTakeParams calldata params_
-    ) external returns (uint256, uint256) {
+    ) external returns (uint256, uint256, uint256) {
         if (params_.collateral == 0) revert InsufficientCollateral(); // revert if borrower's collateral is 0
 
         uint256 bucketDeposit = Deposits.valueAt(deposits_, params_.index);
         if (bucketDeposit == 0) revert InsufficientLiquidity(); // revert if no quote tokens in arbed bucket
 
         Liquidation storage liquidation = auctions_.liquidations[params_.borrower];
-        TakeResult memory result = _validateTake(liquidation, params_.t0Debt, params_.collateral, params_.inflator);
+        TakeResult memory result;
+        
+        // If first take apply 7% debt penalty to borrower debt
+        result.t0Debt = _applyTakePenalty(liquidation, params_.t0Debt);
+        
+        result = _validateTake(liquidation, params_.t0Debt, params_.collateral, params_.inflator);
 
         result.bucketPrice  = _priceAt(params_.index);
         // cannot arb with a price lower than the auction price
@@ -425,23 +431,6 @@
 
         // if deposit take then price to use when calculating take is bucket price
         uint256 price = params_.depositTake ? result.bucketPrice : result.auctionPrice;
-<<<<<<< HEAD
-
-        (
-            uint256 borrowerDebt,
-            int256  bpf,
-            uint256 factor
-        ) = _takeParameters(
-            liquidation,
-            params_.collateral,
-            params_.t0debt,
-            price,
-            params_.inflator
-        );
-        result.kicker = liquidation.kicker;
-        result.isRewarded = (bpf >= 0);
-=======
->>>>>>> 896f38df
 
         // Determine how much of the loan will be repaid
         if (result.borrowerDebt >= bucketDeposit) {
@@ -494,7 +483,8 @@
 
         return (
             result.collateralAmount,
-            result.t0RepayAmount
+            result.t0RepayAmount,
+            result.t0Debt
         );
     }
 
@@ -509,36 +499,15 @@
     function take(
         AuctionsState storage auctions_,
         TakeParams calldata params_
-    ) external returns (uint256, uint256, uint256, uint256) {
+    ) external returns (uint256, uint256, uint256, uint256, uint256) {
         Liquidation storage liquidation = auctions_.liquidations[params_.borrower];
-<<<<<<< HEAD
-
-        uint256 kickTime = liquidation.kickTime;
-        if (kickTime == 0) revert NoAuction();
-        if (block.timestamp - kickTime <= 1 hours) revert TakeNotPastCooldown();
-
         TakeResult memory result;
-        result.auctionPrice = _auctionPrice(
-            liquidation.kickMomp,
-            kickTime
-        );
-        result.kicker = liquidation.kicker;
-
-        (
-            uint256 borrowerDebt,
-            int256 bpf,
-            uint256 factor
-        ) = _takeParameters(
-            liquidation,
-            params_.collateral,
-            params_.t0debt,
-            result.auctionPrice,
-            params_.inflator
-        );
-        result.isRewarded = (bpf >= 0);
-=======
-        TakeResult memory result = _validateTake(liquidation, params_.t0Debt, params_.collateral, params_.inflator);
->>>>>>> 896f38df
+
+        // If first take apply 7% debt penalty to borrower debt
+        result.t0Debt = _applyTakePenalty(liquidation, params_.t0Debt);
+
+        result = _validateTake(liquidation, params_.t0Debt, params_.collateral, params_.inflator);
+
 
         // determine how much of the loan will be repaid
         result.collateralAmount = Maths.min(params_.collateral, params_.takeCollateral);
@@ -577,8 +546,21 @@
             result.collateralAmount,
             result.quoteTokenAmount,
             result.t0RepayAmount,
+            result.t0Debt,
             result.auctionPrice
         );
+    }
+
+    function _applyTakePenalty(
+        Liquidation storage liquidation_,
+        uint256 t0BorrowerDebt_
+    ) internal returns (uint256 t0Debt_) {
+        // first take apply 7% debt penalty to borrower debt
+        t0Debt_ = t0BorrowerDebt_;
+        if (!liquidation_.alreadyTaken) {
+            t0Debt_ = Maths.wmul(t0Debt_, 1.07 * 1e18);
+            liquidation_.alreadyTaken = true;
+        }
     }
 
     /**
@@ -710,12 +692,7 @@
         uint256 borrowerCollateral = borrower.collateral;
 
         // add amount to remove to pool debt in order to calculate proposed LUP
-<<<<<<< HEAD
-        kickResult_.lup = _lup(deposits_, poolState_.accruedDebt + additionalDebt_);
-
-=======
         kickResult_.lup = _lup(deposits_, poolState_.debt + additionalDebt_);
->>>>>>> 896f38df
         if (
             _isCollateralized(borrowerDebt , borrowerCollateral, kickResult_.lup, poolState_.poolType)
         ) revert BorrowerOk();
@@ -1019,49 +996,17 @@
     }
 
     /**
-<<<<<<< HEAD
-     *  @notice Utility function to calculate take's parameters.
-     *  @param  liquidation_  Liquidation struct holding auction details.
-     *  @param  collateral_   Borrower collateral.
-     *  @param  borrowerDebt_ Borrower t0 debt.
-     *  @param  poolInflator_ The pool's inflator, used to calculate borrower debt.
-     *  @return borrowerDebt_ Debt of the borrower at the time of take.
-     *  @return bpf_          The bond penalty factor.
-     *  @return factor_       The take factor, calculated based on bond penalty factor.
-=======
      *  @notice Utility function to validate take and calculate take's parameters.
      *  @param  liquidation_ Liquidation struct holding auction details.
      *  @param  t0Debt       Borrower t0 debt.
      *  @param  collateral_  Borrower collateral.
      *  @param  inflator_    The pool's inflator, used to calculate borrower debt.
      *  @return takeResult_  The result of take action.
->>>>>>> 896f38df
      */
     function _validateTake(
         Liquidation memory liquidation_,
         uint256 t0Debt,
         uint256 collateral_,
-<<<<<<< HEAD
-        uint256 t0Debt_,
-        uint256 price_,
-        uint256 poolInflator_
-    ) internal returns (
-        uint256 borrowerDebt_,
-        int256  bpf_,
-        uint256 factor_
-    ) {
-        borrowerDebt_ = Maths.wmul(t0Debt_, poolInflator_);
-
-        // increase borrower debt by 7% if first take
-        if (!liquidation_.alreadyTaken) {
-            borrowerDebt_ = Maths.wmul(borrowerDebt_, 1.07 * 1e18);
-            liquidation_.alreadyTaken = true;
-        }
-
-        // calculate the bond payment factor
-        bpf_ = _bpf(
-            borrowerDebt_,
-=======
         uint256 inflator_
     ) internal view returns (TakeResult memory takeResult_) {
 
@@ -1069,19 +1014,18 @@
         if (kickTime == 0) revert NoAuction();
         if (block.timestamp - kickTime <= 1 hours) revert TakeNotPastCooldown();
 
-        takeResult_.borrowerDebt = Maths.wmul(t0Debt, inflator_);
         takeResult_.auctionPrice = _auctionPrice(liquidation_.kickMomp, kickTime);
         takeResult_.bpf          = _bpf(
             takeResult_.borrowerDebt,
->>>>>>> 896f38df
             collateral_,
             liquidation_.neutralPrice,
             liquidation_.bondFactor,
             takeResult_.auctionPrice
         );
-        takeResult_.factor       = uint256(1e18 - Maths.maxInt(0, takeResult_.bpf));
-        takeResult_.kicker       = liquidation_.kicker;
-        takeResult_.isRewarded   = (takeResult_.bpf  >= 0);
+        takeResult_.factor     = uint256(1e18 - Maths.maxInt(0, takeResult_.bpf));
+        takeResult_.kicker     = liquidation_.kicker;
+        takeResult_.isRewarded = (takeResult_.bpf  >= 0);
+        takeResult_.t0Debt     = t0Debt;
     }
 
     /**********************/
