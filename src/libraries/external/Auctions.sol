// SPDX-License-Identifier: MIT

pragma solidity 0.8.14;

import { PRBMathSD59x18 } from "@prb-math/contracts/PRBMathSD59x18.sol";
import '@openzeppelin/contracts/utils/Checkpoints.sol';

import {
    PoolState,
    DepositsState,
    AuctionsState,
    Liquidation,
    Kicker,
    ReserveAuctionState,
    SettleParams,
    KickResult,
    BucketTakeParams,
    TakeParams,
    StartReserveAuctionParams
} from '../../base/interfaces/IPool.sol';

import '../Buckets.sol';
import '../Deposits.sol';
import '../Loans.sol';

import '../../base/PoolHelper.sol';

library Auctions {

<<<<<<< HEAD
    using Checkpoints for Checkpoints.History;
=======
    struct KickWithDepositLocalVars {
        uint256 bucketLPs;
        uint256 bucketCollateral;
        uint256 bucketPrice;
        uint256 bucketUnscaledDeposit;
        uint256 bucketScale;
        uint256 bucketDeposit;
        uint256 lenderLPs;
        uint256 bucketRate;
        uint256 amountToDebitFromDeposit;
        uint256 redeemedLPs;
    }
>>>>>>> 96ec2860

    struct TakeResult {
        uint256 quoteTokenAmount; // The quote token amount that taker should pay for collateral taken.
        uint256 t0repayAmount;    // The amount of debt (quote tokens) that is recovered / repayed by take t0 terms.
        uint256 collateralAmount; // The amount of collateral taken.
        uint256 auctionPrice;     // The price of auction.
        uint256 bucketPrice;      // The bucket price.
        uint256 bondChange;       // The change made on the bond size (beeing reward or penalty).
        address kicker;           // Address of auction kicker.
        bool    isRewarded;       // True if kicker is rewarded (auction price lower than neutral price), false if penalized (auction price greater than neutral price).
    }

    /**
     *  @notice Emitted when an actor uses quote token to arb higher-priced deposit off the book.
     *  @param  borrower    Identifies the loan being liquidated.
     *  @param  index       The index of the Highest Price Bucket used for this take.
     *  @param  amount      Amount of quote token used to purchase collateral.
     *  @param  collateral  Amount of collateral purchased with quote token.
     *  @param  bondChange  Impact of this take to the liquidation bond.
     *  @param  isReward    True if kicker was rewarded with `bondChange` amount, false if kicker was penalized.
     *  @dev    amount / collateral implies the auction price.
     */
    event BucketTake(
        address indexed borrower,
        uint256 index,
        uint256 amount,
        uint256 collateral,
        uint256 bondChange,
        bool    isReward
    );

    /**
     *  @notice Emitted when LPs are awarded to a taker or kicker in a bucket take.
     *  @param  taker           Actor who invoked the bucket take.
     *  @param  kicker          Actor who started the auction.
     *  @param  lpAwardedTaker  Amount of LP awarded to the taker.
     *  @param  lpAwardedKicker Amount of LP awarded to the actor who started the auction.
     */
    event BucketTakeLPAwarded(
        address indexed taker,
        address indexed kicker,
        uint256 lpAwardedTaker,
        uint256 lpAwardedKicker
    );

    event Kick(
        address indexed borrower,
        uint256 debt,
        uint256 collateral,
        uint256 bond
    );

    event Take(
        address indexed borrower,
        uint256 amount,
        uint256 collateral,
        uint256 bondChange,
        bool    isReward
    );

    /**
     *  @notice Emitted when lender kick and remove quote token from the pool.
     *  @param  lender     Recipient that removed quote tokens.
     *  @param  price      Price at which quote tokens were removed.
     *  @param  amount     Amount of quote tokens removed from the pool.
     *  @param  lpRedeemed Amount of LP exchanged for quote token.
     *  @param  lup        LUP calculated after removal.
     */
    event RemoveQuoteToken(
        address indexed lender,
        uint256 indexed price,
        uint256 amount,
        uint256 lpRedeemed,
        uint256 lup
    );

    event ReserveAuction(
        uint256 claimableReservesRemaining,
        uint256 auctionPrice
    );

    /**
     *  @notice The action cannot be executed on an active auction.
     */
    error AuctionActive();
    /**
     *  @notice Attempted auction to clear doesn't meet conditions.
     */
    error AuctionNotClearable();
    /**
     *  @notice Head auction should be cleared prior of executing this action.
     */
    error AuctionNotCleared();
    /**
     *  @notice The auction price is greater than the arbed bucket price.
     */
    error AuctionPriceGtBucketPrice();
    /**
     *  @notice Borrower has a healthy over-collateralized position.
     */
    error BorrowerOk();
    /**
     *  @notice Bucket to arb must have more quote available in the bucket.
     */
    error InsufficientLiquidity();
    /**
     *  @notice User is attempting to take more collateral than available.
     */
    error InsufficientCollateral();
    /**
     *  @notice Actor is attempting to take or clear an inactive auction.
     */
    error NoAuction();
    /**
     *  @notice No pool reserves are claimable.
     */
    error NoReserves();
    /**
     *  @notice Actor is attempting to take or clear an inactive reserves auction.
     */
    error NoReservesAuction();
    /**
     *  @notice Actor is attempting to remove using a bucket with price below the LUP.
     */
    error PriceBelowLUP();
    /**
     *  @notice Take was called before 1 hour had passed from kick time.
     */
    error TakeNotPastCooldown();

    /***************************/
    /***  External Functions ***/
    /***************************/

    /**
     *  @notice Settles the debt of the given loan / borrower.
     *  @notice Updates kicker's claimable balance with bond size awarded and subtracts bond size awarded from liquidationBondEscrowed.
     *  @param  params_ Settle params
     *  @return The amount of borrower collateral left after settle.
     *  @return The amount of borrower debt left after settle.
     */
    function settlePoolDebt(
        AuctionsState storage auctions_,
        mapping(uint256 => Bucket) storage buckets_,
        DepositsState storage deposits_,
        SettleParams memory params_
    ) external returns (uint256, uint256) {
        uint256 kickTime = auctions_.liquidations[params_.borrower].kickTime;
        if (kickTime == 0) revert NoAuction();

        if ((block.timestamp - kickTime < 72 hours) && (params_.collateral != 0)) revert AuctionNotClearable();

        // auction has debt to cover with remaining collateral
        while (params_.bucketDepth != 0 && params_.t0debt != 0 && params_.collateral != 0) {
            uint256 index   = Deposits.findIndexOfSum(deposits_, 1);
            uint256 deposit = Deposits.valueAt(deposits_, index);
            uint256 price   = _priceAt(index);

            if (deposit != 0) {
                uint256 collateralUsed;
                uint256 depositToRemove   = deposit;
                uint256 debtToSettle      = Maths.wmul(params_.t0debt, params_.inflator);   // current debt to be settled
                uint256 maxSettleableDebt = Maths.wmul(params_.collateral, price);          // max debt that can be settled with existing collateral

                if (depositToRemove >= debtToSettle && maxSettleableDebt >= debtToSettle) { // enough deposit in bucket and collateral avail to settle entire debt
                    depositToRemove    = debtToSettle;                                      // remove only what's needed to settle the debt
                    params_.t0debt     = 0;                                                 // no remaining debt to settle
                    collateralUsed     = Maths.wdiv(debtToSettle, price);
                    params_.collateral -= collateralUsed;
                } else if (maxSettleableDebt >= depositToRemove) {                          // enough collateral, therefore not enough deposit to settle entire debt, we settle only deposit amount
                    params_.t0debt     -= Maths.wdiv(depositToRemove, params_.inflator);    // subtract from debt the corresponding t0 amount of deposit
                    collateralUsed     = Maths.wdiv(depositToRemove, price);
                    params_.collateral -= collateralUsed;
                } else {                                                                    // constrained by collateral available
                    depositToRemove    = maxSettleableDebt;
                    params_.t0debt     -= Maths.wdiv(maxSettleableDebt, params_.inflator);
                    collateralUsed     = params_.collateral;
                    params_.collateral = 0;
                }

                buckets_[index].collateral += collateralUsed;                // add settled collateral into bucket
                Deposits.remove(deposits_, index, depositToRemove, deposit); // remove amount to settle debt from bucket (could be entire deposit or only the settled debt)
            } else {
                // Deposits in the tree is zero, insert entire collateral into lowest bucket 7388
                Buckets.addCollateral(
                    buckets_[index],
                    params_.borrower,
                    deposit,
                    params_.collateral,
                    price
                );
                params_.collateral = 0; // entire collateral added into bucket
            }

            --params_.bucketDepth;
        }

        // if there's still debt and no collateral
        if (params_.t0debt != 0 && params_.collateral == 0) {
            // settle debt from reserves -- round reserves down however
            params_.t0debt -= Maths.min(params_.t0debt, (params_.reserves / params_.inflator) * 1e18);

            // if there's still debt after settling from reserves then start to forgive amount from next HPB
            while (params_.bucketDepth != 0 && params_.t0debt != 0) { // loop through remaining buckets if there's still debt to settle
                uint256 index   = Deposits.findIndexOfSum(deposits_, 1);
                uint256 deposit = Deposits.valueAt(deposits_, index);

                uint256 depositToRemove = deposit;
                uint256 debtToSettle    = Maths.wmul(params_.t0debt, params_.inflator);

                if (depositToRemove >= debtToSettle) {                               // enough deposit in bucket to settle entire debt
                    depositToRemove = debtToSettle;                                  // remove only what's needed to settle the debt
                    params_.t0debt  = 0;                                             // no remaining debt to settle

                } else {                                                             // not enough deposit to settle entire debt, we settle only deposit amount
                    params_.t0debt -= Maths.wdiv(depositToRemove, params_.inflator); // subtract from remaining debt the corresponding t0 amount of deposit

                    Bucket storage hpbBucket = buckets_[index];
                    if (hpbBucket.collateral == 0) {                                 // existing LPB and LP tokens for the bucket shall become unclaimable.
                        hpbBucket.lps = 0;
                        hpbBucket.bankruptcyTime = block.timestamp;
                    }
                }

                Deposits.remove(deposits_, index, depositToRemove, deposit);

                --params_.bucketDepth;
            }
        }

        return (params_.collateral, params_.t0debt);
    }

    /**
     *  @notice Called to start borrower liquidation and to update the auctions queue.
     *  @param  poolState_       Current state of the pool.
     *  @param  borrowerAddress_ Address of the borrower to kick.
     *  @return kickResult_      The result of the kick action.
     */
    function kick(
        AuctionsState storage auctions_,
        DepositsState storage deposits_,
        LoansState    storage loans_,
        PoolState calldata poolState_,
        address borrowerAddress_
    ) external returns (
        KickResult memory
    ) {
        return _kick(
            auctions_,
            deposits_,
            loans_,
            poolState_,
            borrowerAddress_,
            0
        );
    }

    /**
     *  @notice Called by lenders to kick loans using their deposits.
     *  @param  poolState_           Current state of the pool.
     *  @param  index_               The deposit index from where lender removes liquidity.
     *  @return kickResult_ The result of the kick action.
     */
    function kickWithDeposit(
        AuctionsState storage auctions_,
        DepositsState storage deposits_,
        mapping(uint256 => Bucket) storage buckets_,
        LoansState    storage loans_,
        PoolState memory poolState_,
        uint256 index_
    ) external returns (
        KickResult memory kickResult_
    ) {
        Bucket storage bucket = buckets_[index_];
        Lender storage lender = bucket.lenders[msg.sender];

        KickWithDepositLocalVars memory vars;
        if (bucket.bankruptcyTime < lender.depositTime) vars.lenderLPs = lender.lps;

        vars.bucketLPs                = bucket.lps;
        vars.bucketCollateral         = bucket.collateral;
        vars.bucketPrice              = _priceAt(index_);
        vars.bucketUnscaledDeposit    = Deposits.unscaledValueAt(deposits_, index_);
        vars.bucketScale              = Deposits.scale(deposits_, index_);
        vars.bucketDeposit            = Maths.wmul(vars.bucketUnscaledDeposit, vars.bucketScale);
        // calculate max amount that can be removed (constrained by lender LPs in bucket, bucket deposit and the amount lender wants to remove)
        vars.bucketRate               = Buckets.getExchangeRate(
            vars.bucketCollateral,
            vars.bucketLPs,
            vars.bucketDeposit,
            vars.bucketPrice
        );
        vars.amountToDebitFromDeposit = Maths.rayToWad(Maths.rmul(vars.lenderLPs, vars.bucketRate));                // calculate amount to remove based on lender LPs in bucket
        if (vars.amountToDebitFromDeposit > vars.bucketDeposit) vars.amountToDebitFromDeposit = vars.bucketDeposit; // cap the amount to remove at bucket deposit

        // revert if no amount that can be removed
        if (vars.amountToDebitFromDeposit == 0) revert InsufficientLiquidity();

        // kick top borrower
        kickResult_ = _kick(
            auctions_,
            deposits_,
            loans_,
            poolState_,
            Loans.getMax(loans_).borrower,
            vars.amountToDebitFromDeposit
        );

        // amount to remove from deposit covers entire bond amount
        if (vars.amountToDebitFromDeposit > kickResult_.amountToCoverBond) {
            vars.amountToDebitFromDeposit = kickResult_.amountToCoverBond;                             // cap amount to remove from deposit at amount to cover bond

            kickResult_.lup = _lup(deposits_, poolState_.accruedDebt + vars.amountToDebitFromDeposit); // recalculate the LUP with the amount to cover bond
            kickResult_.amountToCoverBond = 0;                                                         // entire bond is covered from deposit, no additional amount to be send by lender
        } else {
            kickResult_.amountToCoverBond -= vars.amountToDebitFromDeposit;                            // lender should send additional amount to cover bond
        }

        // revert if the bucket price used to kick and remove is below new LUP
        if (vars.bucketPrice < kickResult_.lup) revert PriceBelowLUP();

        // remove amount from deposits
        if (vars.amountToDebitFromDeposit == vars.bucketDeposit && vars.bucketCollateral == 0) {
            // In this case we are redeeming the entire bucket exactly, and need to ensure bucket LPs are set to 0
            vars.redeemedLPs = vars.bucketLPs;
            Deposits.unscaledRemove(deposits_, index_, vars.bucketUnscaledDeposit);
        } else {
            vars.redeemedLPs = Maths.wrdivr(vars.amountToDebitFromDeposit, vars.bucketRate);
            Deposits.unscaledRemove(
                deposits_,
                index_,
                Maths.wdiv(vars.amountToDebitFromDeposit, vars.bucketScale)
            );
        }

        // remove bucket LPs coresponding to the amount removed from deposits
        lender.lps -= vars.redeemedLPs;
        bucket.lps -= vars.redeemedLPs;

        emit RemoveQuoteToken(msg.sender, index_, vars.amountToDebitFromDeposit, vars.redeemedLPs, kickResult_.lup);
    }

    /**
     *  @notice Performs bucket take collateral on an auction and rewards taker and kicker (if case).
     *  @param  params_ Struct containing take action details.
     *  @return Collateral amount taken.
     *  @return T0 debt amount repaid.
    */
    function bucketTake(
        AuctionsState storage auctions_,
        DepositsState storage deposits_,
        mapping(uint256 => Bucket) storage buckets_,
        BucketTakeParams calldata params_
    ) external returns (uint256, uint256) {
        if (params_.collateral == 0) revert InsufficientCollateral(); // revert if borrower's collateral is 0

        uint256 bucketDeposit = Deposits.valueAt(deposits_, params_.index);
        if (bucketDeposit == 0) revert InsufficientLiquidity(); // revert if no quote tokens in arbed bucket

        Liquidation storage liquidation = auctions_.liquidations[params_.borrower];

        uint256 kickTime = liquidation.kickTime;
        if (kickTime == 0) revert NoAuction();
        if (block.timestamp - kickTime <= 1 hours) revert TakeNotPastCooldown();

        TakeResult memory result;
        result.bucketPrice  = _priceAt(params_.index);
        result.auctionPrice = _auctionPrice(
            liquidation.kickMomp,
            kickTime
        );
        // cannot arb with a price lower than the auction price
        if (result.auctionPrice > result.bucketPrice) revert AuctionPriceGtBucketPrice();

        // if deposit take then price to use when calculating take is bucket price
        uint256 price = params_.depositTake ? result.bucketPrice : result.auctionPrice;
        (
            uint256 borrowerDebt,
            int256  bpf,
            uint256 factor
        ) = _takeParameters(
            liquidation,
            params_.collateral,
            params_.t0debt,
            price,
            params_.inflator
        );
        result.kicker = liquidation.kicker;
        result.isRewarded = (bpf >= 0);

        // Determine how much of the loan will be repaid
        if (borrowerDebt >= bucketDeposit) {
            // Debt in loan exceeds or equal to bucket deposit
            result.t0repayAmount    = Maths.wdiv(bucketDeposit, params_.inflator);
            result.quoteTokenAmount = Maths.wdiv(bucketDeposit, factor);
        } else {
            // Deposit in bucket exceeds loan debt
            result.t0repayAmount    = params_.t0debt;
            result.quoteTokenAmount = Maths.wdiv(borrowerDebt, factor);
        }

        result.collateralAmount = Maths.wdiv(result.quoteTokenAmount, price);

        if (result.collateralAmount > params_.collateral) {
            // Updated collateral amount exceeds collateral restraint provided by caller
            result.collateralAmount = params_.collateral;
            result.quoteTokenAmount = Maths.wmul(result.collateralAmount, price);
            result.t0repayAmount    = Maths.wdiv(Maths.wmul(factor, result.quoteTokenAmount), params_.inflator);
        }

        if (!result.isRewarded) {
            // take is above neutralPrice, Kicker is penalized
            result.bondChange = Maths.min(liquidation.bondSize, Maths.wmul(result.quoteTokenAmount, uint256(-bpf)));
            liquidation.bondSize                    -= uint160(result.bondChange);
            auctions_.kickers[result.kicker].locked -= result.bondChange;
            auctions_.totalBondEscrowed             -= result.bondChange;
        } else {
            // take is below neutralPrice, Kicker is penalized
            result.bondChange = Maths.wmul(result.quoteTokenAmount, uint256(bpf)); // will be rewarded as LPBs
        }

        _rewardBucketTake(
            buckets_,
            deposits_,
            bucketDeposit,
            params_.index,
            params_.depositTake,
            result
        );

        emit BucketTake(
            params_.borrower,
            params_.index,
            result.quoteTokenAmount,
            result.collateralAmount,
            result.bondChange,
            result.isRewarded
        );
        return(result.collateralAmount, result.t0repayAmount);
    }

    /**
     *  @notice Performs take collateral on an auction and updates bond size and kicker balance accordingly.
     *  @param  params_ Struct containing take action params details.
     *  @return Collateral amount taken.
     *  @return Quote token to be received from taker.
     *  @return T0 debt amount repaid.
     *  @return Auction price.
    */
    function take(
        AuctionsState storage auctions_,
        TakeParams calldata params_
    ) external returns (uint256, uint256, uint256, uint256) {
        Liquidation storage liquidation = auctions_.liquidations[params_.borrower];

        uint256 kickTime = liquidation.kickTime;
        if (kickTime == 0) revert NoAuction();
        if (block.timestamp - kickTime <= 1 hours) revert TakeNotPastCooldown();

        TakeResult memory result;
        result.auctionPrice = _auctionPrice(
            liquidation.kickMomp,
            kickTime
        );
        result.kicker = liquidation.kicker;
        (
            uint256 borrowerDebt,
            int256 bpf,
            uint256 factor
        ) = _takeParameters(
            liquidation,
            params_.collateral,
            params_.t0debt,
            result.auctionPrice,
            params_.inflator
        );
        result.isRewarded = (bpf >= 0);

        // determine how much of the loan will be repaid
        result.collateralAmount = Maths.min(params_.collateral, params_.takeCollateral);
        result.quoteTokenAmount = Maths.wmul(result.auctionPrice, result.collateralAmount);
        result.t0repayAmount    = Maths.wdiv(Maths.wmul(result.quoteTokenAmount, factor), params_.inflator);

        if (result.t0repayAmount >= params_.t0debt) {
            result.t0repayAmount    = params_.t0debt;
            result.quoteTokenAmount = Maths.wdiv(borrowerDebt, factor);
            result.collateralAmount = Maths.min(Maths.wdiv(result.quoteTokenAmount, result.auctionPrice), result.collateralAmount);
        }

        if (result.isRewarded) {
            // take is below neutralPrice, Kicker is rewarded
            result.bondChange = Maths.wmul(result.quoteTokenAmount, uint256(bpf));
            liquidation.bondSize                    += uint160(result.bondChange);
            auctions_.kickers[result.kicker].locked += result.bondChange;
            auctions_.totalBondEscrowed             += result.bondChange;

        } else {
            // take is above neutralPrice, Kicker is penalized
            result.bondChange = Maths.min(liquidation.bondSize, Maths.wmul(result.quoteTokenAmount, uint256(-bpf)));
            liquidation.bondSize                    -= uint160(result.bondChange);
            auctions_.kickers[result.kicker].locked -= result.bondChange;
            auctions_.totalBondEscrowed             -= result.bondChange;
        }

        emit Take(
            params_.borrower,
            result.quoteTokenAmount,
            result.collateralAmount,
            result.bondChange,
            result.isRewarded
        );
        return (
            result.collateralAmount,
            result.quoteTokenAmount,
            result.t0repayAmount,
            result.auctionPrice
        );
    }

   /**
     *  @notice Performs ERC20 auction settlement.
     *  @param  borrower_ Borrower address to settle.
     */
    function settleERC20Auction(
        AuctionsState storage auctions_,
        address borrower_
    ) external {
        _removeAuction(auctions_, borrower_);
    }

    /**
     *  @notice Performs NFT auction settlement by rounding down borrower's collateral amount and by moving borrower's token ids to pool claimable array.
     *  @param borrowerTokens_     Array of borrower NFT token ids.
     *  @param poolTokens_         Array of claimable NFT token ids in pool.
     *  @param borrowerAddress_    Address of the borrower that exits auction.
     *  @param borrowerCollateral_ Borrower collateral amount before auction exit (could be fragmented as result of partial takes).
     *  @return floorCollateral_   Rounded down collateral, the number of NFT tokens borrower can pull after auction exit.
     *  @return lps_               LPs given to the borrower to compensate fractional collateral (if any).
     *  @return bucketIndex_       Index of the bucket with LPs to compensate.
     */
    function settleNFTAuction(
        AuctionsState storage auctions_,
        mapping(uint256 => Bucket) storage buckets_,
        DepositsState storage deposits_,
        uint256[] storage borrowerTokens_,
        uint256[] storage poolTokens_,
        address borrowerAddress_,
        uint256 borrowerCollateral_
    ) external returns (uint256 floorCollateral_, uint256 lps_, uint256 bucketIndex_) {
        floorCollateral_ = (borrowerCollateral_ / Maths.WAD) * Maths.WAD; // floor collateral of borrower

        // if there's fraction of NFTs remaining then reward difference to borrower as LPs in auction price bucket
        if (floorCollateral_ != borrowerCollateral_) {
            // cover borrower's fractional amount with LPs in auction price bucket
            uint256 fractionalCollateral = borrowerCollateral_ - floorCollateral_;
            uint256 auctionPrice = _auctionPrice(
                auctions_.liquidations[borrowerAddress_].kickMomp,
                auctions_.liquidations[borrowerAddress_].kickTime
            );
            bucketIndex_ = auctionPrice > MIN_PRICE ? _indexOf(auctionPrice) : MAX_FENWICK_INDEX;
            lps_ = Buckets.addCollateral(
                buckets_[bucketIndex_],
                borrowerAddress_,
                Deposits.valueAt(deposits_, bucketIndex_),
                fractionalCollateral,
                _priceAt(bucketIndex_)
            );
        }

        // rebalance borrower's collateral, transfer difference to floor collateral from borrower to pool claimable array
        uint256 noOfTokensPledged    = borrowerTokens_.length;
        uint256 noOfTokensToTransfer = noOfTokensPledged - floorCollateral_ / 1e18;
        for (uint256 i = 0; i < noOfTokensToTransfer;) {
            uint256 tokenId = borrowerTokens_[--noOfTokensPledged]; // start with moving the last token pledged by borrower
            borrowerTokens_.pop();                                  // remove token id from borrower
            poolTokens_.push(tokenId);                              // add token id to pool claimable tokens
            unchecked {
                ++i;
            }
        }

        _removeAuction(auctions_, borrowerAddress_);
    }

    /***********************/
    /*** Reserve Auction ***/
    /***********************/

    function addCheckpoint(
        Checkpoints.History storage history_,
        uint256 value
    ) external {
        history_.push(value);
    }

    // returns the burn event at the given block, or the closest burn event before the given block
    function getBurnAtBlock(
        Checkpoints.History storage history_,
        uint256 blockNumber_
    ) external view returns (uint256) {
        return history_.getAtBlock(blockNumber_);
    }

    function getNewBurnEventId(
        Checkpoints.History storage history_
    ) external view returns (uint256) {
        return history_.latest() + 1;
    }

    function startClaimableReserveAuction(
        AuctionsState storage auctions_,
        ReserveAuctionState storage reserveAuction_,
        StartReserveAuctionParams calldata params_
    ) external returns (uint256 kickerAward_) {
        uint256 curUnclaimedAuctionReserve = reserveAuction_.unclaimed;
        uint256 claimable = _claimableReserves(
            Maths.wmul(params_.poolDebt, params_.inflator),
            params_.poolSize,
            auctions_.totalBondEscrowed,
            curUnclaimedAuctionReserve,
            params_.poolBalance
        );
        kickerAward_ = Maths.wmul(0.01 * 1e18, claimable);
        curUnclaimedAuctionReserve += claimable - kickerAward_;
        if (curUnclaimedAuctionReserve == 0) revert NoReserves();

        reserveAuction_.unclaimed = curUnclaimedAuctionReserve;
        reserveAuction_.kicked    = block.timestamp;
        emit ReserveAuction(curUnclaimedAuctionReserve, _reserveAuctionPrice(block.timestamp));
    }

    function takeReserves(
        ReserveAuctionState storage reserveAuction_,
        uint256 maxAmount_
    ) external returns (uint256 amount_, uint256 ajnaRequired_) {
        uint256 kicked = reserveAuction_.kicked;

        if (kicked != 0 && block.timestamp - kicked <= 72 hours) {
            uint256 unclaimed = reserveAuction_.unclaimed;
            uint256 price     = _reserveAuctionPrice(kicked);

            amount_       = Maths.min(unclaimed, maxAmount_);
            ajnaRequired_ = Maths.wmul(amount_, price);

            unclaimed -= amount_;
            reserveAuction_.unclaimed = unclaimed;

            emit ReserveAuction(unclaimed, price);
        } else revert NoReservesAuction();
    }

    /***************************/
    /***  Internal Functions ***/
    /***************************/

    /**
     *  @notice Called to start borrower liquidation and to update the auctions queue.
     *  @param  poolState_       Current state of the pool.
     *  @param  borrowerAddress_ Address of the borrower to kick.
     *  @param  additionalDebt_  Additional debt to be used when calculating proposed LUP.
     *  @return kickResult_      The result of the kick action.
     */
    function _kick(
        AuctionsState storage auctions_,
        DepositsState storage deposits_,
        LoansState    storage loans_,
        PoolState memory poolState_,
        address borrowerAddress_,
        uint256 additionalDebt_
    ) internal returns (
        KickResult memory kickResult_
    ) {
        Borrower storage borrower = loans_.borrowers[borrowerAddress_];
        kickResult_.kickedT0debt = borrower.t0debt;

        uint256 borrowerDebt       = Maths.wmul(kickResult_.kickedT0debt, poolState_.inflator);
        uint256 borrowerCollateral = borrower.collateral;

        // add amount to remove to pool debt in order to calculate proposed LUP
        kickResult_.lup = _lup(deposits_, poolState_.accruedDebt + additionalDebt_);
        if (
            _isCollateralized(borrowerDebt , borrowerCollateral, kickResult_.lup, poolState_.poolType)
        ) revert BorrowerOk();

        // calculate auction params
        uint256 noOfLoans = Loans.noOfLoans(loans_) + auctions_.noOfAuctions;
        uint256 momp = _priceAt(
            Deposits.findIndexOfSum(
                deposits_,
                Maths.wdiv(poolState_.accruedDebt, noOfLoans * 1e18)
            )
        );
        (uint256 bondFactor, uint256 bondSize) = _bondParams(
            borrowerDebt,
            borrowerCollateral,
            momp
        );
        // when loan is kicked, penalty of three months of interest is added
        kickResult_.kickPenalty   = Maths.wmul(Maths.wdiv(poolState_.rate, 4 * 1e18), borrowerDebt);
        kickResult_.kickPenaltyT0 = Maths.wdiv(kickResult_.kickPenalty, poolState_.inflator);

        // record liquidation info
        uint256 neutralPrice = Maths.wmul(borrower.t0Np, poolState_.inflator);
        _recordAuction(
            auctions_,
            borrowerAddress_,
            bondSize,
            bondFactor,
            momp,
            neutralPrice
        );
        // update kicker balances and get the difference needed to cover bond (after using any kick claimable funds if any)
        kickResult_.amountToCoverBond = _updateKicker(auctions_, bondSize);

        // remove kicked loan from heap
        Loans.remove(loans_, borrowerAddress_, loans_.indices[borrowerAddress_]);

        kickResult_.kickedT0debt += kickResult_.kickPenaltyT0;
        borrower.t0debt =  kickResult_.kickedT0debt;

        emit Kick(
            borrowerAddress_,
            borrowerDebt + kickResult_.kickPenalty,
            borrower.collateral,
            bondSize
        );
    }

    /**
     *  @notice Calculates bond parameters of an auction.
     *  @param  debt_       Borrower's debt before entering in liquidation.
     *  @param  collateral_ Borrower's collateral before entering in liquidation.
     *  @param  momp_       Current pool momp.
     */
    function _bondParams(
        uint256 debt_,
        uint256 collateral_,
        uint256 momp_
    ) internal pure returns (uint256 bondFactor_, uint256 bondSize_) {
        uint256 thresholdPrice = debt_  * Maths.WAD / collateral_;
        // bondFactor = min(30%, max(1%, (MOMP - thresholdPrice) / MOMP))
        if (thresholdPrice >= momp_) {
            bondFactor_ = 0.01 * 1e18;
        } else {
            bondFactor_ = Maths.min(
                0.3 * 1e18,
                Maths.max(
                    0.01 * 1e18,
                    1e18 - Maths.wdiv(thresholdPrice, momp_)
                )
            );
        }

        bondSize_ = Maths.wmul(bondFactor_,  debt_);
    }

    /**
     *  @notice Updates kicker balances.
     *  @param  bondSize_       Bond size to cover newly kicked auction.
     *  @return bondDifference_ The amount that kicker should send to pool to cover auction bond.
     */
    function _updateKicker(
        AuctionsState storage auctions_,
        uint256 bondSize_
    ) internal returns (uint256 bondDifference_){
        Kicker storage kicker = auctions_.kickers[msg.sender];
        kicker.locked += bondSize_;
        uint256 kickerClaimable = kicker.claimable;
        if (kickerClaimable >= bondSize_) {
            kicker.claimable -= bondSize_;
        } else {
            bondDifference_  = bondSize_ - kickerClaimable;
            kicker.claimable = 0;
        }
    }

    /**
     *  @notice Saves a new liquidation that was kicked.
     *  @param  borrowerAddress_ Address of the borrower that is kicked.
     *  @param  bondSize_        Bond size to cover newly kicked auction.
     *  @param  bondFactor_      Bond factor of the newly kicked auction.
     *  @param  momp_            Current pool MOMP.
     *  @param  neutralPrice_    Current pool Neutral Price.
     */
    function _recordAuction(
        AuctionsState storage auctions_,
        address borrowerAddress_,
        uint256 bondSize_,
        uint256 bondFactor_,
        uint256 momp_,
        uint256 neutralPrice_
    ) internal {
        Liquidation storage liquidation = auctions_.liquidations[borrowerAddress_];
        if (liquidation.kickTime != 0) revert AuctionActive();

        // record liquidation info
        liquidation.kicker              = msg.sender;
        liquidation.kickTime            = uint96(block.timestamp);
        liquidation.kickMomp            = uint96(momp_);
        liquidation.bondSize            = uint160(bondSize_);
        liquidation.bondFactor          = uint96(bondFactor_);
        liquidation.neutralPrice        = uint96(neutralPrice_);

        // increment number of active auctions
        ++ auctions_.noOfAuctions;

        // update totalBondEscrowed accumulator
        auctions_.totalBondEscrowed += bondSize_;

        // update auctions queue
        if (auctions_.head != address(0)) {
            // other auctions in queue, liquidation doesn't exist or overwriting.
            auctions_.liquidations[auctions_.tail].next = borrowerAddress_;
            liquidation.prev = auctions_.tail;
        } else {
            // first auction in queue
            auctions_.head = borrowerAddress_;
        }
        // update liquidation with the new ordering
        auctions_.tail = borrowerAddress_;
    }

    /**
     *  @notice Removes auction and repairs the queue order.
     *  @notice Updates kicker's claimable balance with bond size awarded and subtracts bond size awarded from liquidationBondEscrowed.
     *  @param  borrower_ Auctioned borrower address.
     */
    function _removeAuction(
        AuctionsState storage auctions_,
        address borrower_
    ) internal {
        Liquidation memory liquidation = auctions_.liquidations[borrower_];
        // update kicker balances
        Kicker storage kicker = auctions_.kickers[liquidation.kicker];
        kicker.locked    -= liquidation.bondSize;
        kicker.claimable += liquidation.bondSize;

        // decrement number of active auctions
        -- auctions_.noOfAuctions;

        // remove auction bond size from bond escrow accumulator 
        auctions_.totalBondEscrowed -= liquidation.bondSize;

        // update auctions queue
        if (auctions_.head == borrower_ && auctions_.tail == borrower_) {
            // liquidation is the head and tail
            auctions_.head = address(0);
            auctions_.tail = address(0);

        } else if(auctions_.head == borrower_) {
            // liquidation is the head
            auctions_.liquidations[liquidation.next].prev = address(0);
            auctions_.head = liquidation.next;

        } else if(auctions_.tail == borrower_) {
            // liquidation is the tail
            auctions_.liquidations[liquidation.prev].next = address(0);
            auctions_.tail = liquidation.prev;

        } else {
            // liquidation is in the middle
            auctions_.liquidations[liquidation.prev].next = liquidation.next;
            auctions_.liquidations[liquidation.next].prev = liquidation.prev;
        }
        // delete liquidation
         delete auctions_.liquidations[borrower_];
    }

    /**
     *  @notice Rewards actors of a bucket take action.
     *  @param  bucketDeposit_ Arbed bucket deposit.
     *  @param  bucketIndex_   Bucket index.
     *  @param  result_        Struct containing take action result details.
     */
    function _rewardBucketTake(
        mapping(uint256 => Bucket) storage buckets_,
        DepositsState storage deposits_,
        uint256 bucketDeposit_,
        uint256 bucketIndex_,
        bool depositTake_,
        TakeResult memory result_
    ) internal {
        Bucket storage bucket = buckets_[bucketIndex_];
        uint256 bucketExchangeRate = Buckets.getExchangeRate(
            bucket.collateral,
            bucket.lps,
            bucketDeposit_,
            result_.bucketPrice
        );

        uint256 bankruptcyTime = bucket.bankruptcyTime;
        uint256 totalLPsReward;
        uint256 takerLPsReward;
        uint256 kickerLPsReward;
        // if arb take - taker is awarded collateral * (bucket price - auction price) worth (in quote token terms) units of LPB in the bucket
        if (!depositTake_) {
            takerLPsReward = Maths.wrdivr(
                Maths.wmul(result_.collateralAmount, result_.bucketPrice - result_.auctionPrice),
                bucketExchangeRate
            );

            totalLPsReward += takerLPsReward;
            Buckets.addLenderLPs(bucket, bankruptcyTime, msg.sender, takerLPsReward);
        }

        // the bondholder/kicker is awarded bond change worth of LPB in the bucket
        uint256 depositAmountToRemove = result_.quoteTokenAmount;
        if (result_.isRewarded) {
            kickerLPsReward = Maths.wrdivr(result_.bondChange, bucketExchangeRate);
            depositAmountToRemove -= result_.bondChange;

            totalLPsReward += kickerLPsReward;
            Buckets.addLenderLPs(bucket, bankruptcyTime, result_.kicker, kickerLPsReward);
        }

        Deposits.remove(deposits_, bucketIndex_, depositAmountToRemove, bucketDeposit_); // remove quote tokens from bucket’s deposit

        // total rewarded LPs are added to the bucket LP balance
        bucket.lps += totalLPsReward;
        // collateral is added to the bucket’s claimable collateral
        bucket.collateral += result_.collateralAmount;

        emit BucketTakeLPAwarded(
            msg.sender,
            result_.kicker,
            takerLPsReward,
            kickerLPsReward
        );
    }

    function _auctionPrice(
        uint256 referencePrice,
        uint256 kickTime_
    ) internal view returns (uint256 price_) {
        uint256 elapsedHours = Maths.wdiv((block.timestamp - kickTime_) * 1e18, 1 hours * 1e18);
        elapsedHours -= Maths.min(elapsedHours, 1e18);  // price locked during cure period

        int256 timeAdjustment = PRBMathSD59x18.mul(-1 * 1e18, int256(elapsedHours));
        price_ = 32 * Maths.wmul(referencePrice, uint256(PRBMathSD59x18.exp2(timeAdjustment)));
    }

    /**
     *  @notice Calculates bond penalty factor.
     *  @dev Called in kick and take.
     *  @param debt_             Borrower debt.
     *  @param collateral_       Borrower collateral.
     *  @param neutralPrice_     NP of auction.
     *  @param bondFactor_       Factor used to determine bondSize.
     *  @param price_            Auction price at the time of call.
     *  @return bpf_             Factor used in determining bond Reward (positive) or penalty (negative).
     */
    function _bpf(
        uint256 debt_,
        uint256 collateral_,
        uint256 neutralPrice_,
        uint256 bondFactor_,
        uint256 price_
    ) internal pure returns (int256) {
        int256 thresholdPrice = int256(Maths.wdiv(debt_, collateral_));

        int256 sign;
        if (thresholdPrice < int256(neutralPrice_)) {
            // BPF = BondFactor * min(1, max(-1, (neutralPrice - price) / (neutralPrice - thresholdPrice)))
            sign = Maths.minInt(
                    1e18,
                    Maths.maxInt(
                        -1 * 1e18,
                        PRBMathSD59x18.div(
                            int256(neutralPrice_) - int256(price_),
                            int256(neutralPrice_) - thresholdPrice
                        )
                    )
            );
        } else {
            int256 val = int256(neutralPrice_) - int256(price_);
            if (val < 0 )      sign = -1e18;
            else if (val != 0) sign = 1e18;
        }

        return PRBMathSD59x18.mul(int256(bondFactor_), sign);
    }

    /**
     *  @notice Utility function to calculate take's parameters.
     *  @param  liquidation_  Liquidation struct holding auction details.
     *  @param  collateral_   Borrower collateral.
     *  @param  t0Debt_       Borrower t0 debt.
     *  @param  poolInflator_ The pool's inflator, used to calculate borrower debt.
     *  @return borrowerDebt_ The debt of auctioned borrower.
     *  @return bpf_          The bond penalty factor.
     *  @return factor_       The take factor, calculated based on bond penalty factor.
     */
    function _takeParameters(
        Liquidation storage liquidation_,
        uint256 collateral_,
        uint256 t0Debt_,
        uint256 price_,
        uint256 poolInflator_
    ) internal view returns (
        uint256 borrowerDebt_,
        int256  bpf_,
        uint256 factor_
    ) {
        // calculate the bond payment factor
        borrowerDebt_ = Maths.wmul(t0Debt_, poolInflator_);
        bpf_ = _bpf(
            borrowerDebt_,
            collateral_,
            liquidation_.neutralPrice,
            liquidation_.bondFactor,
            price_
        );
        factor_ = uint256(1e18 - Maths.maxInt(0, bpf_));
    }

    /**********************/
    /*** View Functions ***/
    /**********************/

    /**
     *  @notice Check if there is an ongoing auction for current borrower and revert if such.
     *  @dev    Used to prevent an auctioned borrower to draw more debt or while in liquidation.
     *  @dev    Used to prevent kick on an auctioned borrower.
     *  @param  borrower_ Borrower address to check auction status for.
     */
    function revertIfActive(
        AuctionsState storage auctions_,
        address borrower_
    ) internal view {
        if (isActive(auctions_, borrower_)) revert AuctionActive();
    }

    /**
     *  @notice Returns true if borrower is in auction.
     *  @dev    Used to accuratley increment and decrement t0DebtInAuction.
     *  @param  borrower_ Borrower address to check auction status for.
     *  @return  active_ Boolean, based on if borrower is in auction.
     */
    function isActive(
        AuctionsState storage auctions_,
        address borrower_
    ) internal view returns (bool) {
        return auctions_.liquidations[borrower_].kickTime != 0;
    }

    /**
     *  @notice Check if head auction is clearable (auction is kicked and 72 hours passed since kick time or auction still has debt but no remaining collateral).
     *  @notice Revert if auction is clearable
     */
    function revertIfAuctionClearable(
        AuctionsState storage auctions_,
        LoansState    storage loans_
    ) internal view {
        address head     = auctions_.head;
        uint256 kickTime = auctions_.liquidations[head].kickTime;
        if (kickTime != 0) {
            if (block.timestamp - kickTime > 72 hours) revert AuctionNotCleared();

            Borrower storage borrower = loans_.borrowers[head];
            if (borrower.t0debt != 0 && borrower.collateral == 0) revert AuctionNotCleared();
        }
    }

    function _lup(
        DepositsState storage deposits_,
        uint256 debt_
    ) internal view returns (uint256) {
        return _priceAt(Deposits.findIndexOfSum(deposits_, debt_));
    }

}<|MERGE_RESOLUTION|>--- conflicted
+++ resolved
@@ -27,9 +27,8 @@
 
 library Auctions {
 
-<<<<<<< HEAD
     using Checkpoints for Checkpoints.History;
-=======
+
     struct KickWithDepositLocalVars {
         uint256 bucketLPs;
         uint256 bucketCollateral;
@@ -42,7 +41,6 @@
         uint256 amountToDebitFromDeposit;
         uint256 redeemedLPs;
     }
->>>>>>> 96ec2860
 
     struct TakeResult {
         uint256 quoteTokenAmount; // The quote token amount that taker should pay for collateral taken.
