// SPDX-License-Identifier: MIT

pragma solidity 0.8.14;

import { PRBMathSD59x18 } from "@prb-math/contracts/PRBMathSD59x18.sol";

import {
    DepositsState,
    AuctionsState,
    Liquidation,
    Kicker,
    ReserveAuctionState,
    SettleParams,
    KickParams,
    BucketTakeParams,
    TakeParams,
    StartReserveAuctionParams
} from '../../base/interfaces/IPool.sol';

import '../Buckets.sol';
import '../Deposits.sol';
import '../Loans.sol';

import '../../base/PoolHelper.sol';

library Auctions {

    struct TakeResult {
        uint256 quoteTokenAmount; // The quote token amount that taker should pay for collateral taken.
        uint256 t0repayAmount;    // The amount of debt (quote tokens) that is recovered / repayed by take t0 terms.
        uint256 collateralAmount; // The amount of collateral taken.
        uint256 auctionPrice;     // The price of auction.
        uint256 bucketPrice;      // The bucket price.
        uint256 bondChange;       // The change made on the bond size (beeing reward or penalty).
        address kicker;           // Address of auction kicker.
        bool    isRewarded;       // True if kicker is rewarded (auction price lower than neutral price), false if penalized (auction price greater than neutral price).
    }

    /**
     *  @notice Emitted when an actor uses quote token to arb higher-priced deposit off the book.
     *  @param  borrower    Identifies the loan being liquidated.
     *  @param  index       The index of the Highest Price Bucket used for this take.
     *  @param  amount      Amount of quote token used to purchase collateral.
     *  @param  collateral  Amount of collateral purchased with quote token.
     *  @param  bondChange  Impact of this take to the liquidation bond.
     *  @param  isReward    True if kicker was rewarded with `bondChange` amount, false if kicker was penalized.
     *  @dev    amount / collateral implies the auction price.
     */
    event BucketTake(
        address indexed borrower,
        uint256 index,
        uint256 amount,
        uint256 collateral,
        uint256 bondChange,
        bool    isReward
    );

    /**
     *  @notice Emitted when LPs are awarded to a taker or kicker in a bucket take.
     *  @param  taker           Actor who invoked the bucket take.
     *  @param  kicker          Actor who started the auction.
     *  @param  lpAwardedTaker  Amount of LP awarded to the taker.
     *  @param  lpAwardedKicker Amount of LP awarded to the actor who started the auction.
     */
    event BucketTakeLPAwarded(
        address indexed taker,
        address indexed kicker,
        uint256 lpAwardedTaker,
        uint256 lpAwardedKicker
    );

    event Kick(
        address indexed borrower,
        uint256 debt,
        uint256 collateral,
        uint256 bond
    );

    event Take(
        address indexed borrower,
        uint256 amount,
        uint256 collateral,
        uint256 bondChange,
        bool    isReward
    );

    event ReserveAuction(
        uint256 claimableReservesRemaining,
        uint256 auctionPrice
    );

    /**
     *  @notice The action cannot be executed on an active auction.
     */
    error AuctionActive();
    /**
     *  @notice Attempted auction to clear doesn't meet conditions.
     */
    error AuctionNotClearable();
    /**
     *  @notice Head auction should be cleared prior of executing this action.
     */
    error AuctionNotCleared();
    /**
     *  @notice The auction price is greater than the arbed bucket price.
     */
    error AuctionPriceGtBucketPrice();
    /**
     *  @notice Bucket to arb must have more quote available in the bucket.
     */
    error InsufficientLiquidity();
    /**
     *  @notice User is attempting to take more collateral than available.
     */
    error InsufficientCollateral();
    /**
     *  @notice Actor is attempting to take or clear an inactive auction.
     */
    error NoAuction();
    /**
     *  @notice No pool reserves are claimable.
     */
    error NoReserves();
    /**
     *  @notice Actor is attempting to take or clear an inactive reserves auction.
     */
    error NoReservesAuction();
    /**
     *  @notice Take was called before 1 hour had passed from kick time.
     */
    error TakeNotPastCooldown();

    /***************************/
    /***  External Functions ***/
    /***************************/

    /**
     *  @notice Settles the debt of the given loan / borrower.
     *  @notice Updates kicker's claimable balance with bond size awarded and subtracts bond size awarded from liquidationBondEscrowed.
     *  @param  params_ Settle params
     *  @return The amount of borrower collateral left after settle.
     *  @return The amount of borrower debt left after settle.
     */
    function settlePoolDebt(
        AuctionsState storage auctions_,
        mapping(uint256 => Bucket) storage buckets_,
        DepositsState storage deposits_,
        SettleParams memory params_
    ) external returns (uint256, uint256) {
        uint256 kickTime = auctions_.liquidations[params_.borrower].kickTime;
        if (kickTime == 0) revert NoAuction();

        if ((block.timestamp - kickTime < 72 hours) && (params_.collateral != 0)) revert AuctionNotClearable();

        // auction has debt to cover with remaining collateral
        while (params_.bucketDepth != 0 && params_.t0debt != 0 && params_.collateral != 0) {
            uint256 index   = Deposits.findIndexOfSum(deposits_, 1);
            uint256 deposit = Deposits.valueAt(deposits_, index);
            uint256 price   = _priceAt(index);

            if (deposit != 0) {
                uint256 collateralUsed;
                uint256 depositToRemove   = deposit;
                uint256 debtToSettle      = Maths.wmul(params_.t0debt, params_.inflator);   // current debt to be settled
                uint256 maxSettleableDebt = Maths.wmul(params_.collateral, price);          // max debt that can be settled with existing collateral

                if (depositToRemove >= debtToSettle && maxSettleableDebt >= debtToSettle) { // enough deposit in bucket and collateral avail to settle entire debt
                    depositToRemove    = debtToSettle;                                      // remove only what's needed to settle the debt
                    params_.t0debt    = 0;                                                  // no remaining debt to settle
                    collateralUsed     = Maths.wdiv(debtToSettle, price);
                    params_.collateral -= collateralUsed;
                } else if (maxSettleableDebt >= depositToRemove) {                          // enough collateral, therefore not enough deposit to settle entire debt, we settle only deposit amount
                    params_.t0debt     -= Maths.wdiv(depositToRemove, params_.inflator);    // subtract from debt the corresponding t0 amount of deposit
                    collateralUsed     = Maths.wdiv(depositToRemove, price);
                    params_.collateral -= collateralUsed;
                } else {                                                                    // constrained by collateral available
                    depositToRemove    = maxSettleableDebt;
                    params_.t0debt     -= Maths.wdiv(maxSettleableDebt, params_.inflator);
                    collateralUsed     = params_.collateral;
                    params_.collateral = 0;
                }

                buckets_[index].collateral += collateralUsed;                // add settled collateral into bucket
                Deposits.remove(deposits_, index, depositToRemove, deposit); // remove amount to settle debt from bucket (could be entire deposit or only the settled debt)
            } else {
                // Deposits in the tree is zero, insert entire collateral into lowest bucket 7388
                Buckets.addCollateral(
                    buckets_[index],
                    params_.borrower,
                    deposit,
                    params_.collateral,
                    price
                );
                params_.collateral = 0; // entire collateral added into bucket
            }

            --params_.bucketDepth;
        }

        // if there's still debt and no collateral
        if (params_.t0debt != 0 && params_.collateral == 0) {
            // settle debt from reserves -- round reserves down however
            params_.t0debt -= Maths.min(params_.t0debt, (params_.reserves / params_.inflator) * 1e18);

            // if there's still debt after settling from reserves then start to forgive amount from next HPB
            while (params_.bucketDepth != 0 && params_.t0debt != 0) { // loop through remaining buckets if there's still debt to settle
                uint256 index   = Deposits.findIndexOfSum(deposits_, 1);
                uint256 deposit = Deposits.valueAt(deposits_, index);

                uint256 depositToRemove = deposit;
                uint256 debtToSettle    = Maths.wmul(params_.t0debt, params_.inflator);

                if (depositToRemove >= debtToSettle) {                               // enough deposit in bucket to settle entire debt
                    depositToRemove = debtToSettle;                                  // remove only what's needed to settle the debt
                    params_.t0debt  = 0;                                             // no remaining debt to settle

                } else {                                                             // not enough deposit to settle entire debt, we settle only deposit amount
                    params_.t0debt -= Maths.wdiv(depositToRemove, params_.inflator); // subtract from remaining debt the corresponding t0 amount of deposit

                    Bucket storage hpbBucket = buckets_[index];
                    if (hpbBucket.collateral == 0) {                                 // existing LPB and LP tokens for the bucket shall become unclaimable.
                        hpbBucket.lps = 0;
                        hpbBucket.bankruptcyTime = block.timestamp;
                    }
                }

                Deposits.remove(deposits_, index, depositToRemove, deposit);

                --params_.bucketDepth;
            }
        }

        return (params_.collateral, params_.t0debt);
    }

    /**
     *  @notice Called to start borrower liquidation and to update the auctions queue.
     *  @param  params_            Kick params.
     *  @return kickAuctionAmount_ The amount that kicker should send to pool in order to kick auction.
     *  @return kickPenalty_       The kick penalty (three months of interest).
     */
    function kick(
        AuctionsState storage auctions_,
        KickParams calldata params_
    ) external returns (uint256 kickAuctionAmount_, uint256 kickPenalty_) {
        uint256 thresholdPrice = params_.debt  * Maths.WAD / params_.collateral;
        uint256 bondFactor;
        // bondFactor = min(30%, max(1%, (MOMP - thresholdPrice) / MOMP))
        if (thresholdPrice >= params_.momp) {
            bondFactor = 0.01 * 1e18;
        } else {
            bondFactor = Maths.min(
                0.3 * 1e18,
                Maths.max(
                    0.01 * 1e18,
                    1e18 - Maths.wdiv(thresholdPrice, params_.momp)
                )
            );
        }

        // update kicker balances
        uint256 bondSize = Maths.wmul(bondFactor,  params_.debt);
        Kicker storage kicker = auctions_.kickers[msg.sender];
        kicker.locked += bondSize;
        uint256 kickerClaimable = kicker.claimable;
        if (kickerClaimable >= bondSize) {
            kicker.claimable -= bondSize;
        } else {
            kickAuctionAmount_ = bondSize - kickerClaimable;
            kicker.claimable   = 0;     
        }
        // update totalBondEscrowed accumulator
        auctions_.totalBondEscrowed += bondSize;

        // record liquidation info
        Liquidation storage liquidation = auctions_.liquidations[ params_.borrower];
        liquidation.kicker              = msg.sender;
        liquidation.kickTime            = uint96(block.timestamp);
        liquidation.kickMomp            = uint96(params_.momp);
        liquidation.bondSize            = uint160(bondSize);
        liquidation.bondFactor          = uint96(bondFactor);
        liquidation.neutralPrice        = uint96(params_.neutralPrice);

        if (auctions_.head != address(0)) {
            // other auctions in queue, liquidation doesn't exist or overwriting.
            auctions_.liquidations[auctions_.tail].next =  params_.borrower;
            liquidation.prev = auctions_.tail;
        } else {
            // first auction in queue
            auctions_.head = params_.borrower;
        }

        // update liquidation with the new ordering
        auctions_.tail =  params_.borrower;

        // when loan is kicked, penalty of three months of interest is added
        kickPenalty_ = Maths.wmul(Maths.wdiv(params_.rate, 4 * 1e18), params_.debt );
        emit Kick(
            params_.borrower,
            params_.debt + kickPenalty_,
            params_.collateral,
            bondSize
        );
    }

    /**
     *  @notice Performs bucket take collateral on an auction and rewards taker and kicker (if case).
     *  @param  params_ Struct containing take action details.
     *  @return Collateral amount taken.
     *  @return T0 debt amount repaid.
    */
    function bucketTake(
        AuctionsState storage auctions_,
        DepositsState storage deposits_,
        mapping(uint256 => Bucket) storage buckets_,
        BucketTakeParams calldata params_
    ) external returns (uint256, uint256) {
        if (params_.collateral == 0) revert InsufficientCollateral(); // revert if borrower's collateral is 0

        uint256 bucketDeposit = Deposits.valueAt(deposits_, params_.index);
        if (bucketDeposit == 0) revert InsufficientLiquidity(); // revert if no quote tokens in arbed bucket

        Liquidation storage liquidation = auctions_.liquidations[params_.borrower];

        uint256 kickTime = liquidation.kickTime;
        if (kickTime == 0) revert NoAuction();
        if (block.timestamp - kickTime <= 1 hours) revert TakeNotPastCooldown();

        TakeResult memory result;
        result.bucketPrice  = _priceAt(params_.index);
        result.auctionPrice = _auctionPrice(
            liquidation.kickMomp,
            kickTime
        );
        // cannot arb with a price lower than the auction price
        if (result.auctionPrice > result.bucketPrice) revert AuctionPriceGtBucketPrice();

        // if deposit take then price to use when calculating take is bucket price
        uint256 price = params_.depositTake ? result.bucketPrice : result.auctionPrice;
        (
            uint256 borrowerDebt,
            int256  bpf,
            uint256 factor
        ) = _takeParameters(
            liquidation,
            params_.collateral,
            params_.t0debt,
            price,
            params_.inflator
        );
        result.kicker = liquidation.kicker;
        result.isRewarded = (bpf >= 0);

        // Determine how much of the loan will be repaid
        if (borrowerDebt >= bucketDeposit) {
            // Debt in loan exceeds or equal to bucket deposit
            result.t0repayAmount    = Maths.wdiv(bucketDeposit, params_.inflator);
            result.quoteTokenAmount = Maths.wdiv(bucketDeposit, factor);
        } else {
            // Deposit in bucket exceeds loan debt
            result.t0repayAmount    = params_.t0debt;
            result.quoteTokenAmount = Maths.wdiv(borrowerDebt, factor);
        }

        result.collateralAmount = Maths.wdiv(result.quoteTokenAmount, price);

        if (result.collateralAmount > params_.collateral) {
            // Updated collateral amount exceeds collateral restraint provided by caller
            result.collateralAmount = params_.collateral;
            result.quoteTokenAmount = Maths.wmul(result.collateralAmount, price);
            result.t0repayAmount    = Maths.wdiv(Maths.wmul(factor, result.quoteTokenAmount), params_.inflator);
        }

        if (!result.isRewarded) {
            // take is above neutralPrice, Kicker is penalized
            result.bondChange = Maths.min(liquidation.bondSize, Maths.wmul(result.quoteTokenAmount, uint256(-bpf)));
<<<<<<< HEAD
            liquidation.bondSize                -= uint160(result.bondChange);
            self.kickers[result.kicker].locked  -= result.bondChange;
            self.totalBondEscrowed              -= result.bondChange;
=======
            liquidation.bondSize                    -= uint160(result.bondChange);
            auctions_.kickers[result.kicker].locked -= result.bondChange;
            auctions_.totalBondEscrowed             -= result.bondChange;
>>>>>>> c303a0c7
        } else {
            // take is below neutralPrice, Kicker is penalized
            result.bondChange = Maths.wmul(result.quoteTokenAmount, uint256(bpf)); // will be rewarded as LPBs
        }

        _rewardBucketTake(
            buckets_,
            deposits_,
            bucketDeposit,
            params_.index,
            params_.depositTake,
            result
        );

        emit BucketTake(
            params_.borrower,
            params_.index,
            result.quoteTokenAmount,
            result.collateralAmount,
            result.bondChange,
            result.isRewarded
        );
        return(result.collateralAmount, result.t0repayAmount);
    }

    /**
     *  @notice Performs take collateral on an auction and updates bond size and kicker balance accordingly.
     *  @param  params_ Struct containing take action params details.
     *  @return Collateral amount taken.
     *  @return Quote token to be received from taker.
     *  @return T0 debt amount repaid.
     *  @return Auction price.
    */
    function take(
        AuctionsState storage auctions_,
        TakeParams calldata params_
    ) external returns (uint256, uint256, uint256, uint256) {
        Liquidation storage liquidation = auctions_.liquidations[params_.borrower];

        uint256 kickTime = liquidation.kickTime;
        if (kickTime == 0) revert NoAuction();
        if (block.timestamp - kickTime <= 1 hours) revert TakeNotPastCooldown();

        TakeResult memory result;
        result.auctionPrice = _auctionPrice(
            liquidation.kickMomp,
            kickTime
        );
        result.kicker = liquidation.kicker;
        (
            uint256 borrowerDebt,
            int256 bpf,
            uint256 factor
        ) = _takeParameters(
            liquidation,
            params_.collateral,
            params_.t0debt,
            result.auctionPrice,
            params_.inflator
        );
        result.isRewarded = (bpf >= 0);

        // determine how much of the loan will be repaid
        result.collateralAmount = Maths.min(params_.collateral, params_.takeCollateral);
        result.quoteTokenAmount = Maths.wmul(result.auctionPrice, result.collateralAmount);
        result.t0repayAmount    = Maths.wdiv(Maths.wmul(result.quoteTokenAmount, factor), params_.inflator);

        if (result.t0repayAmount >= params_.t0debt) {
            result.t0repayAmount    = params_.t0debt;
            result.quoteTokenAmount = Maths.wdiv(borrowerDebt, factor);
            result.collateralAmount = Maths.min(Maths.wdiv(result.quoteTokenAmount, result.auctionPrice), result.collateralAmount);
        }

        if (result.isRewarded) {
            // take is below neutralPrice, Kicker is rewarded
            result.bondChange = Maths.wmul(result.quoteTokenAmount, uint256(bpf));
            liquidation.bondSize                += uint160(result.bondChange);
<<<<<<< HEAD
            self.kickers[result.kicker].locked  += result.bondChange;
            self.totalBondEscrowed              += result.bondChange;
=======
            auctions_.kickers[result.kicker].locked += result.bondChange;
            auctions_.totalBondEscrowed              += result.bondChange;
>>>>>>> c303a0c7

        } else {
            // take is above neutralPrice, Kicker is penalized
            result.bondChange = Maths.min(liquidation.bondSize, Maths.wmul(result.quoteTokenAmount, uint256(-bpf)));
            liquidation.bondSize                -= uint160(result.bondChange);
<<<<<<< HEAD
            self.kickers[result.kicker].locked  -= result.bondChange;
            self.totalBondEscrowed              -= result.bondChange;
=======
            auctions_.kickers[result.kicker].locked -= result.bondChange;
            auctions_.totalBondEscrowed              -= result.bondChange;
>>>>>>> c303a0c7
        }

        emit Take(
            params_.borrower,
            result.quoteTokenAmount,
            result.collateralAmount,
            result.bondChange,
            result.isRewarded
        );
        return (
            result.collateralAmount,
            result.quoteTokenAmount,
            result.t0repayAmount,
            result.auctionPrice
        );
    }

   /**
     *  @notice Performs ERC20 auction settlement.
     *  @param  borrower_ Borrower address to settle.
     */
    function settleERC20Auction(
        AuctionsState storage auctions_,
        address borrower_
    ) external {
        _removeAuction(auctions_, borrower_);
    }

    /**
     *  @notice Performs NFT auction settlement by rounding down borrower's collateral amount and by moving borrower's token ids to pool claimable array.
     *  @param borrowerTokens_     Array of borrower NFT token ids.
     *  @param poolTokens_         Array of claimable NFT token ids in pool.
     *  @param borrowerAddress_    Address of the borrower that exits auction.
     *  @param borrowerCollateral_ Borrower collateral amount before auction exit (could be fragmented as result of partial takes).
     *  @return floorCollateral_   Rounded down collateral, the number of NFT tokens borrower can pull after auction exit.
     *  @return lps_               LPs given to the borrower to compensate fractional collateral (if any).
     *  @return bucketIndex_       Index of the bucket with LPs to compensate.
     */
    function settleNFTAuction(
        AuctionsState storage auctions_,
        mapping(uint256 => Bucket) storage buckets_,
        DepositsState storage deposits_,
        uint256[] storage borrowerTokens_,
        uint256[] storage poolTokens_,
        address borrowerAddress_,
        uint256 borrowerCollateral_
    ) external returns (uint256 floorCollateral_, uint256 lps_, uint256 bucketIndex_) {
        floorCollateral_ = (borrowerCollateral_ / Maths.WAD) * Maths.WAD; // floor collateral of borrower

        // if there's fraction of NFTs remaining then reward difference to borrower as LPs in auction price bucket
        if (floorCollateral_ != borrowerCollateral_) {
            // cover borrower's fractional amount with LPs in auction price bucket
            uint256 fractionalCollateral = borrowerCollateral_ - floorCollateral_;
            uint256 auctionPrice = _auctionPrice(
                auctions_.liquidations[borrowerAddress_].kickMomp,
                auctions_.liquidations[borrowerAddress_].kickTime
            );
            bucketIndex_ = _indexOf(auctionPrice);
            lps_ = Buckets.addCollateral(
                buckets_[bucketIndex_],
                borrowerAddress_,
                Deposits.valueAt(deposits_, bucketIndex_),
                fractionalCollateral,
                _priceAt(bucketIndex_)
            );
        }

        // rebalance borrower's collateral, transfer difference to floor collateral from borrower to pool claimable array
        uint256 noOfTokensPledged    = borrowerTokens_.length;
        uint256 noOfTokensToTransfer = noOfTokensPledged - floorCollateral_ / 1e18;
        for (uint256 i = 0; i < noOfTokensToTransfer;) {
            uint256 tokenId = borrowerTokens_[--noOfTokensPledged]; // start with moving the last token pledged by borrower
            borrowerTokens_.pop();                                  // remove token id from borrower
            poolTokens_.push(tokenId);                              // add token id to pool claimable tokens
            unchecked {
                ++i;
            }
        }

        _removeAuction(auctions_, borrowerAddress_);
    }

    /***********************/
    /*** Reserve Auction ***/
    /***********************/

    function startClaimableReserveAuction(
        AuctionsState storage auctions_,
        ReserveAuctionState storage reserveAuction_,
        StartReserveAuctionParams calldata params_
    ) external returns (uint256 kickerAward_) {
        uint256 curUnclaimedAuctionReserve = reserveAuction_.unclaimed;
        uint256 claimable = _claimableReserves(
            Maths.wmul(params_.poolDebt, params_.inflator),
            params_.poolSize,
            auctions_.totalBondEscrowed,
            curUnclaimedAuctionReserve,
            params_.poolBalance
        );
        kickerAward_ = Maths.wmul(0.01 * 1e18, claimable);
        curUnclaimedAuctionReserve += claimable - kickerAward_;
        if (curUnclaimedAuctionReserve == 0) revert NoReserves();

        reserveAuction_.unclaimed = curUnclaimedAuctionReserve;
        reserveAuction_.kicked    = block.timestamp;
        emit ReserveAuction(curUnclaimedAuctionReserve, _reserveAuctionPrice(block.timestamp));
    }

    function takeReserves(
        ReserveAuctionState storage reserveAuction_,
        uint256 maxAmount_
    ) external returns (uint256 amount_, uint256 ajnaRequired_) {
        uint256 kicked = reserveAuction_.kicked;

        if (kicked != 0 && block.timestamp - kicked <= 72 hours) {
            uint256 unclaimed = reserveAuction_.unclaimed;
            uint256 price     = _reserveAuctionPrice(kicked);

            amount_       = Maths.min(unclaimed, maxAmount_);
            ajnaRequired_ = Maths.wmul(amount_, price);

            unclaimed -= amount_;
            reserveAuction_.unclaimed = unclaimed;

            emit ReserveAuction(unclaimed, price);
        } else revert NoReservesAuction();
    }

    /***************************/
    /***  Internal Functions ***/
    /***************************/

    /**
     *  @notice Removes auction and repairs the queue order.
     *  @notice Updates kicker's claimable balance with bond size awarded and subtracts bond size awarded from liquidationBondEscrowed.
     *  @param  borrower_ Auctioned borrower address.
     */
    function _removeAuction(
        AuctionsState storage auctions_,
        address borrower_
    ) internal {
        Liquidation memory liquidation = auctions_.liquidations[borrower_];
        // update kicker balances
        Kicker storage kicker = auctions_.kickers[liquidation.kicker];
        kicker.locked    -= liquidation.bondSize;
        kicker.claimable += liquidation.bondSize;

        // remove auction bond size from bond escrow accumulator 
        auctions_.totalBondEscrowed -= liquidation.bondSize;

        if (auctions_.head == borrower_ && auctions_.tail == borrower_) {
            // liquidation is the head and tail
            auctions_.head = address(0);
            auctions_.tail = address(0);

        } else if(auctions_.head == borrower_) {
            // liquidation is the head
            auctions_.liquidations[liquidation.next].prev = address(0);
            auctions_.head = liquidation.next;

        } else if(auctions_.tail == borrower_) {
            // liquidation is the tail
            auctions_.liquidations[liquidation.prev].next = address(0);
            auctions_.tail = liquidation.prev;

        } else {
            // liquidation is in the middle
            auctions_.liquidations[liquidation.prev].next = liquidation.next;
            auctions_.liquidations[liquidation.next].prev = liquidation.prev;
        }

        // delete liquidation
         delete auctions_.liquidations[borrower_];
    }

    /**
     *  @notice Rewards actors of a bucket take action.
     *  @param  bucketDeposit_ Arbed bucket deposit.
     *  @param  bucketIndex_   Bucket index.
     *  @param  result_        Struct containing take action result details.
     */
    function _rewardBucketTake(
        mapping(uint256 => Bucket) storage buckets_,
        DepositsState storage deposits_,
        uint256 bucketDeposit_,
        uint256 bucketIndex_,
        bool depositTake_,
        TakeResult memory result_
    ) internal {
        Bucket storage bucket = buckets_[bucketIndex_];
        uint256 bucketExchangeRate = Buckets.getExchangeRate(
            bucket.collateral,
            bucket.lps,
            bucketDeposit_,
            result_.bucketPrice
        );

        uint256 bankruptcyTime = bucket.bankruptcyTime;
        uint256 totalLPsReward;
        uint256 takerLPsReward;
        uint256 kickerLPsReward;
        // if arb take - taker is awarded collateral * (bucket price - auction price) worth (in quote token terms) units of LPB in the bucket
        if (!depositTake_) {
            takerLPsReward = Maths.wrdivr(
                Maths.wmul(result_.collateralAmount, result_.bucketPrice - result_.auctionPrice),
                bucketExchangeRate
            );

            totalLPsReward += takerLPsReward;
            Buckets.addLenderLPs(bucket, bankruptcyTime, msg.sender, takerLPsReward);
        }

        // the bondholder/kicker is awarded bond change worth of LPB in the bucket
        uint256 depositAmountToRemove = result_.quoteTokenAmount;
        if (result_.isRewarded) {
            kickerLPsReward = Maths.wrdivr(result_.bondChange, bucketExchangeRate);
            depositAmountToRemove -= result_.bondChange;

            totalLPsReward += kickerLPsReward;
            Buckets.addLenderLPs(bucket, bankruptcyTime, result_.kicker, kickerLPsReward);
        }

        Deposits.remove(deposits_, bucketIndex_, depositAmountToRemove, bucketDeposit_); // remove quote tokens from bucket’s deposit

        // total rewarded LPs are added to the bucket LP balance
        bucket.lps += totalLPsReward;
        // collateral is added to the bucket’s claimable collateral
        bucket.collateral += result_.collateralAmount;

        emit BucketTakeLPAwarded(
            msg.sender,
            result_.kicker,
            takerLPsReward,
            kickerLPsReward
        );
    }

    function _auctionPrice(
        uint256 referencePrice,
        uint256 kickTime_
    ) internal view returns (uint256 price_) {
        uint256 elapsedHours = Maths.wdiv((block.timestamp - kickTime_) * 1e18, 1 hours * 1e18);
        elapsedHours -= Maths.min(elapsedHours, 1e18);  // price locked during cure period

        int256 timeAdjustment = PRBMathSD59x18.mul(-1 * 1e18, int256(elapsedHours));
        price_ = 32 * Maths.wmul(referencePrice, uint256(PRBMathSD59x18.exp2(timeAdjustment)));
    }

    /**
     *  @notice Calculates bond penalty factor.
     *  @dev Called in kick and take.
     *  @param debt_             Borrower debt.
     *  @param collateral_       Borrower collateral.
     *  @param neutralPrice_     NP of auction.
     *  @param bondFactor_       Factor used to determine bondSize.
     *  @param price_            Auction price at the time of call.
     *  @return bpf_             Factor used in determining bond Reward (positive) or penalty (negative).
     */
    function _bpf(
        uint256 debt_,
        uint256 collateral_,
        uint256 neutralPrice_,
        uint256 bondFactor_,
        uint256 price_
    ) internal pure returns (int256) {
        int256 thresholdPrice = int256(Maths.wdiv(debt_, collateral_));

        int256 sign;
        if (thresholdPrice < int256(neutralPrice_)) {
            // BPF = BondFactor * min(1, max(-1, (neutralPrice - price) / (neutralPrice - thresholdPrice)))
            sign = Maths.minInt(
                    1e18,
                    Maths.maxInt(
                        -1 * 1e18,
                        PRBMathSD59x18.div(
                            int256(neutralPrice_) - int256(price_),
                            int256(neutralPrice_) - thresholdPrice
                        )
                    )
            );
        } else {
            int256 val = int256(neutralPrice_) - int256(price_);
            if (val < 0 )      sign = -1e18;
            else if (val != 0) sign = 1e18;
        }

        return PRBMathSD59x18.mul(int256(bondFactor_), sign);
    }

    /**
     *  @notice Utility function to calculate take's parameters.
     *  @param  liquidation_  Liquidation struct holding auction details.
     *  @param  collateral_   Borrower collateral.
     *  @param  t0Debt_       Borrower t0 debt.
     *  @param  poolInflator_ The pool's inflator, used to calculate borrower debt.
     *  @return borrowerDebt_ The debt of auctioned borrower.
     *  @return bpf_          The bond penalty factor.
     *  @return factor_       The take factor, calculated based on bond penalty factor.
     */
    function _takeParameters(
        Liquidation storage liquidation_,
        uint256 collateral_,
        uint256 t0Debt_,
        uint256 price_,
        uint256 poolInflator_
    ) internal view returns (
        uint256 borrowerDebt_,
        int256  bpf_,
        uint256 factor_
    ) {
        // calculate the bond payment factor
        borrowerDebt_ = Maths.wmul(t0Debt_, poolInflator_);
        bpf_ = _bpf(
            borrowerDebt_,
            collateral_,
            liquidation_.neutralPrice,
            liquidation_.bondFactor,
            price_
        );
        factor_ = uint256(1e18 - Maths.maxInt(0, bpf_));
    }

    /**********************/
    /*** View Functions ***/
    /**********************/

    /**
     *  @notice Check if there is an ongoing auction for current borrower and revert if such.
     *  @dev    Used to prevent an auctioned borrower to draw more debt or while in liquidation.
     *  @dev    Used to prevent kick on an auctioned borrower.
     *  @param  borrower_ Borrower address to check auction status for.
     */
    function revertIfActive(
        AuctionsState storage auctions_,
        address borrower_
    ) internal view {
        if (isActive(auctions_, borrower_)) revert AuctionActive();
    }

    /**
     *  @notice Returns true if borrower is in auction.
     *  @dev    Used to accuratley increment and decrement t0DebtInAuction.
     *  @param  borrower_ Borrower address to check auction status for.
     *  @return  active_ Boolean, based on if borrower is in auction.
     */
    function isActive(
        AuctionsState storage auctions_,
        address borrower_
    ) internal view returns (bool) {
        return auctions_.liquidations[borrower_].kickTime != 0;
    }

    /**
     *  @notice Check if head auction is clearable (auction is kicked and 72 hours passed since kick time or auction still has debt but no remaining collateral).
     *  @notice Revert if auction is clearable
     */
    function revertIfAuctionClearable(
        AuctionsState storage auctions_,
        LoansState    storage loans_
    ) internal view {
        address head     = auctions_.head;
        uint256 kickTime = auctions_.liquidations[head].kickTime;
        if (kickTime != 0) {
            if (block.timestamp - kickTime > 72 hours) revert AuctionNotCleared();

            Borrower storage borrower = loans_.borrowers[head];
            if (borrower.t0debt != 0 && borrower.collateral == 0) revert AuctionNotCleared();
        }
    }

}<|MERGE_RESOLUTION|>--- conflicted
+++ resolved
@@ -374,15 +374,9 @@
         if (!result.isRewarded) {
             // take is above neutralPrice, Kicker is penalized
             result.bondChange = Maths.min(liquidation.bondSize, Maths.wmul(result.quoteTokenAmount, uint256(-bpf)));
-<<<<<<< HEAD
-            liquidation.bondSize                -= uint160(result.bondChange);
-            self.kickers[result.kicker].locked  -= result.bondChange;
-            self.totalBondEscrowed              -= result.bondChange;
-=======
             liquidation.bondSize                    -= uint160(result.bondChange);
             auctions_.kickers[result.kicker].locked -= result.bondChange;
             auctions_.totalBondEscrowed             -= result.bondChange;
->>>>>>> c303a0c7
         } else {
             // take is below neutralPrice, Kicker is penalized
             result.bondChange = Maths.wmul(result.quoteTokenAmount, uint256(bpf)); // will be rewarded as LPBs
@@ -460,25 +454,15 @@
             // take is below neutralPrice, Kicker is rewarded
             result.bondChange = Maths.wmul(result.quoteTokenAmount, uint256(bpf));
             liquidation.bondSize                += uint160(result.bondChange);
-<<<<<<< HEAD
-            self.kickers[result.kicker].locked  += result.bondChange;
-            self.totalBondEscrowed              += result.bondChange;
-=======
             auctions_.kickers[result.kicker].locked += result.bondChange;
             auctions_.totalBondEscrowed              += result.bondChange;
->>>>>>> c303a0c7
 
         } else {
             // take is above neutralPrice, Kicker is penalized
             result.bondChange = Maths.min(liquidation.bondSize, Maths.wmul(result.quoteTokenAmount, uint256(-bpf)));
             liquidation.bondSize                -= uint160(result.bondChange);
-<<<<<<< HEAD
-            self.kickers[result.kicker].locked  -= result.bondChange;
-            self.totalBondEscrowed              -= result.bondChange;
-=======
             auctions_.kickers[result.kicker].locked -= result.bondChange;
             auctions_.totalBondEscrowed              -= result.bondChange;
->>>>>>> c303a0c7
         }
 
         emit Take(
