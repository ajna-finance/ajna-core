--- conflicted
+++ resolved
@@ -127,23 +127,11 @@
         int256 mau102;
 
         if (poolState_.debt != 0) {
-<<<<<<< HEAD
-
-            // update pool EMAs for target utilization calculation
-            // (t0Debt * lup_) * EMA_7D_RATE_FACTOR + (curDebtEma * LAMBDA_EMA_7D) 
-            curDebtEma =
-                Maths.wmul(poolState_.t0Debt, EMA_7D_RATE_FACTOR) +
-                Maths.wmul(curDebtEma,        LAMBDA_EMA_7D
-            );
 
             // current inflator * t0UtilizationDebtWeight / current lup
             // NEW: current inflator * t0UtilizationDebtWeight
             // uint256 lupCol = 
             //     Maths.wmul(poolState_.inflator, t0PoolUtilizationDebtWeight_);
-=======
-            // lup * collateral EMA sample max value is 10 times current debt
-            uint256 maxLupColEma = Maths.wmul(poolState_.debt, Maths.wad(10));
->>>>>>> 7906ac2c
 
             uint256 lupCol = 
                 Maths.wdiv(Maths.wmul(poolState_.inflator, interestParams_.t0UtilizationWeight), lup_);
