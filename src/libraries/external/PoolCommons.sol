// SPDX-License-Identifier: BUSL-1.1

pragma solidity 0.8.14;
import "forge-std/console.sol";

import { PRBMathSD59x18 } from "@prb-math/contracts/PRBMathSD59x18.sol";
import { PRBMathUD60x18 } from "@prb-math/contracts/PRBMathUD60x18.sol";

import { InterestState, PoolState, DepositsState } from '../../interfaces/pool/commons/IPoolState.sol';

import { _dwatp, _indexOf, MAX_FENWICK_INDEX, MIN_PRICE, MAX_PRICE } from '../helpers/PoolHelper.sol';

import { Deposits } from '../internal/Deposits.sol';
import { Buckets }  from '../internal/Buckets.sol';
import { Loans }    from '../internal/Loans.sol';
import { Maths }    from '../internal/Maths.sol';

/**
    @title  PoolCommons library
    @notice External library containing logic for common pool functionality:
            - interest rate accrual and interest rate params update
            - pool utilization
 */
library PoolCommons {

    /*****************/
    /*** Constants ***/
    /*****************/

    uint256 internal constant CUBIC_ROOT_1000000 = 100 * 1e18;
    uint256 internal constant ONE_THIRD          = 0.333333333333333334 * 1e18;

    uint256 internal constant INCREASE_COEFFICIENT = 1.1 * 1e18;
    uint256 internal constant DECREASE_COEFFICIENT = 0.9 * 1e18;
    int256  internal constant PERCENT_102          = 1.02 * 1e18;
    int256  internal constant NEG_H_MAU_HOURS      = -0.057762265046662105 * 1e18; // -ln(2)/12
    int256  internal constant NEG_H_TU_HOURS       = -0.008251752149523158 * 1e18; // -ln(2)/84

    /**************/
    /*** Events ***/
    /**************/

    // See `IPoolEvents` for descriptions
    event UpdateInterestRate(uint256 oldRate, uint256 newRate);

    /**************************/
    /*** External Functions ***/
    /**************************/

    /**
     *  @notice Calculates EMAs, caches values required for calculating interest rate, and saves new values in storage.
     *  @dev    Called after each interaction with the pool.
     **/
    function updateUtilizationEmas(
        InterestState storage interestParams_,  // TODO: many writes; should we pass as memory and let caller update?
        DepositsState storage deposits_,
        PoolState memory poolState_,
        uint256 lup_
    ) external {
        uint256 inflator = poolState_.inflator;
        uint256 t0Debt   = poolState_.t0Debt;

        // if a previous transaction in this block already updated the EMA, only update cached values
        if (interestParams_.emaUpdate != block.timestamp) {
            // We do not need to calculate these during initialization, 
            // but the conditional to check each time would be more expensive thereafter.
            int256 elapsed   = int256(Maths.wdiv(block.timestamp - interestParams_.emaUpdate, 1 hours));
            int256 weightMau = PRBMathSD59x18.exp(PRBMathSD59x18.mul(NEG_H_MAU_HOURS, elapsed));
            int256 weightTu  = PRBMathSD59x18.exp(PRBMathSD59x18.mul(NEG_H_TU_HOURS,  elapsed));
            // console.log("  time %s elapsed %s mins", block.timestamp, (block.timestamp - interestParams_.emaUpdate)/60);

            // update the t0 debt EMA, used for MAU
            uint256 curDebtEma = interestParams_.debtEma;
            if (curDebtEma == 0) {
                // initialize to actual value for the first calculation
                curDebtEma = Maths.wmul(inflator, t0Debt);
            } else {
                curDebtEma = uint256(
                    PRBMathSD59x18.mul(weightMau, int256(curDebtEma)) +
                    PRBMathSD59x18.mul((1e18 - weightMau), int256(interestParams_.debt))
                );
            }
            // console.log("debt %s, curDebtEma %s", interestParams_.debt, curDebtEma);

            // update the meaningful deposit EMA, used for MAU
            uint256 curDepositEma = interestParams_.depositEma;
            if (curDepositEma == 0) {
                // initialize to actual value for the first calculation
                curDepositEma = _meaningfulDeposit(deposits_, t0Debt, inflator, interestParams_.t0UtilizationWeight);    
            } else {
                curDepositEma = uint256(
                    PRBMathSD59x18.mul(weightMau, int256(curDepositEma)) +
                    PRBMathSD59x18.mul((1e18 - weightMau), int256(interestParams_.meaningfulDeposit))
                );
            }
            // console.log("meaningfulDeposit %s, curDepositEma %s", interestParams_.meaningfulDeposit, curDepositEma);

            // update the debt squared to collateral EMA, used for TU
            uint256 curDebtColEma = interestParams_.debtColEma;
            if (curDebtColEma == 0) {
                curDebtColEma =  Maths.wmul(inflator, interestParams_.t0UtilizationWeight);
            } else {
                curDebtColEma = uint256(
                    PRBMathSD59x18.mul(weightTu, int256(curDebtColEma)) +
                    PRBMathSD59x18.mul((1e18 - weightTu), int256(interestParams_.debtCol))
                );
            }
            // console.log("debtCol %s, curDebtColEma %s", interestParams_.debtCol, curDebtColEma);

            // update the EMA of LUP * t0 debt
            uint256 curlupt0DebtEma = interestParams_.lupt0DebtEma;
            if (curlupt0DebtEma == 0) {
                curlupt0DebtEma = Maths.wmul(lup_, t0Debt);
            } else {
                curlupt0DebtEma = uint256(
                    PRBMathSD59x18.mul(weightTu, int256(curlupt0DebtEma)) +
                    PRBMathSD59x18.mul((1e18 - weightTu), int256(interestParams_.lupt0Debt))
                );
            }
            // console.log("lupt0Debt %s, curlupt0DebtEma %s", interestParams_.lupt0Debt, curlupt0DebtEma);

            interestParams_.debtEma      = curDebtEma;
            interestParams_.depositEma   = curDepositEma;
            interestParams_.debtColEma   = curDebtColEma;
            interestParams_.lupt0DebtEma = curlupt0DebtEma;

            interestParams_.emaUpdate    = block.timestamp;
        }

        interestParams_.debt              = Maths.wmul(inflator, t0Debt);
        interestParams_.meaningfulDeposit = _meaningfulDeposit(deposits_, t0Debt, inflator, interestParams_.t0UtilizationWeight);
        interestParams_.debtCol           = Maths.wmul(inflator, interestParams_.t0UtilizationWeight);
        interestParams_.lupt0Debt         = Maths.wmul(lup_, t0Debt);
    }

    /**
     *  @notice Calculates new pool interest rate params (EMAs and interest rate value) and saves new values in storage.
     *  @dev    Never called more than once every 12 hours.
     *  @dev    write state:
     *              - interest rate accumulator and interestRateUpdate state
     *  @dev    emit events:
     *              - UpdateInterestRate
     */
    function updateInterestRate(
        InterestState storage interestParams_,
        PoolState memory poolState_
    ) external {
        // meaningful actual utilization
        int256 mau;
        // meaningful actual utilization * 1.02
        int256 mau102;

        if (poolState_.debt != 0) {
            // current inflator * t0UtilizationDebtWeight / current lup
            // NEW: current inflator * t0UtilizationDebtWeight
            // uint256 lupCol = 
            //     Maths.wmul(poolState_.inflator, t0PoolUtilizationDebtWeight_);

<<<<<<< HEAD
=======
            uint256 lupCol = 
                Maths.wdiv(Maths.wmul(poolState_.inflator, interestParams_.t0Debt2ToCollateral), lup_);

            curLupColEma =
                Maths.wmul(lupCol,        EMA_7D_RATE_FACTOR) +
                Maths.wmul(curLupColEma,  LAMBDA_EMA_7D);

            // save EMA samples in storage
            interestParams_.debtEma   = curDebtEma;
            interestParams_.lupColEma = curLupColEma;

>>>>>>> 72da4bae
            // calculate meaningful actual utilization for interest rate update
            mau    = int256(_utilization(interestParams_.debtEma, interestParams_.depositEma));
            mau102 = mau * PERCENT_102 / 1e18;
        }

        // calculate target utilization
        int256 tu = (interestParams_.lupt0DebtEma != 0) ? 
            int256(Maths.wdiv(interestParams_.debtColEma, interestParams_.lupt0DebtEma)) : int(Maths.WAD);

        // console.log("debtColEma %s, lupt0DebtEma %s", uint256(interestParams_.debtColEma), uint256(interestParams_.lupt0DebtEma));
        // console.log("mau %s, tu %s", uint256(mau), uint256(tu));

        if (!poolState_.isNewInterestAccrued) poolState_.rate = interestParams_.interestRate;

        uint256 newInterestRate = poolState_.rate;

        // raise rates if 4*(tu-1.02*mau) < (tu+1.02*mau-1)^2-1
        if (4 * (tu - mau102) < ((tu + mau102 - 1e18) ** 2) / 1e18 - 1e18) {
            newInterestRate = Maths.wmul(poolState_.rate, INCREASE_COEFFICIENT);
        // decrease rates if 4*(tu-mau) > 1-(tu+mau-1)^2
        } else if (4 * (tu - mau) > 1e18 - ((tu + mau - 1e18) ** 2) / 1e18) {
            newInterestRate = Maths.wmul(poolState_.rate, DECREASE_COEFFICIENT);
        }

        // bound rates between 10 bps and 50000%
        newInterestRate = Maths.min(500 * 1e18, Maths.max(0.001 * 1e18, newInterestRate));

        if (poolState_.rate != newInterestRate) {
            interestParams_.interestRate       = uint208(newInterestRate);
            interestParams_.interestRateUpdate = uint48(block.timestamp);

            emit UpdateInterestRate(poolState_.rate, newInterestRate);
        }
    }

    /**
     *  @notice Calculates new pool interest and scale the fenwick tree to update amount of debt owed to lenders (saved in storage).
     *  @dev write state:
     *       - Deposits.mult (scale Fenwick tree with new interest accrued):
     *         - update scaling array state 
     *  @param  thresholdPrice_ Current Pool Threshold Price.
     *  @param  elapsed_        Time elapsed since last inflator update.
     *  @return newInflator_   The new value of pool inflator.
     */
    function accrueInterest(
        DepositsState storage deposits_,
        InterestState storage interestState_,
        PoolState calldata poolState_,
        uint256 thresholdPrice_,
        uint256 elapsed_
    ) external returns (uint256 newInflator_, uint256 newInterest_) {
        // Scale the borrower inflator to update amount of interest owed by borrowers
        uint256 pendingFactor = PRBMathUD60x18.exp((poolState_.rate * elapsed_) / 365 days);

        // calculate the highest threshold price
        newInflator_ = Maths.wmul(poolState_.inflator, pendingFactor);
        uint256 htp = Maths.wmul(thresholdPrice_, newInflator_);

        uint256 htpIndex;
        if (htp > MAX_PRICE)
            // if HTP is over the highest price bucket then no buckets earn interest
            htpIndex = 1;
        else if (htp < MIN_PRICE)
            // if HTP is under the lowest price bucket then all buckets earn interest
            htpIndex = MAX_FENWICK_INDEX;
        else
            htpIndex = _indexOf(htp);

        uint256 depositAboveHtp   = Deposits.prefixSum(deposits_, htpIndex);

        if (depositAboveHtp != 0) {
            newInterest_ = Maths.wmul(
                _lenderInterestMargin(_utilization(interestState_.debtEma, interestState_.depositEma)),
                Maths.wmul(pendingFactor - Maths.WAD, poolState_.debt)
            );

            // Scale the fenwick tree to update amount of debt owed to lenders
            Deposits.mult(
                deposits_,
                htpIndex,
                Maths.wdiv(newInterest_, depositAboveHtp) + Maths.WAD // lender factor
            );
        }
    }

    /**************************/
    /*** View Functions ***/
    /**************************/

    /**
     *  @notice Calculates pool interest factor for a given interest rate and time elapsed since last inflator update.
     *  @param  interestRate_   Current pool interest rate.
     *  @param  elapsed_        Time elapsed since last inflator update.
     *  @return The value of pool interest factor.
     */
    function pendingInterestFactor(
        uint256 interestRate_,
        uint256 elapsed_
    ) external pure returns (uint256) {
        return PRBMathUD60x18.exp((interestRate_ * elapsed_) / 365 days);
    }

    /**
     *  @notice Calculates pool pending inflator given the current inflator, time of last update and current interest rate.
     *  @param  inflatorSnapshot_ Current pool interest rate.
     *  @param  inflatorUpdate    Timestamp when inflator was updated.
     *  @param  interestRate_     The interest rate of the pool.
     *  @return The pending value of pool inflator.
     */
    function pendingInflator(
        uint256 inflatorSnapshot_,
        uint256 inflatorUpdate,
        uint256 interestRate_
    ) external view returns (uint256) {
        return Maths.wmul(
            inflatorSnapshot_,
            PRBMathUD60x18.exp((interestRate_ * (block.timestamp - inflatorUpdate)) / 365 days)
        );
    }

    /**
     *  @notice Calculates lender interest margin for a given meaningful actual utilization.
     *  @dev Wrapper of the internal function.
     */
    function lenderInterestMargin(
        uint256 mau_
    ) external pure returns (uint256) {
        return _lenderInterestMargin(mau_);
    }

    /**
     *  @notice Calculates pool meaningful actual utilization.
     *  @dev Wrapper of the internal function.
     */
    function utilization(
        InterestState storage interestParams_
    ) external view returns (uint256 utilization_) {
        return _utilization(interestParams_.debtEma, interestParams_.depositEma);
    }

    /**************************/
    /*** Internal Functions ***/
    /**************************/

    /**
     *  @notice Calculates pool meaningful actual utilization.
     *  @param  debtEma_     EMA of pool debt.
     *  @param  depositEma_  EMA of meaningful pool deposit.
     *  @return utilization_ Pool meaningful actual utilization value.
     */
    function _utilization(
        uint256 debtEma_,
        uint256 depositEma_
    ) internal pure returns (uint256 utilization_) {
        if (depositEma_ != 0) utilization_ = Maths.wdiv(debtEma_, depositEma_);
    }

    /**
     *  @notice Calculates lender interest margin.
     *  @param  mau_ Meaningful actual utilization.
     *  @return The lender interest margin value.
     */
    function _lenderInterestMargin(
        uint256 mau_
    ) internal pure returns (uint256) {
        uint256 base = 1_000_000 * 1e18 - Maths.wmul(Maths.min(mau_, 1e18), 1_000_000 * 1e18);
        if (base < 1e18) {
            return 1e18;
        } else {
            // cubic root of the percentage of meaningful unutilized deposit
            uint256 crpud = PRBMathUD60x18.pow(base, ONE_THIRD);
            return 1e18 - Maths.wmul(Maths.wdiv(crpud, CUBIC_ROOT_1000000), 0.15 * 1e18);
        }
    }

    function _meaningfulDeposit(
        DepositsState storage deposits_,
        uint256 t0Debt_,
        uint256 inflator_,
        uint256 t0UtilizationWeight_
    ) internal view returns (uint256 meaningfulDeposit_) {
        uint256 dwatp = _dwatp(t0Debt_, inflator_, t0UtilizationWeight_);
        if (dwatp == 0) {
            meaningfulDeposit_ = Deposits.treeSum(deposits_);
        } else {
            if      (dwatp >= MAX_PRICE) meaningfulDeposit_ = 0;
            else if (dwatp >= MIN_PRICE) meaningfulDeposit_ = Deposits.prefixSum(deposits_, _indexOf(dwatp));
            else                         meaningfulDeposit_ = Deposits.treeSum(deposits_);
        }
    }
}<|MERGE_RESOLUTION|>--- conflicted
+++ resolved
@@ -86,7 +86,7 @@
             uint256 curDepositEma = interestParams_.depositEma;
             if (curDepositEma == 0) {
                 // initialize to actual value for the first calculation
-                curDepositEma = _meaningfulDeposit(deposits_, t0Debt, inflator, interestParams_.t0UtilizationWeight);    
+                curDepositEma = _meaningfulDeposit(deposits_, t0Debt, inflator, interestParams_.t0Debt2ToCollateral);    
             } else {
                 curDepositEma = uint256(
                     PRBMathSD59x18.mul(weightMau, int256(curDepositEma)) +
@@ -98,7 +98,7 @@
             // update the debt squared to collateral EMA, used for TU
             uint256 curDebtColEma = interestParams_.debtColEma;
             if (curDebtColEma == 0) {
-                curDebtColEma =  Maths.wmul(inflator, interestParams_.t0UtilizationWeight);
+                curDebtColEma =  Maths.wmul(inflator, interestParams_.t0Debt2ToCollateral);
             } else {
                 curDebtColEma = uint256(
                     PRBMathSD59x18.mul(weightTu, int256(curDebtColEma)) +
@@ -128,8 +128,8 @@
         }
 
         interestParams_.debt              = Maths.wmul(inflator, t0Debt);
-        interestParams_.meaningfulDeposit = _meaningfulDeposit(deposits_, t0Debt, inflator, interestParams_.t0UtilizationWeight);
-        interestParams_.debtCol           = Maths.wmul(inflator, interestParams_.t0UtilizationWeight);
+        interestParams_.meaningfulDeposit = _meaningfulDeposit(deposits_, t0Debt, inflator, interestParams_.t0Debt2ToCollateral);
+        interestParams_.debtCol           = Maths.wmul(inflator, interestParams_.t0Debt2ToCollateral);
         interestParams_.lupt0Debt         = Maths.wmul(lup_, t0Debt);
     }
 
@@ -156,20 +156,6 @@
             // uint256 lupCol = 
             //     Maths.wmul(poolState_.inflator, t0PoolUtilizationDebtWeight_);
 
-<<<<<<< HEAD
-=======
-            uint256 lupCol = 
-                Maths.wdiv(Maths.wmul(poolState_.inflator, interestParams_.t0Debt2ToCollateral), lup_);
-
-            curLupColEma =
-                Maths.wmul(lupCol,        EMA_7D_RATE_FACTOR) +
-                Maths.wmul(curLupColEma,  LAMBDA_EMA_7D);
-
-            // save EMA samples in storage
-            interestParams_.debtEma   = curDebtEma;
-            interestParams_.lupColEma = curLupColEma;
-
->>>>>>> 72da4bae
             // calculate meaningful actual utilization for interest rate update
             mau    = int256(_utilization(interestParams_.debtEma, interestParams_.depositEma));
             mau102 = mau * PERCENT_102 / 1e18;
@@ -349,9 +335,9 @@
         DepositsState storage deposits_,
         uint256 t0Debt_,
         uint256 inflator_,
-        uint256 t0UtilizationWeight_
+        uint256 t0Debt2ToCollateral_
     ) internal view returns (uint256 meaningfulDeposit_) {
-        uint256 dwatp = _dwatp(t0Debt_, inflator_, t0UtilizationWeight_);
+        uint256 dwatp = _dwatp(t0Debt_, inflator_, t0Debt2ToCollateral_);
         if (dwatp == 0) {
             meaningfulDeposit_ = Deposits.treeSum(deposits_);
         } else {
