// SPDX-License-Identifier: BUSL-1.1

pragma solidity 0.8.14;

import {
    AddQuoteParams,
    MoveQuoteParams,
    RemoveQuoteParams
}                     from '../../interfaces/pool/commons/IPoolInternals.sol';
import {
    Bucket,
    DepositsState,
    Lender,
    PoolState
}                     from '../../interfaces/pool/commons/IPoolState.sol';

import { _feeRate, _priceAt, _ptp, MAX_FENWICK_INDEX } from '../helpers/PoolHelper.sol';

import { Deposits } from '../internal/Deposits.sol';
import { Buckets }  from '../internal/Buckets.sol';
import { Maths }    from '../internal/Maths.sol';


/**
    @title  LenderActions library
    @notice External library containing logic for pool actors:
            - Lenders: add, remove and move quote tokens; transfer LPs
            - Traders: add, remove and move quote tokens; add and remove collateral
 */
library LenderActions {

    /*************************/
    /*** Local Var Structs ***/
    /*************************/

    struct MoveQuoteLocalVars {
<<<<<<< HEAD
=======
        uint256 amountToMove;               // [WAD] Quote token amount to move between indexes.
>>>>>>> 6ecddcb1
        uint256 fromBucketPrice;            // [WAD] Price of the bucket to move amount from.
        uint256 fromBucketCollateral;       // [WAD] Total amount of collateral in from bucket.
        uint256 fromBucketLPs;              // [WAD] Total amount of LPs in from bucket.
        uint256 fromBucketLenderLPs;        // [WAD] Amount of LPs owned by lender in from bucket.
        uint256 fromBucketDepositTime;      // Time of lender deposit in the bucket to move amount from.
        uint256 fromBucketRemainingLPs;     // Amount of LPs remaining in from bucket after move.
        uint256 fromBucketRemainingDeposit; // Amount of scaled deposit remaining in from bucket after move.
        uint256 toBucketPrice;              // [WAD] Price of the bucket to move amount to.
        uint256 toBucketBankruptcyTime;     // Time the bucket to move amount to was marked as insolvent.
<<<<<<< HEAD
=======
        uint256 toBucketDepositTime;        // Time of lender deposit in the bucket to move amount to.
>>>>>>> 6ecddcb1
        uint256 toBucketUnscaledDeposit;    // Amount of unscaled deposit in to bucket.
        uint256 toBucketDeposit;            // Amount of scaled deposit in to bucket.
        uint256 toBucketScale;              // Scale deposit of to bucket.
        uint256 ptp;                        // [WAD] Pool Threshold Price.
        uint256 htp;                        // [WAD] Highest Threshold Price.
    }
    struct RemoveDepositParams {
        uint256 depositConstraint; // [WAD] Constraint on deposit in quote token.
        uint256 lpConstraint;      // [WAD] Constraint in LPB terms.
        uint256 bucketLPs;         // [WAD] Total LPB in the bucket.
        uint256 bucketCollateral;  // [WAD] Claimable collateral in the bucket.
        uint256 price;             // [WAD] Price of bucket.
        uint256 index;             // Bucket index.
        uint256 dustLimit;         // Minimum amount of deposit which may reside in a bucket.
    }

    /**************/
    /*** Events ***/
    /**************/

    // See `IPoolEvents` for descriptions
    event AddQuoteToken(address indexed lender, uint256 indexed index, uint256 amount, uint256 lpAwarded, uint256 lup);
    event BucketBankruptcy(uint256 indexed index, uint256 lpForfeited);
    event MoveQuoteToken(address indexed lender, uint256 indexed from, uint256 indexed to, uint256 amount, uint256 lpRedeemedFrom, uint256 lpAwardedTo, uint256 lup);
<<<<<<< HEAD
    event RemoveQuoteToken(address indexed lender, uint256 indexed price, uint256 amount, uint256 lpRedeemed, uint256 lup);
=======
    event RemoveQuoteToken(address indexed lender, uint256 indexed index, uint256 amount, uint256 lpRedeemed, uint256 lup);
>>>>>>> 6ecddcb1
    event TransferLPs(address owner, address newOwner, uint256[] indexes, uint256 lps);

    /**************/
    /*** Errors ***/
    /**************/

    // See `IPoolErrors` for descriptions
    error BucketBankruptcyBlock();
    error CannotMergeToHigherPrice();
    error DustAmountNotExceeded();
    error NoAllowance();
    error InvalidIndex();
    error LUPBelowHTP();
    error NoClaim();
    error InsufficientLPs();
    error InsufficientLiquidity();
    error InsufficientCollateral();
    error MoveToSamePrice();
<<<<<<< HEAD
=======
    error TransferorNotApproved();
>>>>>>> 6ecddcb1
    error TransferToSameOwner();

    /***************************/
    /***  External Functions ***/
    /***************************/

    /**
     *  @notice See `IERC20PoolLenderActions` and `IERC721PoolLenderActions` for descriptions
     *  @dev    write state:
     *              - Buckets.addCollateral:
     *                  - increment bucket.collateral and bucket.lps accumulator
     *                  - addLenderLPs:
     *                      - increment lender.lps accumulator and lender.depositTime state
     *  @dev    reverts on:
     *              - invalid bucket index InvalidIndex()
     */
    function addCollateral(
        mapping(uint256 => Bucket) storage buckets_,
        DepositsState storage deposits_,
        uint256 collateralAmountToAdd_,
        uint256 index_
    ) external returns (uint256 bucketLPs_) {
        if (index_ == 0 || index_ > MAX_FENWICK_INDEX) revert InvalidIndex();

        uint256 bucketDeposit = Deposits.valueAt(deposits_, index_);
        uint256 bucketPrice   = _priceAt(index_);

        bucketLPs_ = Buckets.addCollateral(
            buckets_[index_],
            msg.sender,
            bucketDeposit,
            collateralAmountToAdd_,
            bucketPrice
        );
    }

    /**
     *  @notice See `IPoolLenderActions` for descriptions
     *  @dev    write state:
     *              - Deposits.unscaledAdd (add new amount in Fenwick tree):
     *                  - update values array state 
     *              - increment bucket.lps accumulator
     *              - increment lender.lps accumulator and lender.depositTime state
     *  @dev    reverts on:
     *              - invalid bucket index InvalidIndex()
     *              - same block when bucket becomes insolvent BucketBankruptcyBlock()
     *  @dev    emit events:
     *              - AddQuoteToken
     */
    function addQuoteToken(
        mapping(uint256 => Bucket) storage buckets_,
        DepositsState storage deposits_,
        PoolState calldata poolState_,
        AddQuoteParams calldata params_
    ) external returns (uint256 bucketLPs_, uint256 lup_) {
        if (params_.index == 0 || params_.index > MAX_FENWICK_INDEX) revert InvalidIndex();

        Bucket storage bucket = buckets_[params_.index];

        uint256 bankruptcyTime = bucket.bankruptcyTime;

        // cannot deposit in the same block when bucket becomes insolvent
        if (bankruptcyTime == block.timestamp) revert BucketBankruptcyBlock();

        uint256 unscaledBucketDeposit = Deposits.unscaledValueAt(deposits_, params_.index);
        uint256 bucketScale           = Deposits.scale(deposits_, params_.index);
        uint256 bucketDeposit         = Maths.wmul(bucketScale, unscaledBucketDeposit);
        uint256 bucketPrice           = _priceAt(params_.index);

        bucketLPs_ = Buckets.quoteTokensToLPs(
            bucket.collateral,
            bucket.lps,
            bucketDeposit,
            params_.amount,
            bucketPrice
        );

        Deposits.unscaledAdd(deposits_, params_.index, Maths.wdiv(params_.amount, bucketScale));

        // update lender LPs
        Lender storage lender = bucket.lenders[msg.sender];

        if (bankruptcyTime >= lender.depositTime) lender.lps = bucketLPs_;
        else lender.lps += bucketLPs_;

        lender.depositTime = block.timestamp;

        // update bucket LPs
        bucket.lps += bucketLPs_;

        lup_ = _lup(deposits_, poolState_.debt);

        emit AddQuoteToken(msg.sender, params_.index, params_.amount, bucketLPs_, lup_);
    }

    /**
     *  @notice See `IPoolLenderActions` for descriptions
     *  @dev    write state:
     *              - _removeMaxDeposit:
     *                  - Deposits.unscaledRemove (remove amount in Fenwick tree, from index):
     *                  - update values array state
     *              - Deposits.unscaledAdd (add amount in Fenwick tree, to index):
     *                  - update values array state
     *              - decrement lender.lps accumulator for from bucket
     *              - increment lender.lps accumulator and lender.depositTime state for to bucket
     *              - decrement bucket.lps accumulator for from bucket
     *              - increment bucket.lps accumulator for to bucket
     *  @dev    reverts on:
     *              - same index MoveToSamePrice()
     *              - dust amount DustAmountNotExceeded()
     *              - invalid index InvalidIndex()
     *  @dev    emit events:
     *              - BucketBankruptcy
     *              - MoveQuoteToken
     */
    function moveQuoteToken(
        mapping(uint256 => Bucket) storage buckets_,
        DepositsState storage deposits_,
        PoolState calldata poolState_,
        MoveQuoteParams calldata params_
    ) external returns (uint256 fromBucketRedeemedLPs_, uint256 toBucketLPs_, uint256 movedAmount_, uint256 lup_) {
        if (params_.fromIndex == params_.toIndex)
            revert MoveToSamePrice();
        if (params_.maxAmountToMove != 0 && params_.maxAmountToMove < poolState_.quoteDustLimit)
            revert DustAmountNotExceeded();
        if (params_.toIndex == 0 || params_.toIndex > MAX_FENWICK_INDEX) 
            revert InvalidIndex();

        Bucket storage toBucket = buckets_[params_.toIndex];

        MoveQuoteLocalVars memory vars;
        vars.toBucketBankruptcyTime = toBucket.bankruptcyTime;

        // cannot move in the same block when target bucket becomes insolvent
        if (vars.toBucketBankruptcyTime == block.timestamp) revert BucketBankruptcyBlock();

        Bucket storage fromBucket       = buckets_[params_.fromIndex];
        Lender storage fromBucketLender = fromBucket.lenders[msg.sender];

        vars.fromBucketPrice       = _priceAt(params_.fromIndex);
        vars.fromBucketCollateral  = fromBucket.collateral;
        vars.fromBucketLPs         = fromBucket.lps;
        vars.fromBucketDepositTime = fromBucketLender.depositTime;

        vars.toBucketPrice         = _priceAt(params_.toIndex);

        if (fromBucket.bankruptcyTime < vars.fromBucketDepositTime) vars.fromBucketLenderLPs = fromBucketLender.lps;

<<<<<<< HEAD
        (movedAmount_, fromBucketRedeemedLPs_, vars.fromBucketRemainingDeposit) = _removeMaxDeposit(
=======
        (vars.amountToMove, fromBucketRedeemedLPs_, vars.fromBucketRemainingDeposit) = _removeMaxDeposit(
>>>>>>> 6ecddcb1
            deposits_,
            RemoveDepositParams({
                depositConstraint: params_.maxAmountToMove,
                lpConstraint:      vars.fromBucketLenderLPs,
                bucketLPs:         vars.fromBucketLPs,
                bucketCollateral:  vars.fromBucketCollateral,
                price:             vars.fromBucketPrice,
                index:             params_.fromIndex,
                dustLimit:         poolState_.quoteDustLimit
            })
        );

        vars.ptp = _ptp(poolState_.debt, poolState_.collateral);

        // apply early withdrawal penalty if quote token is moved from above the PTP to below the PTP
        if (vars.fromBucketDepositTime != 0 && block.timestamp - vars.fromBucketDepositTime < 1 days) {
            if (vars.fromBucketPrice > vars.ptp && vars.toBucketPrice < vars.ptp) {
                movedAmount_ = Maths.wmul(movedAmount_, Maths.WAD - _feeRate(poolState_.rate));
            }
        }

        vars.toBucketUnscaledDeposit = Deposits.unscaledValueAt(deposits_, params_.toIndex);
        vars.toBucketScale           = Deposits.scale(deposits_, params_.toIndex);
        vars.toBucketDeposit         = Maths.wmul(vars.toBucketUnscaledDeposit, vars.toBucketScale);

        toBucketLPs_ = Buckets.quoteTokensToLPs(
            toBucket.collateral,
            toBucket.lps,
            vars.toBucketDeposit,
<<<<<<< HEAD
            movedAmount_,
            vars.toBucketPrice
        );

        Deposits.unscaledAdd(deposits_, params_.toIndex, Maths.wdiv(movedAmount_, vars.toBucketScale));
=======
            vars.amountToMove,
            vars.toBucketPrice
        );

        Deposits.unscaledAdd(deposits_, params_.toIndex, Maths.wdiv(vars.amountToMove, vars.toBucketScale));
>>>>>>> 6ecddcb1

        lup_     = _lup(deposits_, poolState_.debt);
        vars.htp = Maths.wmul(params_.thresholdPrice, poolState_.inflator);

        // check loan book's htp against new lup, revert if move drives LUP below HTP
        if (params_.fromIndex < params_.toIndex && vars.htp > lup_) revert LUPBelowHTP();
<<<<<<< HEAD

        // update lender and bucket LPs balance in from bucket
        vars.fromBucketRemainingLPs = vars.fromBucketLPs - fromBucketRedeemedLPs_;

        if (vars.fromBucketCollateral == 0 && vars.fromBucketRemainingDeposit == 0 && vars.fromBucketRemainingLPs != 0) {
            emit BucketBankruptcy(params_.fromIndex, vars.fromBucketRemainingLPs);
            fromBucket.lps            = 0;
            fromBucket.bankruptcyTime = block.timestamp;
        } else {
            // update lender and bucket LPs balance
            fromBucketLender.lps -= fromBucketRedeemedLPs_;

            fromBucket.lps = vars.fromBucketRemainingLPs;
        }

        // update lender and bucket LPs balance in target bucket
        Lender storage toBucketLender = toBucket.lenders[msg.sender];

        if (vars.toBucketBankruptcyTime >= toBucketLender.depositTime) {
            toBucketLender.lps = toBucketLPs_;
        } else {
            toBucketLender.lps += toBucketLPs_;
        }
        // set deposit time to the greater of the lender's from bucket and the target bucket's last bankruptcy timestamp + 1 so deposit won't get invalidated
        toBucketLender.depositTime = Maths.max(vars.fromBucketDepositTime, vars.toBucketBankruptcyTime + 1);
=======

        // update lender and bucket LPs balance in from bucket
        vars.fromBucketRemainingLPs = vars.fromBucketLPs - fromBucketRedeemedLPs_;

        if (vars.fromBucketCollateral == 0 && vars.fromBucketRemainingDeposit == 0 && vars.fromBucketRemainingLPs != 0) {
            emit BucketBankruptcy(params_.fromIndex, vars.fromBucketRemainingLPs);
            fromBucket.lps            = 0;
            fromBucket.bankruptcyTime = block.timestamp;
        } else {
            // update lender and bucket LPs balance
            fromBucketLender.lps -= fromBucketRedeemedLPs_;

            fromBucket.lps = vars.fromBucketRemainingLPs;
        }

        // update lender and bucket LPs balance in target bucket
        Lender storage toBucketLender = toBucket.lenders[msg.sender];

        vars.toBucketDepositTime = toBucketLender.depositTime;
        if (vars.toBucketBankruptcyTime >= vars.toBucketDepositTime) {
            // bucket is bankrupt and deposit was done before bankruptcy time, reset lender lp amount
            toBucketLender.lps = toBucketLPs_;

            // set deposit time of the lender's to bucket as bucket's last bankruptcy timestamp + 1 so deposit won't get invalidated
            vars.toBucketDepositTime = vars.toBucketBankruptcyTime + 1;
        } else {
            toBucketLender.lps += toBucketLPs_;
        }

        // set deposit time to the greater of the lender's from bucket and the target bucket
        toBucketLender.depositTime = Maths.max(vars.fromBucketDepositTime, vars.toBucketDepositTime);
>>>>>>> 6ecddcb1

        // update bucket LPs balance
        toBucket.lps += toBucketLPs_;

        emit MoveQuoteToken(
            msg.sender,
            params_.fromIndex,
            params_.toIndex,
            movedAmount_,
            fromBucketRedeemedLPs_,
            toBucketLPs_,
            lup_
        );
    }

    /**
     *  @notice See `IPoolLenderActions` for descriptions
     *  @dev    write state:
     *          - _removeMaxDeposit:
     *              - Deposits.unscaledRemove (remove amount in Fenwick tree):
     *                  - update values array state
     *              - decrement lender.lps accumulator
     *              - decrement bucket.lps accumulator
     *  @dev    reverts on:
     *              - no LPs NoClaim()
     *              - LUP lower than HTP LUPBelowHTP()
     *  @dev    emit events:
     *              - RemoveQuoteToken
     *              - BucketBankruptcy
     */
    function removeQuoteToken(
        mapping(uint256 => Bucket) storage buckets_,
        DepositsState storage deposits_,
        PoolState calldata poolState_,
        RemoveQuoteParams calldata params_
    ) external returns (uint256 removedAmount_, uint256 redeemedLPs_, uint256 lup_) {
        Bucket storage bucket = buckets_[params_.index];
        Lender storage lender = bucket.lenders[msg.sender];

        uint256 depositTime = lender.depositTime;

        RemoveDepositParams memory removeParams;

        if (bucket.bankruptcyTime < depositTime) removeParams.lpConstraint = lender.lps;

        if (removeParams.lpConstraint == 0) revert NoClaim(); // revert if no LP to claim

        removeParams.depositConstraint = params_.maxAmount;
        removeParams.price             = _priceAt(params_.index);
        removeParams.bucketLPs         = bucket.lps;
        removeParams.bucketCollateral  = bucket.collateral;
        removeParams.index             = params_.index;
        removeParams.dustLimit         = poolState_.quoteDustLimit;

        uint256 scaledRemaining;
        (removedAmount_, redeemedLPs_, scaledRemaining) = _removeMaxDeposit(
            deposits_,
            removeParams
        );

        // apply early withdrawal penalty if quote token is removed from above the PTP
        if (depositTime != 0 && block.timestamp - depositTime < 1 days) {
            if (removeParams.price > _ptp(poolState_.debt, poolState_.collateral)) {
                removedAmount_ = Maths.wmul(removedAmount_, Maths.WAD - _feeRate(poolState_.rate));
            }
        }

        lup_ = _lup(deposits_, poolState_.debt);

        uint256 htp = Maths.wmul(params_.thresholdPrice, poolState_.inflator);

        // check loan book's htp against new lup
        if (htp > lup_) revert LUPBelowHTP();

        uint256 lpsRemaining = removeParams.bucketLPs - redeemedLPs_;

        if (removeParams.bucketCollateral == 0 && scaledRemaining == 0 && lpsRemaining != 0) {
            emit BucketBankruptcy(params_.index, lpsRemaining);
            bucket.lps            = 0;
            bucket.bankruptcyTime = block.timestamp;
        } else {
            // update lender and bucket LPs balances
            lender.lps -= redeemedLPs_;

            bucket.lps = lpsRemaining;
        }

        emit RemoveQuoteToken(msg.sender, params_.index, removedAmount_, redeemedLPs_, lup_);
    }

    /**
     *  @notice See `IPoolLenderActions` for descriptions
     *  @dev    write state:
     *              - decrement lender.lps accumulator
     *              - decrement bucket.collateral and bucket.lps accumulator
     *  @dev    reverts on:
     *              - not enough collateral InsufficientCollateral()
     *              - insufficient LPs InsufficientLPs()
     *  @dev    emit events:
     *              - BucketBankruptcy
     */
    function removeCollateral(
        mapping(uint256 => Bucket) storage buckets_,
        DepositsState storage deposits_,
        uint256 amount_,
        uint256 index_
    ) external returns (uint256 lpAmount_) {
        Bucket storage bucket = buckets_[index_];

        uint256 bucketCollateral = bucket.collateral;

        if (amount_ > bucketCollateral) revert InsufficientCollateral();

        uint256 bucketPrice   = _priceAt(index_);
        uint256 bucketLPs     = bucket.lps;
        uint256 bucketDeposit = Deposits.valueAt(deposits_, index_);

        lpAmount_ = Buckets.collateralToLPs(
            bucketCollateral,
            bucketLPs,
            bucketDeposit,
            amount_,
            bucketPrice
        );

        Lender storage lender = bucket.lenders[msg.sender];

        uint256 lenderLpBalance;
        if (bucket.bankruptcyTime < lender.depositTime) lenderLpBalance = lender.lps;
        if (lenderLpBalance == 0 || lpAmount_ > lenderLpBalance) revert InsufficientLPs();

        // update bucket LPs and collateral balance
        bucketLPs -= lpAmount_;

        // If clearing out the bucket collateral, ensure it's zeroed out
        if (bucketLPs == 0 && bucketDeposit == 0) {
            amount_ = bucketCollateral;
        }

        bucketCollateral  -= Maths.min(bucketCollateral, amount_);
        bucket.collateral = bucketCollateral;

        if (bucketCollateral == 0 && bucketDeposit == 0 && bucketLPs != 0) {
            emit BucketBankruptcy(index_, bucketLPs);
            bucket.lps            = 0;
            bucket.bankruptcyTime = block.timestamp;
        } else {
            // update lender LPs balance
            lender.lps -= lpAmount_;

            bucket.lps = bucketLPs;
        }
    }

    /**
     *  @notice Removes max collateral amount from a given bucket index.
     *  @dev    write state:
     *              - _removeMaxCollateral:
     *                  - decrement lender.lps accumulator
     *                  - decrement bucket.collateral and bucket.lps accumulator
     *  @dev    reverts on:
     *              - not enough collateral InsufficientCollateral()
     *              - no claim NoClaim()
     *  @return Amount of collateral that was removed.
     *  @return Amount of LPs redeemed for removed collateral amount.
     */
    function removeMaxCollateral(
        mapping(uint256 => Bucket) storage buckets_,
        DepositsState storage deposits_,
        uint256 maxAmount_,
        uint256 index_
    ) external returns (uint256, uint256) {
        return _removeMaxCollateral(
            buckets_,
            deposits_,
            maxAmount_,
            index_
        );
    }

    /**
     *  @notice See `IERC721PoolLenderActions` for descriptions
     *  @dev    write state:
     *              - Buckets.addCollateral:
     *                  - increment bucket.collateral and bucket.lps accumulator
     *                  - addLenderLPs:
     *                      - increment lender.lps accumulator and lender.depositTime state
     *  @dev    reverts on:
     *              - invalid merge index CannotMergeToHigherPrice()
     */
    function mergeOrRemoveCollateral(
        mapping(uint256 => Bucket) storage buckets_,
        DepositsState storage deposits_,
        uint256[] calldata removalIndexes_,
        uint256 collateralAmount_,
        uint256 toIndex_
    ) external returns (uint256 collateralToMerge_, uint256 bucketLPs_) {
        uint256 i;
        uint256 fromIndex;
        uint256 collateralRemoved;
        uint256 noOfBuckets = removalIndexes_.length;
        uint256 collateralRemaining = collateralAmount_;

        // Loop over buckets, exit if collateralAmount is reached or max noOfBuckets is reached
        while (collateralToMerge_ < collateralAmount_ && i < noOfBuckets) {
            fromIndex = removalIndexes_[i];

            if (fromIndex > toIndex_) revert CannotMergeToHigherPrice();

            (collateralRemoved, ) = _removeMaxCollateral(
                buckets_,
                deposits_,
                collateralRemaining,
                fromIndex
            );

            collateralToMerge_ += collateralRemoved;

            collateralRemaining = collateralRemaining - collateralRemoved;

            unchecked { ++i; }
        }

        if (collateralToMerge_ != collateralAmount_) {
            // Merge totalled collateral to specified bucket, toIndex_
            uint256 toBucketDeposit = Deposits.valueAt(deposits_, toIndex_);
            uint256 toBucketPrice   = _priceAt(toIndex_);

            bucketLPs_ = Buckets.addCollateral(
                buckets_[toIndex_],
                msg.sender,
                toBucketDeposit,
                collateralToMerge_,
                toBucketPrice
            );
        }
    }

    /**
     *  @notice See `IPoolLenderActions` for descriptions
     *  @dev write state:
     *          - delete allowance mapping
     *          - increment new lender.lps accumulator and lender.depositTime state
     *          - delete old lender from bucket -> lender mapping
     *  @dev reverts on:
     *          - invalid index InvalidIndex()
     *          - no allowance NoAllowance()
     *  @dev emit events:
     *          - TransferLPs
     */
    function transferLPs(
        mapping(uint256 => Bucket) storage buckets_,
        mapping(address => mapping(address => mapping(uint256 => uint256))) storage allowances_,
        mapping(address => mapping(address => bool)) storage approvedTransferors_,
        address owner_,
        address newOwner_,
        uint256[] calldata indexes_
    ) external {
<<<<<<< HEAD
=======
        // revert if msg.sender is not the new owner and is not approved as a transferor by the new owner
        if (newOwner_ != msg.sender && !approvedTransferors_[newOwner_][msg.sender]) revert TransferorNotApproved();

>>>>>>> 6ecddcb1
        // revert if new owner address is the same as old owner address
        if (owner_ == newOwner_) revert TransferToSameOwner();

        uint256 indexesLength = indexes_.length;

        uint256 tokensTransferred;

        for (uint256 i = 0; i < indexesLength; ) {
            uint256 index = indexes_[i];
            if (index > MAX_FENWICK_INDEX) revert InvalidIndex();

            uint256 transferAmount = allowances_[owner_][newOwner_][index];

            Bucket storage bucket = buckets_[index];
            Lender storage lender = bucket.lenders[owner_];

            uint256 lenderDepositTime = lender.depositTime;

            uint256 lenderLpBalance;

            if (bucket.bankruptcyTime < lenderDepositTime) lenderLpBalance = lender.lps;

            if (transferAmount == 0 || transferAmount != lenderLpBalance) revert NoAllowance();

            delete allowances_[owner_][newOwner_][index]; // delete allowance

            // move lps to the new owner address
            Lender storage newLender = bucket.lenders[newOwner_];

            newLender.lps += transferAmount;

            newLender.depositTime = Maths.max(lenderDepositTime, newLender.depositTime);

            // reset owner lp balance for this index
            delete bucket.lenders[owner_];

            tokensTransferred += transferAmount;

            unchecked { ++i; }
        }

        emit TransferLPs(owner_, newOwner_, indexes_, tokensTransferred);
    }

    /**************************/
    /*** Internal Functions ***/
    /**************************/

    /**
     *  @notice Removes max collateral amount from a given bucket index.
     *  @dev    write state:
     *              - decrement lender.lps accumulator
     *              - decrement bucket.collateral and bucket.lps accumulator
     *  @dev    reverts on:
     *              - not enough collateral InsufficientCollateral()
     *              - no claim NoClaim()
     *  @dev    emit events:
     *              - BucketBankruptcy
     *  @return collateralAmount_ Amount of collateral that was removed.
     *  @return lpAmount_         Amount of LPs redeemed for removed collateral amount.
     */
    function _removeMaxCollateral(
        mapping(uint256 => Bucket) storage buckets_,
        DepositsState storage deposits_,
        uint256 maxAmount_,
        uint256 index_
    ) internal returns (uint256 collateralAmount_, uint256 lpAmount_) {
        Bucket storage bucket = buckets_[index_];

        uint256 bucketCollateral = bucket.collateral;
        if (bucketCollateral == 0) revert InsufficientCollateral(); // revert if there's no collateral in bucket

        Lender storage lender = bucket.lenders[msg.sender];

        uint256 lenderLpBalance;

        if (bucket.bankruptcyTime < lender.depositTime) lenderLpBalance = lender.lps;
        if (lenderLpBalance == 0) revert NoClaim();                  // revert if no LP to redeem

        uint256 bucketPrice   = _priceAt(index_);
        uint256 bucketLPs     = bucket.lps;
        uint256 bucketDeposit = Deposits.valueAt(deposits_, index_);

        // limit amount by what is available in the bucket
        collateralAmount_ = Maths.min(maxAmount_, bucketCollateral);

        // determine how much LP would be required to remove the requested amount
        uint256 requiredLPs = Buckets.collateralToLPs(
            bucketCollateral,
            bucketLPs,
            bucketDeposit,
            collateralAmount_,
            bucketPrice
        );

        // limit withdrawal by the lender's LPB
        if (requiredLPs <= lenderLpBalance) {
            // withdraw collateralAmount_ as is
            lpAmount_ = requiredLPs;
        } else {
            lpAmount_         = lenderLpBalance;
<<<<<<< HEAD
            collateralAmount_ = Maths.wmul(Maths.wdiv(lenderLpBalance, requiredLPs), collateralAmount_);
        }

=======
            collateralAmount_ = Maths.wdiv(Maths.wmul(lenderLpBalance, collateralAmount_), requiredLPs);

            if (collateralAmount_ == 0) revert InsufficientLPs();
        }

>>>>>>> 6ecddcb1
        // update bucket LPs and collateral balance
        bucketLPs -= Maths.min(bucketLPs, lpAmount_);

        // If clearing out the bucket collateral, ensure it's zeroed out
        if (bucketLPs == 0 && bucketDeposit == 0) {
            collateralAmount_ = bucketCollateral;
        }

        bucketCollateral  -= Maths.min(bucketCollateral, collateralAmount_);
        bucket.collateral = bucketCollateral;

        if (bucketCollateral == 0 && bucketDeposit == 0 && bucketLPs != 0) {
            emit BucketBankruptcy(index_, bucketLPs);
            bucket.lps            = 0;
            bucket.bankruptcyTime = block.timestamp;
        } else {
            // update lender LPs balance
            lender.lps -= lpAmount_;

            bucket.lps = bucketLPs;
        }
    }


    /**
     *  @notice Removes the amount of quote tokens calculated for the given amount of LPs.
     *  @dev    write state:
     *          - Deposits.unscaledRemove (remove amount in Fenwick tree, from index):
     *              - update values array state
     *  @return removedAmount_   Amount of scaled deposit removed.
     *  @return redeemedLPs_     Amount of bucket LPs corresponding for calculated scaled deposit amount.
     *  @return scaledRemaining_ Amount of scaled deposit remaining.
     */
    function _removeMaxDeposit(
        DepositsState storage deposits_,
        RemoveDepositParams memory params_
    ) internal returns (uint256 removedAmount_, uint256 redeemedLPs_, uint256 scaledRemaining_) {

        uint256 unscaledDepositAvailable = Deposits.unscaledValueAt(deposits_, params_.index);
        if (unscaledDepositAvailable == 0) revert InsufficientLiquidity(); // revert if there's no liquidity available to remove

        uint256 depositScale = Deposits.scale(deposits_, params_.index);

        uint256 scaledDepositAvailable = Maths.wmul(unscaledDepositAvailable, depositScale);

        uint256 exchangeRate = Buckets.getExchangeRate(
            params_.bucketCollateral,
            params_.bucketLPs,
            scaledDepositAvailable,
            params_.price
        );

        // Below is pseudocode explaining the logic behind finding the constrained amount of deposit and LPB
        // scaledRemovedAmount is constrained by the scaled maxAmount(in QT), the scaledDeposit constraint, and
        // the lender LPB exchange rate in scaled deposit-to-LPB for the bucket:
        // scaledRemovedAmount = min ( maxAmount_, scaledDeposit, lenderLPsBalance*exchangeRate)
        // redeemedLPs_ = min ( maxAmount_/scaledExchangeRate, scaledDeposit/exchangeRate, lenderLPsBalance)

        uint256 scaledLpConstraint = Maths.wmul(params_.lpConstraint, exchangeRate);
        if (
            params_.depositConstraint < scaledDepositAvailable &&
            params_.depositConstraint < scaledLpConstraint
        ) {
            // depositConstraint is binding constraint
            removedAmount_ = params_.depositConstraint;
            redeemedLPs_   = Maths.wdiv(removedAmount_, exchangeRate);
        } else if (scaledDepositAvailable < scaledLpConstraint) {
            // scaledDeposit is binding constraint
            removedAmount_ = scaledDepositAvailable;
            redeemedLPs_   = Maths.wdiv(removedAmount_, exchangeRate);
        } else {
            // redeeming all LPs
            redeemedLPs_   = params_.lpConstraint;
            removedAmount_ = Maths.wmul(redeemedLPs_, exchangeRate);
        }

        // If clearing out the bucket deposit, ensure it's zeroed out
        if (redeemedLPs_ == params_.bucketLPs) {
            removedAmount_ = scaledDepositAvailable;
        }

        scaledRemaining_ = scaledDepositAvailable - removedAmount_;

        uint256 unscaledRemovedAmount = Maths.min(unscaledDepositAvailable, Maths.wdiv(removedAmount_, depositScale));
        Deposits.unscaledRemove(deposits_, params_.index, unscaledRemovedAmount); // update FenwickTree
    }

    /**********************/
    /*** View Functions ***/
    /**********************/

    function _lup(
        DepositsState storage deposits_,
        uint256 debt_
    ) internal view returns (uint256) {
        return _priceAt(Deposits.findIndexOfSum(deposits_, debt_));
    }
}<|MERGE_RESOLUTION|>--- conflicted
+++ resolved
@@ -34,10 +34,6 @@
     /*************************/
 
     struct MoveQuoteLocalVars {
-<<<<<<< HEAD
-=======
-        uint256 amountToMove;               // [WAD] Quote token amount to move between indexes.
->>>>>>> 6ecddcb1
         uint256 fromBucketPrice;            // [WAD] Price of the bucket to move amount from.
         uint256 fromBucketCollateral;       // [WAD] Total amount of collateral in from bucket.
         uint256 fromBucketLPs;              // [WAD] Total amount of LPs in from bucket.
@@ -47,10 +43,7 @@
         uint256 fromBucketRemainingDeposit; // Amount of scaled deposit remaining in from bucket after move.
         uint256 toBucketPrice;              // [WAD] Price of the bucket to move amount to.
         uint256 toBucketBankruptcyTime;     // Time the bucket to move amount to was marked as insolvent.
-<<<<<<< HEAD
-=======
         uint256 toBucketDepositTime;        // Time of lender deposit in the bucket to move amount to.
->>>>>>> 6ecddcb1
         uint256 toBucketUnscaledDeposit;    // Amount of unscaled deposit in to bucket.
         uint256 toBucketDeposit;            // Amount of scaled deposit in to bucket.
         uint256 toBucketScale;              // Scale deposit of to bucket.
@@ -75,11 +68,7 @@
     event AddQuoteToken(address indexed lender, uint256 indexed index, uint256 amount, uint256 lpAwarded, uint256 lup);
     event BucketBankruptcy(uint256 indexed index, uint256 lpForfeited);
     event MoveQuoteToken(address indexed lender, uint256 indexed from, uint256 indexed to, uint256 amount, uint256 lpRedeemedFrom, uint256 lpAwardedTo, uint256 lup);
-<<<<<<< HEAD
-    event RemoveQuoteToken(address indexed lender, uint256 indexed price, uint256 amount, uint256 lpRedeemed, uint256 lup);
-=======
     event RemoveQuoteToken(address indexed lender, uint256 indexed index, uint256 amount, uint256 lpRedeemed, uint256 lup);
->>>>>>> 6ecddcb1
     event TransferLPs(address owner, address newOwner, uint256[] indexes, uint256 lps);
 
     /**************/
@@ -98,10 +87,7 @@
     error InsufficientLiquidity();
     error InsufficientCollateral();
     error MoveToSamePrice();
-<<<<<<< HEAD
-=======
     error TransferorNotApproved();
->>>>>>> 6ecddcb1
     error TransferToSameOwner();
 
     /***************************/
@@ -250,11 +236,7 @@
 
         if (fromBucket.bankruptcyTime < vars.fromBucketDepositTime) vars.fromBucketLenderLPs = fromBucketLender.lps;
 
-<<<<<<< HEAD
         (movedAmount_, fromBucketRedeemedLPs_, vars.fromBucketRemainingDeposit) = _removeMaxDeposit(
-=======
-        (vars.amountToMove, fromBucketRedeemedLPs_, vars.fromBucketRemainingDeposit) = _removeMaxDeposit(
->>>>>>> 6ecddcb1
             deposits_,
             RemoveDepositParams({
                 depositConstraint: params_.maxAmountToMove,
@@ -284,26 +266,17 @@
             toBucket.collateral,
             toBucket.lps,
             vars.toBucketDeposit,
-<<<<<<< HEAD
             movedAmount_,
             vars.toBucketPrice
         );
 
         Deposits.unscaledAdd(deposits_, params_.toIndex, Maths.wdiv(movedAmount_, vars.toBucketScale));
-=======
-            vars.amountToMove,
-            vars.toBucketPrice
-        );
-
-        Deposits.unscaledAdd(deposits_, params_.toIndex, Maths.wdiv(vars.amountToMove, vars.toBucketScale));
->>>>>>> 6ecddcb1
 
         lup_     = _lup(deposits_, poolState_.debt);
         vars.htp = Maths.wmul(params_.thresholdPrice, poolState_.inflator);
 
         // check loan book's htp against new lup, revert if move drives LUP below HTP
         if (params_.fromIndex < params_.toIndex && vars.htp > lup_) revert LUPBelowHTP();
-<<<<<<< HEAD
 
         // update lender and bucket LPs balance in from bucket
         vars.fromBucketRemainingLPs = vars.fromBucketLPs - fromBucketRedeemedLPs_;
@@ -322,32 +295,6 @@
         // update lender and bucket LPs balance in target bucket
         Lender storage toBucketLender = toBucket.lenders[msg.sender];
 
-        if (vars.toBucketBankruptcyTime >= toBucketLender.depositTime) {
-            toBucketLender.lps = toBucketLPs_;
-        } else {
-            toBucketLender.lps += toBucketLPs_;
-        }
-        // set deposit time to the greater of the lender's from bucket and the target bucket's last bankruptcy timestamp + 1 so deposit won't get invalidated
-        toBucketLender.depositTime = Maths.max(vars.fromBucketDepositTime, vars.toBucketBankruptcyTime + 1);
-=======
-
-        // update lender and bucket LPs balance in from bucket
-        vars.fromBucketRemainingLPs = vars.fromBucketLPs - fromBucketRedeemedLPs_;
-
-        if (vars.fromBucketCollateral == 0 && vars.fromBucketRemainingDeposit == 0 && vars.fromBucketRemainingLPs != 0) {
-            emit BucketBankruptcy(params_.fromIndex, vars.fromBucketRemainingLPs);
-            fromBucket.lps            = 0;
-            fromBucket.bankruptcyTime = block.timestamp;
-        } else {
-            // update lender and bucket LPs balance
-            fromBucketLender.lps -= fromBucketRedeemedLPs_;
-
-            fromBucket.lps = vars.fromBucketRemainingLPs;
-        }
-
-        // update lender and bucket LPs balance in target bucket
-        Lender storage toBucketLender = toBucket.lenders[msg.sender];
-
         vars.toBucketDepositTime = toBucketLender.depositTime;
         if (vars.toBucketBankruptcyTime >= vars.toBucketDepositTime) {
             // bucket is bankrupt and deposit was done before bankruptcy time, reset lender lp amount
@@ -361,7 +308,6 @@
 
         // set deposit time to the greater of the lender's from bucket and the target bucket
         toBucketLender.depositTime = Maths.max(vars.fromBucketDepositTime, vars.toBucketDepositTime);
->>>>>>> 6ecddcb1
 
         // update bucket LPs balance
         toBucket.lps += toBucketLPs_;
@@ -620,12 +566,9 @@
         address newOwner_,
         uint256[] calldata indexes_
     ) external {
-<<<<<<< HEAD
-=======
         // revert if msg.sender is not the new owner and is not approved as a transferor by the new owner
         if (newOwner_ != msg.sender && !approvedTransferors_[newOwner_][msg.sender]) revert TransferorNotApproved();
 
->>>>>>> 6ecddcb1
         // revert if new owner address is the same as old owner address
         if (owner_ == newOwner_) revert TransferToSameOwner();
 
@@ -727,17 +670,11 @@
             lpAmount_ = requiredLPs;
         } else {
             lpAmount_         = lenderLpBalance;
-<<<<<<< HEAD
-            collateralAmount_ = Maths.wmul(Maths.wdiv(lenderLpBalance, requiredLPs), collateralAmount_);
-        }
-
-=======
             collateralAmount_ = Maths.wdiv(Maths.wmul(lenderLpBalance, collateralAmount_), requiredLPs);
 
             if (collateralAmount_ == 0) revert InsufficientLPs();
         }
 
->>>>>>> 6ecddcb1
         // update bucket LPs and collateral balance
         bucketLPs -= Maths.min(bucketLPs, lpAmount_);
 
