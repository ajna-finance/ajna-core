--- conflicted
+++ resolved
@@ -44,10 +44,7 @@
         uint256 fromBucketRemainingDeposit; // Amount of scaled deposit remaining in from bucket after move.
         uint256 toBucketPrice;              // [WAD] Price of the bucket to move amount to.
         uint256 toBucketBankruptcyTime;     // Time the bucket to move amount to was marked as insolvent.
-<<<<<<< HEAD
-=======
         uint256 toBucketDepositTime;        // Time of lender deposit in the bucket to move amount to.
->>>>>>> 5b04336a
         uint256 toBucketUnscaledDeposit;    // Amount of unscaled deposit in to bucket.
         uint256 toBucketDeposit;            // Amount of scaled deposit in to bucket.
         uint256 toBucketScale;              // Scale deposit of to bucket.
@@ -91,10 +88,7 @@
     error InsufficientLiquidity();
     error InsufficientCollateral();
     error MoveToSamePrice();
-<<<<<<< HEAD
-=======
     error TransferorNotApproved();
->>>>>>> 5b04336a
     error TransferToSameOwner();
 
     /***************************/
@@ -284,7 +278,6 @@
 
         // check loan book's htp against new lup, revert if move drives LUP below HTP
         if (params_.fromIndex < params_.toIndex && vars.htp > lup_) revert LUPBelowHTP();
-<<<<<<< HEAD
 
         // update lender and bucket LPs balance in from bucket
         vars.fromBucketRemainingLPs = vars.fromBucketLPs - fromBucketRedeemedLPs_;
@@ -303,32 +296,6 @@
         // update lender and bucket LPs balance in target bucket
         Lender storage toBucketLender = toBucket.lenders[msg.sender];
 
-        if (vars.toBucketBankruptcyTime >= toBucketLender.depositTime) {
-            toBucketLender.lps = toBucketLPs_;
-        } else {
-            toBucketLender.lps += toBucketLPs_;
-        }
-        // set deposit time to the greater of the lender's from bucket and the target bucket's last bankruptcy timestamp + 1 so deposit won't get invalidated
-        toBucketLender.depositTime = Maths.max(vars.fromBucketDepositTime, vars.toBucketBankruptcyTime + 1);
-=======
-
-        // update lender and bucket LPs balance in from bucket
-        vars.fromBucketRemainingLPs = vars.fromBucketLPs - fromBucketRedeemedLPs_;
-
-        if (vars.fromBucketCollateral == 0 && vars.fromBucketRemainingDeposit == 0 && vars.fromBucketRemainingLPs != 0) {
-            emit BucketBankruptcy(params_.fromIndex, vars.fromBucketRemainingLPs);
-            fromBucket.lps            = 0;
-            fromBucket.bankruptcyTime = block.timestamp;
-        } else {
-            // update lender and bucket LPs balance
-            fromBucketLender.lps -= fromBucketRedeemedLPs_;
-
-            fromBucket.lps = vars.fromBucketRemainingLPs;
-        }
-
-        // update lender and bucket LPs balance in target bucket
-        Lender storage toBucketLender = toBucket.lenders[msg.sender];
-
         vars.toBucketDepositTime = toBucketLender.depositTime;
         if (vars.toBucketBankruptcyTime >= vars.toBucketDepositTime) {
             // bucket is bankrupt and deposit was done before bankruptcy time, reset lender lp amount
@@ -342,7 +309,6 @@
 
         // set deposit time to the greater of the lender's from bucket and the target bucket
         toBucketLender.depositTime = Maths.max(vars.fromBucketDepositTime, vars.toBucketDepositTime);
->>>>>>> 5b04336a
 
         // update bucket LPs balance
         toBucket.lps += toBucketLPs_;
@@ -601,12 +567,9 @@
         address newOwner_,
         uint256[] calldata indexes_
     ) external {
-<<<<<<< HEAD
-=======
         // revert if msg.sender is not the new owner and is not approved as a transferor by the new owner
         if (newOwner_ != msg.sender && !approvedTransferors_[newOwner_][msg.sender]) revert TransferorNotApproved();
 
->>>>>>> 5b04336a
         // revert if new owner address is the same as old owner address
         if (owner_ == newOwner_) revert TransferToSameOwner();
 
@@ -708,17 +671,11 @@
             lpAmount_ = requiredLPs;
         } else {
             lpAmount_         = lenderLpBalance;
-<<<<<<< HEAD
-            collateralAmount_ = Maths.wmul(Maths.wdiv(lenderLpBalance, requiredLPs), collateralAmount_);
-        }
-
-=======
             collateralAmount_ = Maths.wdiv(Maths.wmul(lenderLpBalance, collateralAmount_), requiredLPs);
 
             if (collateralAmount_ == 0) revert InsufficientLPs();
         }
 
->>>>>>> 5b04336a
         // update bucket LPs and collateral balance
         bucketLPs -= Maths.min(bucketLPs, lpAmount_);
 
