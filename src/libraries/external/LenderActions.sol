--- conflicted
+++ resolved
@@ -1,11 +1,7 @@
 // SPDX-License-Identifier: MIT
 pragma solidity 0.8.14;
 
-<<<<<<< HEAD
 import { MoveQuoteParams, RemoveQuoteParams } from '../../base/interfaces/IPool.sol';
-=======
-import { MoveQuoteParams, RemoveQuoteParams } from '../../base/interfaces/pool/IPoolLenderActions.sol';
->>>>>>> 987fbd16
 
 import '../Deposits.sol';
 import '../Buckets.sol';
@@ -299,55 +295,6 @@
         emit RemoveQuoteToken(msg.sender, params_.index, removedAmount_, redeemedLPs_, lup_);
     }
 
-<<<<<<< HEAD
-    function removeMaxCollateral(
-        mapping(uint256 => Bucket) storage buckets_,
-        DepositsState storage deposits_,
-        uint256 maxAmount_,
-        uint256 index_
-    ) external returns (uint256 collateralAmount_, uint256 lpAmount_) {
-
-        Bucket storage bucket = buckets_[index_];
-        uint256 bucketCollateral = bucket.collateral;
-        if (bucketCollateral == 0) revert InsufficientCollateral(); // revert if there's no collateral in bucket
-
-        Lender storage lender = bucket.lenders[msg.sender];
-        uint256 lenderLpBalance;
-        if (bucket.bankruptcyTime < lender.depositTime) lenderLpBalance = lender.lps;
-        if (lenderLpBalance == 0) revert NoClaim();                  // revert if no LP to redeem
-
-        uint256 bucketPrice = _priceAt(index_);
-        uint256 bucketLPs   = bucket.lps;
-        uint256 exchangeRate = Buckets.getExchangeRate(
-            bucketCollateral,
-            bucketLPs,
-            Deposits.valueAt(deposits_, index_),
-            bucketPrice
-        );
-
-        // limit amount by what is available in the bucket
-        collateralAmount_ = Maths.min(maxAmount_, bucketCollateral);
-
-        // determine how much LP would be required to remove the requested amount
-        uint256 requiredLPs = (collateralAmount_ * bucketPrice * 1e18 + exchangeRate / 2) / exchangeRate;
-
-        // limit withdrawal by the lender's LPB
-        if (requiredLPs < lenderLpBalance) {
-            lpAmount_ = requiredLPs;
-        } else {
-            lpAmount_ = lenderLpBalance;
-            collateralAmount_ = ((lpAmount_ * exchangeRate + 1e27 / 2) / 1e18 + bucketPrice / 2) / bucketPrice;
-        }
-
-        // update lender LPs balance
-        lender.lps -= lpAmount_;
-        // update bucket LPs and collateral balance
-        bucket.lps        -= Maths.min(bucketLPs, lpAmount_);
-        bucket.collateral -= Maths.min(bucketCollateral, collateralAmount_);
-    }
-
-=======
->>>>>>> 987fbd16
     function removeCollateral(
         mapping(uint256 => Bucket) storage buckets_,
         DepositsState storage deposits_,
@@ -492,7 +439,6 @@
         }
         emit TransferLPTokens(owner_, newOwner_, indexes_, tokensTransferred);
     }
-
 
     /**************************/
     /*** Internal Functions ***/
