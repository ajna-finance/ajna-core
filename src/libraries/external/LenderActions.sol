// SPDX-License-Identifier: BUSL-1.1

pragma solidity 0.8.14;

import {
    AddQuoteParams,
    MoveQuoteParams,
    RemoveQuoteParams
}                     from '../../interfaces/pool/commons/IPoolInternals.sol';
import {
    Bucket,
    DepositsState,
    Lender,
    PoolState
}                     from '../../interfaces/pool/commons/IPoolState.sol';

import { _feeRate, _priceAt, _ptp, MAX_FENWICK_INDEX } from '../helpers/PoolHelper.sol';

import { Deposits } from '../internal/Deposits.sol';
import { Buckets }  from '../internal/Buckets.sol';
import { Maths }    from '../internal/Maths.sol';


/**
    @title  LenderActions library
    @notice External library containing logic for pool actors:
            - Lenders: add, remove and move quote tokens; transfer LPs
            - Traders: add, remove and move quote tokens; add and remove collateral
 */
library LenderActions {

    /*************************/
    /*** Local Var Structs ***/
    /*************************/

    struct MoveQuoteLocalVars {
        uint256 amountToMove;           // [WAD] Quote token amount to move between indexes.
        uint256 fromBucketPrice;        // [WAD] Price of the bucket to move amount from.
        uint256 fromBucketLPs;          // [WAD] Amount of LPs in the bucket to move amount from.
        uint256 fromBucketDepositTime;  // Time of lender deposit in the bucket to move amount from.
        uint256 toBucketPrice;          // [WAD] Price of the bucket to move amount to.
        uint256 toBucketBankruptcyTime; // Time the bucket to move amount to was marked as insolvent.
        uint256 ptp;                    // [WAD] Pool Threshold Price.
        uint256 htp;                    // [WAD] Highest Threshold Price.
    }
    struct RemoveDepositParams {
        uint256 depositConstraint; // [WAD] Constraint on deposit in quote token.
        uint256 lpConstraint;      // [WAD] Constraint in LPB terms.
        uint256 bucketLPs;         // [WAD] Total LPB in the bucket.
        uint256 bucketCollateral;  // [WAD] Claimable collateral in the bucket.
        uint256 price;             // [WAD] Price of bucket.
        uint256 index;             // Bucket index.
        uint256 dustLimit;         // Minimum amount of deposit which may reside in a bucket.
    }

    /**************/
    /*** Events ***/
    /**************/

    // See `IPoolEvents` for descriptions
    event AddQuoteToken(address indexed lender, uint256 indexed price, uint256 amount, uint256 lpAwarded, uint256 lup);
    event BucketBankruptcy(uint256 indexed index, uint256 lpForfeited);
    event MoveQuoteToken(address indexed lender, uint256 indexed from, uint256 indexed to, uint256 amount, uint256 lpRedeemedFrom, uint256 lpAwardedTo, uint256 lup);
    event RemoveQuoteToken(address indexed lender, uint256 indexed price, uint256 amount, uint256 lpRedeemed, uint256 lup);
    event TransferLPs(address owner, address newOwner, uint256[] indexes, uint256 lps);

    /**************/
    /*** Errors ***/
    /**************/

    // See `IPoolErrors` for descriptions
    error BucketBankruptcyBlock();
    error CannotMergeToHigherPrice();
    error DustAmountNotExceeded();
    error NoAllowance();
    error InvalidIndex();
    error LUPBelowHTP();
    error NoClaim();
    error InsufficientLPs();
    error InsufficientLiquidity();
    error InsufficientCollateral();
    error MoveToSamePrice();
    error TransferToSameOwner();

    /***************************/
    /***  External Functions ***/
    /***************************/

    /**
     *  @notice See `IERC20PoolLenderActions` and `IERC721PoolLenderActions` for descriptions
     *  @dev    write state:
     *              - Buckets.addCollateral:
     *                  - increment bucket.collateral and bucket.lps accumulator
     *                  - addLenderLPs:
     *                      - increment lender.lps accumulator and lender.depositTime state
     *  @dev    reverts on:
     *              - invalid bucket index InvalidIndex()
     */
    function addCollateral(
        mapping(uint256 => Bucket) storage buckets_,
        DepositsState storage deposits_,
        uint256 collateralAmountToAdd_,
        uint256 index_
    ) external returns (uint256 bucketLPs_) {
        if (index_ == 0 || index_ > MAX_FENWICK_INDEX) revert InvalidIndex();

        uint256 bucketDeposit = Deposits.valueAt(deposits_, index_);
        uint256 bucketPrice   = _priceAt(index_);

        bucketLPs_ = Buckets.addCollateral(
            buckets_[index_],
            msg.sender,
            bucketDeposit,
            collateralAmountToAdd_,
            bucketPrice
        );
    }

    /**
     *  @notice See `IPoolLenderActions` for descriptions
     *  @dev    write state:
     *              - Deposits.unscaledAdd (add new amount in Fenwick tree):
     *                  - update values array state 
     *              - increment bucket.lps accumulator
     *              - increment lender.lps accumulator and lender.depositTime state
     *  @dev    reverts on:
     *              - invalid bucket index InvalidIndex()
     *              - same block when bucket becomes insolvent BucketBankruptcyBlock()
     *  @dev    emit events:
     *              - AddQuoteToken
     */
    function addQuoteToken(
        mapping(uint256 => Bucket) storage buckets_,
        DepositsState storage deposits_,
        PoolState calldata poolState_,
        AddQuoteParams calldata params_
    ) external returns (uint256 bucketLPs_, uint256 lup_) {
        if (params_.index == 0 || params_.index > MAX_FENWICK_INDEX) revert InvalidIndex();

        Bucket storage bucket = buckets_[params_.index];

        uint256 bankruptcyTime = bucket.bankruptcyTime;

        // cannot deposit in the same block when bucket becomes insolvent
        if (bankruptcyTime == block.timestamp) revert BucketBankruptcyBlock();

        uint256 unscaledBucketDeposit = Deposits.unscaledValueAt(deposits_, params_.index);
        uint256 bucketScale           = Deposits.scale(deposits_, params_.index);
        uint256 bucketDeposit         = Maths.wmul(bucketScale, unscaledBucketDeposit);
        uint256 bucketPrice           = _priceAt(params_.index);

        bucketLPs_ = Buckets.quoteTokensToLPs(
            bucket.collateral,
            bucket.lps,
            bucketDeposit,
            params_.amount,
            bucketPrice
        );

        Deposits.unscaledAdd(deposits_, params_.index, Maths.wdiv(params_.amount, bucketScale));

        // update lender LPs
        Lender storage lender = bucket.lenders[msg.sender];

        if (bankruptcyTime >= lender.depositTime) lender.lps = bucketLPs_;
        else lender.lps += bucketLPs_;

        lender.depositTime = block.timestamp;

        // update bucket LPs
        bucket.lps += bucketLPs_;

        lup_ = _lup(deposits_, poolState_.debt);

        emit AddQuoteToken(msg.sender, params_.index, params_.amount, bucketLPs_, lup_);
    }

    /**
     *  @notice See `IPoolLenderActions` for descriptions
     *  @dev    write state:
     *              - _removeMaxDeposit:
     *                  - Deposits.unscaledRemove (remove amount in Fenwick tree, from index):
     *                  - update values array state
     *              - Deposits.unscaledAdd (add amount in Fenwick tree, to index):
     *                  - update values array state
     *              - decrement lender.lps accumulator for from bucket
     *              - increment lender.lps accumulator and lender.depositTime state for to bucket
     *              - decrement bucket.lps accumulator for from bucket
     *              - increment bucket.lps accumulator for to bucket
     *  @dev    reverts on:
     *              - same index MoveToSamePrice()
     *              - dust amount DustAmountNotExceeded()
     *              - invalid index InvalidIndex()
     *  @dev    emit events:
     *              - MoveQuoteToken
     */
    function moveQuoteToken(
        mapping(uint256 => Bucket) storage buckets_,
        DepositsState storage deposits_,
        PoolState calldata poolState_,
        MoveQuoteParams calldata params_
    ) external returns (uint256 fromBucketRedeemedLPs_, uint256 toBucketLPs_, uint256 lup_) {
        if (params_.fromIndex == params_.toIndex)
            revert MoveToSamePrice();
        if (params_.maxAmountToMove != 0 && params_.maxAmountToMove < poolState_.quoteDustLimit)
            revert DustAmountNotExceeded();
        if (params_.toIndex == 0 || params_.toIndex > MAX_FENWICK_INDEX) 
            revert InvalidIndex();

        Bucket storage toBucket = buckets_[params_.toIndex];

        MoveQuoteLocalVars memory vars;
        vars.toBucketBankruptcyTime = toBucket.bankruptcyTime;

        // cannot move in the same block when target bucket becomes insolvent
        if (vars.toBucketBankruptcyTime == block.timestamp) revert BucketBankruptcyBlock();

        Bucket storage fromBucket       = buckets_[params_.fromIndex];
        Lender storage fromBucketLender = fromBucket.lenders[msg.sender];

        vars.fromBucketPrice       = _priceAt(params_.fromIndex);
        vars.toBucketPrice         = _priceAt(params_.toIndex);
        vars.fromBucketDepositTime = fromBucketLender.depositTime;

        if (fromBucket.bankruptcyTime < vars.fromBucketDepositTime) vars.fromBucketLPs = fromBucketLender.lps;

        (vars.amountToMove, fromBucketRedeemedLPs_, ) = _removeMaxDeposit(
            deposits_,
            RemoveDepositParams({
                depositConstraint: params_.maxAmountToMove,
                lpConstraint:      vars.fromBucketLPs,
                bucketLPs:         fromBucket.lps,
                bucketCollateral:  fromBucket.collateral,
                price:             vars.fromBucketPrice,
                index:             params_.fromIndex,
                dustLimit:         poolState_.quoteDustLimit
            })
        );

        vars.ptp = _ptp(poolState_.debt, poolState_.collateral);

        // apply early withdrawal penalty if quote token is moved from above the PTP to below the PTP
        if (vars.fromBucketDepositTime != 0 && block.timestamp - vars.fromBucketDepositTime < 1 days) {
            if (vars.fromBucketPrice > vars.ptp && vars.toBucketPrice < vars.ptp) {
                vars.amountToMove = Maths.wmul(vars.amountToMove, Maths.WAD - _feeRate(poolState_.rate));
            }
        }

        uint256 unscaledToBucketDeposit = Deposits.unscaledValueAt(deposits_, params_.toIndex);
        uint256 toBucketScale           = Deposits.scale(deposits_, params_.toIndex);
        uint256 toBucketDeposit         = Maths.wmul(toBucketScale, unscaledToBucketDeposit);

        toBucketLPs_ = Buckets.quoteTokensToLPs(
            toBucket.collateral,
            toBucket.lps,
            toBucketDeposit,
            vars.amountToMove,
            vars.toBucketPrice
        );

        Deposits.unscaledAdd(deposits_, params_.toIndex, Maths.wdiv(vars.amountToMove, toBucketScale));

        lup_     = _lup(deposits_, poolState_.debt);
        vars.htp = Maths.wmul(params_.thresholdPrice, poolState_.inflator);

        // check loan book's htp against new lup, revert if move drives LUP below HTP
        if (params_.fromIndex < params_.toIndex) if(vars.htp > lup_) revert LUPBelowHTP();

        // update lender LPs balance in from bucket
        fromBucketLender.lps -= fromBucketRedeemedLPs_;

        // update lender LPs balance and deposit time in target bucket
        Lender storage toBucketLender = toBucket.lenders[msg.sender];

        if (vars.toBucketBankruptcyTime >= toBucketLender.depositTime) toBucketLender.lps = toBucketLPs_;
        else toBucketLender.lps += toBucketLPs_;

        // set deposit time to the greater of the lender's from bucket and the target bucket's last bankruptcy timestamp + 1 so deposit won't get invalidated
        toBucketLender.depositTime = Maths.max(vars.fromBucketDepositTime, vars.toBucketBankruptcyTime + 1);

        // update buckets LPs balance
        fromBucket.lps -= fromBucketRedeemedLPs_;
        toBucket.lps   += toBucketLPs_;

        emit MoveQuoteToken(
            msg.sender,
            params_.fromIndex,
            params_.toIndex,
            vars.amountToMove,
            fromBucketRedeemedLPs_,
            toBucketLPs_,
            lup_
        );
    }

    /**
     *  @notice See `IPoolLenderActions` for descriptions
     *  @dev    write state:
     *          - _removeMaxDeposit:
     *              - Deposits.unscaledRemove (remove amount in Fenwick tree):
     *                  - update values array state
     *              - decrement lender.lps accumulator
     *              - decrement bucket.lps accumulator
     *  @dev    reverts on:
     *              - no LPs NoClaim()
     *              - LUP lower than HTP LUPBelowHTP()
     *  @dev    emit events:
     *              - RemoveQuoteToken
     *              - BucketBankruptcy
     */
    function removeQuoteToken(
        mapping(uint256 => Bucket) storage buckets_,
        DepositsState storage deposits_,
        PoolState calldata poolState_,
        RemoveQuoteParams calldata params_
    ) external returns (uint256 removedAmount_, uint256 redeemedLPs_, uint256 lup_) {
        Bucket storage bucket = buckets_[params_.index];
        Lender storage lender = bucket.lenders[msg.sender];

        uint256 depositTime = lender.depositTime;

        RemoveDepositParams memory removeParams;

        if (bucket.bankruptcyTime < depositTime) removeParams.lpConstraint = lender.lps;

        if (removeParams.lpConstraint == 0) revert NoClaim(); // revert if no LP to claim

        removeParams.depositConstraint = params_.maxAmount;
        removeParams.price             = _priceAt(params_.index);
        removeParams.bucketLPs         = bucket.lps;
        removeParams.bucketCollateral  = bucket.collateral;
        removeParams.index             = params_.index;
        removeParams.dustLimit         = poolState_.quoteDustLimit;

        uint256 scaledRemaining;
        (removedAmount_, redeemedLPs_, scaledRemaining) = _removeMaxDeposit(
            deposits_,
            removeParams
        );

        // apply early withdrawal penalty if quote token is removed from above the PTP
        if (depositTime != 0 && block.timestamp - depositTime < 1 days) {
            if (removeParams.price > _ptp(poolState_.debt, poolState_.collateral)) {
                removedAmount_ = Maths.wmul(removedAmount_, Maths.WAD - _feeRate(poolState_.rate));
            }
        }

        lup_ = _lup(deposits_, poolState_.debt);

        uint256 htp = Maths.wmul(params_.thresholdPrice, poolState_.inflator);

        // check loan book's htp against new lup
        if (htp > lup_) revert LUPBelowHTP();

        uint256 lpsRemaining = removeParams.bucketLPs - redeemedLPs_;

        if (removeParams.bucketCollateral == 0 && scaledRemaining == 0 && lpsRemaining != 0) {
            emit BucketBankruptcy(params_.index, lpsRemaining);
            bucket.lps            = 0;
            bucket.bankruptcyTime = block.timestamp;
        } else {
            // update lender and bucket LPs balances
            lender.lps -= redeemedLPs_;

            bucket.lps = lpsRemaining;
        }

        emit RemoveQuoteToken(msg.sender, params_.index, removedAmount_, redeemedLPs_, lup_);
    }

    /**
     *  @notice See `IPoolLenderActions` for descriptions
     *  @dev    write state:
     *              - decrement lender.lps accumulator
     *              - decrement bucket.collateral and bucket.lps accumulator
     *  @dev    reverts on:
     *              - not enough collateral InsufficientCollateral()
     *              - insufficient LPs InsufficientLPs()
     */
    function removeCollateral(
        mapping(uint256 => Bucket) storage buckets_,
        DepositsState storage deposits_,
        uint256 amount_,
        uint256 index_
    ) external returns (uint256 lpAmount_) {
        Bucket storage bucket = buckets_[index_];

        uint256 bucketCollateral = bucket.collateral;

        if (amount_ > bucketCollateral) revert InsufficientCollateral();

        uint256 bucketPrice   = _priceAt(index_);
        uint256 bucketLPs     = bucket.lps;
        uint256 bucketDeposit = Deposits.valueAt(deposits_, index_);

        lpAmount_ = Buckets.collateralToLPs(
            bucketCollateral,
            bucketLPs,
            bucketDeposit,
            amount_,
            bucketPrice
        );

        Lender storage lender = bucket.lenders[msg.sender];

        uint256 lenderLpBalance;
        if (bucket.bankruptcyTime < lender.depositTime) lenderLpBalance = lender.lps;
        if (lenderLpBalance == 0 || lpAmount_ > lenderLpBalance) revert InsufficientLPs();

        // update bucket LPs and collateral balance
        bucketLPs -= lpAmount_;

        // If clearing out the bucket collateral, ensure it's zeroed out
        if (bucketLPs == 0 && bucketDeposit == 0) {
            amount_ = bucketCollateral;
        }

        bucketCollateral  -= Maths.min(bucketCollateral, amount_);
        bucket.collateral = bucketCollateral;

        if (bucketCollateral == 0 && bucketDeposit == 0 && bucketLPs != 0) {
            emit BucketBankruptcy(index_, bucketLPs);
            bucket.lps            = 0;
            bucket.bankruptcyTime = block.timestamp;
        } else {
            // update lender LPs balance
            lender.lps -= lpAmount_;

            bucket.lps = bucketLPs;
        }
    }

    /**
     *  @notice Removes max collateral amount from a given bucket index.
     *  @dev    write state:
     *              - _removeMaxCollateral:
     *                  - decrement lender.lps accumulator
     *                  - decrement bucket.collateral and bucket.lps accumulator
     *  @dev    reverts on:
     *              - not enough collateral InsufficientCollateral()
     *              - no claim NoClaim()
     *  @return Amount of collateral that was removed.
     *  @return Amount of LPs redeemed for removed collateral amount.
     */
    function removeMaxCollateral(
        mapping(uint256 => Bucket) storage buckets_,
        DepositsState storage deposits_,
        uint256 maxAmount_,
        uint256 index_
    ) external returns (uint256, uint256) {
        return _removeMaxCollateral(
            buckets_,
            deposits_,
            maxAmount_,
            index_
        );
    }

    /**
     *  @notice See `IERC721PoolLenderActions` for descriptions
     *  @dev    write state:
     *              - Buckets.addCollateral:
     *                  - increment bucket.collateral and bucket.lps accumulator
     *                  - addLenderLPs:
     *                      - increment lender.lps accumulator and lender.depositTime state
     *  @dev    reverts on:
     *              - invalid merge index CannotMergeToHigherPrice()
     */
    function mergeOrRemoveCollateral(
        mapping(uint256 => Bucket) storage buckets_,
        DepositsState storage deposits_,
        uint256[] calldata removalIndexes_,
        uint256 collateralAmount_,
        uint256 toIndex_
    ) external returns (uint256 collateralToMerge_, uint256 bucketLPs_) {
        uint256 i;
        uint256 fromIndex;
        uint256 collateralRemoved;
        uint256 noOfBuckets = removalIndexes_.length;
        uint256 collateralRemaining = collateralAmount_;

        // Loop over buckets, exit if collateralAmount is reached or max noOfBuckets is reached
        while (collateralToMerge_ < collateralAmount_ && i < noOfBuckets) {
            fromIndex = removalIndexes_[i];

            if (fromIndex > toIndex_) revert CannotMergeToHigherPrice();

            (collateralRemoved, ) = _removeMaxCollateral(
                buckets_,
                deposits_,
                collateralRemaining,
                fromIndex
            );

            collateralToMerge_ += collateralRemoved;

            collateralRemaining = collateralRemaining - collateralRemoved;

            unchecked { ++i; }
        }

        if (collateralToMerge_ != collateralAmount_) {
            // Merge totalled collateral to specified bucket, toIndex_
            uint256 toBucketDeposit = Deposits.valueAt(deposits_, toIndex_);
            uint256 toBucketPrice   = _priceAt(toIndex_);

            bucketLPs_ = Buckets.addCollateral(
                buckets_[toIndex_],
                msg.sender,
                toBucketDeposit,
                collateralToMerge_,
                toBucketPrice
            );
        }
    }

    /**
     *  @notice See `IPoolLenderActions` for descriptions
     *  @dev write state:
     *          - delete allowance mapping
     *          - increment new lender.lps accumulator and lender.depositTime state
     *          - delete old lender from bucket -> lender mapping
     *  @dev reverts on:
     *          - invalid index InvalidIndex()
     *          - no allowance NoAllowance()
     *  @dev emit events:
     *          - TransferLPs
     */
    function transferLPs(
        mapping(uint256 => Bucket) storage buckets_,
        mapping(address => mapping(address => mapping(uint256 => uint256))) storage allowances_,
        address owner_,
        address newOwner_,
        uint256[] calldata indexes_
    ) external {
        // revert if new owner address is the same as old owner address
        if (owner_ == newOwner_) revert TransferToSameOwner();

        uint256 indexesLength = indexes_.length;

        uint256 tokensTransferred;

        for (uint256 i = 0; i < indexesLength; ) {
            uint256 index = indexes_[i];
            if (index > MAX_FENWICK_INDEX) revert InvalidIndex();

            uint256 transferAmount = allowances_[owner_][newOwner_][index];

            Bucket storage bucket = buckets_[index];
            Lender storage lender = bucket.lenders[owner_];

            uint256 lenderDepositTime = lender.depositTime;

            uint256 lenderLpBalance;

            if (bucket.bankruptcyTime < lenderDepositTime) lenderLpBalance = lender.lps;

            if (transferAmount == 0 || transferAmount != lenderLpBalance) revert NoAllowance();

            delete allowances_[owner_][newOwner_][index]; // delete allowance

            // move lps to the new owner address
            Lender storage newLender = bucket.lenders[newOwner_];

            newLender.lps += transferAmount;

            newLender.depositTime = Maths.max(lenderDepositTime, newLender.depositTime);

            // reset owner lp balance for this index
            delete bucket.lenders[owner_];

            tokensTransferred += transferAmount;

            unchecked { ++i; }
        }

        emit TransferLPs(owner_, newOwner_, indexes_, tokensTransferred);
    }

    /**************************/
    /*** Internal Functions ***/
    /**************************/

    /**
     *  @notice Removes max collateral amount from a given bucket index.
     *  @dev    write state:
     *              - decrement lender.lps accumulator
     *              - decrement bucket.collateral and bucket.lps accumulator
     *  @dev    reverts on:
     *              - not enough collateral InsufficientCollateral()
     *              - no claim NoClaim()
     *  @dev    emit events:
     *              - BucketBankruptcy
     *  @return collateralAmount_ Amount of collateral that was removed.
     *  @return lpAmount_         Amount of LPs redeemed for removed collateral amount.
     */
    function _removeMaxCollateral(
        mapping(uint256 => Bucket) storage buckets_,
        DepositsState storage deposits_,
        uint256 maxAmount_,
        uint256 index_
    ) internal returns (uint256 collateralAmount_, uint256 lpAmount_) {
        Bucket storage bucket = buckets_[index_];

        uint256 bucketCollateral = bucket.collateral;
        if (bucketCollateral == 0) revert InsufficientCollateral(); // revert if there's no collateral in bucket

        Lender storage lender = bucket.lenders[msg.sender];

        uint256 lenderLpBalance;

        if (bucket.bankruptcyTime < lender.depositTime) lenderLpBalance = lender.lps;
        if (lenderLpBalance == 0) revert NoClaim();                  // revert if no LP to redeem

        uint256 bucketPrice   = _priceAt(index_);
        uint256 bucketLPs     = bucket.lps;
        uint256 bucketDeposit = Deposits.valueAt(deposits_, index_);

        // limit amount by what is available in the bucket
        collateralAmount_ = Maths.min(maxAmount_, bucketCollateral);

        // determine how much LP would be required to remove the requested amount
<<<<<<< HEAD
        uint256 collateralValue     = Maths.wmul(bucketPrice, bucketCollateral);
        uint256 lpsForAllCollateral = Maths.wmul(bucketLPs, Maths.wdiv(collateralValue, collateralValue + bucketDeposit));
        uint256 requiredLPs         = Maths.wmul(lpsForAllCollateral, Maths.wdiv(collateralAmount_, bucketCollateral));
=======
        uint256 requiredLPs = Buckets.collateralToLPs(
            bucketCollateral,
            bucketLPs,
            bucketDeposit,
            collateralAmount_,
            bucketPrice
        );
>>>>>>> a8f7e8f7

        // limit withdrawal by the lender's LPB
        if (requiredLPs <= lenderLpBalance) {
            // withdraw collateralAmount_ as is
            lpAmount_ = requiredLPs;
        } else {
            lpAmount_         = lenderLpBalance;
<<<<<<< HEAD
            collateralAmount_ = Maths.wmul(Maths.wdiv(lenderLpBalance,lpsForAllCollateral), bucketCollateral);
=======
            collateralAmount_ = Maths.wmul(Maths.wdiv(lenderLpBalance, requiredLPs), bucketCollateral);
>>>>>>> a8f7e8f7
        }

        // update bucket LPs and collateral balance
        bucketLPs -= Maths.min(bucketLPs, lpAmount_);

        // If clearing out the bucket collateral, ensure it's zeroed out
        if (bucketLPs == 0 && bucketDeposit == 0) {
            collateralAmount_ = bucketCollateral;
        }

        bucketCollateral  -= Maths.min(bucketCollateral, collateralAmount_);
        bucket.collateral = bucketCollateral;

        if (bucketCollateral == 0 && bucketDeposit == 0 && bucketLPs != 0) {
            emit BucketBankruptcy(index_, bucketLPs);
            bucket.lps            = 0;
            bucket.bankruptcyTime = block.timestamp;
        } else {
            // update lender LPs balance
            lender.lps -= lpAmount_;

            bucket.lps = bucketLPs;
        }
    }


    /**
     *  @notice Removes the amount of quote tokens calculated for the given amount of LPs.
     *  @dev    write state:
     *          - Deposits.unscaledRemove (remove amount in Fenwick tree, from index):
     *              - update values array state
     *  @return removedAmount_ Amount of scaled deposit removed.
     *  @return redeemedLPs_   Amount of bucket LPs corresponding for calculated scaled deposit amount.
     */
    function _removeMaxDeposit(
        DepositsState storage deposits_,
        RemoveDepositParams memory params_
    ) internal returns (uint256 removedAmount_, uint256 redeemedLPs_, uint256 scaledRemaining_) {

        uint256 unscaledDepositAvailable = Deposits.unscaledValueAt(deposits_, params_.index);
        if (unscaledDepositAvailable == 0) revert InsufficientLiquidity(); // revert if there's no liquidity available to remove

        uint256 depositScale = Deposits.scale(deposits_, params_.index);

        uint256 scaledDepositAvailable = Maths.wmul(unscaledDepositAvailable, depositScale);

        uint256 exchangeRate = Buckets.getExchangeRate(
            params_.bucketCollateral,
            params_.bucketLPs,
            scaledDepositAvailable,
            params_.price
        );

        // Below is pseudocode explaining the logic behind finding the constrained amount of deposit and LPB
        // scaledRemovedAmount is constrained by the scaled maxAmount(in QT), the scaledDeposit constraint, and
        // the lender LPB exchange rate in scaled deposit-to-LPB for the bucket:
        // scaledRemovedAmount = min ( maxAmount_, scaledDeposit, lenderLPsBalance*exchangeRate)
        // redeemedLPs_ = min ( maxAmount_/scaledExchangeRate, scaledDeposit/exchangeRate, lenderLPsBalance)

<<<<<<< HEAD
        uint256 unscaledRemovedAmount;
        uint256 unscaledLpConstraint = Maths.wmul(params_.lpConstraint, unscaledExchangeRate);
        if (
            params_.depositConstraint < Maths.wmul(unscaledDepositAvailable, depositScale) &&
            Maths.wdiv(params_.depositConstraint, depositScale) < unscaledLpConstraint
        ) {
            // depositConstraint is binding constraint
            unscaledRemovedAmount = Maths.wdiv(params_.depositConstraint, depositScale);
            redeemedLPs_          = Maths.wdiv(unscaledRemovedAmount, unscaledExchangeRate);
        } else if (unscaledDepositAvailable < unscaledLpConstraint) {
            // unscaledDeposit is binding constraint
            unscaledRemovedAmount = unscaledDepositAvailable;
            redeemedLPs_          = Maths.wdiv(unscaledRemovedAmount, unscaledExchangeRate);
        } else {
            // redeeming all LPs
            redeemedLPs_          = params_.lpConstraint;
            unscaledRemovedAmount = Maths.wmul(redeemedLPs_, unscaledExchangeRate);
=======
        uint256 scaledLpConstraint = Maths.wmul(params_.lpConstraint, exchangeRate);
        if (
            params_.depositConstraint < scaledDepositAvailable &&
            params_.depositConstraint < scaledLpConstraint
        ) {
            // depositConstraint is binding constraint
            removedAmount_ = params_.depositConstraint;
            redeemedLPs_   = Maths.wdiv(removedAmount_, exchangeRate);
        } else if (scaledDepositAvailable < scaledLpConstraint) {
            // scaledDeposit is binding constraint
            removedAmount_ = scaledDepositAvailable;
            redeemedLPs_   = Maths.wdiv(removedAmount_, exchangeRate);
        } else {
            // redeeming all LPs
            redeemedLPs_   = params_.lpConstraint;
            removedAmount_ = Maths.wmul(redeemedLPs_, exchangeRate);
>>>>>>> a8f7e8f7
        }

        // If clearing out the bucket deposit, ensure it's zeroed out
        if (redeemedLPs_ == params_.bucketLPs) {
            removedAmount_ = scaledDepositAvailable;
        }

        scaledRemaining_ = scaledDepositAvailable - removedAmount_;

        // abandon dust amounts upon last withdrawal
        if (scaledRemaining_ < params_.dustLimit && redeemedLPs_ == params_.bucketLPs) {
            removedAmount_   = scaledDepositAvailable;
            scaledRemaining_ = 0;
        }

        uint256 unscaledRemovedAmount = Maths.wdiv(removedAmount_, depositScale);
        Deposits.unscaledRemove(deposits_, params_.index, unscaledRemovedAmount); // update FenwickTree
    }

    /**********************/
    /*** View Functions ***/
    /**********************/

    function _lup(
        DepositsState storage deposits_,
        uint256 debt_
    ) internal view returns (uint256) {
        return _priceAt(Deposits.findIndexOfSum(deposits_, debt_));
    }
}<|MERGE_RESOLUTION|>--- conflicted
+++ resolved
@@ -620,11 +620,6 @@
         collateralAmount_ = Maths.min(maxAmount_, bucketCollateral);
 
         // determine how much LP would be required to remove the requested amount
-<<<<<<< HEAD
-        uint256 collateralValue     = Maths.wmul(bucketPrice, bucketCollateral);
-        uint256 lpsForAllCollateral = Maths.wmul(bucketLPs, Maths.wdiv(collateralValue, collateralValue + bucketDeposit));
-        uint256 requiredLPs         = Maths.wmul(lpsForAllCollateral, Maths.wdiv(collateralAmount_, bucketCollateral));
-=======
         uint256 requiredLPs = Buckets.collateralToLPs(
             bucketCollateral,
             bucketLPs,
@@ -632,7 +627,6 @@
             collateralAmount_,
             bucketPrice
         );
->>>>>>> a8f7e8f7
 
         // limit withdrawal by the lender's LPB
         if (requiredLPs <= lenderLpBalance) {
@@ -640,11 +634,7 @@
             lpAmount_ = requiredLPs;
         } else {
             lpAmount_         = lenderLpBalance;
-<<<<<<< HEAD
-            collateralAmount_ = Maths.wmul(Maths.wdiv(lenderLpBalance,lpsForAllCollateral), bucketCollateral);
-=======
             collateralAmount_ = Maths.wmul(Maths.wdiv(lenderLpBalance, requiredLPs), bucketCollateral);
->>>>>>> a8f7e8f7
         }
 
         // update bucket LPs and collateral balance
@@ -704,25 +694,6 @@
         // scaledRemovedAmount = min ( maxAmount_, scaledDeposit, lenderLPsBalance*exchangeRate)
         // redeemedLPs_ = min ( maxAmount_/scaledExchangeRate, scaledDeposit/exchangeRate, lenderLPsBalance)
 
-<<<<<<< HEAD
-        uint256 unscaledRemovedAmount;
-        uint256 unscaledLpConstraint = Maths.wmul(params_.lpConstraint, unscaledExchangeRate);
-        if (
-            params_.depositConstraint < Maths.wmul(unscaledDepositAvailable, depositScale) &&
-            Maths.wdiv(params_.depositConstraint, depositScale) < unscaledLpConstraint
-        ) {
-            // depositConstraint is binding constraint
-            unscaledRemovedAmount = Maths.wdiv(params_.depositConstraint, depositScale);
-            redeemedLPs_          = Maths.wdiv(unscaledRemovedAmount, unscaledExchangeRate);
-        } else if (unscaledDepositAvailable < unscaledLpConstraint) {
-            // unscaledDeposit is binding constraint
-            unscaledRemovedAmount = unscaledDepositAvailable;
-            redeemedLPs_          = Maths.wdiv(unscaledRemovedAmount, unscaledExchangeRate);
-        } else {
-            // redeeming all LPs
-            redeemedLPs_          = params_.lpConstraint;
-            unscaledRemovedAmount = Maths.wmul(redeemedLPs_, unscaledExchangeRate);
-=======
         uint256 scaledLpConstraint = Maths.wmul(params_.lpConstraint, exchangeRate);
         if (
             params_.depositConstraint < scaledDepositAvailable &&
@@ -739,7 +710,6 @@
             // redeeming all LPs
             redeemedLPs_   = params_.lpConstraint;
             removedAmount_ = Maths.wmul(redeemedLPs_, exchangeRate);
->>>>>>> a8f7e8f7
         }
 
         // If clearing out the bucket deposit, ensure it's zeroed out
