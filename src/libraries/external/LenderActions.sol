// SPDX-License-Identifier: BUSL-1.1

pragma solidity 0.8.14;

import {
    AddQuoteParams,
    MoveQuoteParams,
    RemoveQuoteParams
}                     from '../../interfaces/pool/commons/IPoolInternals.sol';
import {
    Bucket,
    DepositsState,
    Lender,
    PoolState
}                     from '../../interfaces/pool/commons/IPoolState.sol';

import { _feeRate, _priceAt, _ptp, MAX_FENWICK_INDEX } from '../helpers/PoolHelper.sol';

import { Deposits } from '../internal/Deposits.sol';
import { Buckets }  from '../internal/Buckets.sol';
import { Maths }    from '../internal/Maths.sol';


/**
    @title  LenderActions library
    @notice External library containing logic for pool actors:
            - Lenders: add, remove and move quote tokens; transfer LPs
            - Traders: add, remove and move quote tokens; add and remove collateral
 */
library LenderActions {

    /*************************/
    /*** Local Var Structs ***/
    /*************************/

    struct MoveQuoteLocalVars {
        uint256 amountToMove;               // [WAD] Quote token amount to move between indexes.
        uint256 fromBucketPrice;            // [WAD] Price of the bucket to move amount from.
        uint256 fromBucketCollateral;       // [WAD] Total amount of collateral in from bucket.
        uint256 fromBucketLPs;              // [WAD] Total amount of LPs in from bucket.
        uint256 fromBucketLenderLPs;        // [WAD] Amount of LPs owned by lender in from bucket.
        uint256 fromBucketDepositTime;      // Time of lender deposit in the bucket to move amount from.
        uint256 fromBucketRemainingLPs;     // Amount of LPs remaining in from bucket after move.
        uint256 fromBucketRemainingDeposit; // Amount of scaled deposit remaining in from bucket after move.
        uint256 toBucketPrice;              // [WAD] Price of the bucket to move amount to.
        uint256 toBucketBankruptcyTime;     // Time the bucket to move amount to was marked as insolvent.
        uint256 toBucketUnscaledDeposit;    // Amount of unscaled deposit in to bucket.
        uint256 toBucketDeposit;            // Amount of scaled deposit in to bucket.
        uint256 toBucketScale;              // Scale deposit of to bucket.
        uint256 ptp;                        // [WAD] Pool Threshold Price.
        uint256 htp;                        // [WAD] Highest Threshold Price.
    }
    struct RemoveDepositParams {
        uint256 depositConstraint; // [WAD] Constraint on deposit in quote token.
        uint256 lpConstraint;      // [WAD] Constraint in LPB terms.
        uint256 bucketLPs;         // [WAD] Total LPB in the bucket.
        uint256 bucketCollateral;  // [WAD] Claimable collateral in the bucket.
        uint256 price;             // [WAD] Price of bucket.
        uint256 index;             // Bucket index.
        uint256 dustLimit;         // Minimum amount of deposit which may reside in a bucket.
    }

    /**************/
    /*** Events ***/
    /**************/

    // See `IPoolEvents` for descriptions
    event AddQuoteToken(address indexed lender, uint256 indexed price, uint256 amount, uint256 lpAwarded, uint256 lup);
    event BucketBankruptcy(uint256 indexed index, uint256 lpForfeited);
    event MoveQuoteToken(address indexed lender, uint256 indexed from, uint256 indexed to, uint256 amount, uint256 lpRedeemedFrom, uint256 lpAwardedTo, uint256 lup);
    event RemoveQuoteToken(address indexed lender, uint256 indexed price, uint256 amount, uint256 lpRedeemed, uint256 lup);
    event TransferLPs(address owner, address newOwner, uint256[] indexes, uint256 lps);

    /**************/
    /*** Errors ***/
    /**************/

    // See `IPoolErrors` for descriptions
    error BucketBankruptcyBlock();
    error CannotMergeToHigherPrice();
    error DustAmountNotExceeded();
    error NoAllowance();
    error InvalidIndex();
    error LUPBelowHTP();
    error NoClaim();
    error InsufficientLPs();
    error InsufficientLiquidity();
    error InsufficientCollateral();
    error MoveToSamePrice();
    error TransferToSameOwner();

    /***************************/
    /***  External Functions ***/
    /***************************/

    /**
     *  @notice See `IERC20PoolLenderActions` and `IERC721PoolLenderActions` for descriptions
     *  @dev    write state:
     *              - Buckets.addCollateral:
     *                  - increment bucket.collateral and bucket.lps accumulator
     *                  - addLenderLPs:
     *                      - increment lender.lps accumulator and lender.depositTime state
     *  @dev    reverts on:
     *              - invalid bucket index InvalidIndex()
     */
    function addCollateral(
        mapping(uint256 => Bucket) storage buckets_,
        DepositsState storage deposits_,
        uint256 collateralAmountToAdd_,
        uint256 index_
    ) external returns (uint256 bucketLPs_) {
        if (index_ == 0 || index_ > MAX_FENWICK_INDEX) revert InvalidIndex();

        uint256 bucketDeposit = Deposits.valueAt(deposits_, index_);
        uint256 bucketPrice   = _priceAt(index_);

        bucketLPs_ = Buckets.addCollateral(
            buckets_[index_],
            msg.sender,
            bucketDeposit,
            collateralAmountToAdd_,
            bucketPrice
        );
    }

    /**
     *  @notice See `IPoolLenderActions` for descriptions
     *  @dev    write state:
     *              - Deposits.unscaledAdd (add new amount in Fenwick tree):
     *                  - update values array state 
     *              - increment bucket.lps accumulator
     *              - increment lender.lps accumulator and lender.depositTime state
     *  @dev    reverts on:
     *              - invalid bucket index InvalidIndex()
     *              - same block when bucket becomes insolvent BucketBankruptcyBlock()
     *  @dev    emit events:
     *              - AddQuoteToken
     */
    function addQuoteToken(
        mapping(uint256 => Bucket) storage buckets_,
        DepositsState storage deposits_,
        PoolState calldata poolState_,
        AddQuoteParams calldata params_
    ) external returns (uint256 bucketLPs_, uint256 lup_) {
        if (params_.index == 0 || params_.index > MAX_FENWICK_INDEX) revert InvalidIndex();

        Bucket storage bucket = buckets_[params_.index];

        uint256 bankruptcyTime = bucket.bankruptcyTime;

        // cannot deposit in the same block when bucket becomes insolvent
        if (bankruptcyTime == block.timestamp) revert BucketBankruptcyBlock();

        uint256 unscaledBucketDeposit = Deposits.unscaledValueAt(deposits_, params_.index);
        uint256 bucketScale           = Deposits.scale(deposits_, params_.index);
        uint256 bucketDeposit         = Maths.wmul(bucketScale, unscaledBucketDeposit);
        uint256 bucketPrice           = _priceAt(params_.index);

        bucketLPs_ = Buckets.quoteTokensToLPs(
            bucket.collateral,
            bucket.lps,
            bucketDeposit,
            params_.amount,
            bucketPrice
        );

        Deposits.unscaledAdd(deposits_, params_.index, Maths.wdiv(params_.amount, bucketScale));

        // update lender LPs
        Lender storage lender = bucket.lenders[msg.sender];

        if (bankruptcyTime >= lender.depositTime) lender.lps = bucketLPs_;
        else lender.lps += bucketLPs_;

        lender.depositTime = block.timestamp;

        // update bucket LPs
        bucket.lps += bucketLPs_;

        lup_ = _lup(deposits_, poolState_.debt);

        emit AddQuoteToken(msg.sender, params_.index, params_.amount, bucketLPs_, lup_);
    }

    /**
     *  @notice See `IPoolLenderActions` for descriptions
     *  @dev    write state:
     *              - _removeMaxDeposit:
     *                  - Deposits.unscaledRemove (remove amount in Fenwick tree, from index):
     *                  - update values array state
     *              - Deposits.unscaledAdd (add amount in Fenwick tree, to index):
     *                  - update values array state
     *              - decrement lender.lps accumulator for from bucket
     *              - increment lender.lps accumulator and lender.depositTime state for to bucket
     *              - decrement bucket.lps accumulator for from bucket
     *              - increment bucket.lps accumulator for to bucket
     *  @dev    reverts on:
     *              - same index MoveToSamePrice()
     *              - dust amount DustAmountNotExceeded()
     *              - invalid index InvalidIndex()
     *  @dev    emit events:
     *              - BucketBankruptcy
     *              - MoveQuoteToken
     */
    function moveQuoteToken(
        mapping(uint256 => Bucket) storage buckets_,
        DepositsState storage deposits_,
        PoolState calldata poolState_,
        MoveQuoteParams calldata params_
    ) external returns (uint256 fromBucketRedeemedLPs_, uint256 toBucketLPs_, uint256 lup_) {
        if (params_.fromIndex == params_.toIndex)
            revert MoveToSamePrice();
        if (params_.maxAmountToMove != 0 && params_.maxAmountToMove < poolState_.quoteDustLimit)
            revert DustAmountNotExceeded();
        if (params_.toIndex == 0 || params_.toIndex > MAX_FENWICK_INDEX) 
            revert InvalidIndex();

        Bucket storage toBucket = buckets_[params_.toIndex];

        MoveQuoteLocalVars memory vars;
        vars.toBucketBankruptcyTime = toBucket.bankruptcyTime;

        // cannot move in the same block when target bucket becomes insolvent
        if (vars.toBucketBankruptcyTime == block.timestamp) revert BucketBankruptcyBlock();

        Bucket storage fromBucket       = buckets_[params_.fromIndex];
        Lender storage fromBucketLender = fromBucket.lenders[msg.sender];

        vars.fromBucketPrice       = _priceAt(params_.fromIndex);
        vars.fromBucketCollateral  = fromBucket.collateral;
        vars.fromBucketLPs         = fromBucket.lps;
        vars.fromBucketDepositTime = fromBucketLender.depositTime;

        vars.toBucketPrice         = _priceAt(params_.toIndex);

        if (fromBucket.bankruptcyTime < vars.fromBucketDepositTime) vars.fromBucketLenderLPs = fromBucketLender.lps;

        (vars.amountToMove, fromBucketRedeemedLPs_, vars.fromBucketRemainingDeposit) = _removeMaxDeposit(
            deposits_,
            RemoveDepositParams({
                depositConstraint: params_.maxAmountToMove,
                lpConstraint:      vars.fromBucketLenderLPs,
                bucketLPs:         vars.fromBucketLPs,
                bucketCollateral:  vars.fromBucketCollateral,
                price:             vars.fromBucketPrice,
                index:             params_.fromIndex,
                dustLimit:         poolState_.quoteDustLimit
            })
        );

        vars.ptp = _ptp(poolState_.debt, poolState_.collateral);

        // apply early withdrawal penalty if quote token is moved from above the PTP to below the PTP
        if (vars.fromBucketDepositTime != 0 && block.timestamp - vars.fromBucketDepositTime < 1 days) {
            if (vars.fromBucketPrice > vars.ptp && vars.toBucketPrice < vars.ptp) {
                vars.amountToMove = Maths.wmul(vars.amountToMove, Maths.WAD - _feeRate(poolState_.rate));
            }
        }

<<<<<<< HEAD
        uint256 unscaledToBucketDeposit = Deposits.unscaledValueAt(deposits_, params_.toIndex);
        uint256 toBucketScale           = Deposits.scale(deposits_, params_.toIndex);
        uint256 toBucketDeposit         = Maths.wmul(toBucketScale, unscaledToBucketDeposit);
=======
        vars.toBucketUnscaledDeposit = Deposits.unscaledValueAt(deposits_, params_.toIndex);
        vars.toBucketScale           = Deposits.scale(deposits_, params_.toIndex);
        vars.toBucketDeposit         = Maths.wmul(vars.toBucketUnscaledDeposit, vars.toBucketScale);
>>>>>>> ec791226

        toBucketLPs_ = Buckets.quoteTokensToLPs(
            toBucket.collateral,
            toBucket.lps,
            vars.toBucketDeposit,
            vars.amountToMove,
            vars.toBucketPrice
        );

        Deposits.unscaledAdd(deposits_, params_.toIndex, Maths.wdiv(vars.amountToMove, vars.toBucketScale));

        lup_     = _lup(deposits_, poolState_.debt);
        vars.htp = Maths.wmul(params_.thresholdPrice, poolState_.inflator);

        // check loan book's htp against new lup, revert if move drives LUP below HTP
        if (params_.fromIndex < params_.toIndex && vars.htp > lup_) revert LUPBelowHTP();

        // update lender and bucket LPs balance in from bucket
        vars.fromBucketRemainingLPs = vars.fromBucketLPs - fromBucketRedeemedLPs_;

        if (vars.fromBucketCollateral == 0 && vars.fromBucketRemainingDeposit == 0 && vars.fromBucketRemainingLPs != 0) {
            emit BucketBankruptcy(params_.fromIndex, vars.fromBucketRemainingLPs);
            fromBucket.lps            = 0;
            fromBucket.bankruptcyTime = block.timestamp;
        } else {
            // update lender and bucket LPs balance
            fromBucketLender.lps -= fromBucketRedeemedLPs_;

            fromBucket.lps = vars.fromBucketRemainingLPs;
        }

        // update lender and bucket LPs balance in target bucket
        Lender storage toBucketLender = toBucket.lenders[msg.sender];

        if (vars.toBucketBankruptcyTime >= toBucketLender.depositTime) {
            toBucketLender.lps = toBucketLPs_;
        } else {
            toBucketLender.lps += toBucketLPs_;
        }
        // set deposit time to the greater of the lender's from bucket and the target bucket's last bankruptcy timestamp + 1 so deposit won't get invalidated
        toBucketLender.depositTime = Maths.max(vars.fromBucketDepositTime, vars.toBucketBankruptcyTime + 1);

        // update bucket LPs balance
        toBucket.lps += toBucketLPs_;

        emit MoveQuoteToken(
            msg.sender,
            params_.fromIndex,
            params_.toIndex,
            vars.amountToMove,
            fromBucketRedeemedLPs_,
            toBucketLPs_,
            lup_
        );
    }

    /**
     *  @notice See `IPoolLenderActions` for descriptions
     *  @dev    write state:
     *          - _removeMaxDeposit:
     *              - Deposits.unscaledRemove (remove amount in Fenwick tree):
     *                  - update values array state
     *              - decrement lender.lps accumulator
     *              - decrement bucket.lps accumulator
     *  @dev    reverts on:
     *              - no LPs NoClaim()
     *              - LUP lower than HTP LUPBelowHTP()
     *  @dev    emit events:
     *              - RemoveQuoteToken
     *              - BucketBankruptcy
     */
    function removeQuoteToken(
        mapping(uint256 => Bucket) storage buckets_,
        DepositsState storage deposits_,
        PoolState calldata poolState_,
        RemoveQuoteParams calldata params_
    ) external returns (uint256 removedAmount_, uint256 redeemedLPs_, uint256 lup_) {
        Bucket storage bucket = buckets_[params_.index];
        Lender storage lender = bucket.lenders[msg.sender];

        uint256 depositTime = lender.depositTime;

        RemoveDepositParams memory removeParams;

        if (bucket.bankruptcyTime < depositTime) removeParams.lpConstraint = lender.lps;

        if (removeParams.lpConstraint == 0) revert NoClaim(); // revert if no LP to claim

        removeParams.depositConstraint = params_.maxAmount;
        removeParams.price             = _priceAt(params_.index);
        removeParams.bucketLPs         = bucket.lps;
        removeParams.bucketCollateral  = bucket.collateral;
        removeParams.index             = params_.index;
        removeParams.dustLimit         = poolState_.quoteDustLimit;

        uint256 scaledRemaining;
        (removedAmount_, redeemedLPs_, scaledRemaining) = _removeMaxDeposit(
            deposits_,
            removeParams
        );

        // apply early withdrawal penalty if quote token is removed from above the PTP
        if (depositTime != 0 && block.timestamp - depositTime < 1 days) {
            if (removeParams.price > _ptp(poolState_.debt, poolState_.collateral)) {
                removedAmount_ = Maths.wmul(removedAmount_, Maths.WAD - _feeRate(poolState_.rate));
            }
        }

        lup_ = _lup(deposits_, poolState_.debt);

        uint256 htp = Maths.wmul(params_.thresholdPrice, poolState_.inflator);

        // check loan book's htp against new lup
        if (htp > lup_) revert LUPBelowHTP();

        uint256 lpsRemaining = removeParams.bucketLPs - redeemedLPs_;

        if (removeParams.bucketCollateral == 0 && scaledRemaining == 0 && lpsRemaining != 0) {
            emit BucketBankruptcy(params_.index, lpsRemaining);
            bucket.lps            = 0;
            bucket.bankruptcyTime = block.timestamp;
        } else {
            // update lender and bucket LPs balances
            lender.lps -= redeemedLPs_;

            bucket.lps = lpsRemaining;
        }

        emit RemoveQuoteToken(msg.sender, params_.index, removedAmount_, redeemedLPs_, lup_);
    }

    /**
     *  @notice See `IPoolLenderActions` for descriptions
     *  @dev    write state:
     *              - decrement lender.lps accumulator
     *              - decrement bucket.collateral and bucket.lps accumulator
     *  @dev    reverts on:
     *              - not enough collateral InsufficientCollateral()
     *              - insufficient LPs InsufficientLPs()
     *  @dev    emit events:
     *              - BucketBankruptcy
     */
    function removeCollateral(
        mapping(uint256 => Bucket) storage buckets_,
        DepositsState storage deposits_,
        uint256 amount_,
        uint256 index_
    ) external returns (uint256 lpAmount_) {
        Bucket storage bucket = buckets_[index_];

        uint256 bucketCollateral = bucket.collateral;

        if (amount_ > bucketCollateral) revert InsufficientCollateral();

        uint256 bucketPrice   = _priceAt(index_);
        uint256 bucketLPs     = bucket.lps;
        uint256 bucketDeposit = Deposits.valueAt(deposits_, index_);

        lpAmount_ = Buckets.collateralToLPs(
            bucketCollateral,
            bucketLPs,
            bucketDeposit,
            amount_,
            bucketPrice
        );

        Lender storage lender = bucket.lenders[msg.sender];

        uint256 lenderLpBalance;
        if (bucket.bankruptcyTime < lender.depositTime) lenderLpBalance = lender.lps;
        if (lenderLpBalance == 0 || lpAmount_ > lenderLpBalance) revert InsufficientLPs();

        // update bucket LPs and collateral balance
        bucketLPs -= lpAmount_;

        // If clearing out the bucket collateral, ensure it's zeroed out
        if (bucketLPs == 0 && bucketDeposit == 0) {
            amount_ = bucketCollateral;
        }

        bucketCollateral  -= Maths.min(bucketCollateral, amount_);
        bucket.collateral = bucketCollateral;

        if (bucketCollateral == 0 && bucketDeposit == 0 && bucketLPs != 0) {
            emit BucketBankruptcy(index_, bucketLPs);
            bucket.lps            = 0;
            bucket.bankruptcyTime = block.timestamp;
        } else {
            // update lender LPs balance
            lender.lps -= lpAmount_;

            bucket.lps = bucketLPs;
        }
    }

    /**
     *  @notice Removes max collateral amount from a given bucket index.
     *  @dev    write state:
     *              - _removeMaxCollateral:
     *                  - decrement lender.lps accumulator
     *                  - decrement bucket.collateral and bucket.lps accumulator
     *  @dev    reverts on:
     *              - not enough collateral InsufficientCollateral()
     *              - no claim NoClaim()
     *  @return Amount of collateral that was removed.
     *  @return Amount of LPs redeemed for removed collateral amount.
     */
    function removeMaxCollateral(
        mapping(uint256 => Bucket) storage buckets_,
        DepositsState storage deposits_,
        uint256 maxAmount_,
        uint256 index_
    ) external returns (uint256, uint256) {
        return _removeMaxCollateral(
            buckets_,
            deposits_,
            maxAmount_,
            index_
        );
    }

    /**
     *  @notice See `IERC721PoolLenderActions` for descriptions
     *  @dev    write state:
     *              - Buckets.addCollateral:
     *                  - increment bucket.collateral and bucket.lps accumulator
     *                  - addLenderLPs:
     *                      - increment lender.lps accumulator and lender.depositTime state
     *  @dev    reverts on:
     *              - invalid merge index CannotMergeToHigherPrice()
     */
    function mergeOrRemoveCollateral(
        mapping(uint256 => Bucket) storage buckets_,
        DepositsState storage deposits_,
        uint256[] calldata removalIndexes_,
        uint256 collateralAmount_,
        uint256 toIndex_
    ) external returns (uint256 collateralToMerge_, uint256 bucketLPs_) {
        uint256 i;
        uint256 fromIndex;
        uint256 collateralRemoved;
        uint256 noOfBuckets = removalIndexes_.length;
        uint256 collateralRemaining = collateralAmount_;

        // Loop over buckets, exit if collateralAmount is reached or max noOfBuckets is reached
        while (collateralToMerge_ < collateralAmount_ && i < noOfBuckets) {
            fromIndex = removalIndexes_[i];

            if (fromIndex > toIndex_) revert CannotMergeToHigherPrice();

            (collateralRemoved, ) = _removeMaxCollateral(
                buckets_,
                deposits_,
                collateralRemaining,
                fromIndex
            );

            collateralToMerge_ += collateralRemoved;

            collateralRemaining = collateralRemaining - collateralRemoved;

            unchecked { ++i; }
        }

        if (collateralToMerge_ != collateralAmount_) {
            // Merge totalled collateral to specified bucket, toIndex_
            uint256 toBucketDeposit = Deposits.valueAt(deposits_, toIndex_);
            uint256 toBucketPrice   = _priceAt(toIndex_);

            bucketLPs_ = Buckets.addCollateral(
                buckets_[toIndex_],
                msg.sender,
                toBucketDeposit,
                collateralToMerge_,
                toBucketPrice
            );
        }
    }

    /**
     *  @notice See `IPoolLenderActions` for descriptions
     *  @dev write state:
     *          - delete allowance mapping
     *          - increment new lender.lps accumulator and lender.depositTime state
     *          - delete old lender from bucket -> lender mapping
     *  @dev reverts on:
     *          - invalid index InvalidIndex()
     *          - no allowance NoAllowance()
     *  @dev emit events:
     *          - TransferLPs
     */
    function transferLPs(
        mapping(uint256 => Bucket) storage buckets_,
        mapping(address => mapping(address => mapping(uint256 => uint256))) storage allowances_,
        address owner_,
        address newOwner_,
        uint256[] calldata indexes_
    ) external {
        // revert if new owner address is the same as old owner address
        if (owner_ == newOwner_) revert TransferToSameOwner();

        uint256 indexesLength = indexes_.length;

        uint256 tokensTransferred;

        for (uint256 i = 0; i < indexesLength; ) {
            uint256 index = indexes_[i];
            if (index > MAX_FENWICK_INDEX) revert InvalidIndex();

            uint256 transferAmount = allowances_[owner_][newOwner_][index];

            Bucket storage bucket = buckets_[index];
            Lender storage lender = bucket.lenders[owner_];

            uint256 lenderDepositTime = lender.depositTime;

            uint256 lenderLpBalance;

            if (bucket.bankruptcyTime < lenderDepositTime) lenderLpBalance = lender.lps;

            if (transferAmount == 0 || transferAmount != lenderLpBalance) revert NoAllowance();

            delete allowances_[owner_][newOwner_][index]; // delete allowance

            // move lps to the new owner address
            Lender storage newLender = bucket.lenders[newOwner_];

            newLender.lps += transferAmount;

            newLender.depositTime = Maths.max(lenderDepositTime, newLender.depositTime);

            // reset owner lp balance for this index
            delete bucket.lenders[owner_];

            tokensTransferred += transferAmount;

            unchecked { ++i; }
        }

        emit TransferLPs(owner_, newOwner_, indexes_, tokensTransferred);
    }

    /**************************/
    /*** Internal Functions ***/
    /**************************/

    /**
     *  @notice Removes max collateral amount from a given bucket index.
     *  @dev    write state:
     *              - decrement lender.lps accumulator
     *              - decrement bucket.collateral and bucket.lps accumulator
     *  @dev    reverts on:
     *              - not enough collateral InsufficientCollateral()
     *              - no claim NoClaim()
     *  @dev    emit events:
     *              - BucketBankruptcy
     *  @return collateralAmount_ Amount of collateral that was removed.
     *  @return lpAmount_         Amount of LPs redeemed for removed collateral amount.
     */
    function _removeMaxCollateral(
        mapping(uint256 => Bucket) storage buckets_,
        DepositsState storage deposits_,
        uint256 maxAmount_,
        uint256 index_
    ) internal returns (uint256 collateralAmount_, uint256 lpAmount_) {
        Bucket storage bucket = buckets_[index_];

        uint256 bucketCollateral = bucket.collateral;
        if (bucketCollateral == 0) revert InsufficientCollateral(); // revert if there's no collateral in bucket

        Lender storage lender = bucket.lenders[msg.sender];

        uint256 lenderLpBalance;

        if (bucket.bankruptcyTime < lender.depositTime) lenderLpBalance = lender.lps;
        if (lenderLpBalance == 0) revert NoClaim();                  // revert if no LP to redeem

        uint256 bucketPrice   = _priceAt(index_);
        uint256 bucketLPs     = bucket.lps;
        uint256 bucketDeposit = Deposits.valueAt(deposits_, index_);

        // limit amount by what is available in the bucket
        collateralAmount_ = Maths.min(maxAmount_, bucketCollateral);

        // determine how much LP would be required to remove the requested amount
        uint256 requiredLPs = Buckets.collateralToLPs(
            bucketCollateral,
            bucketLPs,
            bucketDeposit,
            collateralAmount_,
            bucketPrice
        );

        // limit withdrawal by the lender's LPB
        if (requiredLPs <= lenderLpBalance) {
            // withdraw collateralAmount_ as is
            lpAmount_ = requiredLPs;
        } else {
            lpAmount_         = lenderLpBalance;
            collateralAmount_ = Maths.wmul(Maths.wdiv(lenderLpBalance, requiredLPs), collateralAmount_);
        }

        // update bucket LPs and collateral balance
        bucketLPs -= Maths.min(bucketLPs, lpAmount_);

        // If clearing out the bucket collateral, ensure it's zeroed out
        if (bucketLPs == 0 && bucketDeposit == 0) {
            collateralAmount_ = bucketCollateral;
        }

        bucketCollateral  -= Maths.min(bucketCollateral, collateralAmount_);
        bucket.collateral = bucketCollateral;

        if (bucketCollateral == 0 && bucketDeposit == 0 && bucketLPs != 0) {
            emit BucketBankruptcy(index_, bucketLPs);
            bucket.lps            = 0;
            bucket.bankruptcyTime = block.timestamp;
        } else {
            // update lender LPs balance
            lender.lps -= lpAmount_;

            bucket.lps = bucketLPs;
        }
    }


    /**
     *  @notice Removes the amount of quote tokens calculated for the given amount of LPs.
     *  @dev    write state:
     *          - Deposits.unscaledRemove (remove amount in Fenwick tree, from index):
     *              - update values array state
     *  @return removedAmount_   Amount of scaled deposit removed.
     *  @return redeemedLPs_     Amount of bucket LPs corresponding for calculated scaled deposit amount.
     *  @return scaledRemaining_ Amount of scaled deposit remaining.
     */
    function _removeMaxDeposit(
        DepositsState storage deposits_,
        RemoveDepositParams memory params_
    ) internal returns (uint256 removedAmount_, uint256 redeemedLPs_, uint256 scaledRemaining_) {

        uint256 unscaledDepositAvailable = Deposits.unscaledValueAt(deposits_, params_.index);
        if (unscaledDepositAvailable == 0) revert InsufficientLiquidity(); // revert if there's no liquidity available to remove

        uint256 depositScale = Deposits.scale(deposits_, params_.index);

        uint256 scaledDepositAvailable = Maths.wmul(unscaledDepositAvailable, depositScale);

        uint256 exchangeRate = Buckets.getExchangeRate(
            params_.bucketCollateral,
            params_.bucketLPs,
            scaledDepositAvailable,
            params_.price
        );

        // Below is pseudocode explaining the logic behind finding the constrained amount of deposit and LPB
        // scaledRemovedAmount is constrained by the scaled maxAmount(in QT), the scaledDeposit constraint, and
        // the lender LPB exchange rate in scaled deposit-to-LPB for the bucket:
        // scaledRemovedAmount = min ( maxAmount_, scaledDeposit, lenderLPsBalance*exchangeRate)
        // redeemedLPs_ = min ( maxAmount_/scaledExchangeRate, scaledDeposit/exchangeRate, lenderLPsBalance)

        uint256 scaledLpConstraint = Maths.wmul(params_.lpConstraint, exchangeRate);
        if (
            params_.depositConstraint < scaledDepositAvailable &&
            params_.depositConstraint < scaledLpConstraint
        ) {
            // depositConstraint is binding constraint
            removedAmount_ = params_.depositConstraint;
            redeemedLPs_   = Maths.wdiv(removedAmount_, exchangeRate);
        } else if (scaledDepositAvailable < scaledLpConstraint) {
            // scaledDeposit is binding constraint
            removedAmount_ = scaledDepositAvailable;
            redeemedLPs_   = Maths.wdiv(removedAmount_, exchangeRate);
        } else {
            // redeeming all LPs
            redeemedLPs_   = params_.lpConstraint;
            removedAmount_ = Maths.wmul(redeemedLPs_, exchangeRate);
        }

        // If clearing out the bucket deposit, ensure it's zeroed out
        if (redeemedLPs_ == params_.bucketLPs) {
            removedAmount_ = scaledDepositAvailable;
        }

        scaledRemaining_ = scaledDepositAvailable - removedAmount_;

        uint256 unscaledRemovedAmount = Maths.min(unscaledDepositAvailable, Maths.wdiv(removedAmount_, depositScale));
        Deposits.unscaledRemove(deposits_, params_.index, unscaledRemovedAmount); // update FenwickTree
    }

    /**********************/
    /*** View Functions ***/
    /**********************/

    function _lup(
        DepositsState storage deposits_,
        uint256 debt_
    ) internal view returns (uint256) {
        return _priceAt(Deposits.findIndexOfSum(deposits_, debt_));
    }
}<|MERGE_RESOLUTION|>--- conflicted
+++ resolved
@@ -257,15 +257,9 @@
             }
         }
 
-<<<<<<< HEAD
-        uint256 unscaledToBucketDeposit = Deposits.unscaledValueAt(deposits_, params_.toIndex);
-        uint256 toBucketScale           = Deposits.scale(deposits_, params_.toIndex);
-        uint256 toBucketDeposit         = Maths.wmul(toBucketScale, unscaledToBucketDeposit);
-=======
         vars.toBucketUnscaledDeposit = Deposits.unscaledValueAt(deposits_, params_.toIndex);
         vars.toBucketScale           = Deposits.scale(deposits_, params_.toIndex);
         vars.toBucketDeposit         = Maths.wmul(vars.toBucketUnscaledDeposit, vars.toBucketScale);
->>>>>>> ec791226
 
         toBucketLPs_ = Buckets.quoteTokensToLPs(
             toBucket.collateral,
