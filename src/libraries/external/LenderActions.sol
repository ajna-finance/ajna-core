// SPDX-License-Identifier: BUSL-1.1

pragma solidity 0.8.14;

import { AddQuoteParams, MoveQuoteParams, RemoveQuoteParams } from 'src/base/interfaces/pool/IPoolInternals.sol';

import {
    Bucket,
    DepositsState,
    Lender,
    PoolState
} from 'src/base/interfaces/pool/IPoolState.sol';

import { _feeRate, _priceAt, _ptp, MAX_FENWICK_INDEX } from 'src/base/PoolHelper.sol';

import { Deposits } from 'src/libraries/Deposits.sol';
import { Buckets }  from 'src/libraries/Buckets.sol';
import { Maths }    from 'src/libraries/Maths.sol';

/**
    @notice External library containing logic for common lender actions.
 */
library LenderActions {

    /**
     *  @notice Operation cannot be executed in the same block when bucket becomes insolvent.
     */
    error BucketBankruptcyBlock();
    /**
     *  @notice User attempted to merge collateral from a lower price bucket into a higher price bucket.
     */
    error CannotMergeToHigherPrice();
    /**
     *  @notice User attempted a deposit which does not exceed the dust amount, or a withdrawal which leaves behind less than the dust amount.
     */
    error DustAmountNotExceeded();
    /**
     *  @notice Owner of the LP tokens must have approved the new owner prior to transfer.
     */
    error NoAllowance();
    /**
     *  @notice When transferring LP tokens between indices, the new index must be a valid index.
     */
    error InvalidIndex();
    /**
     *  @notice When moving quote token HTP must stay below LUP.
     *  @notice When removing quote token HTP must stay below LUP.
     */
    error LUPBelowHTP();
    /**
     *  @notice Lender must have non-zero LPB when attempting to remove quote token from the pool.
     */
    error NoClaim();
    /**
     *  @notice Lender is attempting to remove more collateral they have claim to in the bucket.
     */
    error InsufficientLPs();
    /**
     *  @notice Deposit must have more quote available than the lender is attempting to claim.
     */
    error InsufficientLiquidity();
    /**
     *  @notice User is attempting to remove more collateral than available.
     */
    error InsufficientCollateral();
    /**
     *  @notice From and to deposit indexes to move are the same.
     */
    error MoveToSamePrice();

    /**
     *  @dev Struct to hold move quote token details, used to prevent stack too deep error.
     */
    struct MoveQuoteLocalVars {
        uint256 amountToMove;
        uint256 fromBucketPrice;
        uint256 fromBucketLPs;
        uint256 fromBucketDepositTime;
        uint256 toBucketPrice;
        uint256 toBucketBankruptcyTime;
        uint256 ptp;
        uint256 htp;
    }
    /**
     *  @dev Struct to hold parameters to remove deposit from a bucket, used to prevent stack too deep error.
     */
    struct RemoveDepositParams {
        uint256 depositConstraint;  // Constraint on deposit in quote token.
        uint256 lpConstraint;       // Constraint in LPB terms.
        uint256 bucketLPs;          // Total LPB in the bucket.
        uint256 bucketCollateral;   // Claimable collateral in the bucket.
        uint256 price;              // Price of bucket.
        uint256 index;              // Bucket index.
        uint256 dustLimit;          // Minimum amount of deposit which may reside in a bucket.
    }

    /**
     *  @notice Emitted when lender adds quote token to the pool.
     *  @param  lender    Recipient that added quote tokens.
     *  @param  price     Price at which quote tokens were added.
     *  @param  amount    Amount of quote tokens added to the pool.
     *  @param  lpAwarded Amount of LP awarded for the deposit.
     *  @param  lup       LUP calculated after deposit.
     */
    event AddQuoteToken(
        address indexed lender,
        uint256 indexed price,
        uint256 amount,
        uint256 lpAwarded,
        uint256 lup
    );

    /**
     *  @notice Emitted when LPs are forfeited as a result of the bucket losing all assets.
     *  @param  index       The index of the bucket.
     *  @param  lpForfeited Amount of LP no forfeited by lenders.
     */
    event BucketBankruptcy(
        uint256 indexed index,
        uint256 lpForfeited
    );
    
    /**
     *  @notice Emitted when lender moves quote token from a bucket price to another.
     *  @param  lender         Recipient that moved quote tokens.
     *  @param  from           Price bucket from which quote tokens were moved.
     *  @param  to             Price bucket where quote tokens were moved.
     *  @param  amount         Amount of quote tokens moved.
     *  @param  lpRedeemedFrom Amount of LP removed from the `from` bucket.
     *  @param  lpAwardedTo    Amount of LP credited to the `to` bucket.
     *  @param  lup            LUP calculated after removal.
     */
    event MoveQuoteToken(
        address indexed lender,
        uint256 indexed from,
        uint256 indexed to,
        uint256 amount,
        uint256 lpRedeemedFrom,
        uint256 lpAwardedTo,
        uint256 lup
    );

    /**
     *  @notice Emitted when lender removes quote token from the pool.
     *  @param  lender     Recipient that removed quote tokens.
     *  @param  price      Price at which quote tokens were removed.
     *  @param  amount     Amount of quote tokens removed from the pool.
     *  @param  lpRedeemed Amount of LP exchanged for quote token.
     *  @param  lup        LUP calculated after removal.
     */
    event RemoveQuoteToken(
        address indexed lender,
        uint256 indexed price,
        uint256 amount,
        uint256 lpRedeemed,
        uint256 lup
    );

    event TransferLPTokens(
        address owner,
        address newOwner,
        uint256[] indexes,
        uint256 lpTokens
    );

    function addCollateral(
        mapping(uint256 => Bucket) storage buckets_,
        DepositsState storage deposits_,
        uint256 collateralAmountToAdd_,
        uint256 index_
    ) external returns (uint256 bucketLPs_) {
        if (index_ == 0 || index_ > MAX_FENWICK_INDEX) revert InvalidIndex();

        uint256 bucketDeposit = Deposits.valueAt(deposits_, index_);
        uint256 bucketPrice   = _priceAt(index_);

        bucketLPs_ = Buckets.addCollateral(
            buckets_[index_],
            msg.sender,
            bucketDeposit,
            collateralAmountToAdd_,
            bucketPrice
        );
    }

    function addQuoteToken(
        mapping(uint256 => Bucket) storage buckets_,
        DepositsState storage deposits_,
        PoolState calldata poolState_,
        AddQuoteParams calldata params_
    ) external returns (uint256 bucketLPs_, uint256 lup_) {
        if (params_.index == 0 || params_.index > MAX_FENWICK_INDEX) revert InvalidIndex();

        Bucket storage bucket = buckets_[params_.index];

        uint256 bankruptcyTime = bucket.bankruptcyTime;

        // cannot deposit in the same block when bucket becomes insolvent
        if (bankruptcyTime == block.timestamp) revert BucketBankruptcyBlock();

        uint256 unscaledBucketDeposit = Deposits.unscaledValueAt(deposits_, params_.index);
        uint256 bucketScale           = Deposits.scale(deposits_, params_.index);
        uint256 bucketDeposit         = Maths.wmul(bucketScale, unscaledBucketDeposit);
        uint256 bucketPrice           = _priceAt(params_.index);

        bucketLPs_ = Buckets.quoteTokensToLPs(
            bucket.collateral,
            bucket.lps,
            bucketDeposit,
            params_.amount,
            bucketPrice
        );

        Deposits.unscaledAdd(deposits_, params_.index, Maths.wdiv(params_.amount, bucketScale));

        // update lender LPs
        Lender storage lender = bucket.lenders[msg.sender];

        if (bankruptcyTime >= lender.depositTime) lender.lps = bucketLPs_;
        else lender.lps += bucketLPs_;

        lender.depositTime = block.timestamp;

        // update bucket LPs
        bucket.lps += bucketLPs_;

        lup_ = _lup(deposits_, poolState_.debt);
        emit AddQuoteToken(msg.sender, params_.index, params_.amount, bucketLPs_, lup_);
    }

    function moveQuoteToken(
        mapping(uint256 => Bucket) storage buckets_,
        DepositsState storage deposits_,
        PoolState calldata poolState_,
        MoveQuoteParams calldata params_
    ) external returns (uint256 fromBucketRedeemedLPs_, uint256 toBucketLPs_, uint256 lup_) {
        if (params_.fromIndex == params_.toIndex)
            revert MoveToSamePrice();
        if (params_.maxAmountToMove != 0 && params_.maxAmountToMove < poolState_.quoteDustLimit)
            revert DustAmountNotExceeded();
        if (params_.toIndex == 0 || params_.toIndex > MAX_FENWICK_INDEX) 
            revert InvalidIndex();

        Bucket storage toBucket = buckets_[params_.toIndex];

        MoveQuoteLocalVars memory vars;
        vars.toBucketBankruptcyTime = toBucket.bankruptcyTime;

        // cannot move in the same block when target bucket becomes insolvent
        if (vars.toBucketBankruptcyTime == block.timestamp) revert BucketBankruptcyBlock();

        Bucket storage fromBucket       = buckets_[params_.fromIndex];
        Lender storage fromBucketLender = fromBucket.lenders[msg.sender];

        vars.fromBucketPrice       = _priceAt(params_.fromIndex);
        vars.toBucketPrice         = _priceAt(params_.toIndex);
        vars.fromBucketDepositTime = fromBucketLender.depositTime;

        if (fromBucket.bankruptcyTime < vars.fromBucketDepositTime) vars.fromBucketLPs = fromBucketLender.lps;

        (vars.amountToMove, fromBucketRedeemedLPs_, ) = _removeMaxDeposit(
            deposits_,
            RemoveDepositParams({
                depositConstraint: params_.maxAmountToMove,
                lpConstraint:      vars.fromBucketLPs,
                bucketLPs:         fromBucket.lps,
                bucketCollateral:  fromBucket.collateral,
                price:             vars.fromBucketPrice,
                index:             params_.fromIndex,
                dustLimit:         poolState_.quoteDustLimit
            })
        );

        vars.ptp = _ptp(poolState_.debt, poolState_.collateral);

        // apply early withdrawal penalty if quote token is moved from above the PTP to below the PTP
        if (vars.fromBucketDepositTime != 0 && block.timestamp - vars.fromBucketDepositTime < 1 days) {
            if (vars.fromBucketPrice > vars.ptp && vars.toBucketPrice < vars.ptp) {
                vars.amountToMove = Maths.wmul(vars.amountToMove, Maths.WAD - _feeRate(poolState_.rate));
            }
        }

        uint256 unscaledToBucketDeposit = Deposits.unscaledValueAt(deposits_, params_.toIndex);
        uint256 toBucketScale           = Deposits.scale(deposits_, params_.toIndex);
        uint256 toBucketDeposit         = Maths.wmul(toBucketScale, unscaledToBucketDeposit);
        vars.toBucketPrice              = _priceAt(params_.toIndex);
        toBucketLPs_ = Buckets.quoteTokensToLPs(
            toBucket.collateral,
            toBucket.lps,
            toBucketDeposit,
            vars.amountToMove,
            vars.toBucketPrice
        );

        Deposits.unscaledAdd(deposits_, params_.toIndex, Maths.wdiv(vars.amountToMove, toBucketScale));

        lup_     = _lup(deposits_, poolState_.debt);
        vars.htp = Maths.wmul(params_.thresholdPrice, poolState_.inflator);

        // check loan book's htp against new lup, revert if move drives LUP below HTP
        if (params_.fromIndex < params_.toIndex) if(vars.htp > lup_) revert LUPBelowHTP();

        // update lender LPs balance in from bucket
        fromBucketLender.lps -= fromBucketRedeemedLPs_;

        // update lender LPs balance and deposit time in target bucket
        Lender storage toBucketLender = toBucket.lenders[msg.sender];

        if (vars.toBucketBankruptcyTime >= toBucketLender.depositTime) toBucketLender.lps = toBucketLPs_;
        else toBucketLender.lps += toBucketLPs_;

        // set deposit time to the greater of the lender's from bucket and the target bucket's last bankruptcy timestamp + 1 so deposit won't get invalidated
        toBucketLender.depositTime = Maths.max(vars.fromBucketDepositTime, vars.toBucketBankruptcyTime + 1);

        // update buckets LPs balance
        fromBucket.lps -= fromBucketRedeemedLPs_;
        toBucket.lps   += toBucketLPs_;

        emit MoveQuoteToken(
            msg.sender,
            params_.fromIndex,
            params_.toIndex,
            vars.amountToMove,
            fromBucketRedeemedLPs_,
            toBucketLPs_,
            lup_
        );
    }

    function removeQuoteToken(
        mapping(uint256 => Bucket) storage buckets_,
        DepositsState storage deposits_,
        PoolState calldata poolState_,
        RemoveQuoteParams calldata params_
    ) external returns (uint256 removedAmount_, uint256 redeemedLPs_, uint256 lup_) {
        Bucket storage bucket = buckets_[params_.index];
        Lender storage lender = bucket.lenders[msg.sender];

        uint256 depositTime = lender.depositTime;

        RemoveDepositParams memory removeParams;

        if (bucket.bankruptcyTime < lender.depositTime) removeParams.lpConstraint = lender.lps;

        if (removeParams.lpConstraint == 0) revert NoClaim(); // revert if no LP to claim

        removeParams.depositConstraint = params_.maxAmount;
        removeParams.price             = _priceAt(params_.index);
        removeParams.bucketLPs         = bucket.lps;
        removeParams.bucketCollateral  = bucket.collateral;
        removeParams.index             = params_.index;
        removeParams.dustLimit         = poolState_.quoteDustLimit;

        uint256 unscaledRemaining;
        (removedAmount_, redeemedLPs_, unscaledRemaining) = _removeMaxDeposit(
            deposits_,
            removeParams
        );

        // apply early withdrawal penalty if quote token is removed from above the PTP
        if (depositTime != 0 && block.timestamp - depositTime < 1 days) {
            if (removeParams.price > _ptp(poolState_.debt, poolState_.collateral)) {
                removedAmount_ = Maths.wmul(removedAmount_, Maths.WAD - _feeRate(poolState_.rate));
            }
        }

        lup_ = _lup(deposits_, poolState_.debt);

        uint256 htp = Maths.wmul(params_.thresholdPrice, poolState_.inflator);

        // check loan book's htp against new lup
        if (htp > lup_) revert LUPBelowHTP();

        // update lender and bucket LPs balances
        lender.lps -= redeemedLPs_;

        uint256 lpsRemaining = removeParams.bucketLPs - redeemedLPs_;

        if (removeParams.bucketCollateral == 0 && unscaledRemaining == 0 && lpsRemaining != 0) {
            emit BucketBankruptcy(params_.index, lpsRemaining);
            bucket.lps            = 0;
            bucket.bankruptcyTime = block.timestamp;
        } else {
            bucket.lps = lpsRemaining;
        }

        emit RemoveQuoteToken(msg.sender, params_.index, removedAmount_, redeemedLPs_, lup_);
    }

    function removeCollateral(
        mapping(uint256 => Bucket) storage buckets_,
        DepositsState storage deposits_,
        uint256 amount_,
        uint256 index_
    ) external returns (uint256 lpAmount_) {
        Bucket storage bucket = buckets_[index_];

        uint256 bucketCollateral = bucket.collateral;

        if (amount_ > bucketCollateral) revert InsufficientCollateral();

        uint256 bucketPrice = _priceAt(index_);
        uint256 bucketLPs   = bucket.lps;

        lpAmount_ = Buckets.collateralToLPs(
            bucketCollateral,
            bucketLPs,
            Deposits.valueAt(deposits_, index_),
            amount_,
            bucketPrice
        );

        Lender storage lender = bucket.lenders[msg.sender];

        uint256 lenderLpBalance;
        if (bucket.bankruptcyTime < lender.depositTime) lenderLpBalance = lender.lps;
        if (lenderLpBalance == 0 || lpAmount_ > lenderLpBalance) revert InsufficientLPs();

        // update lender LPs balance
        lender.lps -= lpAmount_;

        // update bucket LPs and collateral balance
        bucket.lps        -= Maths.min(bucketLPs, lpAmount_);
        bucket.collateral -= Maths.min(bucketCollateral, amount_);
    }

    function removeMaxCollateral(
        mapping(uint256 => Bucket) storage buckets_,
        DepositsState storage deposits_,
        uint256 maxAmount_,
        uint256 index_,
        uint256 dustLimit_
    ) external returns (uint256, uint256) {
        return _removeMaxCollateral(
            buckets_,
            deposits_,
            maxAmount_,
            index_,
            dustLimit_
        );
    }

    function mergeOrRemoveCollateral(
        mapping(uint256 => Bucket) storage buckets_,
        DepositsState storage deposits_,
        uint256[] calldata removalIndexes_,
        uint256 collateralAmount_,
        uint256 toIndex_
    ) external returns (uint256 collateralToMerge_, uint256 bucketLPs_) {
        uint256 i;
        uint256 fromIndex;
        uint256 collateralRemoved;
        uint256 noOfBuckets = removalIndexes_.length;
        uint256 collateralRemaining = collateralAmount_;

        // Loop over buckets, exit if collateralAmount is reached or max noOfBuckets is reached
        while (collateralToMerge_ < collateralAmount_ && i < noOfBuckets) {
            fromIndex = removalIndexes_[i];

            if (fromIndex > toIndex_) revert CannotMergeToHigherPrice();

            (collateralRemoved, ) = _removeMaxCollateral(
                buckets_,
                deposits_,
                collateralRemaining,
                fromIndex,
                0
            );

            collateralToMerge_ += collateralRemoved;

            collateralRemaining = collateralRemaining - collateralRemoved;

            unchecked { ++i; }
        }

        if (collateralToMerge_ != collateralAmount_) {
            // Merge totalled collateral to specified bucket, toIndex_
            uint256 toBucketDeposit = Deposits.valueAt(deposits_, toIndex_);
            uint256 toBucketPrice   = _priceAt(toIndex_);

            bucketLPs_ = Buckets.addCollateral(
                buckets_[toIndex_],
                msg.sender,
                toBucketDeposit,
                collateralToMerge_,
                toBucketPrice
            );
        }
    }

    /**
     *  @notice Called by lenders to transfers their LP tokens to a different address.
     *  @dev    Used by PositionManager.memorializePositions().
     *  @param  owner_    The original owner address of the position.
     *  @param  newOwner_ The new owner address of the position.
     *  @param  indexes_  Array of deposit indexes at which LP tokens were moved.
     */
    function transferLPTokens(
        mapping(uint256 => Bucket) storage buckets_,
        mapping(address => mapping(address => mapping(uint256 => uint256))) storage allowances_,
        address owner_,
        address newOwner_,
        uint256[] calldata indexes_
    ) external {
        uint256 indexesLength = indexes_.length;

        uint256 tokensTransferred;

        for (uint256 i = 0; i < indexesLength; ) {
            uint256 index = indexes_[i];
            if (index > MAX_FENWICK_INDEX) revert InvalidIndex();

            uint256 transferAmount = allowances_[owner_][newOwner_][index];

            Bucket storage bucket = buckets_[index];
            Lender storage lender = bucket.lenders[owner_];

            uint256 lenderDepositTime = lender.depositTime;

            uint256 lenderLpBalance;

            if (bucket.bankruptcyTime < lenderDepositTime) lenderLpBalance = lender.lps;

            if (transferAmount == 0 || transferAmount != lenderLpBalance) revert NoAllowance();

            delete allowances_[owner_][newOwner_][index]; // delete allowance

            // move lp tokens to the new owner address
            Lender storage newLender = bucket.lenders[newOwner_];

            newLender.lps += transferAmount;

            newLender.depositTime = Maths.max(lenderDepositTime, newLender.depositTime);

            // reset owner lp balance for this index
            delete bucket.lenders[owner_];

            tokensTransferred += transferAmount;

            unchecked { ++i; }
        }
        emit TransferLPTokens(owner_, newOwner_, indexes_, tokensTransferred);
    }

    /**************************/
    /*** Internal Functions ***/
    /**************************/

    function _removeMaxCollateral(
        mapping(uint256 => Bucket) storage buckets_,
        DepositsState storage deposits_,
        uint256 maxAmount_,
        uint256 index_,
        uint256 dustLimit_
    ) internal returns (uint256 collateralAmount_, uint256 lpAmount_) {
        Bucket storage bucket = buckets_[index_];

        uint256 bucketCollateral = bucket.collateral;
        if (bucketCollateral == 0) revert InsufficientCollateral(); // revert if there's no collateral in bucket

        Lender storage lender = bucket.lenders[msg.sender];

        uint256 lenderLpBalance;

        if (bucket.bankruptcyTime < lender.depositTime) lenderLpBalance = lender.lps;
        if (lenderLpBalance == 0) revert NoClaim();                  // revert if no LP to redeem

        uint256 bucketPrice   = _priceAt(index_);
        uint256 bucketLPs     = bucket.lps;
        uint256 bucketDeposit = Deposits.valueAt(deposits_, index_);

        // limit amount by what is available in the bucket
        collateralAmount_ = Maths.min(maxAmount_, bucketCollateral);

        // determine how much LP would be required to remove the requested amount
        uint256 collateralValue     = Maths.wmul(bucketPrice, bucketCollateral);
        uint256 lpsForAllCollateral = Maths.rmul(bucketLPs, Maths.wwdivr(collateralValue, collateralValue + bucketDeposit));
        uint256 requiredLPs         = Maths.rmul(lpsForAllCollateral, Maths.wwdivr(collateralAmount_, bucketCollateral));

        // limit withdrawal by the lender's LPB
        if (requiredLPs <= lenderLpBalance) {
            // withdraw collateralAmount_ as is
            lpAmount_ = requiredLPs;
        } else {
            lpAmount_         = lenderLpBalance;
            collateralAmount_ = Maths.wmul(Maths.rrdivw(lenderLpBalance,lpsForAllCollateral), bucketCollateral);
        }

        // update lender LPs balance
        lender.lps -= lpAmount_;

        // update bucket LPs and collateral balance
        bucketLPs         -= Maths.min(bucketLPs, lpAmount_);
        bucket.collateral -= Maths.min(bucketCollateral, collateralAmount_);
<<<<<<< HEAD
        if (bucket.collateral == 0 && bucketDeposit == 0 && bucketLPs != 0) {
            emit BucketBankruptcy(index_, bucketLPs);
            bucket.lps            = 0;
            bucket.bankruptcyTime = block.timestamp;
        } else {
            bucket.lps = bucketLPs;
        }
=======

        // ensure a lender does not leave an amount which breaks exchange rate or is below token scale
        if (bucket.collateral != 0 && bucket.collateral < dustLimit_) revert DustAmountNotExceeded();
>>>>>>> b8747e14
    }


    /**
     *  @notice Removes the amount of quote tokens calculated for the given amount of LPs.
     *  @return removedAmount_     Amount of scaled deposit removed.
     *  @return redeemedLPs_       Amount of bucket LPs corresponding for calculated unscaled deposit amount.
     */
    function _removeMaxDeposit(
        DepositsState storage deposits_,
        RemoveDepositParams memory params_
    ) internal returns (uint256 removedAmount_, uint256 redeemedLPs_, uint256 unscaledRemaining_) {

        uint256 unscaledDepositAvailable = Deposits.unscaledValueAt(deposits_, params_.index);
        if (unscaledDepositAvailable == 0) revert InsufficientLiquidity(); // revert if there's no liquidity available to remove

        uint256 depositScale = Deposits.scale(deposits_, params_.index);

        uint256 unscaledExchangeRate = Buckets.getUnscaledExchangeRate(
            params_.bucketCollateral,
            params_.bucketLPs,
            unscaledDepositAvailable,
            depositScale,
            params_.price
        );

        // Below is pseudocode explaining the logic behind finding the constrained amount of deposit and LPB
        // unscaledRemovedAmount is constrained by the de-scaled maxAmount(in QT), the unscaledDeposit constraint, and
        // the lender LPB exchange rate in unscaled deposit-to-LPB for the bucket:
        // unscaledRemovedAmount = min ( maxAmount_/scale, unscaledDeposit, lenderLPsBalance*unscaledExchangeRate)
        // redeemedLPs_ = min ( maxAmount_/(unscaledExchangeRate*scale), unscaledDeposit/unscaledExchangeRate, lenderLPsBalance)

        uint256 unscaledRemovedAmount;
        uint256 unscaledLpConstraint = Maths.rmul(params_.lpConstraint, unscaledExchangeRate);
        if (
            params_.depositConstraint < Maths.wmul(unscaledDepositAvailable, depositScale) &&
            Maths.wwdivr(params_.depositConstraint, depositScale) < unscaledLpConstraint
        ) {
            // depositConstraint is binding constraint
            unscaledRemovedAmount = Maths.wdiv(params_.depositConstraint, depositScale);
            redeemedLPs_          = Maths.wrdivr(unscaledRemovedAmount, unscaledExchangeRate);
        } else if (Maths.wadToRay(unscaledDepositAvailable) < unscaledLpConstraint) {
            // unscaledDeposit is binding constraint
            unscaledRemovedAmount = unscaledDepositAvailable;
            redeemedLPs_          = Maths.wrdivr(unscaledRemovedAmount, unscaledExchangeRate);
        } else {
            // redeeming all LPs
            redeemedLPs_          = params_.lpConstraint;
            unscaledRemovedAmount = Maths.rayToWad(Maths.rmul(redeemedLPs_, unscaledExchangeRate));
        }

        // If clearing out the bucket deposit, ensure it's zeroed out
        if (redeemedLPs_ == params_.bucketLPs) {
            unscaledRemovedAmount = unscaledDepositAvailable;
        }

        // calculate the scaled amount removed from deposits
        removedAmount_     = Maths.wmul(depositScale, unscaledRemovedAmount);        
        // calculate amount remaining
        unscaledRemaining_ = unscaledDepositAvailable - unscaledRemovedAmount;
        uint256 remaining  = Maths.wmul(depositScale, unscaledRemaining_);

        // abandon dust amounts upon last withdrawal
        if (remaining < params_.dustLimit && redeemedLPs_ == params_.bucketLPs) {
            unscaledRemovedAmount = unscaledDepositAvailable;
            unscaledRemaining_ = 0;
        }

        Deposits.unscaledRemove(deposits_, params_.index, unscaledRemovedAmount); // update FenwickTree
    }

    function _lup(
        DepositsState storage deposits_,
        uint256 debt_
    ) internal view returns (uint256) {
        return _priceAt(Deposits.findIndexOfSum(deposits_, debt_));
    }
}<|MERGE_RESOLUTION|>--- conflicted
+++ resolved
@@ -428,15 +428,13 @@
         mapping(uint256 => Bucket) storage buckets_,
         DepositsState storage deposits_,
         uint256 maxAmount_,
-        uint256 index_,
-        uint256 dustLimit_
+        uint256 index_
     ) external returns (uint256, uint256) {
         return _removeMaxCollateral(
             buckets_,
             deposits_,
             maxAmount_,
-            index_,
-            dustLimit_
+            index_
         );
     }
 
@@ -463,8 +461,7 @@
                 buckets_,
                 deposits_,
                 collateralRemaining,
-                fromIndex,
-                0
+                fromIndex
             );
 
             collateralToMerge_ += collateralRemoved;
@@ -551,8 +548,7 @@
         mapping(uint256 => Bucket) storage buckets_,
         DepositsState storage deposits_,
         uint256 maxAmount_,
-        uint256 index_,
-        uint256 dustLimit_
+        uint256 index_
     ) internal returns (uint256 collateralAmount_, uint256 lpAmount_) {
         Bucket storage bucket = buckets_[index_];
 
@@ -593,7 +589,6 @@
         // update bucket LPs and collateral balance
         bucketLPs         -= Maths.min(bucketLPs, lpAmount_);
         bucket.collateral -= Maths.min(bucketCollateral, collateralAmount_);
-<<<<<<< HEAD
         if (bucket.collateral == 0 && bucketDeposit == 0 && bucketLPs != 0) {
             emit BucketBankruptcy(index_, bucketLPs);
             bucket.lps            = 0;
@@ -601,11 +596,6 @@
         } else {
             bucket.lps = bucketLPs;
         }
-=======
-
-        // ensure a lender does not leave an amount which breaks exchange rate or is below token scale
-        if (bucket.collateral != 0 && bucket.collateral < dustLimit_) revert DustAmountNotExceeded();
->>>>>>> b8747e14
     }
 
 
