--- conflicted
+++ resolved
@@ -24,11 +24,7 @@
 }                             from '../../interfaces/pool/commons/IPoolInternals.sol';
 
 import {
-<<<<<<< HEAD
-    MAX_PRICE,
-=======
     MAX_NEUTRAL_PRICE,
->>>>>>> 1c464eab
     _auctionPrice,
     _bondParams,
     _bpf,
@@ -387,16 +383,10 @@
         }
 
         // calculate auction params
-<<<<<<< HEAD
-        vars.neutralPrice = Maths.min(
-            Maths.wmul(borrower.t0Np, poolState_.inflator),
-            MAX_PRICE
-=======
         // neutral price is capped at 50 * max pool price
         vars.neutralPrice = Maths.min(
             Maths.wmul(borrower.t0Np, poolState_.inflator),
             MAX_NEUTRAL_PRICE
->>>>>>> 1c464eab
         );
         // check if NP is not less than price at the limit index provided by the kicker - done to prevent frontrunning kick auction call with a large amount of loan
         // which will make it harder for kicker to earn a reward and more likely that the kicker is penalized
