--- conflicted
+++ resolved
@@ -2,11 +2,8 @@
 
 pragma solidity 0.8.18;
 
-<<<<<<< HEAD
-import { Math } from '@openzeppelin/contracts/utils/math/Math.sol';
-=======
+import { Math }     from '@openzeppelin/contracts/utils/math/Math.sol';
 import { SafeCast } from "@openzeppelin/contracts/utils/math/SafeCast.sol";
->>>>>>> 9d615b27
 
 import { PoolType } from '../../interfaces/pool/IPool.sol';
 
