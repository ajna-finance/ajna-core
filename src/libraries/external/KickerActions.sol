--- conflicted
+++ resolved
@@ -82,11 +82,7 @@
     /**************/
 
     // See `IPoolEvents` for descriptions
-<<<<<<< HEAD
-    event BondWithdrawn(address indexed kicker, address indexed reciever, uint256 amount);
-=======
     event BondWithdrawn(address indexed kicker, address indexed receiver, uint256 amount);
->>>>>>> 83072b10
     event BucketBankruptcy(uint256 indexed index, uint256 lpForfeited);
     event Kick(address indexed borrower, uint256 debt, uint256 collateral, uint256 bond);
     event KickReserveAuction(uint256 claimableReservesRemaining, uint256 auctionPrice, uint256 currentBurnEpoch);
