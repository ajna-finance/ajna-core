--- conflicted
+++ resolved
@@ -286,25 +286,9 @@
 
             result_.t0PoolDebt -= vars.t0RepaidDebt;
 
-<<<<<<< HEAD
-            if (result_.quoteTokenToRepay > result_.poolDebt) {
-                result_.poolDebt = 0;
-            }
-            else {
-                result_.poolDebt -= result_.quoteTokenToRepay;
-            }
-
-            if (result_.quoteTokenToRepay > vars.borrowerDebt) {
-                vars.borrowerDebt = 0;
-            }
-            else {
-                vars.borrowerDebt -= result_.quoteTokenToRepay;
-            }
-=======
             result_.poolDebt          = Maths.wmul(result_.t0PoolDebt,                  poolState_.inflator);
             result_.quoteTokenToRepay = Maths.wmul(vars.t0RepaidDebt,                   poolState_.inflator);
             vars.borrowerDebt         = Maths.wmul(borrower.t0Debt - vars.t0RepaidDebt, poolState_.inflator);
->>>>>>> f696de6b
 
             // check that paying the loan doesn't leave borrower debt under min debt amount
             _revertOnMinDebt(
