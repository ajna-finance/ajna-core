// SPDX-License-Identifier: BUSL-1.1

pragma solidity 0.8.14;

import {
    AuctionsState,
    Borrower,
    Bucket,
    DepositsState,
    LoansState,
    PoolState
}                   from '../../interfaces/pool/commons/IPoolState.sol';
import {
    DrawDebtResult,
    RepayDebtResult
}                   from '../../interfaces/pool/commons/IPoolInternals.sol';

import {
    _borrowFeeRate,
    _priceAt,
    _isCollateralized
}                           from '../helpers/PoolHelper.sol';
import { 
    _revertIfPriceDroppedBelowLimit,
    _revertOnMinDebt
}                           from '../helpers/RevertsHelper.sol';

import { Buckets }  from '../internal/Buckets.sol';
import { Deposits } from '../internal/Deposits.sol';
import { Loans }    from '../internal/Loans.sol';
import { Maths }    from '../internal/Maths.sol';

import { Auctions } from './Auctions.sol';

import '@std/console.sol';

/**
    @title  BorrowerActions library
    @notice External library containing logic for for pool actors:
            - Borrowers: pledge collateral and draw debt; repay debt and pull collateral
 */
library BorrowerActions {

    /*************************/
    /*** Local Var Structs ***/
    /*************************/

    struct DrawDebtLocalVars {
        bool    borrow;                // true if borrow action
        uint256 borrowerDebt;          // [WAD] borrower's accrued debt
        uint256 compensatedCollateral; // [WAD] amount of borrower collateral that is compensated with LPs (NFTs only)
        uint256 t0BorrowAmount;        // [WAD] t0 amount to borrow
        uint256 t0DebtChange;          // [WAD] additional t0 debt resulted from draw debt action
        uint256 t0DebtPreAction;
        uint256 collateralPreAction;
        bool    inAuction;             // true if loan is auctioned
        bool    pledge;                // true if pledge action
        bool    stampT0Np;             // true if loan's t0 neutral price should be restamped (when drawing debt or pledge settles auction)
    }
    struct RepayDebtLocalVars {
        uint256 borrowerDebt;          // [WAD] borrower's accrued debt
        uint256 compensatedCollateral; // [WAD] amount of borrower collateral that is compensated with LPs (NFTs only)
        bool    inAuction;             // true if loan still in auction after repay, false otherwise
        bool    pull;                  // true if pull action
        bool    repay;                 // true if repay action
        bool    stampT0Np;             // true if loan's t0 neutral price should be restamped (when repay settles auction or pull collateral)
        uint256 t0DebtInAuctionChange; // [WAD] t0 change amount of debt after repayment
        uint256 t0DebtPreAction;
        uint256 collateralPreAction;
        uint256 t0RepaidDebt;          // [WAD] t0 debt repaid
        uint256 collateralAmountToPull;
    }

    /**************/
    /*** Events ***/
    /**************/

    // See `IPoolEvents` for descriptions
    event LoanStamped(address indexed borrowerAddress);

    /**************/
    /*** Errors ***/
    /**************/

    // See `IPoolErrors` for descriptions
    error AuctionActive();
    error BorrowerNotSender();
    error BorrowerUnderCollateralized();
    error InsufficientCollateral();
    error InvalidAmount();
    error LimitIndexExceeded();
    error NoDebt();

    /***************************/
    /***  External Functions ***/
    /***************************/

    /**
     *  @notice See `IERC20PoolBorrowerActions` and `IERC721PoolBorrowerActions` for descriptions
     *  @dev    write state:
     *              - Auctions._settleAuction:
     *                  - _removeAuction:
     *                      - decrement kicker locked accumulator, increment kicker claimable accumumlator
     *                      - decrement auctions count accumulator
     *                      - decrement auctions.totalBondEscrowed accumulator
     *                      - update auction queue state
     *              - Loans.update:
     *                  - _upsert:
     *                      - insert or update loan in loans array
     *                  - remove:
     *                      - remove loan from loans array
     *                  - update borrower in address => borrower mapping
     *  @dev    reverts on:
     *              - borrower not sender BorrowerNotSender()
     *              - borrower debt less than pool min debt AmountLTMinDebt()
     *              - limit price reached LimitIndexExceeded()
     *              - borrower cannot draw more debt BorrowerUnderCollateralized()
     *  @dev    emit events:
     *              - Auctions._settleAuction:
     *                  - AuctionNFTSettle or AuctionSettle
     */
    function drawDebt(
        AuctionsState storage auctions_,
        mapping(uint256 => Bucket) storage buckets_,
        DepositsState storage deposits_,
        LoansState    storage loans_,
        PoolState calldata poolState_,
        address borrowerAddress_,
        uint256 amountToBorrow_,
        uint256 limitIndex_,
        uint256 collateralToPledge_
    ) external returns (
        DrawDebtResult memory result_
    ) {
        DrawDebtLocalVars memory vars;
<<<<<<< HEAD
        vars.pledge = collateralToPledge_ != 0;
        vars.borrow = amountToBorrow_ != 0;

        // revert if no amount to pledge or borrow
        if (!vars.pledge && !vars.borrow) revert InvalidAmount();

        Borrower memory borrower = loans_.borrowers[borrowerAddress_];

=======
        vars.t0DebtPreAction = borrower.t0Debt;
        vars.collateralPreAction = borrower.collateral;
        vars.pledge       = collateralToPledge_ != 0;
        vars.borrow       = amountToBorrow_ != 0 || limitIndex_ != 0; // enable an intentional 0 borrow loan call to update borrower's loan state
>>>>>>> d0bc8282
        vars.borrowerDebt = Maths.wmul(borrower.t0Debt, poolState_.inflator);
        vars.inAuction    = _inAuction(auctions_, borrowerAddress_);

        result_.t0PoolDebt          = poolState_.t0Debt;
        result_.poolDebt            = poolState_.debt;
        result_.poolCollateral      = poolState_.collateral;
        result_.remainingCollateral = borrower.collateral;

        if (vars.pledge) {
            // add new amount of collateral to pledge to borrower balance
            borrower.collateral  += collateralToPledge_;

            result_.remainingCollateral += collateralToPledge_;
            result_.newLup              = _lup(deposits_, result_.poolDebt);

            // if loan is auctioned and becomes collateralized by newly pledged collateral then settle auction
            if (
                vars.inAuction &&
                _isCollateralized(vars.borrowerDebt, borrower.collateral, result_.newLup, poolState_.poolType)
            ) {
                // borrower becomes collateralized
                vars.inAuction = false;
                vars.stampT0Np = true;  // stamp borrower t0Np when exiting from auction

                result_.settledAuction = true;
                // remove debt from pool accumulator and settle auction
                result_.t0DebtInAuctionChange = borrower.t0Debt;

                // settle auction and update borrower's collateral with value after settlement
                (
                    result_.remainingCollateral,
                    vars.compensatedCollateral
                ) = Auctions._settleAuction(
                    auctions_,
                    buckets_,
                    deposits_,
                    borrowerAddress_,
                    borrower.collateral,
                    poolState_.poolType
                );

                borrower.collateral = result_.remainingCollateral;

                result_.poolCollateral -= vars.compensatedCollateral;
            }

            // add new amount of collateral to pledge to pool balance
            result_.poolCollateral += collateralToPledge_;
        }

        if (vars.borrow) {
            // only intended recipient can borrow quote
            if (borrowerAddress_ != msg.sender) revert BorrowerNotSender();

            // an auctioned borrower in not allowed to draw more debt (even if collateralized at the new LUP) if auction is not settled
            if (vars.inAuction) revert AuctionActive();

            vars.t0BorrowAmount = Maths.wdiv(amountToBorrow_, poolState_.inflator);

            // t0 debt change is t0 amount to borrow plus the origination fee
            vars.t0DebtChange = Maths.wmul(vars.t0BorrowAmount, _borrowFeeRate(poolState_.rate) + Maths.WAD);

            borrower.t0Debt += vars.t0DebtChange;

            vars.borrowerDebt = Maths.wmul(borrower.t0Debt, poolState_.inflator);

            // check that drawing debt doesn't leave borrower debt under pool min debt amount
            _revertOnMinDebt(
                loans_,
                result_.poolDebt,
                vars.borrowerDebt,
                poolState_.quoteDustLimit
            );

            // add debt change to pool's debt
            result_.t0PoolDebt += vars.t0DebtChange;
            result_.poolDebt   = Maths.wmul(result_.t0PoolDebt, poolState_.inflator);
            result_.newLup     = _lup(deposits_, result_.poolDebt);

            // revert if borrow drives LUP price under the specified price limit
            _revertIfPriceDroppedBelowLimit(result_.newLup, limitIndex_);

            // calculate new lup and check borrow action won't push borrower into a state of under-collateralization
            // this check also covers the scenario when loan is already auctioned

            if (!_isCollateralized(vars.borrowerDebt, borrower.collateral, result_.newLup, poolState_.poolType)) {
                revert BorrowerUnderCollateralized();
            }

            // stamp borrower t0Np when draw debt
            vars.stampT0Np = true;
        }

        // update loan state
        Loans.update(
            loans_,
            auctions_,
            deposits_,
            borrower,
            borrowerAddress_,
            result_.poolDebt,
            poolState_.rate,
            result_.newLup,
            vars.inAuction,
            vars.stampT0Np,
            vars.t0DebtPreAction,
            vars.collateralPreAction
        );
    }

    /**
     *  @notice See `IERC20PoolBorrowerActions` and `IERC721PoolBorrowerActions` for descriptions
     *  @dev    write state:
     *              - Auctions._settleAuction:
     *                  - _removeAuction:
     *                      - decrement kicker locked accumulator, increment kicker claimable accumumlator
     *                      - decrement auctions count accumulator
     *                      - decrement auctions.totalBondEscrowed accumulator
     *                      - update auction queue state
     *              - Loans.update:
     *                  - _upsert:
     *                      - insert or update loan in loans array
     *                  - remove:
     *                      - remove loan from loans array
     *                  - update borrower in address => borrower mapping
     *  @dev    reverts on:
     *              - no debt to repay NoDebt()
     *              - borrower debt less than pool min debt AmountLTMinDebt()
     *              - borrower not sender BorrowerNotSender()
     *              - not enough collateral to pull InsufficientCollateral()
     *              - limit price reached LimitIndexExceeded()
     *  @dev    emit events:
     *              - Auctions._settleAuction:
     *                  - AuctionNFTSettle or AuctionSettle
     */
    function repayDebt(
        AuctionsState storage auctions_,
        mapping(uint256 => Bucket) storage buckets_,
        DepositsState storage deposits_,
        LoansState    storage loans_,
        PoolState calldata poolState_,
        address borrowerAddress_,
        uint256 maxQuoteTokenAmountToRepay_,
        uint256 collateralAmountToPull_,
        uint256 limitIndex_
    ) external returns (
        RepayDebtResult memory result_
    ) {
        RepayDebtLocalVars memory vars;
        vars.repay = maxQuoteTokenAmountToRepay_ != 0;
        vars.pull  = collateralAmountToPull_     != 0;

        // revert if no amount to pledge or borrow
        if (!vars.repay && !vars.pull) revert InvalidAmount();

        Borrower memory borrower = loans_.borrowers[borrowerAddress_];

<<<<<<< HEAD
=======
        vars.t0DebtPreAction = borrower.t0Debt;
        vars.collateralPreAction = borrower.collateral;

        vars.repay        = maxQuoteTokenAmountToRepay_ != 0;
        vars.pull         = collateralAmountToPull_     != 0;
>>>>>>> d0bc8282
        vars.borrowerDebt = Maths.wmul(borrower.t0Debt, poolState_.inflator);
        vars.inAuction    = _inAuction(auctions_, borrowerAddress_);
        vars.collateralAmountToPull = collateralAmountToPull_;

        result_.t0PoolDebt          = poolState_.t0Debt;
        result_.poolDebt            = poolState_.debt;
        result_.poolCollateral      = poolState_.collateral;
        result_.remainingCollateral = borrower.collateral;

        if (vars.repay) {
            if (borrower.t0Debt == 0) revert NoDebt();

            if (maxQuoteTokenAmountToRepay_ == type(uint256).max) {
                vars.t0RepaidDebt = borrower.t0Debt;
            } else {
                vars.t0RepaidDebt = Maths.min(
                    borrower.t0Debt,
                    Maths.wdiv(maxQuoteTokenAmountToRepay_, poolState_.inflator)
                );
            }

            result_.t0PoolDebt        -= vars.t0RepaidDebt;
            result_.poolDebt          = Maths.wmul(result_.t0PoolDebt, poolState_.inflator);
            result_.quoteTokenToRepay = Maths.wmul(vars.t0RepaidDebt,  poolState_.inflator);

            vars.borrowerDebt = Maths.wmul(borrower.t0Debt - vars.t0RepaidDebt, poolState_.inflator);

            // check that paying the loan doesn't leave borrower debt under min debt amount
            _revertOnMinDebt(
                loans_,
                result_.poolDebt,
                vars.borrowerDebt,
                poolState_.quoteDustLimit
            );

            result_.newLup = _lup(deposits_, result_.poolDebt);

            // if loan is auctioned and becomes collateralized by repaying debt then settle auction
            if (vars.inAuction) {
                if (_isCollateralized(vars.borrowerDebt, borrower.collateral, result_.newLup, poolState_.poolType)) {
                    // borrower becomes re-collateralized
                    vars.inAuction = false;
                    vars.stampT0Np = true;  // stamp borrower t0Np when exiting from auction

                    result_.settledAuction = true;
                    // remove entire borrower debt from pool auctions debt accumulator
                    result_.t0DebtInAuctionChange = borrower.t0Debt;

                    // settle auction and update borrower's collateral with value after settlement
                    (
                        result_.remainingCollateral,
                        vars.compensatedCollateral
                    ) = Auctions._settleAuction(
                        auctions_,
                        buckets_,
                        deposits_,
                        borrowerAddress_,
                        borrower.collateral,
                        poolState_.poolType
                    );

                    borrower.collateral = result_.remainingCollateral;

                    result_.poolCollateral -= vars.compensatedCollateral;
                } else {
                    // partial repay, remove only the paid debt from pool auctions debt accumulator
                    result_.t0DebtInAuctionChange = vars.t0RepaidDebt;
                }
            }

            borrower.t0Debt -= vars.t0RepaidDebt;
        }

        if (vars.pull) {
            // only intended recipient can pull collateral
            if (borrowerAddress_ != msg.sender) revert BorrowerNotSender();

            // an auctioned borrower in not allowed to pull collateral (even if collateralized at the new LUP) if auction is not settled
            if (vars.inAuction) revert AuctionActive();

            // calculate LUP only if it wasn't calculated in repay action
            if (!vars.repay) result_.newLup = _lup(deposits_, result_.poolDebt);

            _revertIfPriceDroppedBelowLimit(result_.newLup, limitIndex_);

            uint256 encumberedCollateral = borrower.t0Debt != 0 ? Maths.wdiv(vars.borrowerDebt, result_.newLup) : 0;

            if (borrower.collateral - encumberedCollateral < collateralAmountToPull_) revert InsufficientCollateral();

            // stamp borrower t0Np when pull collateral action
            vars.stampT0Np = true;

            borrower.collateral -= collateralAmountToPull_;

            result_.poolCollateral -= collateralAmountToPull_;
        }

        // update loan state
        Loans.update(
            loans_,
            auctions_,
            deposits_,
            borrower,
            borrowerAddress_,
            result_.poolDebt,
            poolState_.rate,
            result_.newLup,
            vars.inAuction,
            vars.stampT0Np,
            vars.t0DebtPreAction,
            vars.collateralPreAction
        );
    }

    /**
     *  @notice See `IPoolBorrowerActions` for descriptions
     *  @dev    write state:
     *              - Loans.update:
     *                  - _upsert:
     *                      - insert or update loan in loans array
     *                  - remove:
     *                      - remove loan from loans array
     *                  - update borrower in address => borrower mapping
     *  @dev    reverts on:
     *              - auction active AuctionActive()
     *              - loan not fully collateralized BorrowerUnderCollateralized()
     *  @dev    emit events:
     *              - LoanStamped
     */
    function stampLoan(
        AuctionsState storage auctions_,
        DepositsState storage deposits_,
        LoansState    storage loans_,
        PoolState calldata poolState_
    ) external returns (
        uint256 newLup_
    ) {
        // revert if loan is in auction
        if (_inAuction(auctions_, msg.sender)) revert AuctionActive();

        Borrower memory borrower = loans_.borrowers[msg.sender];

        newLup_ = _lup(deposits_, poolState_.debt);

        // revert if loan is not fully collateralized at current LUP
        if (
            !_isCollateralized(
                Maths.wmul(borrower.t0Debt, poolState_.inflator), // current borrower debt
                borrower.collateral,
                newLup_,
                poolState_.poolType
            )
        ) revert BorrowerUnderCollateralized();

        // update loan state to stamp Neutral Price
        Loans.update(
            loans_,
            auctions_,
            deposits_,
            borrower,
            msg.sender,
            poolState_.debt,
            poolState_.rate,
            newLup_,
            false,          // loan not in auction
            true,           // stamp Neutral Price of the loan
            borrower.t0Debt,
            borrower.collateral
        );

        emit LoanStamped(msg.sender);
    }

    /**********************/
    /*** View Functions ***/
    /**********************/

    /**
     *  @notice Returns true if borrower is in auction.
     *  @dev    Used to accuratley increment and decrement t0DebtInAuction.
     *  @param  borrower_ Borrower address to check auction status for.
     *  @return  active_ Boolean, based on if borrower is in auction.
     */
    function _inAuction(
        AuctionsState storage auctions_,
        address borrower_
    ) internal view returns (bool) {
        return auctions_.liquidations[borrower_].kickTime != 0;
    }

    function _lup(
        DepositsState storage deposits_,
        uint256 debt_
    ) internal view returns (uint256) {
        return _priceAt(Deposits.findIndexOfSum(deposits_, debt_));
    }

}<|MERGE_RESOLUTION|>--- conflicted
+++ resolved
@@ -133,21 +133,16 @@
         DrawDebtResult memory result_
     ) {
         DrawDebtLocalVars memory vars;
-<<<<<<< HEAD
-        vars.pledge = collateralToPledge_ != 0;
-        vars.borrow = amountToBorrow_ != 0;
+        vars.pledge       = collateralToPledge_ != 0;
+        vars.borrow       = amountToBorrow_ != 0 || limitIndex_ != 0; // enable an intentional 0 borrow loan call to update borrower's loan state
 
         // revert if no amount to pledge or borrow
         if (!vars.pledge && !vars.borrow) revert InvalidAmount();
 
         Borrower memory borrower = loans_.borrowers[borrowerAddress_];
 
-=======
         vars.t0DebtPreAction = borrower.t0Debt;
         vars.collateralPreAction = borrower.collateral;
-        vars.pledge       = collateralToPledge_ != 0;
-        vars.borrow       = amountToBorrow_ != 0 || limitIndex_ != 0; // enable an intentional 0 borrow loan call to update borrower's loan state
->>>>>>> d0bc8282
         vars.borrowerDebt = Maths.wmul(borrower.t0Debt, poolState_.inflator);
         vars.inAuction    = _inAuction(auctions_, borrowerAddress_);
 
@@ -297,22 +292,18 @@
         RepayDebtResult memory result_
     ) {
         RepayDebtLocalVars memory vars;
-        vars.repay = maxQuoteTokenAmountToRepay_ != 0;
-        vars.pull  = collateralAmountToPull_     != 0;
-
+        vars.repay        = maxQuoteTokenAmountToRepay_ != 0;
+        vars.pull         = collateralAmountToPull_     != 0;
+        
         // revert if no amount to pledge or borrow
         if (!vars.repay && !vars.pull) revert InvalidAmount();
 
         Borrower memory borrower = loans_.borrowers[borrowerAddress_];
 
-<<<<<<< HEAD
-=======
+
         vars.t0DebtPreAction = borrower.t0Debt;
         vars.collateralPreAction = borrower.collateral;
 
-        vars.repay        = maxQuoteTokenAmountToRepay_ != 0;
-        vars.pull         = collateralAmountToPull_     != 0;
->>>>>>> d0bc8282
         vars.borrowerDebt = Maths.wmul(borrower.t0Debt, poolState_.inflator);
         vars.inAuction    = _inAuction(auctions_, borrowerAddress_);
         vars.collateralAmountToPull = collateralAmountToPull_;
