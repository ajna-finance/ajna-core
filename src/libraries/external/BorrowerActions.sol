// SPDX-License-Identifier: BUSL-1.1

pragma solidity 0.8.14;

import {
    AuctionsState,
    Borrower,
    Bucket,
    DepositsState,
    LoansState,
    PoolState
}                   from '../../base/interfaces/pool/IPoolState.sol';
import {
    DrawDebtResult,
    RepayDebtResult
}                   from '../../base/interfaces/pool/IPoolInternals.sol';

import {
    _feeRate,
    _priceAt,
    _isCollateralized
}                           from '../../base/PoolHelper.sol';
import { _revertOnMinDebt } from '../../base/RevertsHelper.sol';

import { Buckets }  from '../Buckets.sol';
import { Deposits } from '../Deposits.sol';
import { Loans }    from '../Loans.sol';
import { Maths }    from '../Maths.sol';

import { Auctions } from './Auctions.sol';

/**
    @notice External library containing logic for common borrower actions.
 */
library BorrowerActions {

    /*************************/
    /*** Local Var Structs ***/
    /*************************/

    struct DrawDebtLocalVars {
        uint256 borrowerDebt; // [WAD] borrower's accrued debt
        uint256 debtChange;   // [WAD] additional debt resulted from draw debt action
        bool    inAuction;    // true if loan is auctioned
        uint256 lupId;        // id of new LUP
        bool    stampT0Np;    // true if loan's t0 neutral price should be restamped (when drawing debt or pledge settles auction)
    }
    struct RepayDebtLocalVars {
        uint256 borrowerDebt;          // [WAD] borrower's accrued debt
        bool    inAuction;             // true if loan still in auction after repay, false otherwise
        uint256 newLup;                // [WAD] LUP after repay debt action
        bool    pull;                  // true if pull action
        bool    repay;                 // true if repay action
        bool    stampT0Np;             // true if loan's t0 neutral price should be restamped (when repay settles auction or pull collateral)
        uint256 t0DebtInAuctionChange; // [WAD] t0 change amount of debt after repayment
        uint256 t0RepaidDebt;          // [WAD] t0 debt repaid
    }

    /**************/
    /*** Errors ***/
    /**************/

    // See `IPoolErrors` for descriptions
    error BorrowerNotSender();
    error BorrowerUnderCollateralized();
<<<<<<< HEAD
    error DustAmountNotExceeded();
=======
    /**
     *  @notice User is attempting to move or pull more collateral than is available.
     */
>>>>>>> a236d587
    error InsufficientCollateral();
    error LimitIndexReached();
    error NoDebt();

    /***************************/
    /***  External Functions ***/
    /***************************/

    /**
     *  @notice See `IERC20PoolBorrowerActions` and `IERC721PoolBorrowerActions` for descriptions
     *  @dev    write state:
     *              - Auctions._settleAuction:
     *                  - _removeAuction:
     *                      - decrement kicker locked accumulator, increment kicker claimable accumumlator
     *                      - decrement auctions count accumulator
     *                      - decrement auctions.totalBondEscrowed accumulator
     *                      - update auction queue state
     *              - Loans.update:
     *                  - _upsert:
     *                      - insert or update loan in loans array
     *                  - remove:
     *                      - remove loan from loans array
     *                  - update borrower in address => borrower mapping
     *  @dev    reverts on:
     *              - borrower not sender BorrowerNotSender()
     *              - borrower debt less than pool min debt AmountLTMinDebt()
     *              - limit price reached LimitIndexReached()
     *              - borrower debt under dust limit DustAmountNotExceeded()
     *              - borrower cannot draw more debt BorrowerUnderCollateralized()
     *  @dev    emit events:
     *              - Auctions._settleAuction:
     *                  - AuctionNFTSettle or AuctionSettle
     */
    function drawDebt(
        AuctionsState storage auctions_,
        mapping(uint256 => Bucket) storage buckets_,
        DepositsState storage deposits_,
        LoansState    storage loans_,
        PoolState calldata poolState_,
        address borrowerAddress_,
        uint256 amountToBorrow_,
        uint256 limitIndex_,
        uint256 collateralToPledge_
    ) external returns (
        DrawDebtResult memory result_
    ) {
        Borrower memory borrower = loans_.borrowers[borrowerAddress_];

        result_.poolDebt       = poolState_.debt;
        result_.newLup         = _lup(deposits_, result_.poolDebt);
        result_.poolCollateral = poolState_.collateral;

        DrawDebtLocalVars memory vars;

        vars.borrowerDebt = Maths.wmul(borrower.t0Debt, poolState_.inflator);

        // pledge collateral to pool
        if (collateralToPledge_ != 0) {
            // add new amount of collateral to pledge to borrower balance
            borrower.collateral  += collateralToPledge_;

            // load loan's auction state
            vars.inAuction = _inAuction(auctions_, borrowerAddress_);
            // if loan is auctioned and becomes collateralized by newly pledged collateral then settle auction
            if (
                vars.inAuction &&
                _isCollateralized(vars.borrowerDebt, borrower.collateral, result_.newLup, poolState_.poolType)
            ) {
                // borrower becomes collateralized
                vars.inAuction = false;
                vars.stampT0Np = true;  // stamp borrower t0Np when exiting from auction

                result_.settledAuction = true;

                // remove debt from pool accumulator and settle auction
                result_.t0DebtInAuctionChange = borrower.t0Debt;

                // settle auction and update borrower's collateral with value after settlement
                result_.remainingCollateral = Auctions._settleAuction(
                    auctions_,
                    buckets_,
                    deposits_,
                    borrowerAddress_,
                    borrower.collateral,
                    poolState_.poolType
                );

                borrower.collateral = result_.remainingCollateral;
            }

            // add new amount of collateral to pledge to pool balance
            result_.poolCollateral += collateralToPledge_;
        }

        // borrow against pledged collateral
        // check both values to enable an intentional 0 borrow loan call to update borrower's loan state
        if (amountToBorrow_ != 0 || limitIndex_ != 0) {
            // only intended recipient can borrow quote
            if (borrowerAddress_ != msg.sender) revert BorrowerNotSender();

            // add origination fee to the amount to borrow and add to borrower's debt
            vars.debtChange = Maths.wmul(amountToBorrow_, _feeRate(poolState_.rate) + Maths.WAD);

            vars.borrowerDebt += vars.debtChange;

            // check that drawing debt doesn't leave borrower debt under min debt amount
            _revertOnMinDebt(loans_, result_.poolDebt, vars.borrowerDebt, poolState_.quoteDustLimit);

            // add debt change to pool's debt
            result_.poolDebt += vars.debtChange;

            // determine new lup index and revert if borrow happens at a price higher than the specified limit (lower index than lup index)
            vars.lupId = _lupIndex(deposits_, result_.poolDebt);
            if (vars.lupId > limitIndex_) revert LimitIndexReached();

            // calculate new lup and check borrow action won't push borrower into a state of under-collateralization
            // this check also covers the scenario when loan is already auctioned
            result_.newLup = _priceAt(vars.lupId);

            if (!_isCollateralized(vars.borrowerDebt, borrower.collateral, result_.newLup, poolState_.poolType)) {
                revert BorrowerUnderCollateralized();
            }

            // stamp borrower t0Np when draw debt
            vars.stampT0Np = true;

            result_.t0DebtChange = Maths.wdiv(vars.debtChange, poolState_.inflator);

            borrower.t0Debt += result_.t0DebtChange;
        }

        // update loan state
        Loans.update(
            loans_,
            auctions_,
            deposits_,
            borrower,
            borrowerAddress_,
            vars.borrowerDebt,
            poolState_.rate,
            result_.newLup,
            vars.inAuction,
            vars.stampT0Np
        );
    }

    /**
     *  @notice See `IERC20PoolBorrowerActions` and `IERC721PoolBorrowerActions` for descriptions
     *  @dev    write state:
     *              - Auctions._settleAuction:
     *                  - _removeAuction:
     *                      - decrement kicker locked accumulator, increment kicker claimable accumumlator
     *                      - decrement auctions count accumulator
     *                      - decrement auctions.totalBondEscrowed accumulator
     *                      - update auction queue state
     *              - Loans.update:
     *                  - _upsert:
     *                      - insert or update loan in loans array
     *                  - remove:
     *                      - remove loan from loans array
     *                  - update borrower in address => borrower mapping
     *  @dev    reverts on:
     *              - no debt to repay NoDebt()
     *              - borrower debt less than pool min debt AmountLTMinDebt()
     *              - borrower not sender BorrowerNotSender()
     *              - not enough collateral to pull InsufficientCollateral()
     *  @dev    emit events:
     *              - Auctions._settleAuction:
     *                  - AuctionNFTSettle or AuctionSettle
     */
    function repayDebt(
        AuctionsState storage auctions_,
        mapping(uint256 => Bucket) storage buckets_,
        DepositsState storage deposits_,
        LoansState    storage loans_,
        PoolState calldata poolState_,
        address borrowerAddress_,
        uint256 maxQuoteTokenAmountToRepay_,
        uint256 collateralAmountToPull_
    ) external returns (
        RepayDebtResult memory result_
    ) {
        Borrower memory borrower = loans_.borrowers[borrowerAddress_];

        RepayDebtLocalVars memory vars;

        vars.repay        = maxQuoteTokenAmountToRepay_ != 0;
        vars.pull         = collateralAmountToPull_ != 0;
        vars.borrowerDebt = Maths.wmul(borrower.t0Debt, poolState_.inflator);

        result_.poolDebt       = poolState_.debt;
        result_.poolCollateral = poolState_.collateral;

        if (vars.repay) {
            if (borrower.t0Debt == 0) revert NoDebt();

            // FIXME: division overflows when passed type(uint256).max
            result_.t0RepaidDebt = Maths.min(
                borrower.t0Debt,
                Maths.wdiv(maxQuoteTokenAmountToRepay_, poolState_.inflator)
            );

            result_.quoteTokenToRepay = Maths.wmul(result_.t0RepaidDebt, poolState_.inflator);

            result_.poolDebt -= result_.quoteTokenToRepay;
            vars.borrowerDebt -= result_.quoteTokenToRepay;

            // check that paying the loan doesn't leave borrower debt under min debt amount
            _revertOnMinDebt(loans_, result_.poolDebt, vars.borrowerDebt, poolState_.quoteDustLimit);

            result_.newLup = _lup(deposits_, result_.poolDebt);
            vars.inAuction = _inAuction(auctions_, borrowerAddress_);

            if (vars.inAuction) {
                if (_isCollateralized(vars.borrowerDebt, borrower.collateral, result_.newLup, poolState_.poolType)) {
                    // borrower becomes re-collateralized
                    vars.inAuction = false;
                    vars.stampT0Np = true;  // stamp borrower t0Np when exiting from auction

                    result_.settledAuction = true;

                    // remove entire borrower debt from pool auctions debt accumulator
                    result_.t0DebtInAuctionChange = borrower.t0Debt;

                    // settle auction and update borrower's collateral with value after settlement
                    result_.remainingCollateral = Auctions._settleAuction(
                        auctions_,
                        buckets_,
                        deposits_,
                        borrowerAddress_,
                        borrower.collateral,
                        poolState_.poolType
                    );

                    borrower.collateral = result_.remainingCollateral;
                } else {
                    // partial repay, remove only the paid debt from pool auctions debt accumulator
                    result_.t0DebtInAuctionChange = result_.t0RepaidDebt;
                }
            }

            borrower.t0Debt -= result_.t0RepaidDebt;
        }

        if (vars.pull) {
            // only intended recipient can pull collateral
            if (borrowerAddress_ != msg.sender) revert BorrowerNotSender();

            // calculate LUP only if it wasn't calculated by repay action
            if (!vars.repay) result_.newLup = _lup(deposits_, result_.poolDebt);

            uint256 encumberedCollateral = borrower.t0Debt != 0 ? Maths.wdiv(vars.borrowerDebt, result_.newLup) : 0;

            if (borrower.collateral - encumberedCollateral < collateralAmountToPull_) revert InsufficientCollateral();

            // stamp borrower t0Np when pull collateral action
            vars.stampT0Np = true;

            borrower.collateral    -= collateralAmountToPull_;
            result_.poolCollateral -= collateralAmountToPull_;
        }

        // calculate LUP if repay is called with 0 amount
        if (!vars.repay && !vars.pull) {
            result_.newLup = _lup(deposits_, result_.poolDebt);
        }

        // update loan state
        Loans.update(
            loans_,
            auctions_,
            deposits_,
            borrower,
            borrowerAddress_,
            vars.borrowerDebt,
            poolState_.rate,
            result_.newLup,
            vars.inAuction,
            vars.stampT0Np
        );
    }

    /**********************/
    /*** View Functions ***/
    /**********************/

    /**
     *  @notice Returns true if borrower is in auction.
     *  @dev    Used to accuratley increment and decrement t0DebtInAuction.
     *  @param  borrower_ Borrower address to check auction status for.
     *  @return  active_ Boolean, based on if borrower is in auction.
     */
    function _inAuction(
        AuctionsState storage auctions_,
        address borrower_
    ) internal view returns (bool) {
        return auctions_.liquidations[borrower_].kickTime != 0;
    }

    function _lupIndex(
        DepositsState storage deposits_,
        uint256 debt_
    ) internal view returns (uint256) {
        return Deposits.findIndexOfSum(deposits_, debt_);
    }

    function _lup(
        DepositsState storage deposits_,
        uint256 debt_
    ) internal view returns (uint256) {
        return _priceAt(_lupIndex(deposits_, debt_));
    }

}<|MERGE_RESOLUTION|>--- conflicted
+++ resolved
@@ -63,13 +63,6 @@
     // See `IPoolErrors` for descriptions
     error BorrowerNotSender();
     error BorrowerUnderCollateralized();
-<<<<<<< HEAD
-    error DustAmountNotExceeded();
-=======
-    /**
-     *  @notice User is attempting to move or pull more collateral than is available.
-     */
->>>>>>> a236d587
     error InsufficientCollateral();
     error LimitIndexReached();
     error NoDebt();
@@ -97,7 +90,6 @@
      *              - borrower not sender BorrowerNotSender()
      *              - borrower debt less than pool min debt AmountLTMinDebt()
      *              - limit price reached LimitIndexReached()
-     *              - borrower debt under dust limit DustAmountNotExceeded()
      *              - borrower cannot draw more debt BorrowerUnderCollateralized()
      *  @dev    emit events:
      *              - Auctions._settleAuction:
