--- conflicted
+++ resolved
@@ -57,16 +57,7 @@
     // See `IPoolErrors` for descriptions
     error BorrowerNotSender();
     error BorrowerUnderCollateralized();
-<<<<<<< HEAD
-=======
-    /**
-     *  @notice User attempted a deposit which does not exceed the dust amount, or a withdrawal which leaves behind less than the dust amount.
-     */
     error DustAmountNotExceeded();
-    /**
-     *  @notice User is attempting to move or pull more collateral than is available.
-     */
->>>>>>> b8747e14
     error InsufficientCollateral();
     error LimitIndexReached();
     error NoDebt();
