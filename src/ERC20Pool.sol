// SPDX-License-Identifier: MIT

pragma solidity 0.8.11;

import {ERC20} from "@openzeppelin/contracts/token/ERC20/ERC20.sol";
import {BitMaps} from "@openzeppelin/contracts/utils/structs/BitMaps.sol";
import {SafeERC20} from "@openzeppelin/contracts/token/ERC20/utils/SafeERC20.sol";
import {Clone} from "@clones/Clone.sol";

import "./libraries/Maths.sol";
import "./libraries/BucketMath.sol";
import "./libraries/Buckets.sol";

import {console} from "@hardhat/hardhat-core/console.sol"; // TESTING ONLY

interface IPool {
    function addQuoteToken(
        address _recipient,
        uint256 _amount,
        uint256 _price
    ) external returns (uint256 lpTokens);

    function removeQuoteToken(
        address _recipient,
        uint256 _amount,
        uint256 _price
    ) external;

    function addCollateral(uint256 _amount) external;

    function removeCollateral(uint256 _amount) external;

    function claimCollateral(
        address _recipient,
        uint256 _amount,
        uint256 _price
    ) external;

    function borrow(uint256 _amount, uint256 _stopPrice) external;

    function repay(uint256 _amount) external;

    function purchaseBid(uint256 _amount, uint256 _price) external;

    function getLPTokenBalance(address _owner, uint256 _price)
        external
        view
        returns (uint256 lpTokens);

    function getLPTokenExchangeValue(uint256 _lpTokens, uint256 _price)
        external
        view
        returns (uint256 _collateralTokens, uint256 _quoteTokens);

    function liquidate(address _borrower) external;
}

contract ERC20Pool is IPool, Clone {
    using SafeERC20 for ERC20;
    using Buckets for mapping(uint256 => Buckets.Bucket);

    struct BorrowerInfo {
        uint256 debt; // RAD
        uint256 collateralDeposited; // RAY
        uint256 inflatorSnapshot; // RAY, the inflator rate of the given borrower's last state change
    }

    /// @dev Counter used by onlyOnce modifier
    uint8 private poolInitializations = 0;

    uint256 public constant SECONDS_PER_YEAR = 3600 * 24 * 365;

    // price (WAD) -> bucket
    mapping(uint256 => Buckets.Bucket) private _buckets;
    BitMaps.BitMap private bitmap;

    uint256 public collateralScale;
    uint256 public quoteTokenScale;

    uint256 public hpb; // WAD
    uint256 public lup; // WAD

    // lenders lp token balances: lender address -> price bucket (WAD) -> lender lp (RAY)
    mapping(address => mapping(uint256 => uint256)) public lpBalance;

    // borrowers book: borrower address -> BorrowerInfo
    mapping(address => BorrowerInfo) public borrowers;

    uint256 public inflatorSnapshot; // RAY
    uint256 public lastInflatorSnapshotUpdate;
    uint256 public previousRate; // WAD
    uint256 public previousRateUpdate;

    uint256 public totalCollateral; // RAY

    uint256 public totalQuoteToken; // RAD
    uint256 public totalDebt; // RAD

    event AddQuoteToken(address indexed lender, uint256 indexed price, uint256 amount, uint256 lup);
    event RemoveQuoteToken(
        address indexed lender,
        uint256 indexed price,
        uint256 amount,
        uint256 lup
    );
    event AddCollateral(address indexed borrower, uint256 amount);
    event RemoveCollateral(address indexed borrower, uint256 amount);
    event ClaimCollateral(
        address indexed claimer,
        uint256 indexed price,
        uint256 amount,
        uint256 lps
    );
    event Borrow(address indexed borrower, uint256 lup, uint256 amount);
    event Repay(address indexed borrower, uint256 lup, uint256 amount);
    event UpdateInterestRate(uint256 oldRate, uint256 newRate);
    event Purchase(
        address indexed bidder,
        uint256 indexed price,
        uint256 amount,
        uint256 collateral
    );
    event Liquidate(address indexed borrower, uint256 debt, uint256 collateral);

    error AlreadyInitialized();
    error InvalidPrice();
    error NoClaimToBucket();
    error NoDebtToRepay();
    error NoDebtToLiquidate();
    error InsufficientBalanceForRepay();
    error InsufficientCollateralBalance();
    error InsufficientCollateralForBorrow();
    error InsufficientLiquidity(uint256 amountAvailable);
    error PoolUndercollateralized(uint256 collateralization);
    error BorrowerIsCollateralized(uint256 collateralization);
    error AmountExceedsTotalClaimableQuoteToken(uint256 totalClaimable);
    error AmountExceedsAvailableCollateral(uint256 availableCollateral);

    /// @notice Modifier to protect a clone's initialize method from repeated updates
    modifier onlyOnce() {
        if (poolInitializations != 0) {
            revert AlreadyInitialized();
        }
        _;
    }

    function initialize() external onlyOnce {
        collateralScale = 10**(27 - collateral().decimals());
        quoteTokenScale = 10**(45 - quoteToken().decimals());

        inflatorSnapshot = Maths.ONE_RAY;
        lastInflatorSnapshotUpdate = block.timestamp;
        previousRate = Maths.wdiv(5, 100);
        previousRateUpdate = block.timestamp;

        // increment initializations count to ensure these values can't be updated
        poolInitializations += 1;
    }

    /// @dev Pure function used to facilitate accessing token via clone state
    function collateral() public pure returns (ERC20) {
        return ERC20(_getArgAddress(0));
    }

    /// @dev Pure function used to facilitate accessing token via clone state
    function quoteToken() public pure returns (ERC20) {
        return ERC20(_getArgAddress(0x14));
    }

    /// @notice Called by lenders to add an amount of credit at a specified price bucket
    /// @param _amount The amount of quote token to be added by a lender
    /// @param _price The bucket to which the quote tokens will be added
    /// @return The amount of LP Tokens received for the added quote tokens
    function addQuoteToken(
        address _recipient,
        uint256 _amount,
        uint256 _price
    ) external returns (uint256) {
        if (!BucketMath.isValidPrice(_price)) {
            revert InvalidPrice();
        }

        accumulatePoolInterest();

        // create bucket if doesn't exist
        if (!BitMaps.get(bitmap, _price)) {
            hpb = _buckets.initializeBucket(hpb, _price);
            BitMaps.setTo(bitmap, _price, true);
        }

        // deposit amount with RAD precision
        _amount = Maths.wadToRad(_amount);
        bool reallocate = (totalDebt != 0 && _price > lup);
        (uint256 newLup, uint256 lpTokens) = _buckets.addQuoteToken(
            _price,
            _amount,
            lup,
            inflatorSnapshot,
            reallocate
        );

        if (reallocate) {
            lup = newLup;
        }

        // update lender lp balance for current price bucket
        lpBalance[_recipient][_price] += lpTokens;

        // update quote token accumulator
        totalQuoteToken += _amount;

        quoteToken().safeTransferFrom(_recipient, address(this), _amount / quoteTokenScale);

        // TODO: add require to ensure quote tokens were transferred successfully

        //  TODO: emit _amount / quoteTokenScale
        emit AddQuoteToken(_recipient, _price, _amount, lup);
        return lpTokens;
    }

    /// @notice Called by lenders to remove an amount of credit at a specified price bucket
    /// @param _amount The amount of quote token to be removed by a lender
    /// @param _price The bucket from which quote tokens will be removed
    function removeQuoteToken(
        address _recipient,
        uint256 _amount,
        uint256 _price
    ) external {
        if (!BucketMath.isValidPrice(_price)) {
            revert InvalidPrice();
        }

        accumulatePoolInterest();

        // remove from bucket with RAD precision
        _amount = Maths.wadToRad(_amount);
        Buckets.Bucket storage bucket = _buckets[_price];
        (uint256 newLup, uint256 lpTokens) = _buckets.removeQuoteToken(
            bucket,
            _amount,
            lpBalance[_recipient][_price],
            inflatorSnapshot
        );

        // move lup down only if removal happened at or above lup and new lup different than current
        if (_price >= lup && newLup < lup) {
            lup = newLup;
        }

        // update HPB if removed from current, if no deposit nor debt in current HPB and if LUP not 0
        if (_price == hpb && bucket.onDeposit == 0 && bucket.debt == 0 && lup != 0) {
            hpb = getHpb();
        }

        totalQuoteToken -= _amount;
        uint256 col = getPoolCollateralization();
        if (col < Maths.ONE_RAY) {
            revert PoolUndercollateralized({collateralization: col});
        }

        lpBalance[_recipient][_price] -= lpTokens;

        //  TODO: emit _amount / quoteTokenScale
        quoteToken().safeTransfer(_recipient, _amount / quoteTokenScale);
        emit RemoveQuoteToken(_recipient, _price, _amount, lup);
    }

    /// @notice Called by borrowers to add collateral to the pool
    /// @param _amount The amount of collateral in deposit tokens to be added to the pool
    function addCollateral(uint256 _amount) external {
        accumulatePoolInterest();
        // convert amount from WAD to collateral pool precision - RAY
        _amount = Maths.wadToRay(_amount);
        borrowers[msg.sender].collateralDeposited += _amount;
        totalCollateral += _amount;

        // TODO: verify that the pool address is the holder of any token balances - i.e. if any funds are held in an escrow for backup interest purposes
        collateral().safeTransferFrom(msg.sender, address(this), _amount / collateralScale);
        emit AddCollateral(msg.sender, _amount);
    }

    /// @notice Called by borrowers to remove an amount of collateral
    /// @param _amount The amount of collateral in deposit tokens to be removed from a position
    function removeCollateral(uint256 _amount) external {
        accumulatePoolInterest();

        BorrowerInfo storage borrower = borrowers[msg.sender];
        accumulateBorrowerInterest(borrower);

        uint256 encumberedBorrowerCollateral;
        if (borrower.debt != 0) {
            encumberedBorrowerCollateral = Maths.rdiv(
                Maths.radToRay(borrower.debt),
                Maths.wadToRay(lup)
            );
        }

        // convert amount from WAD to collateral pool precision - RAY
        _amount = Maths.wadToRay(_amount);

        if (borrower.collateralDeposited - encumberedBorrowerCollateral < _amount) {
            revert AmountExceedsAvailableCollateral({
                availableCollateral: borrower.collateralDeposited - encumberedBorrowerCollateral
            });
        }

        borrower.collateralDeposited -= _amount;
        totalCollateral -= _amount;

        collateral().safeTransfer(msg.sender, _amount / collateralScale);
        emit RemoveCollateral(msg.sender, _amount);
    }

    /// @notice Called by lenders to claim unencumbered collateral from a price bucket
    /// @param _amount The amount of unencumbered collateral to claim
    /// @param _price The bucket from which unencumbered collateral will be claimed
    function claimCollateral(
        address _recipient,
        uint256 _amount,
        uint256 _price
    ) external {
        if (!BucketMath.isValidPrice(_price)) {
            revert InvalidPrice();
        }

        uint256 maxClaim = lpBalance[_recipient][_price];
        if (maxClaim == 0) {
            revert NoClaimToBucket();
        }

        // convert amount from WAD to collateral pool precision - RAY
        _amount = Maths.wadToRay(_amount);
        uint256 claimedLpTokens = _buckets.claimCollateral(_price, _amount, maxClaim);

        lpBalance[_recipient][_price] -= claimedLpTokens;

        collateral().safeTransfer(_recipient, _amount / collateralScale);
        emit ClaimCollateral(_recipient, _price, _amount, claimedLpTokens);
    }

    /// @notice Called by a borrower to open or expand a position
    /// @dev Can only be called if quote tokens have already been added to the pool
    /// @param _amount The amount of quote token to borrow
    /// @param _stopPrice Lower bound of LUP change (if any) that the borrower will tolerate from a creating or modifying position
    function borrow(uint256 _amount, uint256 _stopPrice) external {
        // convert amount from WAD to pool precision - RAD
        _amount = Maths.wadToRad(_amount);

        if (_amount > totalQuoteToken) {
            revert InsufficientLiquidity({amountAvailable: totalQuoteToken});
        }

        accumulatePoolInterest();

        BorrowerInfo storage borrower = borrowers[msg.sender];
        accumulateBorrowerInterest(borrower);

        // if first loan then borrow at HPB
        uint256 curLup = lup;
        if (curLup == 0) {
            curLup = hpb;
        }

        // TODO: make value explicit for use in comparison operator against collateralDeposited below
        uint256 encumberedBorrowerCollateral;
        if (borrower.debt != 0) {
            encumberedBorrowerCollateral = Maths.rdiv(
                Maths.radToRay(borrower.debt),
                Maths.wadToRay(lup)
            );
        }

        uint256 loanCost;
        (lup, loanCost) = _buckets.borrow(_amount, _stopPrice, curLup, inflatorSnapshot);

        if (
            borrower.collateralDeposited <=
            Maths.rdiv(Maths.radToRay(Maths.add(borrower.debt, _amount)), Maths.wadToRay(lup))
        ) {
            revert InsufficientCollateralForBorrow();
        }

        borrower.debt += _amount;

        totalQuoteToken -= _amount;
        totalDebt += _amount;
        uint256 col = getPoolCollateralization();
        if (col < Maths.ONE_RAY) {
            revert PoolUndercollateralized({collateralization: col});
        }

        quoteToken().safeTransfer(msg.sender, _amount / quoteTokenScale);
        emit Borrow(msg.sender, lup, _amount);
    }

    /// @notice Called by a borrower to repay some amount of their borrowed quote tokens
    /// @param _maxAmount WAD The maximum amount of quote token to repay
    function repay(uint256 _maxAmount) external {
        uint256 availableAmount = quoteToken().balanceOf(msg.sender) * quoteTokenScale;
        // convert amount from WAD to pool precision - RAD
        _maxAmount = Maths.wadToRad(_maxAmount);
        if (availableAmount < _maxAmount) {
            revert InsufficientBalanceForRepay();
        }

        BorrowerInfo storage borrower = borrowers[msg.sender];
        if (borrower.debt == 0) {
            revert NoDebtToRepay();
        }
        accumulatePoolInterest();
        accumulateBorrowerInterest(borrower);

        uint256 amount;
        if (_maxAmount >= borrower.debt) {
            amount = borrower.debt;
        } else {
            amount = _maxAmount;
        }

        uint256 debtToPay;
        (lup, debtToPay) = _buckets.repay(amount, lup, inflatorSnapshot);

        borrower.debt -= Maths.min(borrower.debt, amount);
        totalQuoteToken += amount;
        totalDebt -= Maths.min(totalDebt, amount);

        quoteToken().safeTransferFrom(msg.sender, address(this), amount / quoteTokenScale);
        emit Repay(msg.sender, lup, amount);
    }

    /// @notice Exchanges collateral for quote token
    /// @param _amount WAD The amount of quote token to purchase
    /// @param _price The purchasing price of quote token
    function purchaseBid(uint256 _amount, uint256 _price) external {
        if (!BucketMath.isValidPrice(_price)) {
            revert InvalidPrice();
        }

        // convert amount from WAD to pool precision - RAD
        _amount = Maths.wadToRad(_amount);
        uint256 collateralRequired = Maths.rdiv(Maths.radToRay(_amount), Maths.wadToRay(_price));
        if (collateral().balanceOf(msg.sender) * collateralScale < collateralRequired) {
            revert InsufficientCollateralBalance();
        }

        accumulatePoolInterest();

        Buckets.Bucket storage bucket = _buckets[_price];
        uint256 newLup = _buckets.purchaseBid(
            bucket,
            _amount,
            collateralRequired,
            inflatorSnapshot
        );

        // move lup down only if removal happened at lup or higher and new lup different than current
        if (_price >= lup && newLup < lup) {
            lup = newLup;
        }

        // update HPB if removed from current, if no deposit nor debt in current HPB and if LUP not 0
        if (_price == hpb && bucket.onDeposit == 0 && bucket.debt == 0 && lup != 0) {
            hpb = getHpb();
        }

        totalQuoteToken -= _amount;
        uint256 col = getPoolCollateralization();
        if (col < Maths.ONE_RAY) {
            revert PoolUndercollateralized({collateralization: col});
        }

        // move required collateral from sender to pool
        collateral().safeTransferFrom(
            msg.sender,
            address(this),
            collateralRequired / collateralScale
        );

        // move quote token amount from pool to sender
        quoteToken().safeTransfer(msg.sender, _amount / quoteTokenScale);
        emit Purchase(msg.sender, _price, _amount, collateralRequired);
    }

    /// @notice Liquidates a given borrower's position
    /// @param _borrower The address of the borrower being liquidated
    function liquidate(address _borrower) external {
        accumulatePoolInterest();

        BorrowerInfo storage borrower = borrowers[_borrower];
        accumulateBorrowerInterest(borrower);

        uint256 debt = borrower.debt;
        uint256 collateralDeposited = borrower.collateralDeposited;

        if (debt == 0) {
            revert NoDebtToLiquidate();
        }

        uint256 collateralization = Maths.rdiv(
            collateralDeposited,
            Maths.rdiv(Maths.radToRay(debt), Maths.wadToRay(lup))
        );
        if (collateralization > Maths.ONE_RAY) {
            revert BorrowerIsCollateralized({collateralization: collateralization});
        }

        uint256 requiredCollateral = _buckets.liquidate(
            debt,
            collateralDeposited,
            hpb,
            inflatorSnapshot
        );

        // pool level accounting
        totalDebt -= borrower.debt;
        totalCollateral -= requiredCollateral;

        // borrower accounting
        borrower.debt = 0;
        borrower.collateralDeposited -= requiredCollateral;

        emit Liquidate(_borrower, debt, requiredCollateral);
    }

    /// @notice Called by lenders to update interest rate of the pool when actual > target utilization
    function updateInterestRate() external {
        // RAY
        uint256 actualUtilization = getPoolActualUtilization();
        if (
            actualUtilization != 0 &&
            previousRateUpdate < block.timestamp &&
            getPoolCollateralization() > Maths.ONE_RAY
        ) {
            uint256 oldRate = previousRate;
            accumulatePoolInterest();

            previousRate = Maths.wmul(
                previousRate,
                (
                    Maths.sub(
                        Maths.add(Maths.rayToWad(actualUtilization), Maths.ONE_WAD),
                        Maths.rayToWad(getPoolTargetUtilization())
                    )
                )
            );
            previousRateUpdate = block.timestamp;
            emit UpdateInterestRate(oldRate, previousRate);
        }
    }

    /// @notice Update the global borrower inflator
    /// @dev Requires time to have passed between update calls
    function accumulatePoolInterest() private {
        if (block.timestamp - lastInflatorSnapshotUpdate != 0) {
            // RAY
            uint256 pendingInflator = getPendingInflator();

            // RAD
            totalDebt += getPendingInterest(totalDebt, pendingInflator, inflatorSnapshot);

            inflatorSnapshot = pendingInflator;
            lastInflatorSnapshotUpdate = block.timestamp;
        }
    }

    /// @notice Calculate the pending inflator based upon previous rate and last update
    /// @return The new pending inflator value as a RAY
    function getPendingInflator() public view returns (uint256) {
        // calculate annualized interest rate
        uint256 spr = Maths.wadToRay(previousRate) / SECONDS_PER_YEAR;
        // secondsSinceLastUpdate is unscaled
        uint256 secondsSinceLastUpdate = Maths.sub(block.timestamp, lastInflatorSnapshotUpdate);

        return
            Maths.rmul(
                inflatorSnapshot,
                Maths.rpow(Maths.add(Maths.ONE_RAY, spr), secondsSinceLastUpdate)
            );
    }

    /// @notice Add debt to a borrower given the current global inflator and the last rate at which that the borrower's debt accumulated.
    /// @param _borrower Pointer to the struct which is accumulating interest on their debt
    /// @dev Only adds debt if a borrower has already initiated a debt position
    function accumulateBorrowerInterest(BorrowerInfo storage _borrower) private {
        if (_borrower.debt != 0 && _borrower.inflatorSnapshot != 0) {
            _borrower.debt += getPendingInterest(
                _borrower.debt,
                inflatorSnapshot,
                _borrower.inflatorSnapshot
            );
        }
        _borrower.inflatorSnapshot = inflatorSnapshot;
    }

    /// @notice Calculate the next interest rate
    /// @param _debt RAD - The total book debt
    /// @param _pendingInflator RAY - The next debt inflator value
    /// @param _currentInflator RAY - The current debt inflator value
    /// @return RAD - The additional debt accumulated to the pool
    function getPendingInterest(
        uint256 _debt,
        uint256 _pendingInflator,
        uint256 _currentInflator
    ) private pure returns (uint256) {
        return
            Maths.rayToRad(
                Maths.rmul(
                    Maths.radToRay(_debt),
                    Maths.sub(Maths.rmul(_pendingInflator, _currentInflator), Maths.ONE_RAY)
                )
            );
    }

    /// @notice Returns a given lender's LP tokens in a given price bucket
    /// @param _owner The EOA to check token balance for
    /// @param _price The price bucket for which the value should be calculated, WAD
    /// @return lpTokens - The EOA's lp token balance in the bucket, RAY
    function getLPTokenBalance(address _owner, uint256 _price)
        external
        view
<<<<<<< HEAD
        returns (
            uint256 lpTokens // RAY
        )
=======
        returns (uint256 lpTokens)
>>>>>>> d29cc005
    {
        return lpBalance[_owner][_price];
    }

    /// @notice Calculate the amount of collateral and quote tokens for a given amount of LP Tokens
    /// @param _lpTokens The number of lpTokens to calculate amounts for
    /// @param _price The price bucket for which the value should be calculated
    /// @return collateralTokens - The equivalent value of collateral tokens for the given LP Tokens, RAY
    /// @return quoteTokens - The equivalent value of quote tokens for the given LP Tokens, RAD
    function getLPTokenExchangeValue(uint256 _lpTokens, uint256 _price)
        external
        view
<<<<<<< HEAD
        returns (
            uint256 collateralTokens,
            uint256 quoteTokens // RAY, RAD
        )
=======
        returns (uint256 collateralTokens, uint256 quoteTokens)
>>>>>>> d29cc005
    {
        require(BucketMath.isValidPrice(_price), "ajna/invalid-bucket-price");

        (
            ,
            ,
            ,
            uint256 onDeposit,
            uint256 debt,
            ,
            uint256 lpOutstanding,
            uint256 bucketCollateral
        ) = bucketAt(_price);

        // calculate lpTokens share of all outstanding lpTokens for the bucket
        uint256 lenderShare = Maths.rdiv(_lpTokens, lpOutstanding);

        // calculate the amount of collateral and quote tokens equivalent to the lenderShare
        collateralTokens = Maths.rmul(bucketCollateral, lenderShare);
        quoteTokens = Maths.rayToRad(
            Maths.rmul(Maths.radToRay(Maths.add(onDeposit, debt)), lenderShare)
        );
    }

    // -------------------- Bucket related functions --------------------

    // TODO: rename bucketAtPrice & add bucketAtIndex
    // TODO: add return type
    /// @notice Get a bucket struct for a given price
    /// @param _price The price of the bucket to retrieve
    function bucketAt(uint256 _price)
        public
        view
        returns (
            uint256 price,
            uint256 up,
            uint256 down,
            uint256 onDeposit,
            uint256 debt,
            uint256 bucketInflator,
            uint256 lpOutstanding,
            uint256 bucketCollateral
        )
    {
        return _buckets.bucketAt(_price);
    }

    function isBucketInitialized(uint256 _price) public view returns (bool) {
        return BitMaps.get(bitmap, _price);
    }

    // -------------------- Pool state related functions --------------------

    /// @return The current LUP
    function getPoolPrice() public view returns (uint256) {
        return lup;
    }

    /// @notice Returns the current Hight Utilizable Price (HUP) bucket
    /// @dev Starting at the LUP, iterate through down pointers until no quote tokens are available
    /// @dev LUP should always be >= HUP
    /// @return The current HUP
    function getHup() public view returns (uint256) {
        uint256 curPrice = lup;
        while (true) {
            (uint256 price, , uint256 down, uint256 onDeposit, , , , ) = _buckets.bucketAt(
                curPrice
            );
            if (price == down || onDeposit != 0) {
                break;
            }

            // check that there are available quote tokens on deposit in down bucket
            (, , , uint256 downAmount, , , , ) = _buckets.bucketAt(down);
            if (downAmount == 0) {
                break;
            }
            curPrice = down;
        }
        return curPrice;
    }

    /// @notice Returns the next Highest Deposited Bucket (HPB)
    /// @dev Starting at the current HPB, iterate through down pointers until a new HPB found
    /// @dev HPB should have at on deposit or debt different than 0
    /// @return The next HPB
    function getHpb() public view returns (uint256) {
        uint256 curHpb = hpb;
        while (true) {
            (, , uint256 down, uint256 onDeposit, uint256 debt, , , ) = _buckets.bucketAt(curHpb);
            if (down == 0 || onDeposit != 0 || debt != 0) {
                break;
            }

            curHpb = down;
        }
        return curHpb;
    }

    /// @return RAY - The current minimum pool price
    function getMinimumPoolPrice() public view returns (uint256) {
        if (totalDebt != 0) {
            return Maths.rdiv(Maths.radToRay(totalDebt), totalCollateral);
        }
        return 0;
    }

    /// @return RAY - The current collateralization of the pool given totalCollateral and totalDebt
    function getPoolCollateralization() public view returns (uint256) {
        if (lup != 0 && totalDebt != 0) {
            return
                Maths.rdiv(
                    totalCollateral,
                    Maths.rdiv(Maths.radToRay(totalDebt), Maths.wadToRay(lup))
                );
        }
        return Maths.ONE_RAY;
    }

    /// @return RAY - The current pool actual utilization
    function getPoolActualUtilization() public view returns (uint256) {
        if (totalQuoteToken != 0) {
            return
                Maths.rdiv(
                    Maths.radToRay(totalDebt),
                    Maths.add(Maths.radToRay(totalQuoteToken), Maths.radToRay(totalDebt))
                );
        }
        return 0;
    }

    /// @return RAY - The current pool target utilization
    function getPoolTargetUtilization() public view returns (uint256) {
        return Maths.rdiv(Maths.ONE_RAY, getPoolCollateralization());
    }

    // -------------------- Borrower related functions --------------------

    /// @notice Returns a Tuple representing a given borrower's info struct
    function getBorrowerInfo(address _borrower)
        public
        view
        returns (
            uint256,
            uint256,
            uint256,
            uint256,
            uint256,
            uint256,
            uint256
        )
    {
        BorrowerInfo memory borrower = borrowers[_borrower];
        uint256 borrowerDebt = borrower.debt;
        uint256 borrowerPendingDebt = borrower.debt;
        uint256 collateralEncumbered;
        uint256 collateralization;

        if (borrower.debt > 0 && borrower.inflatorSnapshot != 0) {
            borrowerDebt += getPendingInterest(
                borrower.debt,
                inflatorSnapshot,
                borrower.inflatorSnapshot
            );
            borrowerPendingDebt += getPendingInterest(
                borrower.debt,
                getPendingInflator(),
                borrower.inflatorSnapshot
            );
            collateralEncumbered = borrowerPendingDebt / lup;
            collateralization = Maths.rdiv(borrower.collateralDeposited, collateralEncumbered);
        }

        return (
            borrowerDebt,
            borrowerPendingDebt,
            borrower.collateralDeposited,
            collateralEncumbered,
            collateralization,
            borrower.inflatorSnapshot,
            inflatorSnapshot
        );
    }

    /// @notice Estimate the price at which a loan can be taken
    function estimatePriceForLoan(uint256 _amount) public view returns (uint256) {
        // convert amount from WAD to collateral pool precision - RAD
        _amount = Maths.wadToRad(_amount);
        if (lup == 0) {
            return _buckets.estimatePrice(_amount, hpb);
        }

        return _buckets.estimatePrice(_amount, lup);
    }
}<|MERGE_RESOLUTION|>--- conflicted
+++ resolved
@@ -618,13 +618,7 @@
     function getLPTokenBalance(address _owner, uint256 _price)
         external
         view
-<<<<<<< HEAD
-        returns (
-            uint256 lpTokens // RAY
-        )
-=======
         returns (uint256 lpTokens)
->>>>>>> d29cc005
     {
         return lpBalance[_owner][_price];
     }
@@ -637,14 +631,7 @@
     function getLPTokenExchangeValue(uint256 _lpTokens, uint256 _price)
         external
         view
-<<<<<<< HEAD
-        returns (
-            uint256 collateralTokens,
-            uint256 quoteTokens // RAY, RAD
-        )
-=======
         returns (uint256 collateralTokens, uint256 quoteTokens)
->>>>>>> d29cc005
     {
         require(BucketMath.isValidPrice(_price), "ajna/invalid-bucket-price");
 
