--- conflicted
+++ resolved
@@ -73,17 +73,10 @@
         return ERC20(_getArgAddress(0x14));
     }
 
-<<<<<<< HEAD
     function addQuoteToken(
         address recipient_, uint256 amount_, uint256 price_
     ) external override returns (uint256 lpTokens_) {
-        if (!BucketMath.isValidPrice(price_)) {
-            revert InvalidPrice();
-        }
-=======
-    function addQuoteToken(address recipient_, uint256 amount_, uint256 price_) external override returns (uint256) {
         require(BucketMath.isValidPrice(price_), "P:AQT:INVALID_PRICE");
->>>>>>> 8b3edfb2
 
         accumulatePoolInterest();
 
@@ -109,14 +102,7 @@
 
         totalQuoteToken -= amount;
 
-<<<<<<< HEAD
-        uint256 col = getPoolCollateralization();
-        if (col < Maths.ONE_WAD) {
-            revert PoolUndercollateralized({collateralization_: col});
-        }
-=======
         require(getPoolCollateralization() >= Maths.ONE_WAD, "P:RQT:POOL_UNDER_COLLAT");
->>>>>>> 8b3edfb2
 
         lpBalance[recipient_][price_] -= lpTokens;
 
@@ -242,27 +228,13 @@
         uint256 debt                = borrower.debt;
         uint256 collateralDeposited = borrower.collateralDeposited;
 
-<<<<<<< HEAD
-        if (debt == 0) {
-            revert NoDebtToLiquidate();
-        }
-
-        uint256 collateralization = getBorrowerCollateralization(borrower.collateralDeposited, debt);
-
-        if (collateralization > Maths.ONE_WAD) {
-            revert BorrowerIsCollateralized({collateralization_: collateralization});
-        }
-
-        uint256 requiredCollateral = liquidateAtBucket(debt, collateralDeposited, inflatorSnapshot);
-=======
         require(debt != 0, "P:L:NO_DEBT");
         require(
             getBorrowerCollateralization(borrower.collateralDeposited, debt) <= Maths.ONE_WAD,
             "P:L:BORROWER_OK"
         );
 
-        uint256 requiredCollateral = _buckets.liquidate(debt, collateralDeposited, hpb, inflatorSnapshot);
->>>>>>> 8b3edfb2
+        uint256 requiredCollateral = liquidateAtBucket(debt, collateralDeposited, inflatorSnapshot);
 
         // pool level accounting
         totalDebt       -= borrower.debt;
