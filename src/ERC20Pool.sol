// SPDX-License-Identifier: BUSL-1.1

pragma solidity 0.8.14;

import { SafeERC20 } from "@openzeppelin/contracts/token/ERC20/utils/SafeERC20.sol";
import { IERC20 }    from "@openzeppelin/contracts/token/ERC20/IERC20.sol";

import { 
    IERC20Pool,
    IERC20PoolBorrowerActions,
    IERC20PoolImmutables,
    IERC20PoolLenderActions
}                              from './interfaces/pool/erc20/IERC20Pool.sol';
import { IERC20Taker }         from './interfaces/pool/erc20/IERC20Taker.sol';

import {
    IPoolLenderActions,
    IPoolLiquidationActions
}                            from './interfaces/pool/IPool.sol';
import {
    IERC3156FlashBorrower,
    IERC3156FlashLender
}                            from './interfaces/pool/IERC3156FlashLender.sol';

import {
    DrawDebtResult,
    BucketTakeResult,
    RepayDebtResult,
    SettleParams,
    TakeResult
}                    from './interfaces/pool/commons/IPoolInternals.sol';
import { PoolState } from './interfaces/pool/commons/IPoolState.sol';

import { FlashloanablePool } from './base/FlashloanablePool.sol';

import {
    _getCollateralDustPricePrecisionAdjustment,
    _roundToScale,
    _roundUpToScale
}                                               from './libraries/helpers/PoolHelper.sol';
import { 
    _revertIfAuctionClearable,
    _revertOnExpiry 
}                               from './libraries/helpers/RevertsHelper.sol';

import { Loans }    from './libraries/internal/Loans.sol';
import { Deposits } from './libraries/internal/Deposits.sol';
import { Maths }    from './libraries/internal/Maths.sol';

import { BorrowerActions } from './libraries/external/BorrowerActions.sol';
import { LenderActions }   from './libraries/external/LenderActions.sol';
import { Auctions }        from './libraries/external/Auctions.sol';

/**
 *  @title  ERC20 Pool contract
 *  @notice Entrypoint of ERC20 Pool actions for pool actors:
 *          - Lenders: add, remove and move quote tokens; transfer LPs
 *          - Borrowers: draw and repay debt
 *          - Traders: add, remove and move quote tokens; add and remove collateral
 *          - Kickers: kick undercollateralized loans; settle auctions; claim bond rewards
 *          - Bidders: take auctioned collateral
 *          - Reserve purchasers: start auctions; take reserves
 *          - Flash borrowers: initiate flash loans on quote tokens and collateral
 *  @dev    Contract is FlashloanablePool with flash loan logic.
 *  @dev    Contract is base Pool with logic to handle ERC20 collateral.
 *  @dev    Calls logic from external PoolCommons, LenderActions, BorrowerActions and Auctions libraries.
 */
contract ERC20Pool is FlashloanablePool, IERC20Pool {
    using SafeERC20 for IERC20;

    /*****************/
    /*** Constants ***/
    /*****************/

    // immutable args offset
    uint256 internal constant COLLATERAL_SCALE = 93;

    /****************************/
    /*** Initialize Functions ***/
    /****************************/

    /// @inheritdoc IERC20Pool
    function initialize(
        uint256 rate_
    ) external override {
        if (isPoolInitialized) revert AlreadyInitialized();

        inflatorState.inflator       = uint208(1e18);
        inflatorState.inflatorUpdate = uint48(block.timestamp);

        interestState.interestRate       = uint208(rate_);
        interestState.interestRateUpdate = uint48(block.timestamp);
        interestState.t0PoolUtilizationDebtWeight = uint256(0);

        Loans.init(loans);

        // increment initializations count to ensure these values can't be updated
        isPoolInitialized = true;
    }

    /******************/
    /*** Immutables ***/
    /******************/

    /// @inheritdoc IERC20PoolImmutables
    function collateralScale() external pure override returns (uint256) {
        return _getArgUint256(COLLATERAL_SCALE);
    }

    /// @inheritdoc IERC20Pool
    function bucketCollateralDust(uint256 bucketIndex) external pure override returns (uint256) {
        return _bucketCollateralDust(bucketIndex);
    }

    /***********************************/
    /*** Borrower External Functions ***/
    /***********************************/

    /**
     *  @inheritdoc IERC20PoolBorrowerActions
     *  @dev write state:
     *          - decrement poolBalances.t0DebtInAuction accumulator
     *          - increment poolBalances.pledgedCollateral accumulator
     *          - increment poolBalances.t0Debt accumulator
     *  @dev emit events:
     *          - DrawDebt
     */
    function drawDebt(
        address borrowerAddress_,
        uint256 amountToBorrow_,
        uint256 limitIndex_,
        uint256 collateralToPledge_
    ) external nonReentrant {
        PoolState memory poolState = _accruePoolInterest();

        // ensure the borrower is not credited with a fractional amount of collateral smaller than the token scale
        collateralToPledge_ = _roundToScale(collateralToPledge_, _bucketCollateralDust(0));

        DrawDebtResult memory result = BorrowerActions.drawDebt(
            auctions,
            buckets,
            deposits,
            loans,
            poolState,
            borrowerAddress_,
            amountToBorrow_,
            limitIndex_,
            collateralToPledge_
        );

        emit DrawDebt(borrowerAddress_, amountToBorrow_, collateralToPledge_, result.newLup);

        // update pool interest rate state
        poolState.debt       = result.poolDebt;
        poolState.collateral = result.poolCollateral;
        poolState.t0PoolUtilizationDebtWeight = result.t0PoolUtilizationDebtWeight;
        _updateInterestState(poolState, result.newLup);

        if (collateralToPledge_ != 0) {
            // update pool balances state
            if (result.t0DebtInAuctionChange != 0) {
                poolBalances.t0DebtInAuction -= result.t0DebtInAuctionChange;
            }
            poolBalances.pledgedCollateral += collateralToPledge_;

            // move collateral from sender to pool
            _transferCollateralFrom(msg.sender, collateralToPledge_);
        }

        if (amountToBorrow_ != 0) {
            // update pool balances state
            poolBalances.t0Debt = result.t0PoolDebt;

            // move borrowed amount from pool to sender
            _transferQuoteToken(msg.sender, amountToBorrow_);
        }
    }

    /**
     *  @inheritdoc IERC20PoolBorrowerActions
     *  @dev write state:
     *          - decrement poolBalances.t0Debt accumulator
     *          - decrement poolBalances.t0DebtInAuction accumulator
     *          - decrement poolBalances.pledgedCollateral accumulator
     *  @dev emit events:
     *          - RepayDebt
     */
    function repayDebt(
        address borrowerAddress_,
        uint256 maxQuoteTokenAmountToRepay_,
        uint256 collateralAmountToPull_,
<<<<<<< HEAD
        address collateralReceiver_
=======
        address collateralReceiver_,
        uint256 limitIndex_
>>>>>>> ec791226
    ) external nonReentrant {
        PoolState memory poolState = _accruePoolInterest();

        // ensure accounting is performed using the appropriate token scale
        maxQuoteTokenAmountToRepay_ = _roundToScale(maxQuoteTokenAmountToRepay_, _getArgUint256(QUOTE_SCALE));
        collateralAmountToPull_     = _roundToScale(collateralAmountToPull_,     _bucketCollateralDust(0));

        RepayDebtResult memory result = BorrowerActions.repayDebt(
            auctions,
            buckets,
            deposits,
            loans,
            poolState,
            borrowerAddress_,
            maxQuoteTokenAmountToRepay_,
            collateralAmountToPull_,
            limitIndex_
        );

        emit RepayDebt(borrowerAddress_, result.quoteTokenToRepay, collateralAmountToPull_, result.newLup);

        // update pool interest rate state
        poolState.debt       = result.poolDebt;
        poolState.collateral = result.poolCollateral;
        poolState.t0PoolUtilizationDebtWeight = result.t0PoolUtilizationDebtWeight;
        _updateInterestState(poolState, result.newLup);

        if (result.quoteTokenToRepay != 0) {
            // update pool balances state
            poolBalances.t0Debt = result.t0PoolDebt;
            if (result.t0DebtInAuctionChange != 0) {
                poolBalances.t0DebtInAuction -= result.t0DebtInAuctionChange;
            }

            // move amount to repay from sender to pool
            _transferQuoteTokenFrom(msg.sender, result.quoteTokenToRepay);
        }
        if (collateralAmountToPull_ != 0) {
            // update pool balances state
            poolBalances.pledgedCollateral = result.poolCollateral;

            // move collateral from pool to address specified as collateral receiver
            _transferCollateral(collateralReceiver_, collateralAmountToPull_);
        }
    }

    /*********************************/
    /*** Lender External Functions ***/
    /*********************************/

    /**
     *  @inheritdoc IERC20PoolLenderActions
     *  @dev reverts on:
     *          - DustAmountNotExceeded()
     *  @dev emit events:
     *          - AddCollateral
     */
    function addCollateral(
        uint256 amountToAdd_,
        uint256 index_,
        uint256 expiry_
    ) external override nonReentrant returns (uint256 bucketLPs_) {
        _revertOnExpiry(expiry_);
        PoolState memory poolState = _accruePoolInterest();

        // revert if the dust amount was not exceeded, but round on the scale amount
        if (amountToAdd_ != 0 && amountToAdd_ < _bucketCollateralDust(index_)) revert DustAmountNotExceeded();
        amountToAdd_ = _roundToScale(amountToAdd_, _getArgUint256(COLLATERAL_SCALE));

        bucketLPs_ = LenderActions.addCollateral(
            buckets,
            deposits,
            amountToAdd_,
            index_
        );

        emit AddCollateral(msg.sender, index_, amountToAdd_, bucketLPs_);

        // update pool interest rate state
        _updateInterestState(poolState, _lup(poolState.debt));

        // move required collateral from sender to pool
        _transferCollateralFrom(msg.sender, amountToAdd_);
    }

    /**
     *  @inheritdoc IPoolLenderActions
     *  @dev emit events:
     *          - RemoveCollateral
     */
    function removeCollateral(
        uint256 maxAmount_,
        uint256 index_
    ) external override nonReentrant returns (uint256 collateralAmount_, uint256 lpAmount_) {
        _revertIfAuctionClearable(auctions, loans);

        PoolState memory poolState = _accruePoolInterest();

        // round the collateral amount appropriately based on token precision
        maxAmount_ = _roundToScale(maxAmount_, _getArgUint256(COLLATERAL_SCALE));

        (collateralAmount_, lpAmount_) = LenderActions.removeMaxCollateral(
            buckets,
            deposits,
            maxAmount_,
            index_
        );

        emit RemoveCollateral(msg.sender, index_, collateralAmount_, lpAmount_);

        // update pool interest rate state
        _updateInterestState(poolState, _lup(poolState.debt));

        // move collateral from pool to lender
        _transferCollateral(msg.sender, collateralAmount_);
    }

    /*******************************/
    /*** Pool Auctions Functions ***/
    /*******************************/

    /**
     *  @inheritdoc IPoolLiquidationActions
     *  @dev write state:
     *          - decrement poolBalances.t0Debt accumulator
     *          - decrement poolBalances.t0DebtInAuction accumulator
     *          - decrement poolBalances.pledgedCollateral accumulator
     */
    function settle(
        address borrowerAddress_,
        uint256 maxDepth_
    ) external override nonReentrant {
        PoolState memory poolState = _accruePoolInterest();

        uint256 assets = Maths.wmul(poolBalances.t0Debt, poolState.inflator) + _getNormalizedPoolQuoteTokenBalance();

        uint256 liabilities = Deposits.treeSum(deposits) + auctions.totalBondEscrowed + reserveAuction.unclaimed;

        (
            ,
            uint256 collateralSettled,
            uint256 t0DebtSettled
        ) = Auctions.settlePoolDebt(
            auctions,
            buckets,
            deposits,
            loans,
            SettleParams({
                borrower:    borrowerAddress_,
                reserves:    (assets > liabilities) ? (assets - liabilities) : 0,
                inflator:    poolState.inflator,
                bucketDepth: maxDepth_,
                poolType:    poolState.poolType
            })
        );

        // update pool balances state
        poolBalances.t0Debt            -= t0DebtSettled;
        poolBalances.t0DebtInAuction   -= t0DebtSettled;
        poolBalances.pledgedCollateral -= collateralSettled;

        // update pool interest rate state
        poolState.debt       -= Maths.wmul(t0DebtSettled, poolState.inflator);
        poolState.collateral -= collateralSettled;
        _updateInterestState(poolState, _lup(poolState.debt));
    }

    /**
     *  @inheritdoc IPoolLiquidationActions
     *  @dev write state:
     *          - decrement poolBalances.t0Debt accumulator
     *          - decrement poolBalances.t0DebtInAuction accumulator
     *          - decrement poolBalances.pledgedCollateral accumulator
     */
    function take(
        address        borrowerAddress_,
        uint256        collateral_,
        address        callee_,
        bytes calldata data_
    ) external override nonReentrant {
        PoolState memory poolState = _accruePoolInterest();

        uint256 collateralDust = _bucketCollateralDust(0);

        // round requested collateral to an amount which can actually be transferred
        collateral_ = _roundToScale(collateral_, collateralDust);

        TakeResult memory result = Auctions.take(
            auctions,
            buckets,
            deposits,
            loans,
            poolState,
            borrowerAddress_,
            collateral_,
            collateralDust
        );
        // round quote token up to cover the cost of purchasing the collateral
        result.quoteTokenAmount = _roundUpToScale(result.quoteTokenAmount, _getArgUint256(QUOTE_SCALE));

        // update pool balances state
        uint256 t0DebtInAuction = poolBalances.t0DebtInAuction;
        t0DebtInAuction += result.t0DebtPenalty;
        t0DebtInAuction -= result.t0DebtInAuctionChange;

        poolBalances.t0Debt            =  result.t0PoolDebt;
        poolBalances.t0DebtInAuction   =  t0DebtInAuction;
        poolBalances.pledgedCollateral -= result.collateralAmount;

        // update pool interest rate state
        poolState.debt       =  result.poolDebt;
        poolState.collateral -= result.collateralAmount;
        _updateInterestState(poolState, result.newLup);

        _transferCollateral(callee_, result.collateralAmount);

        if (data_.length != 0) {
            IERC20Taker(callee_).atomicSwapCallback(
                result.collateralAmount / _getArgUint256(COLLATERAL_SCALE), 
                result.quoteTokenAmount / _getArgUint256(QUOTE_SCALE), 
                data_
            );
        }

        _transferQuoteTokenFrom(msg.sender, result.quoteTokenAmount);
    }

    /**
     *  @inheritdoc IPoolLiquidationActions
     *  @dev write state:
     *          - decrement poolBalances.t0Debt accumulator
     *          - decrement poolBalances.t0DebtInAuction accumulator
     *          - decrement poolBalances.pledgedCollateral accumulator
     */
    function bucketTake(
        address borrowerAddress_,
        bool    depositTake_,
        uint256 index_
    ) external override nonReentrant {

        PoolState memory poolState = _accruePoolInterest();

        BucketTakeResult memory result = Auctions.bucketTake(
            auctions,
            buckets,
            deposits,
            loans,
            poolState,
            borrowerAddress_,
            depositTake_,
            index_,
            _bucketCollateralDust(0)
        );

        // update pool balances state
        uint256 t0DebtInAuction = poolBalances.t0DebtInAuction;
        t0DebtInAuction += result.t0DebtPenalty;
        t0DebtInAuction -= result.t0DebtInAuctionChange;

        poolBalances.t0Debt            =  result.t0PoolDebt;
        poolBalances.t0DebtInAuction   =  t0DebtInAuction;
        poolBalances.pledgedCollateral -= result.collateralAmount;

        // update pool interest rate state
        poolState.debt       = result.poolDebt;
        poolState.collateral -= result.collateralAmount;
        _updateInterestState(poolState, result.newLup);
    }

    /***************************/
    /*** Flashloan Functions ***/
    /***************************/

    /**
     *  @inheritdoc FlashloanablePool
     *  @dev Override default implementation and allows flashloans for both quote and collateral token.
     */
    function _isFlashloanSupported(
        address token_
    ) internal virtual view override returns (bool) {
        return token_ == _getArgAddress(QUOTE_ADDRESS) || token_ == _getArgAddress(COLLATERAL_ADDRESS);
    }

    /************************/
    /*** Helper Functions ***/
    /************************/

    function _transferCollateralFrom(address from_, uint256 amount_) internal {
        IERC20(_getArgAddress(COLLATERAL_ADDRESS)).safeTransferFrom(from_, address(this), amount_ / _getArgUint256(COLLATERAL_SCALE));
    }

    function _transferCollateral(address to_, uint256 amount_) internal {
        IERC20(_getArgAddress(COLLATERAL_ADDRESS)).safeTransfer(to_, amount_ / _getArgUint256(COLLATERAL_SCALE));
    }

    function _bucketCollateralDust(uint256 bucketIndex) internal pure returns (uint256) {
        // price precision adjustment will always be 0 for encumbered collateral
        uint256 pricePrecisionAdjustment = _getCollateralDustPricePrecisionAdjustment(bucketIndex);
        // difference between the normalized scale and the collateral token's scale
        return Maths.max(_getArgUint256(COLLATERAL_SCALE), 10 ** pricePrecisionAdjustment);
    } 
}<|MERGE_RESOLUTION|>--- conflicted
+++ resolved
@@ -189,12 +189,8 @@
         address borrowerAddress_,
         uint256 maxQuoteTokenAmountToRepay_,
         uint256 collateralAmountToPull_,
-<<<<<<< HEAD
-        address collateralReceiver_
-=======
         address collateralReceiver_,
         uint256 limitIndex_
->>>>>>> ec791226
     ) external nonReentrant {
         PoolState memory poolState = _accruePoolInterest();
 
