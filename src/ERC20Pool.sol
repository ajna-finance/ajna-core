// SPDX-License-Identifier: MIT

pragma solidity 0.8.11;

import { Clone } from "@clones/Clone.sol";

import { console } from "@hardhat/hardhat-core/console.sol"; // TESTING ONLY

import { ERC20 }     from "@openzeppelin/contracts/token/ERC20/ERC20.sol";
import { SafeERC20 } from "@openzeppelin/contracts/token/ERC20/utils/SafeERC20.sol";
import { BitMaps }   from "@openzeppelin/contracts/utils/structs/BitMaps.sol";

import { Buckets }    from "./base/Buckets.sol";
import { Interest } from "./base/Interest.sol";

import { IPool } from "./interfaces/IPool.sol";

import { BucketMath } from "./libraries/BucketMath.sol";
import { Maths }      from "./libraries/Maths.sol";

contract ERC20Pool is IPool, Buckets, Clone, Interest {

    using SafeERC20 for ERC20;

    /// @dev Counter used by onlyOnce modifier
    uint8 private _poolInitializations = 0;

<<<<<<< HEAD
=======
    // price [WAD] -> bucket
    mapping(uint256 => Buckets.Bucket) private _buckets;

>>>>>>> 5512b1e8
    BitMaps.BitMap private _bitmap;

    uint256 public override collateralScale;
    uint256 public override quoteTokenScale;

    uint256 public override hpb; // [WAD]
    uint256 public override lup; // [WAD]

    uint256 public override previousRateUpdate;
    uint256 public override totalCollateral;    // [WAD]
    uint256 public override totalQuoteToken;    // [WAD]
    uint256 public override totalDebt;          // [WAD]

    // borrowers book: borrower address -> BorrowerInfo
    mapping(address => BorrowerInfo) public override borrowers;

    // lenders lp token balances: lender address -> price bucket [WAD] -> lender lp [RAY]
    mapping(address => mapping(uint256 => uint256)) public override lpBalance;

    /** @notice Modifier to protect a clone's initialize method from repeated updates */
    modifier onlyOnce() {
        if (_poolInitializations != 0) {
            revert AlreadyInitialized();
        }
        _;
    }

    function initialize() external override onlyOnce {
        collateralScale = 10**(18 - collateral().decimals());
        quoteTokenScale = 10**(18 - quoteToken().decimals());

        inflatorSnapshot           = Maths.ONE_RAY;
        lastInflatorSnapshotUpdate = block.timestamp;
        previousRate               = Maths.wdiv(5, 100);
        previousRateUpdate         = block.timestamp;

        // increment initializations count to ensure these values can't be updated
        _poolInitializations += 1;
    }

    /**  @dev Pure function used to facilitate accessing token via clone state */
    function collateral() public pure returns (ERC20) {
        return ERC20(_getArgAddress(0));
    }

    /** @dev Pure function used to facilitate accessing token via clone state */
    function quoteToken() public pure returns (ERC20) {
        return ERC20(_getArgAddress(0x14));
    }

    function addQuoteToken(address recipient_, uint256 amount_, uint256 price_) external override returns (uint256) {
        if (!BucketMath.isValidPrice(price_)) {
            revert InvalidPrice();
        }

        accumulatePoolInterest();

        // create bucket if doesn't exist
        if (!BitMaps.get(_bitmap, price_)) {
            hpb = initializeBucket(hpb, price_);
            BitMaps.setTo(_bitmap, price_, true);
        }

        // deposit amount
        bool reallocate = (totalDebt != 0 && price_ > lup);
        (uint256 newLup, uint256 lpTokens) = addQuoteTokenToBucket(price_, amount_, lup, inflatorSnapshot, reallocate);

        if (reallocate) {
            lup = newLup;
        }

        lpBalance[recipient_][price_] += lpTokens;  // update lender lp balance for current price bucket
        totalQuoteToken               += amount_;   // update quote token accumulator

        quoteToken().safeTransferFrom(recipient_, address(this), amount_ / quoteTokenScale);

        //  TODO: emit _amount / quoteTokenScale
        emit AddQuoteToken(recipient_, price_, amount_, lup);
        return lpTokens;
    }

    function removeQuoteToken(address recipient_, uint256 maxAmount_, uint256 price_) external override {
        if (!BucketMath.isValidPrice(price_)) {
            revert InvalidPrice();
        }

        accumulatePoolInterest();

        // remove from bucket
        (uint256 amount, uint256 newLup, uint256 lpTokens) = removeQuoteTokenFromBucket(
            price_,
            maxAmount_,
            lpBalance[recipient_][price_],
            inflatorSnapshot
        );

        // move lup down only if removal happened at or above lup and new lup different than current
        if (price_ >= lup && newLup < lup) {
            lup = newLup;
        }

        // check if hpb needs to be updated or bucket deactivated following removal
        Buckets.Bucket memory bucket = _buckets[price_];
        if (bucket.onDeposit == 0 && bucket.debt == 0) {
            // update HPB if removed from current
            if (price_ == hpb) {
                hpb = getHpb();
            }

            // bucket no longer used, deactivate bucket
            if (bucket.lpOutstanding == 0 && bucket.collateral == 0) {
                BitMaps.setTo(_bitmap, price_, false);
                deactivateBucket(price_);
            }
        }

        totalQuoteToken -= amount;
        uint256 col = getPoolCollateralization();
        if (col < Maths.ONE_WAD) {
            revert PoolUndercollateralized({collateralization_: col});
        }

        lpBalance[recipient_][price_] -= lpTokens;

        //  TODO: emit _amount / quoteTokenScale
        quoteToken().safeTransfer(recipient_, amount / quoteTokenScale);
        emit RemoveQuoteToken(recipient_, price_, amount, lup);
    }

    function addCollateral(uint256 amount_) external override {
        accumulatePoolInterest();

        borrowers[msg.sender].collateralDeposited += amount_;
        totalCollateral                           += amount_;

        // TODO: verify that the pool address is the holder of any token balances - i.e. if any funds are held in an escrow for backup interest purposes
        collateral().safeTransferFrom(msg.sender, address(this), amount_ / collateralScale);
        emit AddCollateral(msg.sender, amount_);
    }

    function removeCollateral(uint256 amount_) external override {
        accumulatePoolInterest();

        BorrowerInfo storage borrower = borrowers[msg.sender];
        accumulateBorrowerInterest(borrower);

        uint256 encumberedBorrowerCollateral = Maths.rayToWad(getEncumberedCollateral(borrower.debt));

        if (borrower.collateralDeposited - encumberedBorrowerCollateral < amount_) {
            revert AmountExceedsAvailableCollateral({
                availableCollateral_: borrower.collateralDeposited - encumberedBorrowerCollateral
            });
        }

        borrower.collateralDeposited -= amount_;
        totalCollateral              -= amount_;

        collateral().safeTransfer(msg.sender, amount_ / collateralScale);
        emit RemoveCollateral(msg.sender, amount_);
    }

    function claimCollateral(address recipient_, uint256 amount_, uint256 price_) external override {
        if (!BucketMath.isValidPrice(price_)) {
            revert InvalidPrice();
        }

        uint256 maxClaim = lpBalance[recipient_][price_];
        if (maxClaim == 0) {
            revert NoClaimToBucket();
        }

        uint256 claimedLpTokens = claimCollateralFromBucket(price_, amount_, maxClaim);

        // cleanup if bucket no longer used
        Buckets.Bucket memory bucket = _buckets[price_];
        if (bucket.debt == 0 && bucket.onDeposit == 0 && bucket.lpOutstanding == 0 && bucket.collateral == 0) {
            // bucket no longer used, deactivate bucket
            BitMaps.setTo(_bitmap, price_, false);
            deactivateBucket(price_);
        }

        lpBalance[recipient_][price_] -= claimedLpTokens;

        collateral().safeTransfer(recipient_, amount_ / collateralScale);
        emit ClaimCollateral(recipient_, price_, amount_, claimedLpTokens);
    }

    function borrow(uint256 amount_, uint256 limitPrice_) external override {
        if (amount_ > totalQuoteToken) {
            revert InsufficientLiquidity({amountAvailable_: totalQuoteToken});
        }

        accumulatePoolInterest();

        BorrowerInfo storage borrower = borrowers[msg.sender];
        accumulateBorrowerInterest(borrower);

        // if first loan then borrow at HPB
        lup = borrowFromBucket(amount_, limitPrice_, lup == 0 ? hpb : lup, inflatorSnapshot);

        if (
            borrower.collateralDeposited <=
            Maths.rayToWad(getEncumberedCollateral(borrower.debt + amount_))
        ) {
            revert InsufficientCollateralForBorrow();
        }

        borrower.debt   += amount_;
        totalQuoteToken -= amount_;
        totalDebt       += amount_;

        uint256 col = getPoolCollateralization();
        if (col < Maths.ONE_WAD) {
            revert PoolUndercollateralized({collateralization_: col});
        }

        quoteToken().safeTransfer(msg.sender, amount_ / quoteTokenScale);
        emit Borrow(msg.sender, lup, amount_);
    }

    function repay(uint256 maxAmount_) external override {
        uint256 availableAmount = quoteToken().balanceOf(msg.sender) * quoteTokenScale;

        if (availableAmount < maxAmount_) {
            revert InsufficientBalanceForRepay();
        }

        BorrowerInfo storage borrower = borrowers[msg.sender];
        if (borrower.debt == 0) {
            revert NoDebtToRepay();
        }
        accumulatePoolInterest();
        accumulateBorrowerInterest(borrower);

        uint256 amount = Maths.min(maxAmount_, borrower.debt);
        lup = repayBucket(amount, lup, inflatorSnapshot);

        borrower.debt   -= amount;
        totalQuoteToken += amount;
        totalDebt       -= Maths.min(totalDebt, amount);

        // reset LUP if no debt in pool
        if (totalDebt == 0) {
            lup = 0;
        }

        quoteToken().safeTransferFrom(msg.sender, address(this), amount / quoteTokenScale);
        emit Repay(msg.sender, lup, amount);
    }

    function purchaseBid(uint256 amount_, uint256 price_) external override {
        if (!BucketMath.isValidPrice(price_)) {
            revert InvalidPrice();
        }

        // convert amount from WAD to pool precision - RAD
        uint256 collateralRequired = Maths.wdiv(amount_, price_);
        if (collateral().balanceOf(msg.sender) * collateralScale < collateralRequired) {
            revert InsufficientCollateralBalance();
        }

        accumulatePoolInterest();

        uint256 newLup = purchaseBidFromBucket(price_, amount_, collateralRequired, inflatorSnapshot);

        // move lup down only if removal happened at lup or higher and new lup different than current
        if (price_ >= lup && newLup < lup) {
            lup = newLup;
        }

        // update HPB if removed from current, if no deposit nor debt in current HPB and if LUP not 0
        Buckets.Bucket memory bucket = _buckets[price_];
        if (price_ == hpb && bucket.onDeposit == 0 && bucket.debt == 0 && lup != 0) {
            hpb = getHpb();
        }

        totalQuoteToken -= amount_;

        uint256 col = getPoolCollateralization();
        if (col < Maths.ONE_WAD) {
            revert PoolUndercollateralized({collateralization_: col});
        }

        // move required collateral from sender to pool
        collateral().safeTransferFrom(
            msg.sender,
            address(this),
            collateralRequired / collateralScale
        );

        // move quote token amount from pool to sender
        quoteToken().safeTransfer(msg.sender, amount_ / quoteTokenScale);
        emit Purchase(msg.sender, price_, amount_, collateralRequired);
    }

    // TODO: replace local variables with references to borrower.<> (CHECK GAS SAVINGS)
    function liquidate(address borrower_) external override {
        accumulatePoolInterest();

        BorrowerInfo storage borrower = borrowers[borrower_];
        accumulateBorrowerInterest(borrower);

        uint256 debt                = borrower.debt;
        uint256 collateralDeposited = borrower.collateralDeposited;

        if (debt == 0) {
            revert NoDebtToLiquidate();
        }

        uint256 collateralization = getBorrowerCollateralization(
            borrower.collateralDeposited,
            debt
        );

        if (collateralization > Maths.ONE_WAD) {
            revert BorrowerIsCollateralized({collateralization_: collateralization});
        }

        uint256 requiredCollateral = liquidateAtBucket(debt, collateralDeposited, hpb, inflatorSnapshot);

        // pool level accounting
        totalDebt       -= borrower.debt;
        totalCollateral -= requiredCollateral;

        // borrower accounting
        borrower.debt                = 0;
        borrower.collateralDeposited -= requiredCollateral;

        // update HPB
        uint256 curHpb = getHpb();
        if (hpb != curHpb) {
            hpb = curHpb;
        }

        emit Liquidate(borrower_, debt, requiredCollateral);
    }

    /*************************/
    /*** Bucket Management ***/
    /*************************/

<<<<<<< HEAD
    function isBucketInitialized(uint256 price_) public view returns (bool) {
=======
    // TODO: rename bucketAtPrice & add bucketAtIndex
    // TODO: add return type
    function bucketAt(uint256 price_)
        public override view
        returns (
            uint256 bucketPrice_,
            uint256 up_,
            uint256 down_,
            uint256 onDeposit_,
            uint256 debt_,
            uint256 bucketInflator_,
            uint256 lpOutstanding_,
            uint256 bucketCollateral_
        )
    {
        return _buckets.bucketAt(price_);
    }

    function isBucketInitialized(uint256 price_) public view override returns (bool isBucketInitialized_) {
>>>>>>> 5512b1e8
        return BitMaps.get(_bitmap, price_);
    }

    function getPendingBucketInterest(uint256 price_) external view override returns (uint256 interest_) {
        (, , , , uint256 debt, uint256 bucketInflator, , ) = bucketAt(price_);
        interest_ = debt != 0 ? getPendingInterest(debt, getPendingInflator(), bucketInflator) : 0;
    }

    /*****************************/
    /*** Pool State Management ***/
    /*****************************/

    /**
     * @notice Update the global borrower inflator
     * @dev Requires time to have passed between update calls
    */
    function accumulatePoolInterest() private {
        if (block.timestamp - lastInflatorSnapshotUpdate != 0) {
            uint256 pendingInflator    = getPendingInflator();                                              // RAY
            totalDebt                  += getPendingInterest(totalDebt, pendingInflator, inflatorSnapshot); // WAD
            inflatorSnapshot           = pendingInflator;                                                   // RAY
            lastInflatorSnapshotUpdate = block.timestamp;
        }
    }

    function getHup() public view override returns (uint256 hup_) {
        hup_ = lup;
        while (true) {
<<<<<<< HEAD
            (uint256 price, , uint256 down, uint256 onDeposit, , , , ) = bucketAt(
                curPrice
            );
            if (price == down || onDeposit != 0) {
                break;
            }

            // check that there are available quote tokens on deposit in down bucket
            (, , , uint256 downAmount, , , , ) = bucketAt(down);
            if (downAmount == 0) {
                break;
            }
            curPrice = down;
=======
            (uint256 price, , uint256 down, uint256 onDeposit, , , , ) = _buckets.bucketAt(hup_);

            if (price == down || onDeposit != 0) break;

            // check that there are available quote tokens on deposit in down bucket
            (, , , uint256 downAmount, , , , ) = _buckets.bucketAt(down);

            if (downAmount == 0) break;

            hup_ = down;
>>>>>>> 5512b1e8
        }
    }

    function getHpb() public view override returns (uint256 hpb_) {
        hpb_ = hpb;
        while (true) {
<<<<<<< HEAD
            (, , uint256 down, uint256 onDeposit, uint256 debt, , , ) = bucketAt(curHpb);
=======
            (, , uint256 down, uint256 onDeposit, uint256 debt, , , ) = _buckets.bucketAt(hpb_);

>>>>>>> 5512b1e8
            if (onDeposit != 0 || debt != 0) {
                break;
            } else if (down == 0) {
                hpb_ = 0;
                break;
            }
            hpb_ = down;
        }
    }

    // TODO: Add a test for this
    function getMinimumPoolPrice() public view override returns (uint256 minPrice_) {
        minPrice_ = totalDebt != 0 ? Maths.wdiv(totalDebt, totalCollateral) : 0;
    }

    function getEncumberedCollateral(uint256 debt_) public view override returns (uint256 encumbrance_) {
        // Calculate encumbrance as RAY to maintain precision
        encumbrance_ = debt_ != 0 ? Maths.wdiv(debt_, lup) : 0;
    }

    function getPendingPoolInterest() external view override returns (uint256 interest_) {
        interest_ = totalDebt != 0 ? getPendingInterest(totalDebt, getPendingInflator(), inflatorSnapshot) : 0;
    }

    function getPoolCollateralization() public view override returns (uint256 poolCollateralization_) {
        if (lup != 0 && totalDebt != 0) {
            return Maths.wdiv(totalCollateral, getEncumberedCollateral(totalDebt));
        }
        return Maths.ONE_WAD;
    }

    function getPoolActualUtilization() public view override returns (uint256 poolActualUtilization_) {
        if (totalDebt == 0) {
            return 0;
        }
        return Maths.wdiv(totalDebt, totalQuoteToken + totalDebt);
    }

    function getPoolTargetUtilization() public view override returns (uint256 poolTargetUtilization_) {
        return Maths.wdiv(Maths.ONE_WAD, getPoolCollateralization());
    }

    function updateInterestRate() external override {
        // RAY
        uint256 actualUtilization = getPoolActualUtilization();
        if (
            actualUtilization != 0 &&
            previousRateUpdate < block.timestamp &&
            getPoolCollateralization() > Maths.ONE_WAD
        ) {
            uint256 oldRate = previousRate;
            accumulatePoolInterest();

            previousRate = Maths.wmul(
                previousRate,
                (
                    Maths.rayToWad(actualUtilization) + Maths.ONE_WAD
                        - Maths.rayToWad(getPoolTargetUtilization())
                )
            );
            previousRateUpdate = block.timestamp;
            emit UpdateInterestRate(oldRate, previousRate);
        }
    }

    /*****************************/
    /*** Borrower Management ***/
    /*****************************/

    function getBorrowerInfo(address borrower_)
        public view override returns (
            uint256 debt_,
            uint256 pendingDebt_,
            uint256 collateralDeposited_,
            uint256 collateralEncumbered_,
            uint256 collateralization_,
            uint256 borrowerInflatorSnapshot_,
            uint256 inflatorSnapshot_
        )
    {
        BorrowerInfo memory borrower = borrowers[borrower_];
        uint256 borrowerPendingDebt = borrower.debt;
        uint256 collateralEncumbered;
        uint256 collateralization = Maths.ONE_WAD;

        if (borrower.debt > 0 && borrower.inflatorSnapshot != 0) {
            borrowerPendingDebt  += getPendingInterest(borrower.debt, getPendingInflator(), borrower.inflatorSnapshot);
            collateralEncumbered  = getEncumberedCollateral(borrowerPendingDebt);
            collateralization     = Maths.wdiv(borrower.collateralDeposited, collateralEncumbered);
        }

        return (
            borrower.debt,
            borrowerPendingDebt,
            borrower.collateralDeposited,
            collateralEncumbered,
            collateralization,
            borrower.inflatorSnapshot,
            inflatorSnapshot
        );
    }

    function getBorrowerCollateralization(uint256 collateralDeposited_, uint256 debt_) public view override returns (uint256 borrowerCollateralization_) {
        if (lup != 0 && debt_ != 0) {
            return Maths.wdiv(collateralDeposited_, getEncumberedCollateral(debt_));
        }
        return Maths.ONE_WAD;
    }

    function estimatePriceForLoan(uint256 amount_) public view override returns (uint256 price_) {
        // convert amount from WAD to collateral pool precision - RAD
        return estimatePrice(amount_, lup == 0 ? hpb : lup);
    }

    /*****************************/
    /*** Lender Management ***/
    /*****************************/

    function getLPTokenBalance(address owner_, uint256 price_) external view override returns (uint256 lpBalance_) {
        return lpBalance[owner_][price_];
    }

    function getLPTokenExchangeValue(uint256 lpTokens_, uint256 price_) external view override returns (uint256 collateralTokens_, uint256 quoteTokens_) {
        if (!BucketMath.isValidPrice(price_)) {
            revert InvalidPrice();
        }

        (
            ,
            ,
            ,
            uint256 onDeposit,
            uint256 debt,
            ,
            uint256 lpOutstanding,
            uint256 bucketCollateral
        ) = bucketAt(price_);

        // calculate lpTokens share of all outstanding lpTokens for the bucket
        uint256 lenderShare = Maths.rdiv(lpTokens_, lpOutstanding);

        // calculate the amount of collateral and quote tokens equivalent to the lenderShare
        collateralTokens_ = Maths.radToWad(bucketCollateral * lenderShare);
        quoteTokens_      = Maths.radToWad((onDeposit + debt) * lenderShare);
    }

}<|MERGE_RESOLUTION|>--- conflicted
+++ resolved
@@ -25,12 +25,6 @@
     /// @dev Counter used by onlyOnce modifier
     uint8 private _poolInitializations = 0;
 
-<<<<<<< HEAD
-=======
-    // price [WAD] -> bucket
-    mapping(uint256 => Buckets.Bucket) private _buckets;
-
->>>>>>> 5512b1e8
     BitMaps.BitMap private _bitmap;
 
     uint256 public override collateralScale;
@@ -372,29 +366,7 @@
     /*** Bucket Management ***/
     /*************************/
 
-<<<<<<< HEAD
-    function isBucketInitialized(uint256 price_) public view returns (bool) {
-=======
-    // TODO: rename bucketAtPrice & add bucketAtIndex
-    // TODO: add return type
-    function bucketAt(uint256 price_)
-        public override view
-        returns (
-            uint256 bucketPrice_,
-            uint256 up_,
-            uint256 down_,
-            uint256 onDeposit_,
-            uint256 debt_,
-            uint256 bucketInflator_,
-            uint256 lpOutstanding_,
-            uint256 bucketCollateral_
-        )
-    {
-        return _buckets.bucketAt(price_);
-    }
-
     function isBucketInitialized(uint256 price_) public view override returns (bool isBucketInitialized_) {
->>>>>>> 5512b1e8
         return BitMaps.get(_bitmap, price_);
     }
 
@@ -423,44 +395,23 @@
     function getHup() public view override returns (uint256 hup_) {
         hup_ = lup;
         while (true) {
-<<<<<<< HEAD
-            (uint256 price, , uint256 down, uint256 onDeposit, , , , ) = bucketAt(
-                curPrice
-            );
-            if (price == down || onDeposit != 0) {
-                break;
-            }
+            (uint256 price, , uint256 down, uint256 onDeposit, , , , ) = bucketAt(hup_);
+
+            if (price == down || onDeposit != 0) break;
 
             // check that there are available quote tokens on deposit in down bucket
             (, , , uint256 downAmount, , , , ) = bucketAt(down);
-            if (downAmount == 0) {
-                break;
-            }
-            curPrice = down;
-=======
-            (uint256 price, , uint256 down, uint256 onDeposit, , , , ) = _buckets.bucketAt(hup_);
-
-            if (price == down || onDeposit != 0) break;
-
-            // check that there are available quote tokens on deposit in down bucket
-            (, , , uint256 downAmount, , , , ) = _buckets.bucketAt(down);
 
             if (downAmount == 0) break;
 
             hup_ = down;
->>>>>>> 5512b1e8
         }
     }
 
     function getHpb() public view override returns (uint256 hpb_) {
         hpb_ = hpb;
         while (true) {
-<<<<<<< HEAD
-            (, , uint256 down, uint256 onDeposit, uint256 debt, , , ) = bucketAt(curHpb);
-=======
-            (, , uint256 down, uint256 onDeposit, uint256 debt, , , ) = _buckets.bucketAt(hpb_);
-
->>>>>>> 5512b1e8
+            (, , uint256 down, uint256 onDeposit, uint256 debt, , , ) = bucketAt(hpb_);
             if (onDeposit != 0 || debt != 0) {
                 break;
             } else if (down == 0) {
