--- conflicted
+++ resolved
@@ -187,11 +187,8 @@
         address borrowerAddress_,
         uint256 maxQuoteTokenAmountToRepay_,
         uint256 collateralAmountToPull_,
-<<<<<<< HEAD
+        address collateralReceiver_,
         uint256 limitIndex_
-=======
-        address collateralReceiver_
->>>>>>> 4c6674d1
     ) external nonReentrant {
         PoolState memory poolState = _accruePoolInterest();
 
