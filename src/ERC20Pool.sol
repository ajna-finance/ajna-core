// SPDX-License-Identifier: MIT

pragma solidity 0.8.11;

import {ERC20} from "@openzeppelin/contracts/token/ERC20/ERC20.sol";
import {BitMaps} from "@openzeppelin/contracts/utils/structs/BitMaps.sol";
import {SafeERC20} from "@openzeppelin/contracts/token/ERC20/utils/SafeERC20.sol";
import {PRBMathUD60x18} from "@prb-math/contracts/PRBMathUD60x18.sol";
import {Clone} from "@clones/Clone.sol";

import "./libraries/Maths.sol";
import "./libraries/BucketMath.sol";
import "./libraries/Buckets.sol";

interface IPool {
    function addQuoteToken(
        address _recipient,
        uint256 _amount,
        uint256 _price
    ) external returns (uint256 lpTokens);

    function removeQuoteToken(
        address _recipient,
        uint256 _amount,
        uint256 _price
    ) external;

    function addCollateral(uint256 _amount) external;

    function removeCollateral(uint256 _amount) external;

    function claimCollateral(
        address _recipient,
        uint256 _amount,
        uint256 _price
    ) external;

    function borrow(uint256 _amount, uint256 _stopPrice) external;

    function repay(uint256 _amount) external;

    function purchaseBid(uint256 _amount, uint256 _price) external;

    function getLPTokenBalance(address _owner, uint256 _price)
        external
        view
        returns (uint256 lpTokens);

    function getLPTokenExchangeValue(uint256 _lpTokens, uint256 _price)
        external
        view
        returns (uint256 _collateralTokens, uint256 _quoteTokens);

    function liquidate(address _borrower) external;
}

contract ERC20Pool is IPool, Clone {
    using SafeERC20 for ERC20;
    using Buckets for mapping(uint256 => Buckets.Bucket);

    struct BorrowerInfo {
        uint256 debt; // WAD
        uint256 collateralDeposited; // RAY
        uint256 inflatorSnapshot; // WAD, last updated inflator rate for a given borrower
    }

    uint256 public constant SECONDS_PER_YEAR = 3600 * 24 * 365;

    // price (WAD) -> bucket
    mapping(uint256 => Buckets.Bucket) private _buckets;
    BitMaps.BitMap private bitmap;

    uint256 public collateralScale;
    uint256 public quoteTokenScale;

    uint256 public hdp; // WAD
    uint256 public lup; // WAD

    // lenders lp token balances: lender address -> price bucket (WAD) -> lender lp (RAY)
    mapping(address => mapping(uint256 => uint256)) public lpBalance;

    // borrowers book: borrower address -> BorrowerInfo
    mapping(address => BorrowerInfo) public borrowers;

    uint256 public inflatorSnapshot; // WAD
    uint256 public lastInflatorSnapshotUpdate;
    uint256 public previousRate; // WAD
    uint256 public previousRateUpdate;

    uint256 public totalCollateral; // RAY

    uint256 public totalQuoteToken; // RAD
    uint256 public totalDebt; // RAD

    event AddQuoteToken(
        address indexed lender,
        uint256 indexed price,
        uint256 amount,
        uint256 lup
    );
    event RemoveQuoteToken(
        address indexed lender,
        uint256 indexed price,
        uint256 amount,
        uint256 lup
    );
    event AddCollateral(address indexed borrower, uint256 amount);
    event RemoveCollateral(address indexed borrower, uint256 amount);
    event ClaimCollateral(
        address indexed claimer,
        uint256 indexed price,
        uint256 amount,
        uint256 lps
    );
    event Borrow(address indexed borrower, uint256 lup, uint256 amount);
    event Repay(address indexed borrower, uint256 lup, uint256 amount);
    event UpdateInterestRate(uint256 oldRate, uint256 newRate);
    event Purchase(
        address indexed bidder,
        uint256 indexed price,
        uint256 amount,
        uint256 collateral
    );
    event Liquidate(address indexed borrower, uint256 debt, uint256 collateral);

    error InvalidPrice();
    error NoClaimToBucket();
    error NoDebtToRepay();
    error NoDebtToLiquidate();
    error InsufficientBalanceForRepay();
    error InsufficientCollateralBalance();
    error InsufficientCollateralForBorrow();
    error InsufficientLiquidity(uint256 amountAvailable);
    error PoolUndercollateralized(uint256 collateralization);
    error BorrowerIsCollateralized(uint256 collateralization);
    error AmountExceedsTotalClaimableQuoteToken(uint256 totalClaimable);
    error AmountExceedsAvailableCollateral(uint256 availableCollateral);

    // TODO: add onlyFactory modifier
    function initialize() external {
        collateralScale = 10**(27 - collateral().decimals());
        quoteTokenScale = 10**(45 - quoteToken().decimals());

        inflatorSnapshot = Maths.ONE_WAD;
        lastInflatorSnapshotUpdate = block.timestamp;
        previousRate = Maths.wdiv(5, 100);
        previousRateUpdate = block.timestamp;
    }

    function collateral() public pure returns (ERC20) {
        return ERC20(_getArgAddress(0));
    }

    function quoteToken() public pure returns (ERC20) {
        return ERC20(_getArgAddress(0x14));
    }

    /// @notice Called by lenders to add an amount of credit at a specified price bucket
    /// @param _amount The amount of quote token to be added by a lender
    /// @param _price The bucket to which the quote tokens will be added
    function addQuoteToken(
        address _recipient,
        uint256 _amount,
        uint256 _price
    ) external returns (uint256) {
        if (!BucketMath.isValidPrice(_price)) {
            revert InvalidPrice();
        }

        accumulatePoolInterest();

        // create bucket if doesn't exist
        if (!BitMaps.get(bitmap, _price)) {
            hdp = _buckets.initializeBucket(hdp, _price);
            BitMaps.setTo(bitmap, _price, true);
        }

        // deposit amount with RAD precision
        _amount = Maths.wadToRad(_amount);
        bool reallocate = (totalDebt != 0 && _price >= lup);
        (uint256 newLup, uint256 lpTokens) = _buckets.addQuoteToken(
            _price,
            _amount,
            lup,
            inflatorSnapshot,
            reallocate
        );

        if (reallocate) {
            lup = newLup;
        }

        // update lender lp balance for current price bucket
        lpBalance[_recipient][_price] += lpTokens;

        // update quote token accumulator
        totalQuoteToken += _amount;

        quoteToken().safeTransferFrom(
            _recipient,
            address(this),
            _amount / quoteTokenScale
        );

        // TODO: add require to ensure quote tokens were transferred successfully

        emit AddQuoteToken(_recipient, _price, _amount, lup);
        return lpTokens;
    }

    /// @notice Called by lenders to remove an amount of credit at a specified price bucket
    /// @param _amount The amount of quote token to be removed by a lender
    /// @param _price The bucket from which quote tokens will be removed
    function removeQuoteToken(
        address _recipient,
        uint256 _amount,
        uint256 _price
    ) external {
        if (!BucketMath.isValidPrice(_price)) {
            revert InvalidPrice();
        }

        accumulatePoolInterest();

        // remove from bucket with RAD precision
        _amount = Maths.wadToRad(_amount);
        (uint256 newLup, uint256 lpTokens) = _buckets.removeQuoteToken(
            _price,
            _amount,
            lpBalance[_recipient][_price],
            inflatorSnapshot
        );

        // move lup down only if removal happened at lup and new lup different than current
        if (_price == lup && newLup < lup) {
            lup = newLup;
        }

        totalQuoteToken -= _amount;
<<<<<<< HEAD
        require(
            getPoolCollateralization() >= Maths.ONE_RAY,
            "ajna/pool-undercollateralized"
        );
=======
        uint256 col = getPoolCollateralization();
        if (col < Maths.ONE_WAD) {
            revert PoolUndercollateralized({collateralization: col});
        }
>>>>>>> 28d33fd1

        lpBalance[_recipient][_price] -= lpTokens;

        quoteToken().safeTransfer(_recipient, _amount / quoteTokenScale);
        emit RemoveQuoteToken(_recipient, _price, _amount, lup);
    }

    function addCollateral(uint256 _amount) external {
        accumulatePoolInterest();
        // convert amount from WAD to collateral pool precision - RAY
        _amount = Maths.wadToRay(_amount);
        borrowers[msg.sender].collateralDeposited += _amount;
        totalCollateral += _amount;

        // TODO: verify that the pool address is the holder of any token balances - i.e. if any funds are held in an escrow for backup interest purposes
        collateral().safeTransferFrom(
            msg.sender,
            address(this),
            _amount / collateralScale
        );
        emit AddCollateral(msg.sender, _amount);
    }

    /// @notice Called by borrowers to remove an amount of collateral
    /// @param _amount The amount of collateral in deposit tokens to be removed from a position
    function removeCollateral(uint256 _amount) external {
        accumulatePoolInterest();

        BorrowerInfo storage borrower = borrowers[msg.sender];
        accumulateBorrowerInterest(borrower);

        uint256 encumberedBorrowerCollateral;
        if (borrower.debt != 0) {
            encumberedBorrowerCollateral = borrower.debt / lup;
        }

<<<<<<< HEAD
        // convert amount from WAD to collateral pool precision - RAY
        _amount = Maths.wadToRay(_amount);

        require(
            borrower.collateralDeposited - encumberedBorrowerCollateral >=
                _amount,
            "ajna/not-enough-collateral"
        );
=======
        if (
            borrower.collateralDeposited - encumberedBorrowerCollateral <
            _amount
        ) {
            revert AmountExceedsAvailableCollateral({
                availableCollateral: borrower.collateralDeposited -
                    encumberedBorrowerCollateral
            });
        }
>>>>>>> 28d33fd1

        borrower.collateralDeposited -= _amount;
        totalCollateral -= _amount;

        collateral().safeTransfer(msg.sender, _amount / collateralScale);
        emit RemoveCollateral(msg.sender, _amount);
    }

    /// @notice Called by lenders to claim unencumbered collateral from a price bucket
    /// @param _amount The amount of unencumbered collateral to claim
    /// @param _price The bucket from which unencumbered collateral will be claimed
    function claimCollateral(
        address _recipient,
        uint256 _amount,
        uint256 _price
    ) external {
        if (!BucketMath.isValidPrice(_price)) {
            revert InvalidPrice();
        }

        uint256 maxClaim = lpBalance[_recipient][_price];
        if (maxClaim == 0) {
            revert NoClaimToBucket();
        }

        // convert amount from WAD to collateral pool precision - RAY
        _amount = Maths.wadToRay(_amount);
        uint256 claimedLpTokens = _buckets.claimCollateral(
            _price,
            _amount,
            maxClaim
        );

        lpBalance[_recipient][_price] -= claimedLpTokens;

        collateral().safeTransfer(_recipient, _amount / collateralScale);
        emit ClaimCollateral(_recipient, _price, _amount, claimedLpTokens);
    }

    /// @notice Called by a borrower to open or expand a position
    /// @dev Can only be called if quote tokens have already been added to the pool
    /// @param _amount The amount of quote token to borrow
    /// @param _stopPrice Lower bound of LUP change (if any) that the borrower will tolerate from a creating or modifying position
    function borrow(uint256 _amount, uint256 _stopPrice) external {
<<<<<<< HEAD
        // convert amount from WAD to pool precision - RAD
        _amount = Maths.wadToRad(_amount);
        require(_amount <= totalQuoteToken, "ajna/not-enough-liquidity");
=======
        if (_amount > totalQuoteToken) {
            revert InsufficientLiquidity({amountAvailable: totalQuoteToken});
        }
>>>>>>> 28d33fd1

        accumulatePoolInterest();

        BorrowerInfo storage borrower = borrowers[msg.sender];
        accumulateBorrowerInterest(borrower);

        // if first loan then borrow at hdp
        uint256 curLup = lup;
        if (curLup == 0) {
            curLup = hdp;
        }

        // TODO: make value explicit for use in comparison operator against collateralDeposited below
        uint256 encumberedBorrowerCollateral;
        if (borrower.debt != 0) {
            encumberedBorrowerCollateral = borrower.debt / lup;
        }

        uint256 loanCost;
        (lup, loanCost) = _buckets.borrow(
            _amount,
            _stopPrice,
            curLup,
            inflatorSnapshot
        );

<<<<<<< HEAD
        require(
            borrower.collateralDeposited > (borrower.debt + _amount) / lup &&
                borrower.collateralDeposited - borrower.debt / lup > loanCost,
            "ajna/not-enough-collateral"
        );
=======
        if (
            borrower.collateralDeposited <=
            Maths.wdiv(borrower.debt + _amount, lup)
        ) {
            revert InsufficientCollateralForBorrow();
        }

>>>>>>> 28d33fd1
        borrower.debt += _amount;

        totalQuoteToken -= _amount;
        totalDebt += _amount;
<<<<<<< HEAD
        require(
            getPoolCollateralization() >= Maths.ONE_RAY,
            "ajna/pool-undercollateralized"
        );
=======
        uint256 col = getPoolCollateralization();
        if (col < Maths.ONE_WAD) {
            revert PoolUndercollateralized({collateralization: col});
        }
>>>>>>> 28d33fd1

        quoteToken().safeTransfer(msg.sender, _amount / quoteTokenScale);
        emit Borrow(msg.sender, lup, _amount);
    }

    /// @notice Called by a borrower to repay some amount of their borrowed quote tokens
    /// @param _maxAmount The maximum amount of quote token to repay
    function repay(uint256 _maxAmount) external {
        uint256 availableAmount = quoteToken().balanceOf(msg.sender) *
            quoteTokenScale;
<<<<<<< HEAD

        // convert amount from WAD to pool precision - RAD
        _maxAmount = Maths.wadToRad(_maxAmount);
        require(availableAmount >= _maxAmount, "ajna/no-funds-to-repay");
=======
        if (availableAmount < _maxAmount) {
            revert InsufficientBalanceForRepay();
        }
>>>>>>> 28d33fd1

        BorrowerInfo storage borrower = borrowers[msg.sender];
        if (borrower.debt == 0) {
            revert NoDebtToRepay();
        }
        accumulatePoolInterest();
        accumulateBorrowerInterest(borrower);

        uint256 amount;
        if (_maxAmount >= borrower.debt) {
            amount = borrower.debt;
        } else {
            amount = _maxAmount;
        }

        uint256 debtToPay;
        (lup, debtToPay) = _buckets.repay(amount, lup, inflatorSnapshot);

        borrower.debt -= Maths.min(borrower.debt, amount);
        totalQuoteToken += amount;
        totalDebt -= Maths.min(totalDebt, amount);

        quoteToken().safeTransferFrom(
            msg.sender,
            address(this),
            amount / quoteTokenScale
        );
        emit Repay(msg.sender, lup, amount);
    }

    /// @notice Exchanges collateral for quote token
    /// @param _amount The amount of quote token to purchase
    /// @param _price The purchasing price of quote token
    function purchaseBid(uint256 _amount, uint256 _price) external {
        if (!BucketMath.isValidPrice(_price)) {
            revert InvalidPrice();
        }

<<<<<<< HEAD
        // convert amount from WAD to pool precision - RAD
        _amount = Maths.wadToRad(_amount);
        uint256 collateralRequired = _amount / _price;
        require(
            collateral().balanceOf(msg.sender) * collateralScale >=
                collateralRequired,
            "ajna/not-enough-collateral-balance"
        );
=======
        uint256 collateralRequired = Maths.wdiv(_amount, _price);
        if (
            collateral().balanceOf(msg.sender) * collateralScale <
            collateralRequired
        ) {
            revert InsufficientCollateralBalance();
        }
>>>>>>> 28d33fd1

        accumulatePoolInterest();

        uint256 newLup = _buckets.purchaseBid(
            _price,
            _amount,
            collateralRequired,
            inflatorSnapshot
        );

        // move lup down only if removal happened at lup or higher and new lup different than current
        if (_price >= lup && newLup < lup) {
            lup = newLup;
        }

        totalQuoteToken -= _amount;
<<<<<<< HEAD
        require(
            getPoolCollateralization() >= Maths.ONE_RAY,
            "ajna/pool-undercollateralized"
        );
=======
        uint256 col = getPoolCollateralization();
        if (col < Maths.ONE_WAD) {
            revert PoolUndercollateralized({collateralization: col});
        }
>>>>>>> 28d33fd1

        // move required collateral from sender to pool
        collateral().safeTransferFrom(
            msg.sender,
            address(this),
            collateralRequired / collateralScale
        );

        // move quote token amount from pool to sender
        quoteToken().safeTransfer(msg.sender, _amount / quoteTokenScale);
        emit Purchase(msg.sender, _price, _amount, collateralRequired);
    }

    /// @notice Liquidates position for given borrower
    function liquidate(address _borrower) external {
        accumulatePoolInterest();

        BorrowerInfo storage borrower = borrowers[_borrower];
        accumulateBorrowerInterest(borrower);

        uint256 debt = borrower.debt;
        uint256 collateralDeposited = borrower.collateralDeposited;

        if (debt == 0) {
            revert NoDebtToLiquidate();
        }

<<<<<<< HEAD
        uint256 collateralization = Maths.rdiv(collateralDeposited, debt / lup);

        require(
            collateralization <= Maths.ONE_RAY,
            "ajna/borrower-collateralized"
        );
=======
        uint256 collateralization = Maths.wdiv(
            collateralDeposited,
            Maths.wdiv(debt, lup)
        );
        if (collateralization > Maths.ONE_WAD) {
            revert BorrowerIsCollateralized({
                collateralization: collateralization
            });
        }
>>>>>>> 28d33fd1

        uint256 requiredCollateral = _buckets.liquidate(
            debt,
            collateralDeposited,
            hdp,
            inflatorSnapshot
        );

        // pool level accounting
        totalDebt -= borrower.debt;
        totalCollateral -= requiredCollateral;

        // borrower accounting
        borrower.debt = 0;
        borrower.collateralDeposited -= requiredCollateral;

        emit Liquidate(_borrower, debt, requiredCollateral);
    }

    /// @notice Called by lenders to update interest rate of the pool when actual > target utilization
    function updateInterestRate() external {
        uint256 actualUtilization = getPoolActualUtilization();
        if (actualUtilization != 0 && previousRateUpdate < block.timestamp) {
            uint256 oldRate = previousRate;
            accumulatePoolInterest();

            previousRate = Maths.wmul(
                previousRate,
                (
                    Maths.sub(
                        actualUtilization + Maths.ONE_WAD,
                        getPoolTargetUtilization()
                    )
                )
            );
            previousRateUpdate = block.timestamp;
            emit UpdateInterestRate(oldRate, previousRate);
        }
    }

    /// @notice Update the global borrower inflator
    /// @dev Requires time to have passed between update calls
    function accumulatePoolInterest() private {
        if (block.timestamp - lastInflatorSnapshotUpdate != 0) {
            uint256 pendingInflator = getPendingInflator();

            totalDebt += getPendingInterest(
                totalDebt,
                pendingInflator,
                inflatorSnapshot
            );

            inflatorSnapshot = pendingInflator;
            lastInflatorSnapshotUpdate = block.timestamp;
        }
    }

    /// @notice Calculate the pending inflator based upon previous rate and last update
    /// @return The new pending inflator value
    function getPendingInflator() public view returns (uint256) {
        // calculate annualized interest rate
        uint256 spr = previousRate / SECONDS_PER_YEAR;
        uint256 secondsSinceLastUpdate = block.timestamp -
            lastInflatorSnapshotUpdate;

        return
            PRBMathUD60x18.mul(
                inflatorSnapshot,
                PRBMathUD60x18.pow(
                    PRBMathUD60x18.fromUint(1) + spr,
                    PRBMathUD60x18.fromUint(secondsSinceLastUpdate)
                )
            );
    }

    /// @notice Add debt to a borrower given the current global inflator and the last rate at which that the borrower's debt accumulated.
    /// @dev Only adds debt if a borrower has already initiated a debt position
    function accumulateBorrowerInterest(BorrowerInfo storage _borrower)
        private
    {
        if (_borrower.debt != 0 && _borrower.inflatorSnapshot != 0) {
            _borrower.debt += getPendingInterest(
                _borrower.debt,
                inflatorSnapshot,
                _borrower.inflatorSnapshot
            );
        }
        _borrower.inflatorSnapshot = inflatorSnapshot;
    }

    function getPendingInterest(
        uint256 _debt,
        uint256 _pendingInflator,
        uint256 _currentInflator
    ) private pure returns (uint256) {
        return
            Maths.wmul(
                _debt,
                Maths.wdiv(_pendingInflator, _currentInflator) - Maths.ONE_WAD
            );
    }

    function getLPTokenBalance(address _owner, uint256 _price)
        external
        view
        returns (uint256 lpTokens)
    {
        return lpBalance[_owner][_price];
    }

    /// @notice Calculate the amount of collateral and quote tokens for a given amount of LP Tokens
    /// @param _lpTokens The number of lpTokens to calculate amounts for
    /// @param _price The price bucket for which the value should be calculated
    function getLPTokenExchangeValue(uint256 _lpTokens, uint256 _price)
        external
        view
        returns (uint256 collateralTokens, uint256 quoteTokens)
    {
        require(BucketMath.isValidPrice(_price), "ajna/invalid-bucket-price");

        (
            ,
            ,
            ,
            uint256 quote,
            uint256 debt,
            ,
            uint256 lpOutstanding,
            uint256 bucketCollateral
        ) = bucketAt(_price);

        // calculate lpTokens share of all outstanding lpTokens for the bucket
        uint256 lenderShare = PRBMathUD60x18.div(_lpTokens, lpOutstanding);

        collateralTokens = PRBMathUD60x18.mul(bucketCollateral, lenderShare);
        quoteTokens = PRBMathUD60x18.mul(quote + debt, lenderShare);
    }

    // -------------------- Bucket related functions --------------------

    // TODO: rename bucketAtPrice & add bucketAtIndex
    // TODO: add return type
    /// @notice Get a bucket struct for a given price
    /// @param _price The price of the bucket to retrieve
    function bucketAt(uint256 _price)
        public
        view
        returns (
            uint256 price,
            uint256 up,
            uint256 down,
            uint256 amount,
            uint256 debt,
            uint256 bucketInflator,
            uint256 lpOutstanding,
            uint256 bucketCollateral
        )
    {
        return _buckets.bucketAt(_price);
    }

    function isBucketInitialized(uint256 _price) public view returns (bool) {
        return BitMaps.get(bitmap, _price);
    }

    // -------------------- Pool state related functions --------------------

    function getPoolPrice() public view returns (uint256) {
        return lup;
    }

    /// @notice Returns the current Hight Utilizable Price (HUP) bucket
    /// @dev Starting at the LUP, iterate through down pointers until no quote tokens are available
    /// @dev LUP should always be >= HUP
    function getHup() public view returns (uint256) {
        uint256 curPrice = lup;
        while (true) {
            (uint256 price, , uint256 down, uint256 amount, , , , ) = _buckets
                .bucketAt(curPrice);
            if (price == down || amount != 0) {
                break;
            }

            // check that there are available quote tokens on deposit in down bucket
            (, , , uint256 downAmount, , , , ) = _buckets.bucketAt(down);
            if (downAmount == 0) {
                break;
            }
            curPrice = down;
        }
        return curPrice;
    }

    function getMinimumPoolPrice() public view returns (uint256) {
        if (totalDebt != 0) {
            return Maths.wdiv(totalDebt, totalCollateral);
        }
        return 0;
    }

    function getPoolCollateralization() public view returns (uint256) {
        if (lup != 0 && totalDebt != 0) {
            return Maths.rdiv(totalCollateral, totalDebt / lup);
        }
        return Maths.ONE_RAY;
    }

    function getPoolActualUtilization() public view returns (uint256) {
        if (totalQuoteToken != 0) {
            return Maths.wdiv(totalDebt, (totalQuoteToken + totalDebt));
        }
        return 0;
    }

    function getPoolTargetUtilization() public view returns (uint256) {
        return Maths.wdiv(Maths.ONE_RAY, getPoolCollateralization());
    }

    // -------------------- Borrower related functions --------------------

    function getBorrowerInfo(address _borrower)
        public
        view
        returns (
            uint256,
            uint256,
            uint256,
            uint256,
            uint256,
            uint256,
            uint256
        )
    {
        BorrowerInfo memory borrower = borrowers[_borrower];
        uint256 borrowerDebt = borrower.debt;
        uint256 borrowerPendingDebt = borrower.debt;
        uint256 collateralEncumbered;
        uint256 collateralization;

        if (borrower.debt > 0 && borrower.inflatorSnapshot != 0) {
            borrowerDebt += getPendingInterest(
                borrower.debt,
                inflatorSnapshot,
                borrower.inflatorSnapshot
            );
            borrowerPendingDebt += getPendingInterest(
                borrower.debt,
                getPendingInflator(),
                borrower.inflatorSnapshot
            );
            collateralEncumbered = borrowerPendingDebt / lup;
            collateralization = Maths.rdiv(
                borrower.collateralDeposited,
                collateralEncumbered
            );
        }

        return (
            borrowerDebt,
            borrowerPendingDebt,
            borrower.collateralDeposited,
            collateralEncumbered,
            collateralization,
            borrower.inflatorSnapshot,
            inflatorSnapshot
        );
    }

    function estimatePriceForLoan(uint256 _amount)
        public
        view
        returns (uint256)
    {
        // convert amount from WAD to collateral pool precision - RAD
        _amount = Maths.wadToRad(_amount);
        if (lup == 0) {
            return _buckets.estimatePrice(_amount, hdp);
        }

        return _buckets.estimatePrice(_amount, lup);
    }
}<|MERGE_RESOLUTION|>--- conflicted
+++ resolved
@@ -237,17 +237,10 @@
         }
 
         totalQuoteToken -= _amount;
-<<<<<<< HEAD
-        require(
-            getPoolCollateralization() >= Maths.ONE_RAY,
-            "ajna/pool-undercollateralized"
-        );
-=======
         uint256 col = getPoolCollateralization();
-        if (col < Maths.ONE_WAD) {
+        if (col < Maths.ONE_RAY) {
             revert PoolUndercollateralized({collateralization: col});
         }
->>>>>>> 28d33fd1
 
         lpBalance[_recipient][_price] -= lpTokens;
 
@@ -284,16 +277,9 @@
             encumberedBorrowerCollateral = borrower.debt / lup;
         }
 
-<<<<<<< HEAD
         // convert amount from WAD to collateral pool precision - RAY
         _amount = Maths.wadToRay(_amount);
 
-        require(
-            borrower.collateralDeposited - encumberedBorrowerCollateral >=
-                _amount,
-            "ajna/not-enough-collateral"
-        );
-=======
         if (
             borrower.collateralDeposited - encumberedBorrowerCollateral <
             _amount
@@ -303,7 +289,6 @@
                     encumberedBorrowerCollateral
             });
         }
->>>>>>> 28d33fd1
 
         borrower.collateralDeposited -= _amount;
         totalCollateral -= _amount;
@@ -348,15 +333,12 @@
     /// @param _amount The amount of quote token to borrow
     /// @param _stopPrice Lower bound of LUP change (if any) that the borrower will tolerate from a creating or modifying position
     function borrow(uint256 _amount, uint256 _stopPrice) external {
-<<<<<<< HEAD
         // convert amount from WAD to pool precision - RAD
         _amount = Maths.wadToRad(_amount);
-        require(_amount <= totalQuoteToken, "ajna/not-enough-liquidity");
-=======
+
         if (_amount > totalQuoteToken) {
             revert InsufficientLiquidity({amountAvailable: totalQuoteToken});
         }
->>>>>>> 28d33fd1
 
         accumulatePoolInterest();
 
@@ -383,36 +365,18 @@
             inflatorSnapshot
         );
 
-<<<<<<< HEAD
-        require(
-            borrower.collateralDeposited > (borrower.debt + _amount) / lup &&
-                borrower.collateralDeposited - borrower.debt / lup > loanCost,
-            "ajna/not-enough-collateral"
-        );
-=======
-        if (
-            borrower.collateralDeposited <=
-            Maths.wdiv(borrower.debt + _amount, lup)
-        ) {
+        if (borrower.collateralDeposited <= (borrower.debt + _amount) / lup) {
             revert InsufficientCollateralForBorrow();
         }
 
->>>>>>> 28d33fd1
         borrower.debt += _amount;
 
         totalQuoteToken -= _amount;
         totalDebt += _amount;
-<<<<<<< HEAD
-        require(
-            getPoolCollateralization() >= Maths.ONE_RAY,
-            "ajna/pool-undercollateralized"
-        );
-=======
         uint256 col = getPoolCollateralization();
-        if (col < Maths.ONE_WAD) {
+        if (col < Maths.ONE_RAY) {
             revert PoolUndercollateralized({collateralization: col});
         }
->>>>>>> 28d33fd1
 
         quoteToken().safeTransfer(msg.sender, _amount / quoteTokenScale);
         emit Borrow(msg.sender, lup, _amount);
@@ -423,16 +387,11 @@
     function repay(uint256 _maxAmount) external {
         uint256 availableAmount = quoteToken().balanceOf(msg.sender) *
             quoteTokenScale;
-<<<<<<< HEAD
-
         // convert amount from WAD to pool precision - RAD
         _maxAmount = Maths.wadToRad(_maxAmount);
-        require(availableAmount >= _maxAmount, "ajna/no-funds-to-repay");
-=======
         if (availableAmount < _maxAmount) {
             revert InsufficientBalanceForRepay();
         }
->>>>>>> 28d33fd1
 
         BorrowerInfo storage borrower = borrowers[msg.sender];
         if (borrower.debt == 0) {
@@ -471,24 +430,15 @@
             revert InvalidPrice();
         }
 
-<<<<<<< HEAD
         // convert amount from WAD to pool precision - RAD
         _amount = Maths.wadToRad(_amount);
         uint256 collateralRequired = _amount / _price;
-        require(
-            collateral().balanceOf(msg.sender) * collateralScale >=
-                collateralRequired,
-            "ajna/not-enough-collateral-balance"
-        );
-=======
-        uint256 collateralRequired = Maths.wdiv(_amount, _price);
         if (
             collateral().balanceOf(msg.sender) * collateralScale <
             collateralRequired
         ) {
             revert InsufficientCollateralBalance();
         }
->>>>>>> 28d33fd1
 
         accumulatePoolInterest();
 
@@ -505,17 +455,10 @@
         }
 
         totalQuoteToken -= _amount;
-<<<<<<< HEAD
-        require(
-            getPoolCollateralization() >= Maths.ONE_RAY,
-            "ajna/pool-undercollateralized"
-        );
-=======
         uint256 col = getPoolCollateralization();
-        if (col < Maths.ONE_WAD) {
+        if (col < Maths.ONE_RAY) {
             revert PoolUndercollateralized({collateralization: col});
         }
->>>>>>> 28d33fd1
 
         // move required collateral from sender to pool
         collateral().safeTransferFrom(
@@ -543,24 +486,12 @@
             revert NoDebtToLiquidate();
         }
 
-<<<<<<< HEAD
         uint256 collateralization = Maths.rdiv(collateralDeposited, debt / lup);
-
-        require(
-            collateralization <= Maths.ONE_RAY,
-            "ajna/borrower-collateralized"
-        );
-=======
-        uint256 collateralization = Maths.wdiv(
-            collateralDeposited,
-            Maths.wdiv(debt, lup)
-        );
-        if (collateralization > Maths.ONE_WAD) {
+        if (collateralization > Maths.ONE_RAY) {
             revert BorrowerIsCollateralized({
                 collateralization: collateralization
             });
         }
->>>>>>> 28d33fd1
 
         uint256 requiredCollateral = _buckets.liquidate(
             debt,
