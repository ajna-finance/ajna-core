--- conflicted
+++ resolved
@@ -122,7 +122,6 @@
     );
     event Liquidate(address indexed borrower, uint256 debt, uint256 collateral);
 
-<<<<<<< HEAD
     error InvalidPrice();
     error NoClaimToBucket();
     error NoDebtToRepay();
@@ -136,9 +135,8 @@
     error AmountExceedsTotalClaimableQuoteToken(uint256 totalClaimable);
     error AmountExceedsAvailableCollateral(uint256 availableCollateral);
 
-=======
     // TODO: add onlyFactory modifier
->>>>>>> 8a11cf9e
+
     function initialize() external {
         collateralScale = 10**(18 - collateral().decimals());
         quoteTokenScale = 10**(18 - quoteToken().decimals());
@@ -160,19 +158,14 @@
     /// @notice Called by lenders to add an amount of credit at a specified price bucket
     /// @param _amount The amount of quote token to be added by a lender
     /// @param _price The bucket to which the quote tokens will be added
-<<<<<<< HEAD
-    function addQuoteToken(uint256 _amount, uint256 _price) external {
-        if (!BucketMath.isValidPrice(_price)) {
-            revert InvalidPrice();
-        }
-=======
     function addQuoteToken(
         address _recipient,
         uint256 _amount,
         uint256 _price
     ) external returns (uint256) {
-        require(BucketMath.isValidPrice(_price), "ajna/invalid-bucket-price");
->>>>>>> 8a11cf9e
+        if (!BucketMath.isValidPrice(_price)) {
+            revert InvalidPrice();
+        }
 
         accumulatePoolInterest();
 
@@ -217,27 +210,21 @@
     /// @notice Called by lenders to remove an amount of credit at a specified price bucket
     /// @param _amount The amount of quote token to be removed by a lender
     /// @param _price The bucket from which quote tokens will be removed
-<<<<<<< HEAD
-    function removeQuoteToken(uint256 _amount, uint256 _price) external {
-        if (!BucketMath.isValidPrice(_price)) {
-            revert InvalidPrice();
-        }
-
-        if (totalQuoteToken - totalDebt < _amount) {
-            revert AmountExceedsTotalClaimableQuoteToken({
-                totalClaimable: totalQuoteToken - totalDebt
-            });
-        }
-
-=======
     function removeQuoteToken(
         address _recipient,
         uint256 _amount,
         uint256 _price
     ) external {
-        require(BucketMath.isValidPrice(_price), "ajna/invalid-bucket-price");
-
->>>>>>> 8a11cf9e
+        if (!BucketMath.isValidPrice(_price)) {
+            revert InvalidPrice();
+        }
+
+        if (totalQuoteToken - totalDebt < _amount) {
+            revert AmountExceedsTotalClaimableQuoteToken({
+                totalClaimable: totalQuoteToken - totalDebt
+            });
+        }
+
         accumulatePoolInterest();
 
         // remove from bucket
@@ -313,27 +300,19 @@
     /// @notice Called by lenders to claim unencumbered collateral from a price bucket
     /// @param _amount The amount of unencumbered collateral to claim
     /// @param _price The bucket from which unencumbered collateral will be claimed
-<<<<<<< HEAD
-    function claimCollateral(uint256 _amount, uint256 _price) external {
-        if (!BucketMath.isValidPrice(_price)) {
-            revert InvalidPrice();
-        }
-
-        uint256 maxClaim = lpBalance[msg.sender][_price];
-        if (maxClaim == 0) {
-            revert NoClaimToBucket();
-        }
-=======
     function claimCollateral(
         address _recipient,
         uint256 _amount,
         uint256 _price
     ) external {
-        require(BucketMath.isValidPrice(_price), "ajna/invalid-bucket-price");
+        if (!BucketMath.isValidPrice(_price)) {
+            revert InvalidPrice();
+        }
 
         uint256 maxClaim = lpBalance[_recipient][_price];
-        require(maxClaim != 0, "ajna/no-claim-to-bucket");
->>>>>>> 8a11cf9e
+        if (maxClaim == 0) {
+            revert NoClaimToBucket();
+        }
 
         uint256 claimedLpTokens = _buckets.claimCollateral(
             _price,
@@ -351,15 +330,11 @@
     /// @param _amount The amount of quote token to borrow
     /// @param _stopPrice Lower bound of LUP change (if any) that the borrower will tolerate from a creating or modifying position
     function borrow(uint256 _amount, uint256 _stopPrice) external {
-<<<<<<< HEAD
         if (_amount > totalQuoteToken - totalDebt) {
             revert InsufficientLiquidity({
                 amountAvailable: totalQuoteToken - totalDebt
             });
         }
-=======
-        require(_amount <= totalQuoteToken, "ajna/not-enough-liquidity");
->>>>>>> 8a11cf9e
 
         accumulatePoolInterest();
 
@@ -420,13 +395,9 @@
     function repay(uint256 _maxAmount) external {
         uint256 availableAmount = quoteToken().balanceOf(msg.sender) *
             quoteTokenScale;
-<<<<<<< HEAD
-        if (availableAmount < _amount) {
+        if (availableAmount < _maxAmount) {
             revert InsufficientBalanceForRepay();
         }
-=======
-        require(availableAmount >= _maxAmount, "ajna/no-funds-to-repay");
->>>>>>> 8a11cf9e
 
         BorrowerInfo storage borrower = borrowers[msg.sender];
         if (borrower.debt == 0) {
@@ -475,15 +446,12 @@
 
         accumulatePoolInterest();
 
-<<<<<<< HEAD
         if (_amount > totalQuoteToken - totalDebt) {
             revert InsufficientLiquidity({
                 amountAvailable: totalQuoteToken - totalDebt
             });
         }
 
-=======
->>>>>>> 8a11cf9e
         uint256 newLup = _buckets.purchaseBid(
             _price,
             _amount,
@@ -566,8 +534,12 @@
 
             previousRate = Maths.wmul(
                 previousRate,
-                (Maths.sub(actualUtilization + Maths.ONE_WAD,
-                    getPoolTargetUtilization()))
+                (
+                    Maths.sub(
+                        actualUtilization + Maths.ONE_WAD,
+                        getPoolTargetUtilization()
+                    )
+                )
             );
             previousRateUpdate = block.timestamp;
             emit UpdateInterestRate(oldRate, previousRate);
