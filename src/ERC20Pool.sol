// SPDX-License-Identifier: MIT

pragma solidity 0.8.11;

import {ERC20} from "@openzeppelin/contracts/token/ERC20/ERC20.sol";
import {BitMaps} from "@openzeppelin/contracts/utils/structs/BitMaps.sol";
import {SafeERC20} from "@openzeppelin/contracts/token/ERC20/utils/SafeERC20.sol";
import {PRBMathUD60x18} from "@prb-math/contracts/PRBMathUD60x18.sol";
import {Clone} from "@clones/Clone.sol";

import "./libraries/Maths.sol";
import "./libraries/BucketMath.sol";
import "./libraries/Buckets.sol";

// TODO: REMOVE - FOR TESTING ONLY
import "../lib/hardhat/packages/hardhat-core/console.sol";

// abstract contract InitializeGuard {

//     // deploy this contract after factory and before pool.
//     address factoryAddress = 0x

//     modifier onlyFactory() {
//         require(msg.sender == factoryAddress);
//         _;
//     }
// }

interface IPool {
    function addQuoteToken(
        address recipient,
        uint256 _amount,
        uint256 _price
    ) external returns (uint256 lpTokens);

    function removeQuoteToken(
        address recipient,
        uint256 _amount,
        uint256 _price
    ) external;

    function addCollateral(uint256 _amount) external;

    function removeCollateral(uint256 _amount) external;

    function claimCollateral(uint256 _amount, uint256 _price) external;

    function borrow(uint256 _amount, uint256 _stopPrice) external;

    function repay(uint256 _amount) external;

    function purchaseBid(uint256 _amount, uint256 _price) external;

<<<<<<< HEAD
    function getLPTokenExchangeValue(uint256 lpTokens, uint256 price)
        external
        view
        returns (uint256 collateralTokens, uint256 quoteTokens);
=======
    function liquidate(address _borrower) external;
>>>>>>> 2df2c82c
}

contract ERC20Pool is IPool, Clone {
    using SafeERC20 for ERC20;
    using Buckets for mapping(uint256 => Buckets.Bucket);

    struct BorrowerInfo {
        uint256 debt;
        uint256 collateralDeposited;
        uint256 inflatorSnapshot; // last updated inflator rate for a given borrower
    }

    uint256 public constant SECONDS_PER_YEAR = 3600 * 24 * 365;

    mapping(uint256 => Buckets.Bucket) private _buckets;
    BitMaps.BitMap private bitmap;

    uint256 public collateralScale;
    uint256 public quoteTokenScale;

    uint256 public hdp;
    uint256 public lup;

    // lenders lp token balances: lender address -> price bucket -> lender lp
    mapping(address => mapping(uint256 => uint256)) public lpBalance;

    // borrowers book: borrower address -> BorrowerInfo
    mapping(address => BorrowerInfo) public borrowers;

    uint256 public inflatorSnapshot;
    uint256 public lastInflatorSnapshotUpdate;
    uint256 public previousRate;
    uint256 public previousRateUpdate;

    uint256 public totalCollateral;

    uint256 public totalQuoteToken;
    uint256 public totalDebt;

    event AddQuoteToken(
        address indexed lender,
        uint256 indexed price,
        uint256 amount,
        uint256 lup
    );
    event RemoveQuoteToken(
        address indexed lender,
        uint256 indexed price,
        uint256 amount,
        uint256 lup
    );
    event AddCollateral(address indexed borrower, uint256 amount);
    event RemoveCollateral(address indexed borrower, uint256 amount);
    event ClaimCollateral(
        address indexed claimer,
        uint256 indexed price,
        uint256 amount,
        uint256 lps
    );
    event Borrow(address indexed borrower, uint256 lup, uint256 amount);
    event Repay(address indexed borrower, uint256 lup, uint256 amount);
    event UpdateInterestRate(uint256 oldRate, uint256 newRate);
    event Purchase(
        address indexed bidder,
        uint256 indexed price,
        uint256 amount,
        uint256 collateral
    );
    event Liquidate(address indexed borrower, uint256 debt, uint256 collateral);

    // TODO: add onlyFactory modifier
    function initialize() external {
        // function initialize() external {
        collateralScale = 10**(18 - collateral().decimals());
        quoteTokenScale = 10**(18 - quoteToken().decimals());

        inflatorSnapshot = Maths.ONE_WAD;
        lastInflatorSnapshotUpdate = block.timestamp;
        previousRate = Maths.wdiv(5, 100);
        previousRateUpdate = block.timestamp;
    }

    function collateral() public pure returns (ERC20) {
        return ERC20(_getArgAddress(0));
    }

    function quoteToken() public pure returns (ERC20) {
        return ERC20(_getArgAddress(0x14));
    }

    /// @notice Called by lenders to add an amount of credit at a specified price bucket
    /// @param _amount The amount of quote token to be added by a lender
    /// @param _price The bucket to which the quote tokens will be added
    function addQuoteToken(
        address recipient,
        uint256 _amount,
        uint256 _price
    ) external returns (uint256 lpTokens) {
        require(BucketMath.isValidPrice(_price), "ajna/invalid-bucket-price");

        accumulatePoolInterest();

        // create bucket if doesn't exist
        if (!BitMaps.get(bitmap, _price)) {
            hdp = _buckets.initializeBucket(hdp, _price);
            BitMaps.setTo(bitmap, _price, true);
        }

        // deposit amount
        bool reallocate = (totalDebt != 0 && _price >= lup);
        (uint256 newLup, uint256 lpTokens) = _buckets.addQuoteToken(
            _price,
            _amount,
            lup,
            inflatorSnapshot,
            reallocate
        );

        if (reallocate) {
            lup = newLup;
        }

        // update lender lp balance for current price bucket
        lpBalance[recipient][_price] += lpTokens;

        // update quote token accumulator
        totalQuoteToken += _amount;

        quoteToken().safeTransferFrom(
            recipient,
            address(this),
            _amount / quoteTokenScale
        );

        // TODO: add require to ensure quote tokens were transferred successfully

        emit AddQuoteToken(recipient, _price, _amount, lup);
        return lpTokens;
    }

    /// @notice Called by lenders to remove an amount of credit at a specified price bucket
    /// @param _amount The amount of quote token to be removed by a lender
    /// @param _price The bucket from which quote tokens will be removed
    function removeQuoteToken(
        address recipient,
        uint256 _amount,
        uint256 _price
    ) external {
        require(BucketMath.isValidPrice(_price), "ajna/invalid-bucket-price");

        accumulatePoolInterest();

        // remove from bucket
        (uint256 newLup, uint256 lpTokens) = _buckets.removeQuoteToken(
            _price,
            _amount,
            lpBalance[recipient][_price],
            inflatorSnapshot
        );

        // move lup down only if removal happened at lup and new lup different than current
        if (_price == lup && newLup < lup) {
            lup = newLup;
        }

        totalQuoteToken -= _amount;
        require(
            getPoolCollateralization() >= Maths.ONE_WAD,
            "ajna/pool-undercollateralized"
        );

        lpBalance[recipient][_price] -= lpTokens;

        quoteToken().safeTransfer(recipient, _amount / quoteTokenScale);
        emit RemoveQuoteToken(recipient, _price, _amount, lup);
    }

    function addCollateral(uint256 _amount) external {
        accumulatePoolInterest();
        borrowers[msg.sender].collateralDeposited += _amount;
        totalCollateral += _amount;

        // TODO: verify that the pool address is the holder of any token balances - i.e. if any funds are held in an escrow for backup interest purposes
        collateral().safeTransferFrom(
            msg.sender,
            address(this),
            _amount / collateralScale
        );
        emit AddCollateral(msg.sender, _amount);
    }

    /// @notice Called by borrowers to remove an amount of collateral
    /// @param _amount The amount of collateral in deposit tokens to be removed from a position
    function removeCollateral(uint256 _amount) external {
        accumulatePoolInterest();

        BorrowerInfo storage borrower = borrowers[msg.sender];
        accumulateBorrowerInterest(borrower);

        uint256 encumberedBorrowerCollateral;
        if (borrower.debt != 0) {
            encumberedBorrowerCollateral = Maths.wdiv(borrower.debt, lup);
        }

        require(
            borrower.collateralDeposited - encumberedBorrowerCollateral >=
                _amount,
            "ajna/not-enough-collateral"
        );

        borrower.collateralDeposited -= _amount;
        totalCollateral -= _amount;

        collateral().safeTransfer(msg.sender, _amount / collateralScale);
        emit RemoveCollateral(msg.sender, _amount);
    }

    /// @notice Called by lenders to claim unencumbered collateral from a price bucket
    /// @param _amount The amount of unencumbered collateral to claim
    /// @param _price The bucket from which unencumbered collateral will be claimed
    function claimCollateral(uint256 _amount, uint256 _price) external {
        require(BucketMath.isValidPrice(_price), "ajna/invalid-bucket-price");

        uint256 maxClaim = lpBalance[msg.sender][_price];
        require(maxClaim != 0, "ajna/no-claim-to-bucket");

        uint256 claimedLpTokens = _buckets.claimCollateral(
            _price,
            _amount,
            maxClaim
        );

        lpBalance[msg.sender][_price] -= claimedLpTokens;

        collateral().safeTransfer(msg.sender, _amount / collateralScale);
        emit ClaimCollateral(msg.sender, _price, _amount, claimedLpTokens);
    }

    /// @notice Called by a borrower to open or expand a position
    /// @param _amount The amount of quote token to borrow
    /// @param _stopPrice Lower bound of LUP change (if any) that the borrower will tolerate from a creating or modifying position
    function borrow(uint256 _amount, uint256 _stopPrice) external {
        require(
            _amount <= totalQuoteToken, "ajna/not-enough-liquidity"
        );

        accumulatePoolInterest();

        BorrowerInfo storage borrower = borrowers[msg.sender];
        accumulateBorrowerInterest(borrower);

        // if first loan then borrow at hdp
        uint256 curLup = lup;
        if (curLup == 0) {
            curLup = hdp;
        }

        // TODO: make value explicit for use in comparison operator against collateralDeposited below
        uint256 encumberedBorrowerCollateral;
        if (borrower.debt != 0) {
            encumberedBorrowerCollateral = Maths.wdiv(borrower.debt, lup);
        }
        require(
            borrower.collateralDeposited > encumberedBorrowerCollateral,
            "ajna/not-enough-collateral"
        );

        uint256 loanCost;
        (lup, loanCost) = _buckets.borrow(
            _amount,
            _stopPrice,
            curLup,
            inflatorSnapshot
        );

        require(
            borrower.collateralDeposited >
                Maths.wdiv(borrower.debt + _amount, lup) &&
                borrower.collateralDeposited - Maths.wdiv(borrower.debt, lup) >
                loanCost,
            "ajna/not-enough-collateral"
        );
        borrower.debt += _amount;

        totalQuoteToken -= _amount;
        totalDebt += _amount;
        require(
            getPoolCollateralization() >= Maths.ONE_WAD,
            "ajna/pool-undercollateralized"
        );

        quoteToken().safeTransfer(msg.sender, _amount / quoteTokenScale);
        emit Borrow(msg.sender, lup, _amount);
    }

    /// @notice Called by a borrower to repay some amount of their borrowed quote tokens
    /// @param _maxAmount The maximum amount of quote token to repay
    function repay(uint256 _maxAmount) external {
        uint256 availableAmount = quoteToken().balanceOf(msg.sender) *
            quoteTokenScale;
        require(availableAmount >= _maxAmount, "ajna/no-funds-to-repay");

        BorrowerInfo storage borrower = borrowers[msg.sender];
        require(borrower.debt != 0, "ajna/no-debt-to-repay");
        accumulatePoolInterest();
        accumulateBorrowerInterest(borrower);

        uint256 debtToPay;
        (lup, debtToPay) = _buckets.repay(_maxAmount, lup, inflatorSnapshot);

        if (debtToPay < borrower.debt && _maxAmount >= borrower.debt) {
            debtToPay = borrower.debt;
        }

        if (debtToPay >= borrower.debt) {
            borrower.debt = 0;
            borrower.inflatorSnapshot = 0;
        } else {
            borrower.debt -= debtToPay;
        }

        totalQuoteToken += debtToPay;
        totalDebt -= Maths.min(totalDebt, debtToPay);

        quoteToken().safeTransferFrom(
            msg.sender,
            address(this),
            debtToPay / quoteTokenScale
        );
        emit Repay(msg.sender, lup, debtToPay);
    }

    /// @notice Exchanges collateral for quote token
    /// @param _amount The amount of quote token to purchase
    /// @param _price The purchasing price of quote token
    function purchaseBid(uint256 _amount, uint256 _price) external {
        require(BucketMath.isValidPrice(_price), "ajna/invalid-bucket-price");

        uint256 collateralRequired = Maths.wdiv(_amount, _price);
        require(
            collateral().balanceOf(msg.sender) * collateralScale >=
                collateralRequired,
            "ajna/not-enough-collateral-balance"
        );

        accumulatePoolInterest();

        uint256 newLup = _buckets.purchaseBid(
            _price,
            _amount,
            collateralRequired,
            inflatorSnapshot
        );

        // move lup down only if removal happened at lup or higher and new lup different than current
        if (_price >= lup && newLup < lup) {
            lup = newLup;
        }

        totalQuoteToken -= _amount;
        require(
            getPoolCollateralization() >= Maths.ONE_WAD,
            "ajna/pool-undercollateralized"
        );

        // move required collateral from sender to pool
        collateral().safeTransferFrom(
            msg.sender,
            address(this),
            collateralRequired / collateralScale
        );

        // move quote token amount from pool to sender
        quoteToken().safeTransfer(msg.sender, _amount / quoteTokenScale);
        emit Purchase(msg.sender, _price, _amount, collateralRequired);
    }

    /// @notice Liquidates position for given borrower
    function liquidate(address _borrower) external {
        accumulatePoolInterest();

        BorrowerInfo storage borrower = borrowers[_borrower];
        accumulateBorrowerInterest(borrower);

        uint256 debt = borrower.debt;
        uint256 collateralDeposited = borrower.collateralDeposited;

        require(debt != 0, "ajna/no-debt-to-liquidate");

        uint256 collateralization = Maths.wdiv(
            collateralDeposited,
            Maths.wdiv(debt, lup)
        );
        require(
            collateralization <= Maths.ONE_WAD,
            "ajna/borrower-collateralized"
        );

        (uint256 lentTokens, uint256 requiredCollateral) = _buckets.liquidate(
            debt,
            collateralDeposited,
            hdp,
            inflatorSnapshot
        );

        // pool level accounting
        totalDebt -= borrower.debt;
        totalCollateral -= requiredCollateral;

        // borrower accounting
        borrower.debt = 0;
        borrower.collateralDeposited -= requiredCollateral;

        emit Liquidate(_borrower, debt, requiredCollateral);
    }

    /// @notice Called by lenders to update interest rate of the pool when actual > target utilization
    function updateInterestRate() external {
        uint256 actualUtilization = getPoolActualUtilization();
        if (actualUtilization != 0 && previousRateUpdate < block.timestamp) {
            uint256 oldRate = previousRate;
            accumulatePoolInterest();

            previousRate = Maths.wmul(
                previousRate,
                (Maths.sub(actualUtilization, getPoolTargetUtilization()) +
                    Maths.ONE_WAD)
            );
            previousRateUpdate = block.timestamp;
            emit UpdateInterestRate(oldRate, previousRate);
        }
    }

    /// @notice Update the global borrower inflator
    /// @dev Requires time to have passed between update calls
    function accumulatePoolInterest() private {
        if (block.timestamp - lastInflatorSnapshotUpdate != 0) {
            uint256 pendingInflator = getPendingInflator();

            totalDebt += getPendingInterest(
                totalDebt,
                pendingInflator,
                inflatorSnapshot
            );

            inflatorSnapshot = pendingInflator;
            lastInflatorSnapshotUpdate = block.timestamp;
        }
    }

    /// @notice Calculate the pending inflator based upon previous rate and last update
    /// @return The new pending inflator value
    function getPendingInflator() public view returns (uint256) {
        // calculate annualized interest rate
        uint256 spr = previousRate / SECONDS_PER_YEAR;
        uint256 secondsSinceLastUpdate = block.timestamp -
            lastInflatorSnapshotUpdate;

        return
            PRBMathUD60x18.mul(
                inflatorSnapshot,
                PRBMathUD60x18.pow(
                    PRBMathUD60x18.fromUint(1) + spr,
                    PRBMathUD60x18.fromUint(secondsSinceLastUpdate)
                )
            );
    }

    /// @notice Add debt to a borrower given the current global inflator and the last rate at which that the borrower's debt accumulated.
    /// @dev Only adds debt if a borrower has already initiated a debt position
    function accumulateBorrowerInterest(BorrowerInfo storage _borrower)
        private
    {
        if (_borrower.debt != 0 && _borrower.inflatorSnapshot != 0) {
            _borrower.debt += getPendingInterest(
                _borrower.debt,
                inflatorSnapshot,
                _borrower.inflatorSnapshot
            );
        }
        _borrower.inflatorSnapshot = inflatorSnapshot;
    }

    function getPendingInterest(
        uint256 _debt,
        uint256 _pendingInflator,
        uint256 _currentInflator
    ) private pure returns (uint256) {
        return
            Maths.wmul(
                _debt,
                Maths.wdiv(_pendingInflator, _currentInflator) - Maths.ONE_WAD
            );
    }

    /// @notice Calculate the amount of collateral and quote tokens for a given amount of LP Tokens
    /// @param lpTokens The number of lpTokens to calculate amounts for
    /// @param price The price bucket for which the value should be calculated
    function getLPTokenExchangeValue(uint256 lpTokens, uint256 price)
        external
        view
        returns (uint256 collateralTokens, uint256 quoteTokens)
    {
        require(BucketMath.isValidPrice(price), "ajna/invalid-bucket-price");

        (
            ,
            ,
            ,
            uint256 quote,
            uint256 collateral,
            ,
            uint256 lpOutstanding
        ) = bucketAt(price);

        // calculate lpTokens share of all outstanding lpTokens for the bucket
        uint256 lenderShare = PRBMathUD60x18.div(lpTokens, lpOutstanding);

        collateralTokens = PRBMathUD60x18.mul(collateral, lenderShare);
        quoteTokens = PRBMathUD60x18.mul(quote, lenderShare);
    }

    // -------------------- Bucket related functions --------------------

    // TODO: rename bucketAtPrice & add bucketAtIndex
    // TODO: add return type
    /// @notice Get a bucket struct for a given price
    /// @param _price The price of the bucket to retrieve
    function bucketAt(uint256 _price)
        public
        view
        returns (
            uint256 price,
            uint256 up,
            uint256 down,
            uint256 amount,
            uint256 debt,
            uint256 bucketInflator,
            uint256 lpOutstanding,
            uint256 bucketCollateral
        )
    {
        return _buckets.bucketAt(_price);
    }

    function isBucketInitialized(uint256 _price) public view returns (bool) {
        return BitMaps.get(bitmap, _price);
    }

    // -------------------- Pool state related functions --------------------

    function getPoolPrice() public view returns (uint256) {
        return lup;
    }

    function getMinimumPoolPrice() public view returns (uint256) {
        if (totalDebt != 0) {
            return Maths.wdiv(totalDebt, totalCollateral);
        }
        return 0;
    }

    function getPoolCollateralization() public view returns (uint256) {
        uint256 encumberedCollateral = getEncumberedCollateral();
        if (encumberedCollateral != 0) {
            return Maths.wdiv(totalCollateral, encumberedCollateral);
        }
        return Maths.ONE_WAD;
    }

    function getEncumberedCollateral() public view returns (uint256) {
        if (lup != 0) {
            return Maths.wdiv(totalDebt, lup);
        }
        return 0;
    }

    function getPoolActualUtilization() public view returns (uint256) {
        if (totalQuoteToken != 0) {
            return Maths.wdiv(totalDebt, (totalQuoteToken + totalDebt));
        }
        return 0;
    }

    function getPoolTargetUtilization() public view returns (uint256) {
        return Maths.wdiv(Maths.ONE_WAD, getPoolCollateralization());
    }

    // -------------------- Borrower related functions --------------------

    function getBorrowerInfo(address _borrower)
        public
        view
        returns (
            uint256,
            uint256,
            uint256,
            uint256,
            uint256,
            uint256,
            uint256
        )
    {
        BorrowerInfo memory borrower = borrowers[_borrower];
        uint256 borrowerDebt = borrower.debt;
        uint256 borrowerPendingDebt = borrower.debt;
        uint256 collateralEncumbered;
        uint256 collateralization;

        if (borrower.debt > 0 && borrower.inflatorSnapshot != 0) {
            borrowerDebt += getPendingInterest(
                borrower.debt,
                inflatorSnapshot,
                borrower.inflatorSnapshot
            );
            borrowerPendingDebt += getPendingInterest(
                borrower.debt,
                getPendingInflator(),
                borrower.inflatorSnapshot
            );
            collateralEncumbered = Maths.wdiv(borrowerPendingDebt, lup);
            collateralization = Maths.wdiv(
                borrower.collateralDeposited,
                collateralEncumbered
            );
        }

        return (
            borrowerDebt,
            borrowerPendingDebt,
            borrower.collateralDeposited,
            collateralEncumbered,
            collateralization,
            borrower.inflatorSnapshot,
            inflatorSnapshot
        );
    }

    function estimatePriceForLoan(uint256 _amount)
        public
        view
        returns (uint256)
    {
        if (_amount > totalQuoteToken - totalDebt) {
            return 0;
        }

        if (lup == 0) {
            return _buckets.estimatePrice(_amount, hdp);
        }

        return _buckets.estimatePrice(_amount, lup);
    }
}<|MERGE_RESOLUTION|>--- conflicted
+++ resolved
@@ -51,14 +51,12 @@
 
     function purchaseBid(uint256 _amount, uint256 _price) external;
 
-<<<<<<< HEAD
     function getLPTokenExchangeValue(uint256 lpTokens, uint256 price)
         external
         view
         returns (uint256 collateralTokens, uint256 quoteTokens);
-=======
+
     function liquidate(address _borrower) external;
->>>>>>> 2df2c82c
 }
 
 contract ERC20Pool is IPool, Clone {
@@ -571,7 +569,7 @@
             uint256 quote,
             uint256 collateral,
             ,
-            uint256 lpOutstanding
+            uint256 lpOutstanding,
         ) = bucketAt(price);
 
         // calculate lpTokens share of all outstanding lpTokens for the bucket
