--- conflicted
+++ resolved
@@ -9,58 +9,19 @@
 
 import { Clone } from "@clones/Clone.sol";
 
-import {IPool} from "./interfaces/IPool.sol";
-import {Interest} from "./base/Interest.sol";
+import { IPool } from "./interfaces/IPool.sol";
+
+import { Interest } from "./base/Interest.sol";
+
 import "./libraries/Maths.sol";
 import "./libraries/BucketMath.sol";
 import "./libraries/Buckets.sol";
 
-import {console} from "@hardhat/hardhat-core/console.sol"; // TESTING ONLY
-
-<<<<<<< HEAD
-interface IPool {
-    function addQuoteToken(address recipient_, uint256 amount_, uint256 price_) external returns (uint256 lpTokens_);
-
-    function removeQuoteToken(address recipient_, uint256 amount_, uint256 price_) external;
-
-    function addCollateral(uint256 amount_) external;
-
-    function removeCollateral(uint256 amount_) external;
-
-    function claimCollateral(address recipient_, uint256 amount_, uint256 price_) external;
-
-    function borrow(uint256 amount_, uint256 stopPrice_) external;
-
-    function repay(uint256 amount_) external;
-
-    function purchaseBid(uint256 amount_, uint256 price_) external;
-
-    function getLPTokenBalance(address owner_, uint256 price_) external view returns (uint256 lpTokens_);
-
-    function getLPTokenExchangeValue(uint256 lpTokens_, uint256 price_) external view returns (uint256 collateralTokens_, uint256 quoteTokens_);
-
-    function liquidate(address borrower_) external;
-}
-
-contract ERC20Pool is IPool, Clone {
-    using SafeERC20 for ERC20;
-    using Buckets for mapping(uint256 => Buckets.Bucket);
-
-    struct BorrowerInfo {
-        uint256 debt; // RAD
-        uint256 collateralDeposited; // RAY
-        uint256 inflatorSnapshot; // RAY, the inflator rate of the given borrower's last state change
-    }
-
-    uint256 public constant SECONDS_PER_YEAR = 3600 * 24 * 365;
-=======
+import { console } from "@hardhat/hardhat-core/console.sol"; // TESTING ONLY
+
 contract ERC20Pool is IPool, Clone, Interest {
     using SafeERC20 for ERC20;
     using Buckets for mapping(uint256 => Buckets.Bucket);
-
-    /// @dev Counter used by onlyOnce modifier
-    uint8 private poolInitializations = 0;
->>>>>>> 1aa9ae17
 
     // price (WAD) -> bucket
     mapping(uint256 => Buckets.Bucket)  private _buckets;
@@ -76,14 +37,11 @@
 
     // lenders lp token balances: lender address -> price bucket (WAD) -> lender lp (RAY)
     mapping(address => mapping(uint256 => uint256)) public lpBalance;
-
     // borrowers book: borrower address -> BorrowerInfo
-    mapping(address => BorrowerInfo) public borrowers;
+    mapping(address => BorrowerInfo)                public borrowers;
 
     uint256 public previousRateUpdate;
-
     uint256 public totalCollateral; // RAY
-
     uint256 public totalQuoteToken; // RAD
     uint256 public totalDebt; // RAD
 
@@ -287,11 +245,7 @@
 
         if (
             borrower.collateralDeposited <=
-<<<<<<< HEAD
-            Maths.rdiv(Maths.radToRay(Maths.add(borrower.debt, amount_)), Maths.wadToRay(lup))
-=======
-            getEncumberedCollateral(Maths.add(borrower.debt, _amount))
->>>>>>> 1aa9ae17
+            getEncumberedCollateral(Maths.add(borrower.debt, amount_))
         ) {
             revert InsufficientCollateralForBorrow();
         }
@@ -429,149 +383,9 @@
         emit Liquidate(borrower_, debt, requiredCollateral);
     }
 
-<<<<<<< HEAD
-    /// @notice Called by lenders to update interest rate of the pool when actual > target utilization
-    function updateInterestRate() external {
-        // RAY
-        uint256 actualUtilization = getPoolActualUtilization();
-        if (
-            actualUtilization != 0 &&
-            previousRateUpdate < block.timestamp &&
-            getPoolCollateralization() > Maths.ONE_RAY
-        ) {
-            uint256 oldRate = previousRate;
-            accumulatePoolInterest();
-
-            previousRate = Maths.wmul(
-                previousRate,
-                (
-                    Maths.sub(
-                        Maths.add(Maths.rayToWad(actualUtilization), Maths.ONE_WAD),
-                        Maths.rayToWad(getPoolTargetUtilization())
-                    )
-                )
-            );
-            previousRateUpdate = block.timestamp;
-            emit UpdateInterestRate(oldRate, previousRate);
-        }
-    }
-
-    /// @notice Update the global borrower inflator
-    /// @dev Requires time to have passed between update calls
-    function accumulatePoolInterest() private {
-        if (block.timestamp - lastInflatorSnapshotUpdate != 0) {
-            // RAY
-            uint256 pendingInflator = getPendingInflator();
-            // RAD
-            totalDebt                   += getPendingInterest(totalDebt, pendingInflator, inflatorSnapshot);
-            inflatorSnapshot            = pendingInflator;
-            lastInflatorSnapshotUpdate  = block.timestamp;
-        }
-    }
-
-    /// @notice Calculate the pending inflator based upon previous rate and last update
-    /// @return The new pending inflator value as a RAY
-    function getPendingInflator() public view returns (uint256) {
-        // calculate annualized interest rate
-        uint256 spr = Maths.wadToRay(previousRate) / SECONDS_PER_YEAR;
-        // secondsSinceLastUpdate is unscaled
-        uint256 secondsSinceLastUpdate = Maths.sub(block.timestamp, lastInflatorSnapshotUpdate);
-
-        return
-            Maths.rmul(
-                inflatorSnapshot,
-                Maths.rpow(Maths.add(Maths.ONE_RAY, spr), secondsSinceLastUpdate)
-            );
-    }
-
-    /// @notice Add debt to a borrower given the current global inflator and the last rate at which that the borrower's debt accumulated.
-    /// @param borrower_ Pointer to the struct which is accumulating interest on their debt
-    /// @dev Only adds debt if a borrower has already initiated a debt position
-    function accumulateBorrowerInterest(BorrowerInfo storage borrower_) private {
-        if (borrower_.debt != 0 && borrower_.inflatorSnapshot != 0) {
-            borrower_.debt += getPendingInterest(borrower_.debt, inflatorSnapshot, borrower_.inflatorSnapshot);
-        }
-        borrower_.inflatorSnapshot = inflatorSnapshot;
-    }
-
-    /// @notice Calculate the amount of unaccrued interest for a specified amount of debt
-    /// @param debt_ RAD - The total book debt
-    /// @param pendingInflator_ RAY - The next debt inflator value
-    /// @param currentInflator_ RAY - The current debt inflator value
-    /// @return RAD - The additional debt pending accumulation
-    function getPendingInterest(uint256 debt_, uint256 pendingInflator_, uint256 currentInflator_) private pure returns (uint256) {
-        return
-            Maths.rayToRad(
-                Maths.rmul(
-                    Maths.radToRay(debt_),
-                    Maths.sub(Maths.rmul(pendingInflator_, currentInflator_), Maths.ONE_RAY)
-                )
-            );
-    }
-
-    /// @notice Calculate unaccrued interest for the pool, which may be added to totalDebt
-    /// @notice to discover pending pool debt
-    /// @return interest_ - Unaccumulated pool interest, RAD
-    function getPendingPoolInterest() external view returns (uint256 interest_) {
-        interest_ = totalDebt != 0 ? getPendingInterest(totalDebt, getPendingInflator(), inflatorSnapshot) : 0;
-    }
-
-    /// @notice Calculate unaccrued interest for a particular bucket, which may be added to
-    /// @notice bucket debt to discover pending bucket debt
-    /// @param price_ The price bucket for which interest should be calculated, WAD
-    /// @return interest_ - Unaccumulated bucket interest, RAD
-    function getPendingBucketInterest(uint256 price_) external view returns (uint256 interest_) {
-        (, , , , uint256 debt, uint256 bucketInflator, , ) = bucketAt(price_);
-        interest_ = debt != 0 ? getPendingInterest(debt, getPendingInflator(), bucketInflator) : 0;
-    }
-
-    /// @notice Returns a given lender's LP tokens in a given price bucket
-    /// @param owner_ The EOA to check token balance for
-    /// @param price_ The price bucket for which the value should be calculated, WAD
-    /// @return lpTokens - The EOA's lp token balance in the bucket, RAY
-    function getLPTokenBalance(address owner_, uint256 price_) external view returns (uint256) {
-        return lpBalance[owner_][price_];
-    }
-
-    /// @notice Calculate the amount of collateral and quote tokens for a given amount of LP Tokens
-    /// @param lpTokens_ The number of lpTokens to calculate amounts for
-    /// @param price_ The price bucket for which the value should be calculated
-    /// @return collateralTokens_ - The equivalent value of collateral tokens for the given LP Tokens, RAY
-    /// @return quoteTokens_ - The equivalent value of quote tokens for the given LP Tokens, RAD
-    function getLPTokenExchangeValue(uint256 lpTokens_, uint256 price_)
-        external
-        view
-        returns (uint256 collateralTokens_, uint256 quoteTokens_)
-    {
-        require(BucketMath.isValidPrice(price_), "ajna/invalid-bucket-price");
-
-        (
-            ,
-            ,
-            ,
-            uint256 onDeposit,
-            uint256 debt,
-            ,
-            uint256 lpOutstanding,
-            uint256 bucketCollateral
-        ) = bucketAt(price_);
-
-        // calculate lpTokens share of all outstanding lpTokens for the bucket
-        uint256 lenderShare = Maths.rdiv(lpTokens_, lpOutstanding);
-
-        // calculate the amount of collateral and quote tokens equivalent to the lenderShare
-        collateralTokens_   = Maths.rmul(bucketCollateral, lenderShare);
-        quoteTokens_        = Maths.rayToRad(
-                    Maths.rmul(Maths.radToRay(Maths.add(onDeposit, debt)), lenderShare)
-        );
-    }
-
-    // -------------------- Bucket related functions --------------------
-=======
                 /*****************************/
                 /*** Bucket Management ***/
                 /*****************************/
->>>>>>> 1aa9ae17
 
     // TODO: rename bucketAtPrice & add bucketAtIndex
     // TODO: add return type
@@ -600,15 +414,11 @@
 
     /// @notice Calculate unaccrued interest for a particular bucket, which may be added to
     /// @notice bucket debt to discover pending bucket debt
-    /// @param _price The price bucket for which interest should be calculated, WAD
-    /// @return interest - Unaccumulated bucket interest, RAD
-    function getPendingBucketInterest(uint256 _price) external view returns (uint256 interest) {
-        (, , , , uint256 debt, uint256 bucketInflator, , ) = bucketAt(_price);
-        if (debt != 0) {
-            return getPendingInterest(debt, getPendingInflator(), bucketInflator);
-        } else {
-            return 0;
-        }
+    /// @param price_ The price bucket for which interest should be calculated, WAD
+    /// @return interest_ - Unaccumulated bucket interest, RAD
+    function getPendingBucketInterest(uint256 price_) external view returns (uint256 interest_) {
+        (, , , , uint256 debt, uint256 bucketInflator, , ) = bucketAt(price_);
+        interest_ = debt != 0 ? getPendingInterest(debt, getPendingInflator(), bucketInflator) : 0;
     }
 
                 /*****************************/
@@ -621,12 +431,10 @@
         if (block.timestamp - lastInflatorSnapshotUpdate != 0) {
             // RAY
             uint256 pendingInflator = getPendingInflator();
-
             // RAD
-            totalDebt += getPendingInterest(totalDebt, pendingInflator, inflatorSnapshot);
-
-            inflatorSnapshot = pendingInflator;
-            lastInflatorSnapshotUpdate = block.timestamp;
+            totalDebt                   += getPendingInterest(totalDebt, pendingInflator, inflatorSnapshot);
+            inflatorSnapshot            = pendingInflator;
+            lastInflatorSnapshotUpdate  = block.timestamp;
         }
     }
 
@@ -681,32 +489,18 @@
     }
 
     /// @dev Used for both pool and borrower level debt
-<<<<<<< HEAD
     /// @param debt_ - Debt to check encumberance of
     /// @return encumberance_ RAY - The current encumberance of a given debt balance
     function getEncumberedCollateral(uint256 debt_) public view returns (uint256 encumberance_) {
         encumberance_ = debt_ != 0 ? Maths.rdiv(Maths.radToRay(debt_), Maths.wadToRay(lup)) : 0;
-=======
-    /// @param _debt - RAD Debt to check encumberance of
-    /// @return RAY - The current encumberance of a given debt balance
-    function getEncumberedCollateral(uint256 _debt) public view returns (uint256) {
-        if (_debt == 0) {
-            return 0;
-        }
-        return Maths.rdiv(Maths.radToRay(_debt), Maths.wadToRay(lup));
->>>>>>> 1aa9ae17
     }
 
 
     /// @notice Calculate unaccrued interest for the pool, which may be added to totalDebt
     /// @notice to discover pending pool debt
-    /// @return interest - Unaccumulated pool interest, RAD
-    function getPendingPoolInterest() external view returns (uint256 interest) {
-        if (totalDebt != 0) {
-            return getPendingInterest(totalDebt, getPendingInflator(), inflatorSnapshot);
-        } else {
-            return 0;
-        }
+    /// @return interest_ - Unaccumulated pool interest, RAD
+    function getPendingPoolInterest() external view returns (uint256 interest_) {
+        interest_ = totalDebt != 0 ? getPendingInterest(totalDebt, getPendingInflator(), inflatorSnapshot) : 0;
     }
 
     /// @return RAY - The current collateralization of the pool given totalCollateral and totalDebt
@@ -780,29 +574,14 @@
             uint256
         )
     {
-<<<<<<< HEAD
         BorrowerInfo memory borrower = borrowers[borrower_];
-        uint256 borrowerDebt        = borrower.debt;
-=======
-        BorrowerInfo memory borrower = borrowers[_borrower];
->>>>>>> 1aa9ae17
         uint256 borrowerPendingDebt = borrower.debt;
         uint256 collateralEncumbered;
         uint256 collateralization = Maths.ONE_RAY;
 
         if (borrower.debt > 0 && borrower.inflatorSnapshot != 0) {
-<<<<<<< HEAD
-            borrowerDebt += getPendingInterest(borrower.debt, inflatorSnapshot, borrower.inflatorSnapshot);
             borrowerPendingDebt += getPendingInterest(borrower.debt, getPendingInflator(), borrower.inflatorSnapshot);
             collateralEncumbered = borrowerPendingDebt / lup;
-=======
-            borrowerPendingDebt += getPendingInterest(
-                borrower.debt,
-                getPendingInflator(),
-                borrower.inflatorSnapshot
-            );
-            collateralEncumbered = getEncumberedCollateral(borrowerPendingDebt);
->>>>>>> 1aa9ae17
             collateralization = Maths.rdiv(borrower.collateralDeposited, collateralEncumbered);
         }
 
@@ -818,16 +597,16 @@
     }
 
     /// @dev Supports passage of collateralDeposited and debt to enable calculation of potential borrower collateralization states, not just current.
-    /// @param _collateralDeposited RAY - Collateral amount to calculate a collateralization ratio for
-    /// @param _debt RAD - Debt position to calculate encumbered quotient
+    /// @param collateralDeposited_ RAY - Collateral amount to calculate a collateralization ratio for
+    /// @param debt_ RAD - Debt position to calculate encumbered quotient
     /// @return RAY - The current collateralization of the borrowers given totalCollateral and totalDebt
-    function getBorrowerCollateralization(uint256 _collateralDeposited, uint256 _debt)
+    function getBorrowerCollateralization(uint256 collateralDeposited_, uint256 debt_)
         public
         view
         returns (uint256)
     {
-        if (lup != 0 && _debt != 0) {
-            return Maths.rdiv(_collateralDeposited, getEncumberedCollateral(_debt));
+        if (lup != 0 && debt_ != 0) {
+            return Maths.rdiv(collateralDeposited_, getEncumberedCollateral(debt_));
         }
         return Maths.ONE_RAY;
     }
@@ -843,28 +622,24 @@
                 /*****************************/
 
     /// @notice Returns a given lender's LP tokens in a given price bucket
-    /// @param _owner The EOA to check token balance for
-    /// @param _price The price bucket for which the value should be calculated, WAD
+    /// @param owner_ The EOA to check token balance for
+    /// @param price_ The price bucket for which the value should be calculated, WAD
     /// @return lpTokens - The EOA's lp token balance in the bucket, RAY
-    function getLPTokenBalance(address _owner, uint256 _price)
+    function getLPTokenBalance(address owner_, uint256 price_) external view returns (uint256) {
+        return lpBalance[owner_][price_];
+    }
+
+    /// @notice Calculate the amount of collateral and quote tokens for a given amount of LP Tokens
+    /// @param lpTokens_ The number of lpTokens to calculate amounts for
+    /// @param price_ The price bucket for which the value should be calculated
+    /// @return collateralTokens_ - The equivalent value of collateral tokens for the given LP Tokens, RAY
+    /// @return quoteTokens_ - The equivalent value of quote tokens for the given LP Tokens, RAD
+    function getLPTokenExchangeValue(uint256 lpTokens_, uint256 price_)
         external
         view
-        returns (uint256 lpTokens)
+        returns (uint256 collateralTokens_, uint256 quoteTokens_)
     {
-        return lpBalance[_owner][_price];
-    }
-
-    /// @notice Calculate the amount of collateral and quote tokens for a given amount of LP Tokens
-    /// @param _lpTokens The number of lpTokens to calculate amounts for
-    /// @param _price The price bucket for which the value should be calculated
-    /// @return collateralTokens - The equivalent value of collateral tokens for the given LP Tokens, RAY
-    /// @return quoteTokens - The equivalent value of quote tokens for the given LP Tokens, RAD
-    function getLPTokenExchangeValue(uint256 _lpTokens, uint256 _price)
-        external
-        view
-        returns (uint256 collateralTokens, uint256 quoteTokens)
-    {
-        require(BucketMath.isValidPrice(_price), "ajna/invalid-bucket-price");
+        require(BucketMath.isValidPrice(price_), "ajna/invalid-bucket-price");
 
         (
             ,
@@ -875,15 +650,15 @@
             ,
             uint256 lpOutstanding,
             uint256 bucketCollateral
-        ) = bucketAt(_price);
+        ) = bucketAt(price_);
 
         // calculate lpTokens share of all outstanding lpTokens for the bucket
-        uint256 lenderShare = Maths.rdiv(_lpTokens, lpOutstanding);
+        uint256 lenderShare = Maths.rdiv(lpTokens_, lpOutstanding);
 
         // calculate the amount of collateral and quote tokens equivalent to the lenderShare
-        collateralTokens = Maths.rmul(bucketCollateral, lenderShare);
-        quoteTokens = Maths.rayToRad(
-            Maths.rmul(Maths.radToRay(Maths.add(onDeposit, debt)), lenderShare)
+        collateralTokens_   = Maths.rmul(bucketCollateral, lenderShare);
+        quoteTokens_        = Maths.rayToRad(
+                    Maths.rmul(Maths.radToRay(Maths.add(onDeposit, debt)), lenderShare)
         );
     }
 }