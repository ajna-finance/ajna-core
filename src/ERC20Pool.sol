--- conflicted
+++ resolved
@@ -10,8 +10,6 @@
 import { SafeERC20 } from "@openzeppelin/contracts/token/ERC20/utils/SafeERC20.sol";
 
 import { BorrowerManager } from "./base/BorrowerManager.sol";
-import { Buckets }         from "./base/Buckets.sol";
-import { Interest }        from "./base/Interest.sol";
 import { LenderManager }   from "./base/LenderManager.sol";
 
 import { IPool } from "./interfaces/IPool.sol";
@@ -32,16 +30,6 @@
 
     uint256 public override quoteTokenScale;
 
-<<<<<<< HEAD
-    uint256 public override previousRateUpdate;
-    uint256 public override totalCollateral;    // [WAD]
-    uint256 public override totalQuoteToken;    // [WAD]
-
-    // borrowers book: borrower address -> BorrowerInfo
-    mapping(address => BorrowerInfo) public borrowers;
-
-=======
->>>>>>> d151ef26
     /**
      *  @notice Modifier to protect a clone's initialize method from repeated updates.
      */
@@ -301,112 +289,4 @@
         emit Liquidate(borrower_, debt, requiredCollateral);
     }
 
-<<<<<<< HEAD
-    /*****************************/
-    /*** Pool State Management ***/
-    /*****************************/
-
-    // TODO: Add a test for this
-    function getMinimumPoolPrice() public view override returns (uint256 minPrice_) {
-        minPrice_ = totalDebt != 0 ? Maths.wdiv(totalDebt, totalCollateral) : 0;
-    }
-
-    // TODO: fix bug here related to RAY vs WAD
-    function getEncumberedCollateral(uint256 debt_) public view override returns (uint256 encumbrance_) {
-        // Calculate encumbrance as RAY to maintain precision
-        encumbrance_ = debt_ != 0 ? Maths.wdiv(debt_, lup) : 0;
-    }
-
-    function getPoolCollateralization() public view override returns (uint256 poolCollateralization_) {
-        if (lup != 0 && totalDebt != 0) {
-            return Maths.wdiv(totalCollateral, getEncumberedCollateral(totalDebt));
-        }
-        return Maths.ONE_WAD;
-    }
-
-    function getPoolActualUtilization() public view override returns (uint256 poolActualUtilization_) {
-        if (totalDebt == 0) {
-            return 0;
-        }
-        return Maths.wdiv(totalDebt, totalQuoteToken + totalDebt);
-    }
-
-    function getPoolTargetUtilization() public view override returns (uint256 poolTargetUtilization_) {
-        return Maths.wdiv(Maths.ONE_WAD, getPoolCollateralization());
-    }
-
-    function updateInterestRate() external override {
-        // RAY
-        uint256 actualUtilization = getPoolActualUtilization();
-        if (
-            actualUtilization != 0 &&
-            previousRateUpdate < block.timestamp &&
-            getPoolCollateralization() > Maths.ONE_WAD
-        ) {
-            uint256 oldRate = previousRate;
-            accumulatePoolInterest();
-
-            previousRate = Maths.wmul(
-                previousRate,
-                (
-                    Maths.rayToWad(actualUtilization) + Maths.ONE_WAD
-                        - Maths.rayToWad(getPoolTargetUtilization())
-                )
-            );
-            previousRateUpdate = block.timestamp;
-            emit UpdateInterestRate(oldRate, previousRate);
-        }
-    }
-
-    /*****************************/
-    /*** Borrower Management ***/
-    /*****************************/
-
-    function getBorrowerInfo(address borrower_)
-        public view returns (
-            uint256 debt_,
-            uint256 pendingDebt_,
-            uint256 collateralDeposited_,
-            uint256 collateralEncumbered_,
-            uint256 collateralization_,
-            uint256 borrowerInflatorSnapshot_,
-            uint256 inflatorSnapshot_
-        )
-    {
-        BorrowerInfo memory borrower = borrowers[borrower_];
-        uint256 borrowerPendingDebt = borrower.debt;
-        uint256 collateralEncumbered;
-        uint256 collateralization = Maths.ONE_WAD;
-
-        if (borrower.debt > 0 && borrower.inflatorSnapshot != 0) {
-            borrowerPendingDebt  += getPendingInterest(borrower.debt, getPendingInflator(), borrower.inflatorSnapshot);
-            collateralEncumbered  = getEncumberedCollateral(borrowerPendingDebt);
-            collateralization     = Maths.wdiv(borrower.collateralDeposited, collateralEncumbered);
-        }
-
-        return (
-            borrower.debt,
-            borrowerPendingDebt,
-            borrower.collateralDeposited,
-            collateralEncumbered,
-            collateralization,
-            borrower.inflatorSnapshot,
-            inflatorSnapshot
-        );
-    }
-
-    function getBorrowerCollateralization(uint256 collateralDeposited_, uint256 debt_) public view override returns (uint256 borrowerCollateralization_) {
-        if (lup != 0 && debt_ != 0) {
-            return Maths.wdiv(collateralDeposited_, getEncumberedCollateral(debt_));
-        }
-        return Maths.ONE_WAD;
-    }
-
-    function estimatePriceForLoan(uint256 amount_) public view override returns (uint256 price_) {
-        // convert amount from WAD to collateral pool precision - RAD
-        return estimatePrice(amount_, lup == 0 ? hpb : lup);
-    }
-
-=======
->>>>>>> d151ef26
 }