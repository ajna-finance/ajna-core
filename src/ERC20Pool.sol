// SPDX-License-Identifier: MIT

pragma solidity 0.8.11;

import {IERC20} from "@openzeppelin/contracts/token/ERC20/IERC20.sol";
import {SafeERC20} from "@openzeppelin/contracts/token/ERC20/utils/SafeERC20.sol";
import {PRBMathUD60x18} from "@prb-math/contracts/PRBMathUD60x18.sol";
import {IPriceBuckets, PriceBuckets} from "./PriceBuckets.sol";

import "./libraries/Maths.sol";
import "./libraries/BucketMath.sol";

interface IPool {
    function addQuoteToken(uint256 _amount, uint256 _price) external;

    function removeQuoteToken(uint256 _amount, uint256 _price) external;

    function addCollateral(uint256 _amount) external;

    function removeCollateral(uint256 _amount) external;

    function borrow(uint256 _amount, uint256 _stopPrice) external;

    function repay(uint256 _amount) external;
}

contract ERC20Pool is IPool {
    using SafeERC20 for IERC20;

    struct BorrowerInfo {
        uint256 debt;
        uint256 collateralDeposited;
        uint256 inflatorSnapshot; // last updated inflator rate for a given borrower
    }

    // TODO: add returns to position modifiers to enable usage by a proxy layer
    struct LenderInfo {
        uint256 amount;
        uint256 lpTokens;
    }

    uint256 public constant SECONDS_PER_YEAR = 3600 * 24 * 365;

    IERC20 public immutable collateral;
    IERC20 public immutable quoteToken;

    uint256 public hdp;
    uint256 public lup;

    IPriceBuckets private immutable _buckets;

    // lenders book: lender address -> price bucket -> lender info struct
    mapping(address => mapping(uint256 => LenderInfo)) public lenders;
    // lender balance: lender address -> total amount
    mapping(address => uint256) public lenderBalance;

    // borrowers book: borrower address -> BorrowerInfo
    mapping(address => BorrowerInfo) public borrowers;

    uint256 public inflatorSnapshot = Maths.wad(1);
    uint256 public lastBorrowerInflatorUpdate = block.timestamp;
    uint256 public previousRate = Maths.wdiv(5, 100);
    uint256 public previousRateUpdate = block.timestamp;

    uint256 public totalCollateral;

    uint256 public totalQuoteToken;
    uint256 public totalDebt;

    event AddQuoteToken(
        address lender,
        uint256 price,
        uint256 amount,
        uint256 lup
    );
    event RemoveQuoteToken(address lender, uint256 price, uint256 amount);
    event AddCollateral(address borrower, uint256 amount);
    event RemoveCollateral(address borrower, uint256 amount);
    event Borrow(address borrower, uint256 price, uint256 amount);
    event Repay(address borrower, uint256 price, uint256 amount);

    constructor(IERC20 _collateral, IERC20 _quoteToken) {
        collateral = _collateral;
        quoteToken = _quoteToken;

        _buckets = new PriceBuckets();
    }

    /// @notice Called by lenders to add an amount of credit at a specified price bucket
    /// @param _amount The amount of quote token to be added by a lender
    /// @param _price The bucket to which the quote tokens will be added
    function addQuoteToken(uint256 _amount, uint256 _price) external {
        require(BucketMath.isValidPrice(_price), "ajna/invalid-bucket-price");

        accumulatePoolInterest();

        // create bucket if doesn't exist
        hdp = _buckets.ensureBucket(hdp, _price);

        // deposit amount
        uint256 lpTokens = _buckets.addToBucket(
            _price,
            _amount,
            inflatorSnapshot
        );

        // update lender info for current price bucket
        LenderInfo storage lender = lenders[msg.sender][_price];
        lender.amount += _amount;
        lender.lpTokens += lpTokens;

        // update lender balance
        lenderBalance[msg.sender] += _amount;

        // update quote token accumulator
        totalQuoteToken += _amount;

        // reallocate debt if needed
        if (totalDebt != 0 && _price >= lup) {
            lup = _buckets.reallocateDebt(
                _amount,
                _price,
                lup,
                inflatorSnapshot
            );
        }

        quoteToken.safeTransferFrom(msg.sender, address(this), _amount);
        emit AddQuoteToken(msg.sender, _price, _amount, lup);
    }

    /// @notice Called by lenders to remove an amount of credit at a specified price bucket
    /// @param _amount The amount of quote token to be removed by a lender
    /// @param _price The bucket from which quote tokens will be removed
    function removeQuoteToken(uint256 _amount, uint256 _price) external {
        require(BucketMath.isValidPrice(_price), "ajna/invalid-bucket-price");

        LenderInfo storage lender = lenders[msg.sender][_price];
        require(lender.amount >= _amount, "ajna/lended-amount-excedeed");

        accumulatePoolInterest();

        // remove from bucket
        uint256 lpTokens = _buckets.subtractFromBucket(
            _price,
            _amount,
            lender.amount,
            inflatorSnapshot
        );

        lender.amount -= _amount;
        lender.lpTokens -= lpTokens;

        lenderBalance[msg.sender] -= _amount;

        quoteToken.safeTransfer(msg.sender, _amount);
        emit RemoveQuoteToken(msg.sender, _price, _amount);
    }

    function addCollateral(uint256 _amount) external {
        accumulatePoolInterest();
        borrowers[msg.sender].collateralDeposited += _amount;
        totalCollateral += _amount;

        // TODO: verify that the pool address is the holder of any token balances - i.e. if any funds are held in an escrow for backup interest purposes
        collateral.safeTransferFrom(msg.sender, address(this), _amount);
        emit AddCollateral(msg.sender, _amount);
    }

    /// @notice Called by borrowers to remove an amount of collateral
    /// @param _amount The amount of collateral in deposit tokens to be removed from a position
    function removeCollateral(uint256 _amount) external {
        accumulatePoolInterest();

        BorrowerInfo storage borrower = borrowers[msg.sender];
        accumulateBorrowerInterest(borrower);

        uint256 encumberedBorrowerCollateral;
        if (borrower.debt != 0) {
            encumberedBorrowerCollateral = Maths.wdiv(borrower.debt, lup);
        }

        require(
            borrower.collateralDeposited - encumberedBorrowerCollateral >=
                _amount,
            "ajna/not-enough-collateral"
        );

        borrower.collateralDeposited -= _amount;
        totalCollateral -= _amount;

        collateral.safeTransfer(msg.sender, _amount);
        emit RemoveCollateral(msg.sender, _amount);
    }

    /// @notice Called by a borrower to open or expand a position
    /// @param _amount The amount of quote token to borrow
    /// @param _stopPrice Lower bound of LUP change (if any) that the borrower will tolerate from a creating or modifying position
    function borrow(uint256 _amount, uint256 _stopPrice) external {
        require(
            _amount <= totalQuoteToken - totalDebt,
            "ajna/not-enough-liquidity"
        );

        accumulatePoolInterest();

        BorrowerInfo storage borrower = borrowers[msg.sender];
        accumulateBorrowerInterest(borrower);

        // if first loan then borrow at hdp
        uint256 curLup = lup;
        if (curLup == 0) {
            curLup = hdp;
        }

        // TODO: make value explicit for use in comparison operator against collateralDeposited below
        uint256 encumberedBorrowerCollateral;
        if (borrower.debt != 0) {
            encumberedBorrowerCollateral = Maths.wdiv(borrower.debt, lup);
        }
        require(
            borrower.collateralDeposited > encumberedBorrowerCollateral,
            "ajna/not-enough-collateral"
        );

        uint256 loanCost;
        (lup, loanCost) = _buckets.borrow(
            _amount,
            _stopPrice,
            curLup,
            inflatorSnapshot
        );

        require(
            borrower.collateralDeposited >
                Maths.wdiv(borrower.debt + _amount, lup) &&
                borrower.collateralDeposited - Maths.wdiv(borrower.debt, lup) >
                loanCost,
            "ajna/not-enough-collateral"
        );
        borrower.debt += _amount;
        totalDebt += _amount;

        quoteToken.safeTransfer(msg.sender, _amount);
        emit Borrow(msg.sender, lup, _amount);
    }

    /// @notice Called by a borrower to repay some amount of their borrowed quote tokens
    /// @param _amount The amount of quote token to repay
    function repay(uint256 _amount) external {
        uint256 availableAmount = quoteToken.balanceOf(msg.sender);
        require(availableAmount >= _amount, "ajna/no-funds-to-repay");

        BorrowerInfo storage borrower = borrowers[msg.sender];
        require(borrower.debt != 0, "ajna/no-debt-to-repay");
        accumulatePoolInterest();
        accumulateBorrowerInterest(borrower);

        uint256 debtToPay;
        (lup, debtToPay) = _buckets.repay(_amount, lup, inflatorSnapshot);

        if (debtToPay < borrower.debt && _amount >= borrower.debt) {
            debtToPay = borrower.debt;
        }

        if (debtToPay >= borrower.debt) {
            borrower.debt = 0;
            borrower.inflatorSnapshot = 0;
        } else {
            borrower.debt -= debtToPay;
        }

        totalDebt -= Maths.min(totalDebt, debtToPay);

        quoteToken.safeTransferFrom(msg.sender, address(this), debtToPay);
        emit Repay(msg.sender, lup, debtToPay);
    }

    /// @notice Update the global borrower inflator
    /// @dev Requires time to have passed between update calls
    function accumulatePoolInterest() private {
<<<<<<< HEAD
        if (block.timestamp - lastBorrowerInflatorUpdate > 0) {
            uint256 pendingInflator = getPendingInflator();
=======
        if (block.timestamp - lastBorrowerInflatorUpdate != 0) {
            uint256 secondsSinceLastUpdate = block.timestamp -
                lastBorrowerInflatorUpdate;
            uint256 spr = previousRate / SECONDS_PER_YEAR;
            uint256 pendingInflator = Maths.wmul(
                inflatorSnapshot,
                Maths.wad(1) + (spr * secondsSinceLastUpdate)
            );
>>>>>>> 08ad4f23

            totalDebt += Maths.wmul(
                totalDebt,
                Maths.wdiv(pendingInflator, inflatorSnapshot) - Maths.wad(1)
            );

            inflatorSnapshot = pendingInflator;
            lastBorrowerInflatorUpdate = block.timestamp;
        }
    }

    /// @notice Calculate the pending inflator based upon previous rate and last update
    /// @return The new pending inflator value
    function getPendingInflator() public view returns (uint256) {
        // calculate annualized interest rate
        uint256 spr = previousRate / SECONDS_PER_YEAR;
        uint256 secondsSinceLastUpdate = block.timestamp - lastBorrowerInflatorUpdate;

        return PRBMathUD60x18.mul(inflatorSnapshot, PRBMathUD60x18.pow(PRBMathUD60x18.fromUint(1) + spr, PRBMathUD60x18.fromUint(secondsSinceLastUpdate)));
    }

    /// @notice Add debt to a borrower given the current global inflator and the last rate at which that the borrower's debt accumulated.
    /// @dev Only adds debt if a borrower has already initiated a debt position
    function accumulateBorrowerInterest(BorrowerInfo storage borrower) private {
        if (borrower.debt != 0 && borrower.inflatorSnapshot != 0) {
            uint256 pendingInterest = Maths.wmul(
                borrower.debt,
                inflatorSnapshot / borrower.inflatorSnapshot - 1
            );
            borrower.debt += pendingInterest;
            totalDebt += pendingInterest;
        }
        borrower.inflatorSnapshot = inflatorSnapshot;
    }

    // -------------------- Bucket related functions --------------------

    // TODO: rename bucketAtPrice & add bucketAtIndex
    // TODO: add return type
    /// @notice Get a bucket struct for a given price
    /// @param _price The price of the bucket to retrieve
    function bucketAt(uint256 _price)
        public
        view
        returns (
            uint256 price,
            uint256 up,
            uint256 down,
            uint256 amount,
            uint256 debt,
            uint256 inflatorSnapshot,
            uint256 lpOutstanding
        )
    {
        return _buckets.bucketAt(_price);
    }


    // -------------------- Pool state related functions --------------------

<<<<<<< HEAD
    function getPoolPrice() public view returns (uint256) {
        return lup;
=======
    function isValidPrice(uint256 _price) public pure returns (bool) {
        // dummy implementation, should validate using maths library
        return (_price >= MIN_PRICE && _price < MAX_PRICE);
>>>>>>> 08ad4f23
    }

    function getMinimumPoolPrice() public view returns (uint256) {
        if (totalDebt != 0) {
            return Maths.wdiv(totalDebt, totalCollateral);
        }
        return 0;
    }

    function getPoolCollateralization() public view returns (uint256) {
        uint256 encumberedCollateral = getEncumberedCollateral();
        if (encumberedCollateral != 0) {
            return Maths.wdiv(totalCollateral, encumberedCollateral);
        }
        return Maths.wad(1);
    }

    function getEncumberedCollateral() public view returns (uint256) {
        if (lup != 0) {
            return Maths.wdiv(totalDebt, lup);
        }
        return 0;
    }

    function getPoolActualUtilization() public view returns (uint256) {
        return Maths.wdiv(totalDebt, totalQuoteToken);
    }

    function getPoolTargetUtilization() public view returns (uint256) {
        uint256 poolCollateralization = getPoolCollateralization();
        if (poolCollateralization != 0) {
            return Maths.wdiv(Maths.wad(1), getPoolCollateralization());
        }
        return Maths.wad(1);
    }

    // -------------------- Borrower related functions --------------------

    function getBorrowerInfo(address _borrower)
        public
        view
        returns (
            uint256,
            uint256,
            uint256,
            uint256,
            uint256,
            uint256,
            uint256
        )
    {
        BorrowerInfo memory borrower = borrowers[_borrower];
        uint256 borrowerDebt = borrower.debt;
        uint256 borrowerPendingDebt = borrower.debt;
        uint256 collateralEncumbered;
        uint256 collateralization;

<<<<<<< HEAD
        if (borrower.debt > 0 && borrower.inflatorSnapshot > 0) {
            uint256 pendingInflator = getPendingInflator();
=======
        if (borrower.debt != 0 && borrower.inflatorSnapshot != 0) {
            uint256 secondsSinceLastUpdate = block.timestamp -
                lastBorrowerInflatorUpdate;
            uint256 spr = previousRate / SECONDS_PER_YEAR;
            uint256 pendingInflator = Maths.wmul(
                inflatorSnapshot,
                Maths.wad(1) + (spr * secondsSinceLastUpdate)
            );
>>>>>>> 08ad4f23
            borrowerDebt += Maths.wmul(
                borrower.debt,
                inflatorSnapshot - borrower.inflatorSnapshot
            );
            borrowerPendingDebt += Maths.wmul(
                borrower.debt,
                pendingInflator - borrower.inflatorSnapshot
            );
            collateralEncumbered = Maths.wdiv(borrowerPendingDebt, lup);
            collateralization = Maths.wdiv(
                borrower.collateralDeposited,
                collateralEncumbered
            );
        }

        return (
            borrowerDebt,
            borrowerPendingDebt,
            borrower.collateralDeposited,
            collateralEncumbered,
            collateralization,
            borrower.inflatorSnapshot,
            inflatorSnapshot
        );
    }

    function estimatePriceForLoan(uint256 _amount)
        public
        view
        returns (uint256)
    {
        if (_amount > totalQuoteToken - totalDebt) {
            return 0;
        }

        if (lup == 0) {
            return _buckets.estimatePrice(_amount, hdp);
        }

        return _buckets.estimatePrice(_amount, lup);
    }
}<|MERGE_RESOLUTION|>--- conflicted
+++ resolved
@@ -279,19 +279,8 @@
     /// @notice Update the global borrower inflator
     /// @dev Requires time to have passed between update calls
     function accumulatePoolInterest() private {
-<<<<<<< HEAD
-        if (block.timestamp - lastBorrowerInflatorUpdate > 0) {
+        if (block.timestamp - lastBorrowerInflatorUpdate != 0) {
             uint256 pendingInflator = getPendingInflator();
-=======
-        if (block.timestamp - lastBorrowerInflatorUpdate != 0) {
-            uint256 secondsSinceLastUpdate = block.timestamp -
-                lastBorrowerInflatorUpdate;
-            uint256 spr = previousRate / SECONDS_PER_YEAR;
-            uint256 pendingInflator = Maths.wmul(
-                inflatorSnapshot,
-                Maths.wad(1) + (spr * secondsSinceLastUpdate)
-            );
->>>>>>> 08ad4f23
 
             totalDebt += Maths.wmul(
                 totalDebt,
@@ -352,14 +341,8 @@
 
     // -------------------- Pool state related functions --------------------
 
-<<<<<<< HEAD
     function getPoolPrice() public view returns (uint256) {
         return lup;
-=======
-    function isValidPrice(uint256 _price) public pure returns (bool) {
-        // dummy implementation, should validate using maths library
-        return (_price >= MIN_PRICE && _price < MAX_PRICE);
->>>>>>> 08ad4f23
     }
 
     function getMinimumPoolPrice() public view returns (uint256) {
@@ -417,19 +400,8 @@
         uint256 collateralEncumbered;
         uint256 collateralization;
 
-<<<<<<< HEAD
-        if (borrower.debt > 0 && borrower.inflatorSnapshot > 0) {
+        if (borrower.debt > 0 && borrower.inflatorSnapshot != 0) {
             uint256 pendingInflator = getPendingInflator();
-=======
-        if (borrower.debt != 0 && borrower.inflatorSnapshot != 0) {
-            uint256 secondsSinceLastUpdate = block.timestamp -
-                lastBorrowerInflatorUpdate;
-            uint256 spr = previousRate / SECONDS_PER_YEAR;
-            uint256 pendingInflator = Maths.wmul(
-                inflatorSnapshot,
-                Maths.wad(1) + (spr * secondsSinceLastUpdate)
-            );
->>>>>>> 08ad4f23
             borrowerDebt += Maths.wmul(
                 borrower.debt,
                 inflatorSnapshot - borrower.inflatorSnapshot
