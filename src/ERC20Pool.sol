--- conflicted
+++ resolved
@@ -410,12 +410,12 @@
         accumulateBorrowerInterest(borrower);
 
         uint256 debt = borrower.debt;
-        uint256 collateral = borrower.collateralDeposited;
+        uint256 collateralDeposited = borrower.collateralDeposited;
 
         require(debt != 0, "ajna/no-debt-to-liquidate");
 
         uint256 collateralization = Maths.wdiv(
-            collateral,
+            collateralDeposited,
             Maths.wdiv(debt, lup)
         );
         require(
@@ -425,7 +425,7 @@
 
         uint256 requiredCollateral = _buckets.liquidate(
             debt,
-            collateral,
+            collateralDeposited,
             hdp,
             inflatorSnapshot
         );
@@ -520,14 +520,9 @@
             uint256 down,
             uint256 amount,
             uint256 debt,
-<<<<<<< HEAD
             uint256 bucketInflator,
             uint256 lpOutstanding,
             uint256 bucketCollateral
-=======
-            uint256 bucketSnapshot,
-            uint256 lpOutstanding
->>>>>>> aaad0758
         )
     {
         return _buckets.bucketAt(_price);
