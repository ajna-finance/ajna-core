--- conflicted
+++ resolved
@@ -305,19 +305,7 @@
         accumulateBorrowerInterest(borrower);
 
         // if first loan then borrow at HPB
-<<<<<<< HEAD
-        uint256 curLup = lup;
-        if (curLup == 0) {
-            curLup = hpb;
-        }
-
-        uint256 encumberedBorrowerCollateral = getEncumberedCollateral(borrower.debt);
-
-        uint256 loanCost;
-        (lup, loanCost) = _buckets.borrow(_amount, _stopPrice, curLup, inflatorSnapshot);
-=======
         lup = _buckets.borrow(_amount, _stopPrice, lup == 0 ? hpb : lup, inflatorSnapshot);
->>>>>>> 0e96a590
 
         if (
             borrower.collateralDeposited <=
@@ -468,167 +456,6 @@
         emit Liquidate(_borrower, debt, requiredCollateral);
     }
 
-<<<<<<< HEAD
-=======
-    /// @notice Called by lenders to update interest rate of the pool when actual > target utilization
-    function updateInterestRate() external {
-        // RAY
-        uint256 actualUtilization = getPoolActualUtilization();
-        if (
-            actualUtilization != 0 &&
-            previousRateUpdate < block.timestamp &&
-            getPoolCollateralization() > Maths.ONE_RAY
-        ) {
-            uint256 oldRate = previousRate;
-            accumulatePoolInterest();
-
-            previousRate = Maths.wmul(
-                previousRate,
-                (
-                    Maths.sub(
-                        Maths.add(Maths.rayToWad(actualUtilization), Maths.ONE_WAD),
-                        Maths.rayToWad(getPoolTargetUtilization())
-                    )
-                )
-            );
-            previousRateUpdate = block.timestamp;
-            emit UpdateInterestRate(oldRate, previousRate);
-        }
-    }
-
-    /// @notice Update the global borrower inflator
-    /// @dev Requires time to have passed between update calls
-    function accumulatePoolInterest() private {
-        if (block.timestamp - lastInflatorSnapshotUpdate != 0) {
-            // RAY
-            uint256 pendingInflator = getPendingInflator();
-
-            // RAD
-            totalDebt += getPendingInterest(totalDebt, pendingInflator, inflatorSnapshot);
-
-            inflatorSnapshot = pendingInflator;
-            lastInflatorSnapshotUpdate = block.timestamp;
-        }
-    }
-
-    /// @notice Calculate the pending inflator based upon previous rate and last update
-    /// @return The new pending inflator value as a RAY
-    function getPendingInflator() public view returns (uint256) {
-        // calculate annualized interest rate
-        uint256 spr = Maths.wadToRay(previousRate) / SECONDS_PER_YEAR;
-        // secondsSinceLastUpdate is unscaled
-        uint256 secondsSinceLastUpdate = Maths.sub(block.timestamp, lastInflatorSnapshotUpdate);
-
-        return
-            Maths.rmul(
-                inflatorSnapshot,
-                Maths.rpow(Maths.add(Maths.ONE_RAY, spr), secondsSinceLastUpdate)
-            );
-    }
-
-    /// @notice Add debt to a borrower given the current global inflator and the last rate at which that the borrower's debt accumulated.
-    /// @param _borrower Pointer to the struct which is accumulating interest on their debt
-    /// @dev Only adds debt if a borrower has already initiated a debt position
-    function accumulateBorrowerInterest(BorrowerInfo storage _borrower) private {
-        if (_borrower.debt != 0 && _borrower.inflatorSnapshot != 0) {
-            _borrower.debt += getPendingInterest(
-                _borrower.debt,
-                inflatorSnapshot,
-                _borrower.inflatorSnapshot
-            );
-        }
-        _borrower.inflatorSnapshot = inflatorSnapshot;
-    }
-
-    /// @notice Calculate the amount of unaccrued interest for a specified amount of debt
-    /// @param _debt RAD - The total book debt
-    /// @param _pendingInflator RAY - The next debt inflator value
-    /// @param _currentInflator RAY - The current debt inflator value
-    /// @return RAD - The additional debt pending accumulation
-    function getPendingInterest(
-        uint256 _debt,
-        uint256 _pendingInflator,
-        uint256 _currentInflator
-    ) private pure returns (uint256) {
-        return
-            Maths.rayToRad(
-                Maths.rmul(
-                    Maths.radToRay(_debt),
-                    Maths.sub(Maths.rmul(_pendingInflator, _currentInflator), Maths.ONE_RAY)
-                )
-            );
-    }
-
-    /// @notice Calculate unaccrued interest for the pool, which may be added to totalDebt
-    /// @notice to discover pending pool debt
-    /// @return interest - Unaccumulated pool interest, RAD
-    function getPendingPoolInterest() external view returns (uint256 interest) {
-        if (totalDebt != 0) {
-            return getPendingInterest(totalDebt, getPendingInflator(), inflatorSnapshot);
-        } else {
-            return 0;
-        }
-    }
-
-    /// @notice Calculate unaccrued interest for a particular bucket, which may be added to
-    /// @notice bucket debt to discover pending bucket debt
-    /// @param _price The price bucket for which interest should be calculated, WAD
-    /// @return interest - Unaccumulated bucket interest, RAD
-    function getPendingBucketInterest(uint256 _price) external view returns (uint256 interest) {
-        (, , , , uint256 debt, uint256 bucketInflator, , ) = bucketAt(_price);
-        if (debt != 0) {
-            return getPendingInterest(debt, getPendingInflator(), bucketInflator);
-        } else {
-            return 0;
-        }
-    }
-
-    /// @notice Returns a given lender's LP tokens in a given price bucket
-    /// @param _owner The EOA to check token balance for
-    /// @param _price The price bucket for which the value should be calculated, WAD
-    /// @return lpTokens - The EOA's lp token balance in the bucket, RAY
-    function getLPTokenBalance(address _owner, uint256 _price)
-        external
-        view
-        returns (uint256 lpTokens)
-    {
-        return lpBalance[_owner][_price];
-    }
-
-    /// @notice Calculate the amount of collateral and quote tokens for a given amount of LP Tokens
-    /// @param _lpTokens The number of lpTokens to calculate amounts for
-    /// @param _price The price bucket for which the value should be calculated
-    /// @return collateralTokens - The equivalent value of collateral tokens for the given LP Tokens, RAY
-    /// @return quoteTokens - The equivalent value of quote tokens for the given LP Tokens, RAD
-    function getLPTokenExchangeValue(uint256 _lpTokens, uint256 _price)
-        external
-        view
-        returns (uint256 collateralTokens, uint256 quoteTokens)
-    {
-        require(BucketMath.isValidPrice(_price), "ajna/invalid-bucket-price");
-
-        (
-            ,
-            ,
-            ,
-            uint256 onDeposit,
-            uint256 debt,
-            ,
-            uint256 lpOutstanding,
-            uint256 bucketCollateral
-        ) = bucketAt(_price);
-
-        // calculate lpTokens share of all outstanding lpTokens for the bucket
-        uint256 lenderShare = Maths.rdiv(_lpTokens, lpOutstanding);
-
-        // calculate the amount of collateral and quote tokens equivalent to the lenderShare
-        collateralTokens = Maths.rmul(bucketCollateral, lenderShare);
-        quoteTokens = Maths.rayToRad(
-            Maths.rmul(Maths.radToRay(Maths.add(onDeposit, debt)), lenderShare)
-        );
-    }
-
->>>>>>> 0e96a590
     // -------------------- Bucket related functions --------------------
 
     // TODO: rename bucketAtPrice & add bucketAtIndex
@@ -656,6 +483,19 @@
         return BitMaps.get(bitmap, _price);
     }
 
+    /// @notice Calculate unaccrued interest for a particular bucket, which may be added to
+    /// @notice bucket debt to discover pending bucket debt
+    /// @param _price The price bucket for which interest should be calculated, WAD
+    /// @return interest - Unaccumulated bucket interest, RAD
+    function getPendingBucketInterest(uint256 _price) external view returns (uint256 interest) {
+        (, , , , uint256 debt, uint256 bucketInflator, , ) = bucketAt(_price);
+        if (debt != 0) {
+            return getPendingInterest(debt, getPendingInflator(), bucketInflator);
+        } else {
+            return 0;
+        }
+    }
+
     // -------------------- Pool state related functions --------------------
 
     /// @notice Update the global borrower inflator
@@ -735,6 +575,18 @@
             return 0;
         }
         return Maths.rdiv(Maths.radToRay(_debt), Maths.wadToRay(lup));
+    }
+
+
+    /// @notice Calculate unaccrued interest for the pool, which may be added to totalDebt
+    /// @notice to discover pending pool debt
+    /// @return interest - Unaccumulated pool interest, RAD
+    function getPendingPoolInterest() external view returns (uint256 interest) {
+        if (totalDebt != 0) {
+            return getPendingInterest(totalDebt, getPendingInflator(), inflatorSnapshot);
+        } else {
+            return 0;
+        }
     }
 
     // TODO: lup at 0 is a valid price -> update check?
