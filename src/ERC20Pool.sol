// SPDX-License-Identifier: MIT

pragma solidity 0.8.11;

import {ERC20} from "@openzeppelin/contracts/token/ERC20/ERC20.sol";
import {BitMaps} from "@openzeppelin/contracts/utils/structs/BitMaps.sol";
import {SafeERC20} from "@openzeppelin/contracts/token/ERC20/utils/SafeERC20.sol";
import {PRBMathUD60x18} from "@prb-math/contracts/PRBMathUD60x18.sol";
import {Clone} from "@clones/Clone.sol";

import "./libraries/Maths.sol";
import "./libraries/BucketMath.sol";
import "./libraries/Buckets.sol";

interface IPool {
    function addQuoteToken(
        address _recipient,
        uint256 _amount,
        uint256 _price
    ) external returns (uint256 lpTokens);

    function removeQuoteToken(
        address _recipient,
        uint256 _amount,
        uint256 _price
    ) external;

    function addCollateral(uint256 _amount) external;

    function removeCollateral(uint256 _amount) external;

    function claimCollateral(
        address _recipient,
        uint256 _amount,
        uint256 _price
    ) external;

    function borrow(uint256 _amount, uint256 _stopPrice) external;

    function repay(uint256 _amount) external;

    function purchaseBid(uint256 _amount, uint256 _price) external;

    function getLPTokenBalance(address _owner, uint256 _price)
        external
        view
        returns (uint256 lpTokens);

    function getLPTokenExchangeValue(uint256 _lpTokens, uint256 _price)
        external
        view
        returns (uint256 _collateralTokens, uint256 _quoteTokens);

    function liquidate(address _borrower) external;
}

contract ERC20Pool is IPool, Clone {
    using SafeERC20 for ERC20;
    using Buckets for mapping(uint256 => Buckets.Bucket);

    struct BorrowerInfo {
        uint256 debt;
        uint256 collateralDeposited;
        uint256 inflatorSnapshot; // last updated inflator rate for a given borrower
    }

    uint256 public constant SECONDS_PER_YEAR = 3600 * 24 * 365;

    mapping(uint256 => Buckets.Bucket) private _buckets;
    BitMaps.BitMap private bitmap;

    uint256 public collateralScale;
    uint256 public quoteTokenScale;

    uint256 public hdp;
    uint256 public lup;

    // lenders lp token balances: lender address -> price bucket -> lender lp
    mapping(address => mapping(uint256 => uint256)) public lpBalance;

    // borrowers book: borrower address -> BorrowerInfo
    mapping(address => BorrowerInfo) public borrowers;

    uint256 public inflatorSnapshot;
    uint256 public lastInflatorSnapshotUpdate;
    uint256 public previousRate;
    uint256 public previousRateUpdate;

    uint256 public totalCollateral;

    uint256 public totalQuoteToken;
    uint256 public totalDebt;

    event AddQuoteToken(
        address indexed lender,
        uint256 indexed price,
        uint256 amount,
        uint256 lup
    );
    event RemoveQuoteToken(
        address indexed lender,
        uint256 indexed price,
        uint256 amount,
        uint256 lup
    );
    event AddCollateral(address indexed borrower, uint256 amount);
    event RemoveCollateral(address indexed borrower, uint256 amount);
    event ClaimCollateral(
        address indexed claimer,
        uint256 indexed price,
        uint256 amount,
        uint256 lps
    );
    event Borrow(address indexed borrower, uint256 lup, uint256 amount);
    event Repay(address indexed borrower, uint256 lup, uint256 amount);
    event UpdateInterestRate(uint256 oldRate, uint256 newRate);
    event Purchase(
        address indexed bidder,
        uint256 indexed price,
        uint256 amount,
        uint256 collateral
    );
    event Liquidate(address indexed borrower, uint256 debt, uint256 collateral);

    // TODO: add onlyFactory modifier
    function initialize() external {
        collateralScale = 10**(18 - collateral().decimals());
        quoteTokenScale = 10**(18 - quoteToken().decimals());

        inflatorSnapshot = Maths.ONE_WAD;
        lastInflatorSnapshotUpdate = block.timestamp;
        previousRate = Maths.wdiv(5, 100);
        previousRateUpdate = block.timestamp;
    }

    function collateral() public pure returns (ERC20) {
        return ERC20(_getArgAddress(0));
    }

    function quoteToken() public pure returns (ERC20) {
        return ERC20(_getArgAddress(0x14));
    }

    /// @notice Called by lenders to add an amount of credit at a specified price bucket
    /// @param _amount The amount of quote token to be added by a lender
    /// @param _price The bucket to which the quote tokens will be added
    function addQuoteToken(
        address _recipient,
        uint256 _amount,
        uint256 _price
    ) external returns (uint256) {
        require(BucketMath.isValidPrice(_price), "ajna/invalid-bucket-price");

        accumulatePoolInterest();

        // create bucket if doesn't exist
        if (!BitMaps.get(bitmap, _price)) {
            hdp = _buckets.initializeBucket(hdp, _price);
            BitMaps.setTo(bitmap, _price, true);
        }

        // deposit amount
        bool reallocate = (totalDebt != 0 && _price >= lup);
        (uint256 newLup, uint256 lpTokens) = _buckets.addQuoteToken(
            _price,
            _amount,
            lup,
            inflatorSnapshot,
            reallocate
        );

        if (reallocate) {
            lup = newLup;
        }

        // update lender lp balance for current price bucket
        lpBalance[_recipient][_price] += lpTokens;

        // update quote token accumulator
        totalQuoteToken += _amount;

        quoteToken().safeTransferFrom(
            _recipient,
            address(this),
            _amount / quoteTokenScale
        );

        // TODO: add require to ensure quote tokens were transferred successfully

        emit AddQuoteToken(_recipient, _price, _amount, lup);
        return lpTokens;
    }

    /// @notice Called by lenders to remove an amount of credit at a specified price bucket
    /// @param _amount The amount of quote token to be removed by a lender
    /// @param _price The bucket from which quote tokens will be removed
    function removeQuoteToken(
        address _recipient,
        uint256 _amount,
        uint256 _price
    ) external {
        require(BucketMath.isValidPrice(_price), "ajna/invalid-bucket-price");

        accumulatePoolInterest();

        // remove from bucket
        (uint256 newLup, uint256 lpTokens) = _buckets.removeQuoteToken(
            _price,
            _amount,
            lpBalance[_recipient][_price],
            inflatorSnapshot
        );

        // move lup down only if removal happened at lup and new lup different than current
        if (_price == lup && newLup < lup) {
            lup = newLup;
        }

        totalQuoteToken -= _amount;
        require(
            getPoolCollateralization() >= Maths.ONE_WAD,
            "ajna/pool-undercollateralized"
        );

        lpBalance[_recipient][_price] -= lpTokens;

        quoteToken().safeTransfer(_recipient, _amount / quoteTokenScale);
        emit RemoveQuoteToken(_recipient, _price, _amount, lup);
    }

    function addCollateral(uint256 _amount) external {
        accumulatePoolInterest();
        borrowers[msg.sender].collateralDeposited += _amount;
        totalCollateral += _amount;

        // TODO: verify that the pool address is the holder of any token balances - i.e. if any funds are held in an escrow for backup interest purposes
        collateral().safeTransferFrom(
            msg.sender,
            address(this),
            _amount / collateralScale
        );
        emit AddCollateral(msg.sender, _amount);
    }

    /// @notice Called by borrowers to remove an amount of collateral
    /// @param _amount The amount of collateral in deposit tokens to be removed from a position
    function removeCollateral(uint256 _amount) external {
        accumulatePoolInterest();

        BorrowerInfo storage borrower = borrowers[msg.sender];
        accumulateBorrowerInterest(borrower);

        uint256 encumberedBorrowerCollateral;
        if (borrower.debt != 0) {
            encumberedBorrowerCollateral = Maths.wdiv(borrower.debt, lup);
        }

        require(
            borrower.collateralDeposited - encumberedBorrowerCollateral >=
                _amount,
            "ajna/not-enough-collateral"
        );

        borrower.collateralDeposited -= _amount;
        totalCollateral -= _amount;

        collateral().safeTransfer(msg.sender, _amount / collateralScale);
        emit RemoveCollateral(msg.sender, _amount);
    }

    /// @notice Called by lenders to claim unencumbered collateral from a price bucket
    /// @param _amount The amount of unencumbered collateral to claim
    /// @param _price The bucket from which unencumbered collateral will be claimed
    function claimCollateral(
        address _recipient,
        uint256 _amount,
        uint256 _price
    ) external {
        require(BucketMath.isValidPrice(_price), "ajna/invalid-bucket-price");

        uint256 maxClaim = lpBalance[_recipient][_price];
        require(maxClaim != 0, "ajna/no-claim-to-bucket");

        uint256 claimedLpTokens = _buckets.claimCollateral(
            _price,
            _amount,
            maxClaim
        );

        lpBalance[_recipient][_price] -= claimedLpTokens;

        collateral().safeTransfer(_recipient, _amount / collateralScale);
        emit ClaimCollateral(_recipient, _price, _amount, claimedLpTokens);
    }

    /// @notice Called by a borrower to open or expand a position
    /// @param _amount The amount of quote token to borrow
    /// @param _stopPrice Lower bound of LUP change (if any) that the borrower will tolerate from a creating or modifying position
    function borrow(uint256 _amount, uint256 _stopPrice) external {
        require(_amount <= totalQuoteToken, "ajna/not-enough-liquidity");

        accumulatePoolInterest();

        BorrowerInfo storage borrower = borrowers[msg.sender];
        accumulateBorrowerInterest(borrower);

        // if first loan then borrow at hdp
        uint256 curLup = lup;
        if (curLup == 0) {
            curLup = hdp;
        }

        // TODO: make value explicit for use in comparison operator against collateralDeposited below
        uint256 encumberedBorrowerCollateral;
        if (borrower.debt != 0) {
            encumberedBorrowerCollateral = Maths.wdiv(borrower.debt, lup);
        }
        require(
            borrower.collateralDeposited > encumberedBorrowerCollateral,
            "ajna/not-enough-collateral"
        );

        uint256 loanCost;
        (lup, loanCost) = _buckets.borrow(
            _amount,
            _stopPrice,
            curLup,
            inflatorSnapshot
        );

        require(
            borrower.collateralDeposited >
                Maths.wdiv(borrower.debt + _amount, lup) &&
                borrower.collateralDeposited - Maths.wdiv(borrower.debt, lup) >
                loanCost,
            "ajna/not-enough-collateral"
        );
        borrower.debt += _amount;

        totalQuoteToken -= _amount;
        totalDebt += _amount;
        require(
            getPoolCollateralization() >= Maths.ONE_WAD,
            "ajna/pool-undercollateralized"
        );

        quoteToken().safeTransfer(msg.sender, _amount / quoteTokenScale);
        emit Borrow(msg.sender, lup, _amount);
    }

    /// @notice Called by a borrower to repay some amount of their borrowed quote tokens
    /// @param _maxAmount The maximum amount of quote token to repay
    function repay(uint256 _maxAmount) external {
        uint256 availableAmount = quoteToken().balanceOf(msg.sender) *
            quoteTokenScale;
        require(availableAmount >= _maxAmount, "ajna/no-funds-to-repay");

        BorrowerInfo storage borrower = borrowers[msg.sender];
        require(borrower.debt != 0, "ajna/no-debt-to-repay");
        accumulatePoolInterest();
        accumulateBorrowerInterest(borrower);

        uint256 amount;
        if (_maxAmount >= borrower.debt) {
            amount = borrower.debt;
        } else {
            amount = _maxAmount;
        }

        uint256 debtToPay;
        (lup, debtToPay) = _buckets.repay(amount, lup, inflatorSnapshot);

        borrower.debt -= Maths.min(borrower.debt, amount);
        totalQuoteToken += amount;
        totalDebt -= Maths.min(totalDebt, amount);

        quoteToken().safeTransferFrom(
            msg.sender,
            address(this),
            amount / quoteTokenScale
        );
        emit Repay(msg.sender, lup, amount);
    }

    /// @notice Exchanges collateral for quote token
    /// @param _amount The amount of quote token to purchase
    /// @param _price The purchasing price of quote token
    function purchaseBid(uint256 _amount, uint256 _price) external {
        require(BucketMath.isValidPrice(_price), "ajna/invalid-bucket-price");

        uint256 collateralRequired = Maths.wdiv(_amount, _price);
        require(
            collateral().balanceOf(msg.sender) * collateralScale >=
                collateralRequired,
            "ajna/not-enough-collateral-balance"
        );

        accumulatePoolInterest();

        uint256 newLup = _buckets.purchaseBid(
            _price,
            _amount,
            collateralRequired,
            inflatorSnapshot
        );

        // move lup down only if removal happened at lup or higher and new lup different than current
        if (_price >= lup && newLup < lup) {
            lup = newLup;
        }

        totalQuoteToken -= _amount;
        require(
            getPoolCollateralization() >= Maths.ONE_WAD,
            "ajna/pool-undercollateralized"
        );

        // move required collateral from sender to pool
        collateral().safeTransferFrom(
            msg.sender,
            address(this),
            collateralRequired / collateralScale
        );

        // move quote token amount from pool to sender
        quoteToken().safeTransfer(msg.sender, _amount / quoteTokenScale);
        emit Purchase(msg.sender, _price, _amount, collateralRequired);
    }

    /// @notice Liquidates position for given borrower
    function liquidate(address _borrower) external {
        accumulatePoolInterest();

        BorrowerInfo storage borrower = borrowers[_borrower];
        accumulateBorrowerInterest(borrower);

        uint256 debt = borrower.debt;
        uint256 collateralDeposited = borrower.collateralDeposited;

        require(debt != 0, "ajna/no-debt-to-liquidate");

        uint256 collateralization = Maths.wdiv(
            collateralDeposited,
            Maths.wdiv(debt, lup)
        );
        require(
            collateralization <= Maths.ONE_WAD,
            "ajna/borrower-collateralized"
        );

<<<<<<< HEAD
        (, uint256 requiredCollateral) = _buckets.liquidate(
=======
        uint256 requiredCollateral = _buckets.liquidate(
>>>>>>> 58c4ff53
            debt,
            collateralDeposited,
            hdp,
            inflatorSnapshot
        );

        // pool level accounting
        totalDebt -= borrower.debt;
        totalCollateral -= requiredCollateral;

        // borrower accounting
        borrower.debt = 0;
        borrower.collateralDeposited -= requiredCollateral;

        emit Liquidate(_borrower, debt, requiredCollateral);
    }

    /// @notice Called by lenders to update interest rate of the pool when actual > target utilization
    function updateInterestRate() external {
        uint256 actualUtilization = getPoolActualUtilization();
        if (actualUtilization != 0 && previousRateUpdate < block.timestamp) {
            uint256 oldRate = previousRate;
            accumulatePoolInterest();

            previousRate = Maths.wmul(
                previousRate,
                (Maths.sub(actualUtilization, getPoolTargetUtilization()) +
                    Maths.ONE_WAD)
            );
            previousRateUpdate = block.timestamp;
            emit UpdateInterestRate(oldRate, previousRate);
        }
    }

    /// @notice Update the global borrower inflator
    /// @dev Requires time to have passed between update calls
    function accumulatePoolInterest() private {
        if (block.timestamp - lastInflatorSnapshotUpdate != 0) {
            uint256 pendingInflator = getPendingInflator();

            totalDebt += getPendingInterest(
                totalDebt,
                pendingInflator,
                inflatorSnapshot
            );

            inflatorSnapshot = pendingInflator;
            lastInflatorSnapshotUpdate = block.timestamp;
        }
    }

    /// @notice Calculate the pending inflator based upon previous rate and last update
    /// @return The new pending inflator value
    function getPendingInflator() public view returns (uint256) {
        // calculate annualized interest rate
        uint256 spr = previousRate / SECONDS_PER_YEAR;
        uint256 secondsSinceLastUpdate = block.timestamp -
            lastInflatorSnapshotUpdate;

        return
            PRBMathUD60x18.mul(
                inflatorSnapshot,
                PRBMathUD60x18.pow(
                    PRBMathUD60x18.fromUint(1) + spr,
                    PRBMathUD60x18.fromUint(secondsSinceLastUpdate)
                )
            );
    }

    /// @notice Add debt to a borrower given the current global inflator and the last rate at which that the borrower's debt accumulated.
    /// @dev Only adds debt if a borrower has already initiated a debt position
    function accumulateBorrowerInterest(BorrowerInfo storage _borrower)
        private
    {
        if (_borrower.debt != 0 && _borrower.inflatorSnapshot != 0) {
            _borrower.debt += getPendingInterest(
                _borrower.debt,
                inflatorSnapshot,
                _borrower.inflatorSnapshot
            );
        }
        _borrower.inflatorSnapshot = inflatorSnapshot;
    }

    function getPendingInterest(
        uint256 _debt,
        uint256 _pendingInflator,
        uint256 _currentInflator
    ) private pure returns (uint256) {
        return
            Maths.wmul(
                _debt,
                Maths.wdiv(_pendingInflator, _currentInflator) - Maths.ONE_WAD
            );
    }

    function getLPTokenBalance(address _owner, uint256 _price)
        external
        view
        returns (uint256 lpTokens)
    {
        return lpBalance[_owner][_price];
    }

    /// @notice Calculate the amount of collateral and quote tokens for a given amount of LP Tokens
    /// @param _lpTokens The number of lpTokens to calculate amounts for
    /// @param _price The price bucket for which the value should be calculated
    function getLPTokenExchangeValue(uint256 _lpTokens, uint256 _price)
        external
        view
        returns (uint256 collateralTokens, uint256 quoteTokens)
    {
        require(BucketMath.isValidPrice(_price), "ajna/invalid-bucket-price");

        (
            ,
            ,
            ,
            uint256 quote,
            ,
            ,
            uint256 lpOutstanding,
            uint256 bucketCollateral
        ) = bucketAt(_price);

        // calculate lpTokens share of all outstanding lpTokens for the bucket
        uint256 lenderShare = PRBMathUD60x18.div(_lpTokens, lpOutstanding);

        collateralTokens = PRBMathUD60x18.mul(bucketCollateral, lenderShare);
        quoteTokens = PRBMathUD60x18.mul(quote, lenderShare);
    }

    // -------------------- Bucket related functions --------------------

    // TODO: rename bucketAtPrice & add bucketAtIndex
    // TODO: add return type
    /// @notice Get a bucket struct for a given price
    /// @param _price The price of the bucket to retrieve
    function bucketAt(uint256 _price)
        public
        view
        returns (
            uint256 price,
            uint256 up,
            uint256 down,
            uint256 amount,
            uint256 debt,
            uint256 bucketInflator,
            uint256 lpOutstanding,
            uint256 bucketCollateral
        )
    {
        return _buckets.bucketAt(_price);
    }

    function isBucketInitialized(uint256 _price) public view returns (bool) {
        return BitMaps.get(bitmap, _price);
    }

    // -------------------- Pool state related functions --------------------

    function getPoolPrice() public view returns (uint256) {
        return lup;
    }

    function getMinimumPoolPrice() public view returns (uint256) {
        if (totalDebt != 0) {
            return Maths.wdiv(totalDebt, totalCollateral);
        }
        return 0;
    }

    function getPoolCollateralization() public view returns (uint256) {
        uint256 encumberedCollateral = getEncumberedCollateral();
        if (encumberedCollateral != 0) {
            return Maths.wdiv(totalCollateral, encumberedCollateral);
        }
        return Maths.ONE_WAD;
    }

    function getEncumberedCollateral() public view returns (uint256) {
        if (lup != 0) {
            return Maths.wdiv(totalDebt, lup);
        }
        return 0;
    }

    function getPoolActualUtilization() public view returns (uint256) {
        if (totalQuoteToken != 0) {
            return Maths.wdiv(totalDebt, (totalQuoteToken + totalDebt));
        }
        return 0;
    }

    function getPoolTargetUtilization() public view returns (uint256) {
        return Maths.wdiv(Maths.ONE_WAD, getPoolCollateralization());
    }

    // -------------------- Borrower related functions --------------------

    function getBorrowerInfo(address _borrower)
        public
        view
        returns (
            uint256,
            uint256,
            uint256,
            uint256,
            uint256,
            uint256,
            uint256
        )
    {
        BorrowerInfo memory borrower = borrowers[_borrower];
        uint256 borrowerDebt = borrower.debt;
        uint256 borrowerPendingDebt = borrower.debt;
        uint256 collateralEncumbered;
        uint256 collateralization;

        if (borrower.debt > 0 && borrower.inflatorSnapshot != 0) {
            borrowerDebt += getPendingInterest(
                borrower.debt,
                inflatorSnapshot,
                borrower.inflatorSnapshot
            );
            borrowerPendingDebt += getPendingInterest(
                borrower.debt,
                getPendingInflator(),
                borrower.inflatorSnapshot
            );
            collateralEncumbered = Maths.wdiv(borrowerPendingDebt, lup);
            collateralization = Maths.wdiv(
                borrower.collateralDeposited,
                collateralEncumbered
            );
        }

        return (
            borrowerDebt,
            borrowerPendingDebt,
            borrower.collateralDeposited,
            collateralEncumbered,
            collateralization,
            borrower.inflatorSnapshot,
            inflatorSnapshot
        );
    }

    function estimatePriceForLoan(uint256 _amount)
        public
        view
        returns (uint256)
    {
        if (lup == 0) {
            return _buckets.estimatePrice(_amount, hdp);
        }

        return _buckets.estimatePrice(_amount, lup);
    }
}<|MERGE_RESOLUTION|>--- conflicted
+++ resolved
@@ -448,11 +448,7 @@
             "ajna/borrower-collateralized"
         );
 
-<<<<<<< HEAD
-        (, uint256 requiredCollateral) = _buckets.liquidate(
-=======
         uint256 requiredCollateral = _buckets.liquidate(
->>>>>>> 58c4ff53
             debt,
             collateralDeposited,
             hdp,
