--- conflicted
+++ resolved
@@ -9,11 +9,7 @@
 import { ERC20 }     from "@openzeppelin/contracts/token/ERC20/ERC20.sol";
 import { SafeERC20 } from "@openzeppelin/contracts/token/ERC20/utils/SafeERC20.sol";
 
-<<<<<<< HEAD
-import { Buckets }    from "./base/Buckets.sol";
-=======
 import { Buckets }  from "./base/Buckets.sol";
->>>>>>> 2b606ded
 import { Interest } from "./base/Interest.sol";
 
 import { IPool } from "./interfaces/IPool.sol";
@@ -28,11 +24,6 @@
     /// @dev Counter used by onlyOnce modifier
     uint8 private _poolInitializations = 0;
 
-<<<<<<< HEAD
-    BitMaps.BitMap private _bitmap;
-
-=======
->>>>>>> 2b606ded
     uint256 public override collateralScale;
     uint256 public override quoteTokenScale;
 
@@ -89,20 +80,8 @@
 
         accumulatePoolInterest();
 
-<<<<<<< HEAD
-        // create bucket if doesn't exist
-        if (!BitMaps.get(_bitmap, price_)) {
-            hpb = initializeBucket(hpb, price_);
-            BitMaps.setTo(_bitmap, price_, true);
-        }
-
-        // deposit amount
-        bool reallocate = (totalDebt != 0 && price_ > lup);
-        (uint256 newLup, uint256 lpTokens) = addQuoteTokenToBucket(price_, amount_, lup, inflatorSnapshot, reallocate);
-=======
         // deposit quote token amount and get awarded LP tokens
         lpTokens_ = addQuoteTokenToBucket(price_, amount_, totalDebt, inflatorSnapshot);
->>>>>>> 2b606ded
 
         // pool level accounting
         totalQuoteToken               += amount_;
@@ -120,43 +99,12 @@
 
         accumulatePoolInterest();
 
-<<<<<<< HEAD
-        // remove from bucket
-        (uint256 amount, uint256 newLup, uint256 lpTokens) = removeQuoteTokenFromBucket(
-            price_,
-            maxAmount_,
-            lpBalance[recipient_][price_],
-            inflatorSnapshot
-        );
-
-        // move lup down only if removal happened at or above lup and new lup different than current
-        if (price_ >= lup && newLup < lup) {
-            lup = newLup;
-        }
-
-        // check if hpb needs to be updated or bucket deactivated following removal
-        Buckets.Bucket memory bucket = _buckets[price_];
-        if (bucket.onDeposit == 0 && bucket.debt == 0) {
-            // update HPB if removed from current
-            if (price_ == hpb) {
-                hpb = getHpb();
-            }
-
-            // bucket no longer used, deactivate bucket
-            if (bucket.lpOutstanding == 0 && bucket.collateral == 0) {
-                BitMaps.setTo(_bitmap, price_, false);
-                deactivateBucket(price_);
-            }
-        }
-
-=======
         // remove quote token amount and get LP tokens burned
         (uint256 amount, uint256 lpTokens) = removeQuoteTokenFromBucket(
             price_, maxAmount_, lpBalance[recipient_][price_], inflatorSnapshot
         );
 
         // pool level accounting
->>>>>>> 2b606ded
         totalQuoteToken -= amount;
 
         require(getPoolCollateralization() >= Maths.ONE_WAD, "P:RQT:POOL_UNDER_COLLAT");
@@ -210,20 +158,8 @@
         uint256 maxClaim = lpBalance[recipient_][price_];
         require(maxClaim != 0, "P:CC:NO_CLAIM_TO_BUCKET");
 
-<<<<<<< HEAD
-        uint256 claimedLpTokens = claimCollateralFromBucket(price_, amount_, maxClaim);
-
-        // cleanup if bucket no longer used
-        Buckets.Bucket memory bucket = _buckets[price_];
-        if (bucket.debt == 0 && bucket.onDeposit == 0 && bucket.lpOutstanding == 0 && bucket.collateral == 0) {
-            // bucket no longer used, deactivate bucket
-            BitMaps.setTo(_bitmap, price_, false);
-            deactivateBucket(price_);
-        }
-=======
         // claim collateral and get amount of LP tokens burned for claim
         uint256 claimedLpTokens = claimCollateralFromBucket(price_, amount_, maxClaim);
->>>>>>> 2b606ded
 
         // lender accounting
         lpBalance[recipient_][price_] -= claimedLpTokens;
@@ -241,13 +177,8 @@
         BorrowerInfo storage borrower = borrowers[msg.sender];
         accumulateBorrowerInterest(borrower);
 
-<<<<<<< HEAD
-        // if first loan then borrow at HPB
-        lup = borrowFromBucket(amount_, limitPrice_, lup == 0 ? hpb : lup, inflatorSnapshot);
-=======
         // borrow amount from buckets with limit price
         borrowFromBucket(amount_, limitPrice_, inflatorSnapshot);
->>>>>>> 2b606ded
 
         require(borrower.collateralDeposited > Maths.rayToWad(getEncumberedCollateral(borrower.debt + amount_)), "P:B:INSUF_COLLAT");
 
@@ -277,11 +208,7 @@
         accumulateBorrowerInterest(borrower);
 
         uint256 amount = Maths.min(maxAmount_, borrower.debt);
-<<<<<<< HEAD
-        lup = repayBucket(amount, lup, inflatorSnapshot);
-=======
         repayBucket(amount, inflatorSnapshot, amount >= totalDebt);
->>>>>>> 2b606ded
 
         // pool level accounting
         totalQuoteToken += amount;
@@ -304,22 +231,7 @@
 
         accumulatePoolInterest();
 
-<<<<<<< HEAD
-        uint256 newLup = purchaseBidFromBucket(price_, amount_, collateralRequired, inflatorSnapshot);
-
-        // move lup down only if removal happened at lup or higher and new lup different than current
-        if (price_ >= lup && newLup < lup) {
-            lup = newLup;
-        }
-
-        // update HPB if removed from current, if no deposit nor debt in current HPB and if LUP not 0
-        Buckets.Bucket memory bucket = _buckets[price_];
-        if (price_ == hpb && bucket.onDeposit == 0 && bucket.debt == 0 && lup != 0) {
-            hpb = getHpb();
-        }
-=======
         purchaseBidFromBucket(price_, amount_, collateralRequired, inflatorSnapshot);
->>>>>>> 2b606ded
 
         // pool level accounting
         totalQuoteToken -= amount_;
@@ -368,13 +280,6 @@
     /*** Bucket Management ***/
     /*************************/
 
-<<<<<<< HEAD
-    function isBucketInitialized(uint256 price_) public view override returns (bool isBucketInitialized_) {
-        return BitMaps.get(_bitmap, price_);
-    }
-
-=======
->>>>>>> 2b606ded
     function getPendingBucketInterest(uint256 price_) external view override returns (uint256 interest_) {
         (, , , , uint256 debt, uint256 bucketInflator, , ) = bucketAt(price_);
         interest_ = debt != 0 ? getPendingInterest(debt, getPendingInflator(), bucketInflator) : 0;
@@ -397,39 +302,6 @@
         }
     }
 
-<<<<<<< HEAD
-    function getHup() public view override returns (uint256 hup_) {
-        hup_ = lup;
-        while (true) {
-            (uint256 price, , uint256 down, uint256 onDeposit, , , , ) = bucketAt(hup_);
-
-            if (price == down || onDeposit != 0) break;
-
-            // check that there are available quote tokens on deposit in down bucket
-            (, , , uint256 downAmount, , , , ) = bucketAt(down);
-
-            if (downAmount == 0) break;
-
-            hup_ = down;
-        }
-    }
-
-    function getHpb() public view override returns (uint256 hpb_) {
-        hpb_ = hpb;
-        while (true) {
-            (, , uint256 down, uint256 onDeposit, uint256 debt, , , ) = bucketAt(hpb_);
-            if (onDeposit != 0 || debt != 0) {
-                break;
-            } else if (down == 0) {
-                hpb_ = 0;
-                break;
-            }
-            hpb_ = down;
-        }
-    }
-
-=======
->>>>>>> 2b606ded
     // TODO: Add a test for this
     function getMinimumPoolPrice() public view override returns (uint256 minPrice_) {
         minPrice_ = totalDebt != 0 ? Maths.wdiv(totalDebt, totalCollateral) : 0;
