// SPDX-License-Identifier: BUSL-1.1

pragma solidity 0.8.14;

import { IERC20 }    from '@openzeppelin/contracts/token/ERC20/IERC20.sol';
import { SafeERC20 } from '@openzeppelin/contracts/token/ERC20/utils/SafeERC20.sol';
import { IERC721 }   from '@openzeppelin/contracts/token/ERC721/IERC721.sol';

import { IPool }            from 'src/base/interfaces/IPool.sol';
import { IPositionManager } from 'src/base/interfaces/IPositionManager.sol';
import { PositionManager }  from 'src/base/PositionManager.sol';
import { IAjnaRewards }     from 'src/IAjnaRewards.sol';

import { Maths } from 'src/libraries/Maths.sol';

<<<<<<< HEAD
import { PoolCommons } from 'src/libraries/external/PoolCommons.sol';
=======
import './IAjnaRewards.sol';
>>>>>>> 2e2d73cb

contract AjnaRewards is IAjnaRewards {

    using SafeERC20   for IERC20;

    /*****************/
    /*** Constants ***/
    /*****************/

    /**
     * @notice Maximum percentage of tokens burned that can be claimed as Ajna token lp nft rewards.
     */
    uint256 internal constant REWARD_CAP = 0.8 * 1e18;
    /**
     * @notice Maximum percentage of tokens burned that can be claimed as Ajna token update rewards.
     */
    uint256 internal constant UPDATE_CAP = 0.1 * 1e18;
    /**
     * @notice Reward factor by which to scale the total rewards earned.
     * @dev ensures that rewards issued to staked lenders in a given pool are less than the ajna tokens burned in that pool.
     */
    uint256 internal constant REWARD_FACTOR = 0.5 * 1e18;
    /**
     * @notice Reward factor by which to scale rewards earned for updating a buckets exchange rate.
     */
    uint256 internal UPDATE_CLAIM_REWARD = 0.05 * 1e18;
    /**
     * @notice Time period after a burn event in which buckets exchange rates can be updated.
     */
    uint256 internal constant UPDATE_PERIOD = 2 weeks;

    /***********************/
    /*** State Variables ***/
    /***********************/

    /**
     * @notice Track whether a depositor has claimed rewards for a given burn event.
     * @dev tokenID => burnEvent => has claimed
     */
    mapping(uint256 => mapping(uint256 => bool)) public hasClaimedForToken;
    /**
     * @notice Track the total amount of rewards that have been claimed for a given burn event.
     * @dev burnEvent => tokens claimed
     */
    mapping(uint256 => uint256) public burnEventRewardsClaimed;
    /**
     * @notice Track the total amount of rewards that have been claimed for a given burn event's bucket updates.
     * @dev burnEvent => tokens claimed
     */
    mapping(uint256 => uint256) public burnEventUpdateRewardsClaimed;
    /**
     * @notice Mapping of LP NFTs staked in the Ajna Rewards contract.
     * @dev tokenID => Stake
     */
    mapping(uint256 => Stake) public stakes;
    /**
     * @notice Mapping of per pool bucket exchange rates at a given burn event.
     * @dev poolAddress => bucketIndex => burnEventId => bucket exchange rate
     */
    mapping(address => mapping(uint256 => mapping(uint256 => uint256))) internal poolBucketBurnExchangeRates;

    /******************/
    /*** Immutables ***/
    /******************/

    address          public immutable ajnaToken;       // address of the AJNA token
    IPositionManager public immutable positionManager; // The PositionManager contract

    struct RewardsLocalVars {
        uint256 bucketIndex;
        uint256 bucketLPs;
        uint256 epoch;
        uint256 nextEpoch;
        uint256 interestEarned;
        uint256 newRewards;
    }

    /*******************/
    /*** Constructor ***/
    /*******************/

    constructor(address ajnaToken_, IPositionManager positionManager_) {
        ajnaToken = ajnaToken_;
        positionManager = positionManager_;
    }

    /**************************/
    /*** External Functions ***/
    /**************************/

    /**
     *  @notice Claim ajna token rewards that have accrued to a staked LP NFT.
     *  @param  tokenId_ ID of the staked LP NFT.
     */
    function claimRewards(
        uint256 tokenId_,
        uint256 burnEpochToStartClaim_
    ) external {
        if (msg.sender != stakes[tokenId_].owner) revert NotOwnerOfDeposit();

        if (hasClaimedForToken[tokenId_][burnEpochToStartClaim_]) revert AlreadyClaimed();

        _claimRewards(tokenId_, burnEpochToStartClaim_);
    }

    /**
     *  @notice Stake a LP NFT into the rewards contract.
     *  @dev    Underlying NFT LP positions cannot change while staked. Retrieves exchange rates for each bucket the NFT is associated with.
     *  @param  tokenId_ ID of the LP NFT to stake in the AjnaRewards contract.
     */
    function stakeToken(uint256 tokenId_) external {
        address ajnaPool = PositionManager(address(positionManager)).poolKey(tokenId_);

        // check that msg.sender is owner of tokenId
        if (IERC721(address(positionManager)).ownerOf(tokenId_) != msg.sender) revert NotOwnerOfDeposit();

        Stake storage stake = stakes[tokenId_];
        stake.owner    = msg.sender;
        stake.ajnaPool = ajnaPool;

        uint256 curBurnEpoch = IPool(ajnaPool).currentBurnEpoch();

        // record the burnId at which the staking occurs
        stake.lastInteractionBurnEpoch = uint96(curBurnEpoch);

        uint256[] memory positionIndexes = positionManager.getPositionIndexes(tokenId_);
        for (uint256 i = 0; i < positionIndexes.length; ) {

            uint256 bucketId = positionIndexes[i];

            // record the number of lp tokens in each bucket the NFT is in
            stake.lpsAtDeposit[bucketId] = positionManager.getLPTokens(
                tokenId_,
                bucketId
            );

            // iterations are bounded by array length (which is itself bounded), preventing overflow / underflow
            unchecked { ++i; }
        }

        emit StakeToken(msg.sender, ajnaPool, tokenId_);

        // transfer LP NFT to this contract
        IERC721(address(positionManager)).safeTransferFrom(msg.sender, address(this), tokenId_);

        // calculate rewards for updating exchange rates, if any
        uint256 updateReward = _updateBucketExchangeRates(
            ajnaPool,
            positionManager.getPositionIndexes(tokenId_)
        );

        // transfer rewards to sender
        IERC20(ajnaToken).safeTransfer(msg.sender, updateReward);
    }

    /**
     *  @notice Withdraw a staked LP NFT from the rewards contract.
     *  @dev    If rewards are available, claim all available rewards before withdrawal.
     *  @param  tokenId_ ID of the staked LP NFT.
     */
    function unstakeToken(uint256 tokenId_) external {
        if (msg.sender != stakes[tokenId_].owner) revert NotOwnerOfDeposit();

        address ajnaPool = stakes[tokenId_].ajnaPool;

        // claim rewards, if any
        _claimRewards(tokenId_, IPool(ajnaPool).currentBurnEpoch());

        delete stakes[tokenId_];

        emit UnstakeToken(msg.sender, ajnaPool, tokenId_);

        // transfer LP NFT from contract to sender
        IERC721(address(positionManager)).safeTransferFrom(address(this), msg.sender, tokenId_);
    }

    /**
     *  @notice Update the exchange rate of a list of buckets.
     *  @dev    Caller can claim 5% of the rewards that have accumulated to each bucket since the last burn event, if it hasn't already been updated.
     *  @param  pool_    Address of the pool whose exchange rates are being updated.
     *  @param  indexes_ List of bucket indexes to be updated.
     */
    function updateBucketExchangeRatesAndClaim(
        address pool_,
        uint256[] calldata indexes_
    ) external returns (uint256 updateReward) {
        updateReward = _updateBucketExchangeRates(pool_, indexes_);

        // transfer rewards to sender
        IERC20(ajnaToken).safeTransfer(msg.sender, updateReward);
    }

    /**************************/
    /*** Internal Functions ***/
    /**************************/

    /**
     *  @notice Calculate the amount of rewards that have been accumulated by a staked NFT.
     *  @dev    Rewards are calculated as the difference in exchange rates between the last interaction burn event and the current burn event.
     *  @param  tokenId_               ID of the staked LP NFT.
     *  @param  burnEpochToStartClaim_ The burn period from which to start the calculations, decrementing down.
     *  @param  isClaim_               Boolean checking whether the newly calculated rewards should be written to state as part of a claim.
     *  @return rewards_               Amount of rewards earned by the NFT.
     */
    function _calculateRewards(
        uint256 tokenId_,
        uint256 burnEpochToStartClaim_,
        bool isClaim_
    ) internal returns (uint256 rewards_) {

        address ajnaPool      = stakes[tokenId_].ajnaPool;
        uint256 lastBurnEpoch = stakes[tokenId_].lastInteractionBurnEpoch;

        uint256[] memory positionIndexes = positionManager.getPositionIndexes(tokenId_);

        // calculate accrued interest as determined by the difference in exchange rates between the last interaction block and the current block
        for (uint256 i = 0; i < positionIndexes.length; ) {

            RewardsLocalVars memory vars;

            vars.bucketIndex = positionIndexes[i];
            vars.bucketLPs   = stakes[tokenId_].lpsAtDeposit[vars.bucketIndex];

            // iterate through all burn periods to check exchange for buckets over time
            for (vars.epoch = lastBurnEpoch; vars.epoch < burnEpochToStartClaim_; ) {
                vars.nextEpoch = vars.epoch + 1;

                // calculate change in exchange rates in a stakes buckets
                vars.interestEarned = _calculateExchangeRateInterestEarned(
                    ajnaPool,
                    vars.epoch,
                    vars.bucketIndex,
                    vars.bucketLPs
                );

                // calculate and accumulate rewards if interest earned
                if (vars.interestEarned != 0) {

                    vars.newRewards = _calculateNewRewards(
                        ajnaPool,
                        vars.interestEarned,
                        vars.nextEpoch,
                        vars.epoch
                    );

                    // accumulate additional rewards earned for this period
                    rewards_ += vars.newRewards;

                    if (isClaim_) {
                        // update token claim trackers
                        burnEventRewardsClaimed[vars.nextEpoch] += vars.newRewards;
                        hasClaimedForToken[tokenId_][vars.nextEpoch] = true;
                    }
                }

                // epoch is bounded by the number of reserve auctions that have occured in the pool, preventing overflow / underflow
                unchecked { ++vars.epoch; }
            }

            // iterations are bounded by array length (which is itself bounded), preventing overflow / underflow
            unchecked { ++i; }

        }
    }

    /**
     *  @notice Calculate the amount of interest that has accrued to a lender in a bucket based upon their LPs.
     *  @param  pool_           Address of the pool whose exchange rates are being checked.
     *  @param  burnEventEpoch_ The burn event to check the exchange rate for.
     *  @param  bucketIndex_    Index of the bucket to check the exchange rate for.
     *  @param  bucketLPs       Amount of LPs in bucket.
     *  @return interestEarned_ The amount of interest accrued.
     */
    function _calculateExchangeRateInterestEarned(
        address pool_,
        uint256 burnEventEpoch_,
        uint256 bucketIndex_,
        uint256 bucketLPs
    ) internal view returns (uint256 interestEarned_) {

        uint256 prevExchangeRate    = poolBucketBurnExchangeRates[pool_][bucketIndex_][burnEventEpoch_];
        uint256 currentExchangeRate = poolBucketBurnExchangeRates[pool_][bucketIndex_][burnEventEpoch_ + 1];

        if (prevExchangeRate == 0 || currentExchangeRate == 0) {
            return 0;
        }

        // calculate the equivalent amount of quote tokens given the stakes lp balance,
        // and the exchange rate at the previous and current burn events
        uint256 quoteAtPrev        = Maths.rayToWad(Maths.rmul(prevExchangeRate,    bucketLPs));
        uint256 quoteAtCurrentRate = Maths.rayToWad(Maths.rmul(currentExchangeRate, bucketLPs));

        if (quoteAtCurrentRate > quoteAtPrev) {
            interestEarned_ = quoteAtCurrentRate - quoteAtPrev;
        } else {
            interestEarned_ = quoteAtPrev - quoteAtCurrentRate;
        }
    }

    /**
     *  @notice Calculate new rewards between current and next epoch, based on earned interest.
     *  @param  ajnaPool_       Address of the pool.
     *  @param  interestEarned_ The amount of interest accrued to current epoch.
     *  @param  nextEpoch_      The next burn event epoch to calculate new rewards.
     *  @param  epoch_          The current burn event epoch to calculate new rewards.
     *  @return newRewards_     New rewards between current and next burn event epoch.
     */
    function _calculateNewRewards(
        address ajnaPool_,
        uint256 interestEarned_,
        uint256 nextEpoch_,
        uint256 epoch_
    ) internal view returns (uint256 newRewards_) {

        (
            ,
            // total interest accumulated by the pool over the claim period
            uint256 totalBurnedInPeriod,
            // total tokens burned over the claim period
            uint256 totalInterestEarnedInPeriod
        ) = _getPoolAccumulators(ajnaPool_, nextEpoch_, epoch_);

        // calculate rewards earned
        newRewards_ = Maths.wmul(
            REWARD_FACTOR,
            Maths.wmul(
                Maths.wdiv(interestEarned_, totalInterestEarnedInPeriod), totalBurnedInPeriod
            )
        );

        uint256 rewardsCapped  = Maths.wmul(REWARD_CAP, totalBurnedInPeriod);
        uint256 rewardsClaimed = burnEventRewardsClaimed[nextEpoch_];

        // Check rewards claimed - check that less than 80% of the tokens for a given burn event have been claimed.
        if (rewardsClaimed + newRewards_ > rewardsCapped) {

            // set claim reward to difference between cap and reward
            newRewards_ = rewardsCapped - rewardsClaimed;
        }
    }

    /**
     *  @notice Claim rewards that have been accumulated by a staked NFT.
     *  @param  tokenId_               ID of the staked LP NFT.
     *  @param  burnEpochToStartClaim_ The burn period from which to start the calculations, decrementing down.
     */
    function _claimRewards(
        uint256 tokenId_,
        uint256 burnEpochToStartClaim_
    ) internal {

        Stake storage stake = stakes[tokenId_];
        address ajnaPool = stake.ajnaPool;

        // update bucket exchange rates and claim associated rewards
        uint256 rewardsEarned = _updateBucketExchangeRates(
            ajnaPool,
            positionManager.getPositionIndexes(tokenId_)
        );

        rewardsEarned += _calculateRewards(tokenId_, burnEpochToStartClaim_, true); 

        uint256[] memory burnEpochsClaimed = _getBurnEpochsClaimed(
            stake.lastInteractionBurnEpoch,
            burnEpochToStartClaim_
        );

        emit ClaimRewards(
            msg.sender,
            ajnaPool,
            tokenId_,
            burnEpochsClaimed,
            rewardsEarned
        );

        // update last interaction burn event
        stake.lastInteractionBurnEpoch = uint96(burnEpochToStartClaim_);

        uint256 ajnaBalance = IERC20(ajnaToken).balanceOf(address(this));

        if (rewardsEarned > ajnaBalance) rewardsEarned = ajnaBalance;

        // transfer rewards to sender
        IERC20(ajnaToken).safeTransfer(msg.sender, rewardsEarned);
    }

    /**
     *  @notice Retrieve an array of burn epochs from which a depositor has claimed rewards.
     *  @param  lastInteractionBurnEpoch_ The last burn period in which a depositor interacted with the rewards contract.
     *  @param  burnEpochToStartClaim_    The most recent burn period from a depostor earned rewards.
     *  @return burnEpochsClaimed_        Array of burn epochs from which a depositor has claimed rewards.
     */
    function _getBurnEpochsClaimed(
        uint256 lastInteractionBurnEpoch_,
        uint256 burnEpochToStartClaim_
    ) internal pure returns (uint256[] memory burnEpochsClaimed_) {
        uint256 numEpochsClaimed = burnEpochToStartClaim_ - lastInteractionBurnEpoch_;

        burnEpochsClaimed_ = new uint256[](numEpochsClaimed);

        uint256 i;
        uint256 claimEpoch = lastInteractionBurnEpoch_ + 1;
        while (claimEpoch <= burnEpochToStartClaim_) {
            burnEpochsClaimed_[i] = claimEpoch;

            // iterations are bounded by array length (which is itself bounded), preventing overflow / underflow
            unchecked {
                ++i;
                ++claimEpoch;
            }
        }
    }

    /**
     *  @notice Retrieve the total ajna tokens burned and total interest earned by a pool since a given block.
     *  @param  pool_                  Address of the Ajna pool to retrieve accumulators of.
     *  @param  currentBurnEventEpoch_ The latest burn event.
     *  @param  lastBurnEventEpoch_    The burn event to use as checkpoint since which values have accumulated.
     *  @return Timestamp of the latest burn event.
     *  @return Total ajna tokens burned by the pool since the last burn event.
     *  @return Total interest earned by the pool since the last burn event.
     */
    function _getPoolAccumulators(
        address pool_,
        uint256 currentBurnEventEpoch_,
        uint256 lastBurnEventEpoch_
    ) internal view returns (uint256, uint256, uint256) {
        (
            uint256 currentBurnTime,
            uint256 totalInterestLatest,
            uint256 totalBurnedLatest
        ) = IPool(pool_).burnInfo(currentBurnEventEpoch_);

        (
            ,
            uint256 totalInterestAtBlock,
            uint256 totalBurnedAtBlock
        ) = IPool(pool_).burnInfo(lastBurnEventEpoch_);

        uint256 totalBurned   = totalBurnedLatest   != 0 ? totalBurnedLatest   - totalBurnedAtBlock   : totalBurnedAtBlock;
        uint256 totalInterest = totalInterestLatest != 0 ? totalInterestLatest - totalInterestAtBlock : totalInterestAtBlock;

        return (
            currentBurnTime,
            totalBurned,
            totalInterest
        );

    }

    /**
     *  @notice Update the exchange rate of a list of buckets.
     *  @dev    Called as part of stakeToken, unstakeToken, and claimRewards, as well as updateBucketExchangeRatesAndClaim.
     *  @dev    Caller can claim 5% of the rewards that have accumulated to each bucket since the last burn event, if it hasn't already been updated.
     *  @param  pool_    Address of the pool whose exchange rates are being updated.
     *  @param  indexes_ List of bucket indexes to be updated.
     */
    function _updateBucketExchangeRates(
        address pool_,
        uint256[] memory indexes_
    ) internal returns (uint256 updatedRewards_) {
        // get the current burn epoch from the given pool
        uint256 curBurnEpoch = IPool(pool_).currentBurnEpoch();

        // update exchange rates only if the pool has not yet burned any tokens without calculating any reward
        if (curBurnEpoch == 0) {
            for (uint256 i = 0; i < indexes_.length; ) {

                _updateBucketExchangeRate(
                    pool_,
                    indexes_[i],
                    curBurnEpoch
                );

                // iterations are bounded by array length (which is itself bounded), preventing overflow / underflow
                unchecked { ++i; }
            }
        }

        else {
            // retrieve accumulator values used to calculate rewards accrued
            (
                uint256 curBurnTime,
                uint256 totalBurned,
                uint256 totalInterestEarned
            ) = _getPoolAccumulators(pool_, curBurnEpoch, curBurnEpoch - 1);

            if (block.timestamp <= curBurnTime + UPDATE_PERIOD) {

                // update exchange rates and calculate rewards if tokens were burned and within allowed time period
                for (uint256 i = 0; i < indexes_.length; ) {

                    // calculate rewards earned for updating bucket exchange rate
                    updatedRewards_ += _updateBucketExchangeRateAndCalculateRewards(
                        pool_,
                        indexes_[i],
                        curBurnEpoch,
                        totalBurned,
                        totalInterestEarned
                    );

                    // iterations are bounded by array length (which is itself bounded), preventing overflow / underflow
                    unchecked { ++i; }
                }

                uint256 rewardsCap     = Maths.wmul(UPDATE_CAP, totalBurned);
                uint256 rewardsClaimed = burnEventUpdateRewardsClaimed[curBurnEpoch];

                // update total tokens claimed for updating bucket exchange rates tracker
                if (rewardsClaimed + updatedRewards_ >= rewardsCap) {
                    // if update reward is greater than cap, set to remaining difference
                    updatedRewards_ = rewardsCap - rewardsClaimed;
                }

                // accumulate the full amount of additional rewards
                burnEventUpdateRewardsClaimed[curBurnEpoch] += updatedRewards_;
            }
        }

        // emit event with the list of bucket indexes updated
        emit UpdateExchangeRates(msg.sender, pool_, indexes_, updatedRewards_);
    }

    /**
     *  @notice Update the exchange rate of a specific bucket.
     *  @param  pool_        Address of the pool whose exchange rates are being updated.
     *  @param  bucketIndex_ Bucket index to update exchange rate.
     *  @param  burnEpoch_   Current burn epoch of the pool.
     */
    function _updateBucketExchangeRate(
        address pool_,
        uint256 bucketIndex_,
        uint256 burnEpoch_
    ) internal {
        uint256 burnExchangeRate = poolBucketBurnExchangeRates[pool_][bucketIndex_][burnEpoch_];

        // update bucket exchange rate at epoch only if it wasn't previously updated
        if (burnExchangeRate == 0) {
            uint256 curBucketExchangeRate = IPool(pool_).bucketExchangeRate(bucketIndex_);

            // record bucket exchange rate at epoch
            poolBucketBurnExchangeRates[pool_][bucketIndex_][burnEpoch_] = curBucketExchangeRate;
        }
    }

    /**
     *  @notice Update the exchange rate of a specific bucket and calculate rewards based on prev exchange rate.
     *  @param  pool_           Address of the pool whose exchange rates are being updated.
     *  @param  bucketIndex_    Bucket index to update exchange rate.
     *  @param  burnEpoch_      Current burn epoch of the pool.
     *  @param  totalBurned_    Total Ajna tokens burned in pool.
     *  @param  interestEarned_ Total interest rate earned in pool.
     */
    function _updateBucketExchangeRateAndCalculateRewards(
        address pool_,
        uint256 bucketIndex_,
        uint256 burnEpoch_,
        uint256 totalBurned_,
        uint256 interestEarned_
    ) internal returns (uint256 rewards_) {
        uint256 burnExchangeRate = poolBucketBurnExchangeRates[pool_][bucketIndex_][burnEpoch_];

        // update bucket exchange rate at epoch only if it wasn't previously updated
        if (burnExchangeRate == 0) {
            uint256 curBucketExchangeRate = IPool(pool_).bucketExchangeRate(bucketIndex_);

            // record bucket exchange rate at epoch
            poolBucketBurnExchangeRates[pool_][bucketIndex_][burnEpoch_] = curBucketExchangeRate;

            // retrieve the bucket exchange rate at the previous epoch
            uint256 prevBucketExchangeRate = poolBucketBurnExchangeRates[pool_][bucketIndex_][burnEpoch_ - 1];

            // skip reward calculation if update at the previous epoch was missed
            // prevents excess rewards from being provided from using a 0 value as an input to the interestFactor calculation below.
            if (prevBucketExchangeRate != 0) {

                // retrieve current deposit of the bucket
                (, , , uint256 bucketDeposit, ) = IPool(pool_).bucketInfo(bucketIndex_);

                uint256 burnFactor     = Maths.wmul(totalBurned_, bucketDeposit);
                uint256 interestFactor = Maths.wdiv(
                    Maths.WAD - Maths.wdiv(prevBucketExchangeRate, curBucketExchangeRate),
                    interestEarned_
                );

                // calculate rewards earned for updating bucket exchange rate 
                rewards_ += Maths.wmul(UPDATE_CLAIM_REWARD, Maths.wmul(burnFactor, interestFactor));
            }
        }
    }

    /*******************************/
    /*** External View Functions ***/
    /*******************************/

    /**
     *  @notice Calculate the amount of rewards that have been accumulated by a staked NFT.
     *  @param  tokenId_               ID of the staked LP NFT.
     *  @param  burnEpochToStartClaim_ The burn period from which to start the calculations, decrementing down.
     *  @return rewards_ The amount of rewards earned by the NFT.
     */
    function calculateRewards(
        uint256 tokenId_,
        uint256 burnEpochToStartClaim_
    ) external returns (uint256 rewards_) {
        rewards_ = _calculateRewards(tokenId_, burnEpochToStartClaim_, false);
    }

    /**
     *  @notice Retrieve information about a given stake.
     *  @param  tokenId_  ID of the NFT staked in the rewards contract to retrieve information about.
     *  @return The owner of a given NFT stake.
     *  @return The Pool the NFT represents positions in.
     *  @return The last burn epoch in which the owner of the NFT interacted with the rewards contract.
     */
    function getDepositInfo(
        uint256 tokenId_
    ) external view returns (address, address, uint256) {
        return (
            stakes[tokenId_].owner,
            stakes[tokenId_].ajnaPool,
            stakes[tokenId_].lastInteractionBurnEpoch);
    }

    /************************/
    /*** Helper Functions ***/
    /************************/

    /** @notice Implementing this method allows contracts to receive ERC721 tokens
     *  @dev https://forum.openzeppelin.com/t/erc721holder-ierc721receiver-and-onerc721received/11828
     */
    function onERC721Received(address, address, uint256, bytes memory) external pure returns (bytes4) {
        return this.onERC721Received.selector;
    }

}<|MERGE_RESOLUTION|>--- conflicted
+++ resolved
@@ -12,12 +12,6 @@
 import { IAjnaRewards }     from 'src/IAjnaRewards.sol';
 
 import { Maths } from 'src/libraries/Maths.sol';
-
-<<<<<<< HEAD
-import { PoolCommons } from 'src/libraries/external/PoolCommons.sol';
-=======
-import './IAjnaRewards.sol';
->>>>>>> 2e2d73cb
 
 contract AjnaRewards is IAjnaRewards {
 
