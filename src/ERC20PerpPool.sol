// SPDX-License-Identifier: MIT

pragma solidity 0.8.10;

import {IERC20} from "@openzeppelin/contracts/token/ERC20/IERC20.sol";

import "./libraries/Bucket.sol";
import "./libraries/BucketMap.sol";

interface IPerpPool {
    function depositCollateral(uint256 _amount) external;

    function withdrawCollateral(uint256 _amount) external;

    function depositQuoteToken(uint256 _amount, uint256 _price) external;

    function withdrawQuoteToken(uint256 _amount) external;

    function borrow(uint256 _amount) external;

    function actualUtilization() external view returns (uint256);

    function targetUtilization() external view returns (uint256);
}

<<<<<<< HEAD
contract ERC20PerpPool is IPerpPool {

    struct BorrowerInfo {
        uint256 collateralEncumbered;
        uint256 debt;
        uint256 inflatorSnapshot;
    }

=======
contract Common {
>>>>>>> 09f8d283
    // --- Math ---
    uint256 public constant WAD = 10**18;

    function add(uint256 x, uint256 y) internal pure returns (uint256 z) {
        require((z = x + y) >= x, "ds-math-add-overflow");
    }

    function sub(uint256 x, uint256 y) internal pure returns (uint256 z) {
        require((z = x - y) <= x, "ds-math-sub-underflow");
    }

    function mul(uint256 x, uint256 y) internal pure returns (uint256 z) {
        require(y == 0 || (z = x * y) / y == x, "ds-math-mul-overflow");
    }

    function wmul(uint256 x, uint256 y) internal pure returns (uint256 z) {
        z = add(mul(x, y), WAD / 2) / WAD;
    }

    function wdiv(uint256 x, uint256 y) internal pure returns (uint256 z) {
        z = add(mul(x, WAD), y / 2) / y;
    }

    function max(uint256 x, uint256 y) internal pure returns (uint256 z) {
        z = x >= y ? x : y;
    }

    function min(uint256 x, uint256 y) internal pure returns (uint256 z) {
        z = x <= y ? x : y;
    }
}

contract ERC20PerpPool is IPerpPool, Common {
    struct Bucket {
        mapping(address => uint256) lpTokenBalance;
        uint256 onDeposit;
        uint256 totalDebitors;
        mapping(uint256 => address) indexToDebitor;
        mapping(address => uint256) debitorToIndex;
        mapping(address => uint256) debt;
        uint256 debtAccumulator;
    }

    struct Borrower {
        uint256 collateralEncumbered;
        uint256 debt;
        uint256 inflatorSnapshot;
    }

    event CollateralDeposit(
        address depositor,
        uint256 amount,
        uint256 collateralAccumulator
    );
    event CollateralWithdraw(
        address depositor,
        uint256 amount,
        uint256 collateralAccumulator
    );
    event QuoteTokenDeposit(
        address depositor,
        uint256 amount,
        uint256 quoteTokenAccumulator
    );
    event Borrow(
        address borrower,
        uint256 amount,
        uint256 quoteTokenAccumulator
    );

    uint256 public constant SECONDS_PER_YEAR = 3600 * 24 * 365;
    uint256 public constant MAX_PRICE = 5000 * WAD;
    uint256 public constant MIN_PRICE = 1000 * WAD;
    uint256 public immutable count;
    uint256 public immutable priceStep;

    // global spacing between price buckets set to 1 bp
    uint256 public immutable bucketSpacing = 1;
    // TODO: update uint256 -> int24
    mapping(uint256 => Bucket.PriceBucket) public buckets;

    IERC20 public immutable collateralToken;
    IERC20 public immutable quoteToken;

    mapping(uint256 => Bucket) public buckets;

    mapping(address => uint256) public collateralBalances;
    uint256 public collateralAccumulator;

    mapping(address => uint256) public quoteBalances;
    uint256 public quoteTokenAccumulator;

<<<<<<< HEAD
    mapping(uint256 => uint256) public priceToIndex;
    mapping(uint256 => uint256) public indexToPrice;
    mapping(uint256 => uint256) public pointerToIndex;


    mapping(address => BorrowerInfo) public borrowers;
=======
    mapping(address => Borrower) public borrowers;
>>>>>>> 09f8d283

    uint256 public borrowerInflator = 1 * WAD;
    uint256 public lastBorrowerInflatorUpdate = block.timestamp;
    uint256 public previousRate = wdiv(5, 100);
    uint256 public previousRateUpdate = block.timestamp;

    constructor(
        IERC20 _collateralToken,
        IERC20 _quoteToken,
        uint256 _count
    ) {
        collateralToken = _collateralToken;
        quoteToken = _quoteToken;
        count = _count;
        priceStep = (MAX_PRICE - MIN_PRICE) / count;
    }

    modifier updateBorrowerInflator(address account) {
        _;
        if (block.timestamp - lastBorrowerInflatorUpdate == 0) {
            return;
        }

        borrowerInflator = nextBorrowerInflator();
        lastBorrowerInflatorUpdate = block.timestamp;
    }

    function priceToIndex(uint256 price) public view returns (uint256 index) {
        index = (price - MIN_PRICE) / priceStep;
    }

    function indexToPrice(uint256 index) public view returns (uint256 price) {
        price = MIN_PRICE + (priceStep * index);
    }

    function depositCollateral(uint256 _amount)
        external
        updateBorrowerInflator(msg.sender)
    {
        require(
            collateralToken.balanceOf(msg.sender) >= _amount,
            "low-balance"
        );

        collateralBalances[msg.sender] += _amount;
        collateralAccumulator += _amount;

        collateralToken.transferFrom(msg.sender, address(this), _amount);
        emit CollateralDeposit(msg.sender, _amount, collateralAccumulator);
    }

    function withdrawCollateral(uint256 _amount)
        external
        updateBorrowerInflator(msg.sender)
    {
        require(
            _amount < collateralAvailableToWithdraw(msg.sender),
            "not-enough-collateral"
        );

        collateralBalances[msg.sender] -= _amount;
        collateralAccumulator -= _amount;

        collateralToken.transfer(msg.sender, _amount);
        emit CollateralWithdraw(msg.sender, _amount, collateralAccumulator);
    }

    function depositQuoteToken(uint256 _amount, uint256 _price) external {
        uint256 depositIndex = priceToIndex(_price);
        require(
            depositIndex > 0 && quoteToken.balanceOf(msg.sender) >= _amount,
            "no-price-bucket-or-balance"
        );

        Bucket storage toBucket = buckets[depositIndex];

<<<<<<< HEAD
        Bucket.PriceBucket storage toBucket = buckets[depositIndex];
=======
>>>>>>> 09f8d283
        toBucket.lpTokenBalance[msg.sender] += _amount;
        toBucket.onDeposit += _amount;

        uint256 toBucketDebtAccumulator = toBucket.debtAccumulator;

        quoteBalances[msg.sender] += _amount;
        quoteTokenAccumulator += _amount;

        uint256 lupIndex = lup();
        if (depositIndex > lupIndex) {
            for (uint256 i = lupIndex; i < depositIndex; i++) {
                uint256 fromBucketPrice = indexToPrice(i);
                require(fromBucketPrice < _price, "lower-to-bucket-price");

                Bucket storage fromBucket = buckets[i];

                uint256 totalDebitors = fromBucket.totalDebitors;
                uint256 fromBucketDebtAccumulator = fromBucket.debtAccumulator;

                for (
                    uint256 debitorIndex = 0;
                    debitorIndex < totalDebitors;
                    debitorIndex++
                ) {
                    address debitor = fromBucket.indexToDebitor[debitorIndex];
                    uint256 debtToReallocate = min(
                        fromBucket.debt[debitor],
                        toBucket.onDeposit
                    );
                    if (debtToReallocate > 0) {
                        require(
                            toBucket.onDeposit >= debtToReallocate &&
                                debtToReallocate <= fromBucket.debt[debitor],
                            "no-debt-to-reallocate-or-low-liquidity"
                        );

                        // update accounting of encumbered collateral
                        borrowers[debitor].collateralEncumbered +=
                            debtToReallocate /
                            fromBucketPrice -
                            debtToReallocate /
                            _price;

                        if (
                            toBucket.debt[debitor] == 0 &&
                            toBucket.debitorToIndex[debitor] == 0
                        ) {
                            toBucket.indexToDebitor[
                                toBucket.totalDebitors
                            ] = debitor;
                            toBucket.debitorToIndex[debitor] = toBucket
                                .totalDebitors;
                            toBucket.totalDebitors += 1;
                        }
                        toBucket.debt[debitor] += debtToReallocate;
                        toBucketDebtAccumulator += debtToReallocate;

                        fromBucket.debt[debitor] -= debtToReallocate;
                        if (fromBucket.debt[debitor] == 0) {
                            delete fromBucket.indexToDebitor[
                                fromBucket.debitorToIndex[debitor]
                            ];
                            delete fromBucket.debitorToIndex[debitor];
                            fromBucket.totalDebitors -= 1;
                        }
                        fromBucketDebtAccumulator -= debtToReallocate;

                        // pay off the moved debt
                        fromBucket.onDeposit += debtToReallocate;
                        toBucket.onDeposit -= debtToReallocate;
                    }
                    if (toBucket.onDeposit == 0) {
                        break;
                    }
                }

                fromBucket.debtAccumulator = fromBucketDebtAccumulator;
            }
        }

        toBucket.debtAccumulator = toBucketDebtAccumulator;
        if (toBucket.onDeposit == 0) {
            return;
        }

        quoteToken.transferFrom(msg.sender, address(this), _amount);
        emit QuoteTokenDeposit(msg.sender, _amount, quoteTokenAccumulator);
    }

    function withdrawQuoteToken(uint256 _amount) external {}

    function borrow(uint256 _amount)
        external
        updateBorrowerInflator(msg.sender)
    {
        require(
            collateralBalances[msg.sender] > 0 &&
                borrowers[msg.sender].collateralEncumbered <
                collateralBalances[msg.sender],
            "undercollateralized-borrower"
        );

        uint256 amountRemaining = _amount;

<<<<<<< HEAD
        for (uint256 bucketId = pointerToIndex[HIGHEST_UTILIZABLE_PRICE] + 1; bucketId > 0; bucketId--) {
            Bucket.PriceBucket storage bucket = buckets[bucketId];
            
=======
        for (uint256 bucketId = hup() + 1; bucketId > 0; bucketId--) {
            Bucket storage bucket = buckets[bucketId];

>>>>>>> 09f8d283
            if (bucket.onDeposit > 0) {
                uint256 priceAmount = min(bucket.onDeposit, amountRemaining);
                uint256 priceCost = priceAmount / indexToPrice(bucketId);

                require(
                    bucket.onDeposit >= priceAmount &&
                        borrowers[msg.sender].collateralEncumbered + priceCost <
                        collateralBalances[msg.sender],
                    "insufficient-funds"
                );

                bucket.onDeposit -= priceAmount;
                if (
                    bucket.debt[msg.sender] == 0 &&
                    bucket.debitorToIndex[msg.sender] == 0
                ) {
                    bucket.indexToDebitor[bucket.totalDebitors] = msg.sender;
                    bucket.debitorToIndex[msg.sender] = bucket.totalDebitors;
                    bucket.totalDebitors += 1;
                }
                bucket.debt[msg.sender] += priceAmount;
                bucket.debtAccumulator += priceAmount;
                quoteBalances[msg.sender] += priceAmount;

                borrowers[msg.sender].debt += priceAmount;
                borrowers[msg.sender].collateralEncumbered += priceCost;

                amountRemaining -= priceAmount;

                if (amountRemaining == 0) {
                    break;
                }
            }
        }

        borrowers[msg.sender].inflatorSnapshot = borrowerInflator;
        require(amountRemaining == 0, "amount-remaining");

        quoteToken.transfer(msg.sender, _amount);
        emit Borrow(msg.sender, _amount, quoteTokenAccumulator);
    }

    function actualUtilization() public view returns (uint256) {
        return 0;
    }

    function targetUtilization() public view returns (uint256) {
        return 0;
    }

    function nextBorrowerInflator() public view returns (uint256 inflator) {
        uint256 secondsSinceLastUpdate = block.timestamp -
            lastBorrowerInflatorUpdate;
        uint256 spr = previousRate / SECONDS_PER_YEAR;
        inflator = wmul(
            borrowerInflator,
            1 * WAD + (spr * secondsSinceLastUpdate)
        );
    }

    function collateralAvailableToWithdraw(address _address)
        public
        view
        returns (uint256 collateral)
    {
        collateral =
            collateralBalances[_address] -
            _pendingEncumberedCollateral(_address);
    }

    function lup() private view returns (uint256) {
        for (uint256 bucketIndex = 0; bucketIndex < count; bucketIndex++) {
            if (buckets[bucketIndex].totalDebitors > 0) {
                return bucketIndex;
            }
        }
        return 0;
    }

    function hup() private view returns (uint256) {
        for (uint256 bucketIndex = count; bucketIndex > 0; bucketIndex--) {
            if (buckets[bucketIndex].onDeposit > 0) {
                return bucketIndex;
            }
        }
        return 0;
    }

    function bucketInfo(uint256 _id)
        public
        view
        returns (
            uint256,
            uint256,
            uint256,
            uint256
        )
    {
        return (
            buckets[_id].onDeposit,
            buckets[_id].totalDebitors,
            buckets[_id].debtAccumulator,
            indexToPrice(_id)
        );
    }

    function userInfo(address _usr)
        public
        view
        returns (
            uint256,
            uint256,
            uint256,
            uint256,
            uint256
        )
    {
        return (
            collateralBalances[_usr],
            quoteBalances[_usr],
            borrowers[_usr].collateralEncumbered,
            borrowers[_usr].debt,
            borrowers[_usr].inflatorSnapshot
        );
    }

    function userDebt(address _usr, uint256 _id) public view returns (uint256) {
        return buckets[_id].debt[_usr];
    }

    function _pendingEncumberedCollateral(address _usr)
        public
        view
        returns (uint256 amt)
    {
        amt = wmul(
            borrowers[_usr].collateralEncumbered,
            1 * WAD + nextBorrowerInflator() - borrowers[_usr].inflatorSnapshot
        );
    }
}<|MERGE_RESOLUTION|>--- conflicted
+++ resolved
@@ -23,18 +23,7 @@
     function targetUtilization() external view returns (uint256);
 }
 
-<<<<<<< HEAD
-contract ERC20PerpPool is IPerpPool {
-
-    struct BorrowerInfo {
-        uint256 collateralEncumbered;
-        uint256 debt;
-        uint256 inflatorSnapshot;
-    }
-
-=======
 contract Common {
->>>>>>> 09f8d283
     // --- Math ---
     uint256 public constant WAD = 10**18;
 
@@ -68,15 +57,6 @@
 }
 
 contract ERC20PerpPool is IPerpPool, Common {
-    struct Bucket {
-        mapping(address => uint256) lpTokenBalance;
-        uint256 onDeposit;
-        uint256 totalDebitors;
-        mapping(uint256 => address) indexToDebitor;
-        mapping(address => uint256) debitorToIndex;
-        mapping(address => uint256) debt;
-        uint256 debtAccumulator;
-    }
 
     struct Borrower {
         uint256 collateralEncumbered;
@@ -119,24 +99,13 @@
     IERC20 public immutable collateralToken;
     IERC20 public immutable quoteToken;
 
-    mapping(uint256 => Bucket) public buckets;
-
     mapping(address => uint256) public collateralBalances;
     uint256 public collateralAccumulator;
 
     mapping(address => uint256) public quoteBalances;
     uint256 public quoteTokenAccumulator;
 
-<<<<<<< HEAD
-    mapping(uint256 => uint256) public priceToIndex;
-    mapping(uint256 => uint256) public indexToPrice;
-    mapping(uint256 => uint256) public pointerToIndex;
-
-
-    mapping(address => BorrowerInfo) public borrowers;
-=======
     mapping(address => Borrower) public borrowers;
->>>>>>> 09f8d283
 
     uint256 public borrowerInflator = 1 * WAD;
     uint256 public lastBorrowerInflatorUpdate = block.timestamp;
@@ -164,13 +133,13 @@
         lastBorrowerInflatorUpdate = block.timestamp;
     }
 
-    function priceToIndex(uint256 price) public view returns (uint256 index) {
-        index = (price - MIN_PRICE) / priceStep;
-    }
-
-    function indexToPrice(uint256 index) public view returns (uint256 price) {
-        price = MIN_PRICE + (priceStep * index);
-    }
+    // function priceToIndex(uint256 price) public view returns (uint256 index) {
+    //     index = (price - MIN_PRICE) / priceStep;
+    // }
+
+    // function indexToPrice(uint256 index) public view returns (uint256 price) {
+    //     price = MIN_PRICE + (priceStep * index);
+    // }
 
     function depositCollateral(uint256 _amount)
         external
@@ -211,12 +180,7 @@
             "no-price-bucket-or-balance"
         );
 
-        Bucket storage toBucket = buckets[depositIndex];
-
-<<<<<<< HEAD
         Bucket.PriceBucket storage toBucket = buckets[depositIndex];
-=======
->>>>>>> 09f8d283
         toBucket.lpTokenBalance[msg.sender] += _amount;
         toBucket.onDeposit += _amount;
 
@@ -231,7 +195,7 @@
                 uint256 fromBucketPrice = indexToPrice(i);
                 require(fromBucketPrice < _price, "lower-to-bucket-price");
 
-                Bucket storage fromBucket = buckets[i];
+                Bucket.PriceBucket storage fromBucket = buckets[i];
 
                 uint256 totalDebitors = fromBucket.totalDebitors;
                 uint256 fromBucketDebtAccumulator = fromBucket.debtAccumulator;
@@ -321,15 +285,9 @@
 
         uint256 amountRemaining = _amount;
 
-<<<<<<< HEAD
-        for (uint256 bucketId = pointerToIndex[HIGHEST_UTILIZABLE_PRICE] + 1; bucketId > 0; bucketId--) {
+        for (uint256 bucketId = hup() + 1; bucketId > 0; bucketId--) {
             Bucket.PriceBucket storage bucket = buckets[bucketId];
-            
-=======
-        for (uint256 bucketId = hup() + 1; bucketId > 0; bucketId--) {
-            Bucket storage bucket = buckets[bucketId];
-
->>>>>>> 09f8d283
+
             if (bucket.onDeposit > 0) {
                 uint256 priceAmount = min(bucket.onDeposit, amountRemaining);
                 uint256 priceCost = priceAmount / indexToPrice(bucketId);
