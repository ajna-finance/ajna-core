// SPDX-License-Identifier: MIT

pragma solidity 0.8.14;

import { Clone } from "@clones/Clone.sol";

import { ERC20 }     from "@openzeppelin/contracts/token/ERC20/ERC20.sol";
import { SafeERC20 } from "@openzeppelin/contracts/token/ERC20/utils/SafeERC20.sol";

import { FenwickTree } from "./FenwickTree.sol";
import { Queue }       from "./Queue.sol";

import { BucketMath } from "./libraries/BucketMath.sol";
import { Maths }      from "./libraries/Maths.sol";

import { console } from "@std/console.sol";

contract ScaledPool is Clone, FenwickTree, Queue {
    using SafeERC20 for ERC20;

    /**************/
    /*** Events ***/
    /**************/

    event AddQuoteToken(address indexed lender_, uint256 indexed price_, uint256 amount_, uint256 lup_);
    event ClaimCollateral(address indexed claimer_, uint256 indexed price_, uint256 amount_, uint256 lps_);
    event MoveQuoteToken(address indexed lender_, uint256 indexed from_, uint256 indexed to_, uint256 amount_, uint256 lup_);
    event RemoveQuoteToken(address indexed lender_, uint256 indexed price_, uint256 amount_, uint256 lup_);

    event AddCollateral(address indexed borrower_, uint256 amount_);
    event Borrow(address indexed borrower_, uint256 lup_, uint256 amount_);
    event RemoveCollateral(address indexed borrower_, uint256 amount_);
    event Repay(address indexed borrower_, uint256 lup_, uint256 amount_);

    event Purchase(address indexed bidder_, uint256 indexed price_, uint256 amount_, uint256 collateral_);

    event UpdateInterestRate(uint256 oldRate_, uint256 newRate_);

    /***************/
    /*** Structs ***/
    /***************/

    struct Bucket {
        uint256 lpAccumulator;       // [RAY]
        uint256 availableCollateral; // [WAD]
    }

    struct Borrower {
        uint256 debt;
        uint256 collateral;
        uint256 inflatorSnapshot;
    }

    int256  public constant INDEX_OFFSET = 3232;

    uint256 public constant WAD_WEEKS_PER_YEAR  = 52 * 10**18;
    uint256 public constant SECONDS_PER_YEAR    = 3_600 * 24 * 365;
    uint256 public constant SECONDS_PER_HALFDAY = 43_200;

    uint256 public constant RATE_INCREASE_COEFFICIENT = 1.1 * 10**18;
    uint256 public constant RATE_DECREASE_COEFFICIENT = 0.9 * 10**18;
    // lambda used for the EMAs calculated as exp(-1/7 * ln2)
    uint256 public constant LAMBDA_EMA                = 0.905723664263906671 * 10**18;
    uint256 public constant EMA_RATE_FACTOR           = 10**18 - LAMBDA_EMA;

    /***********************/
    /*** State Variables ***/
    /***********************/

    uint256 public inflatorSnapshot;           // [WAD]
    uint256 public lastInflatorSnapshotUpdate; // [SEC]
    uint256 public minFee;                     // [WAD]
    uint256 public lenderInterestFactor;       // [WAD]
    uint256 public interestRate;               // [WAD]
    uint256 public interestRateUpdate;         // [SEC]

    uint256 public lenderDebt;
    uint256 public borrowerDebt;

    uint256 public totalBorrowers;

    uint256 public collateralScale;
    uint256 public quoteTokenScale;

    uint256 public pledgedCollateral;

    uint256 public debtEma;   // [WAD]
    uint256 public lupColEma; // [WAD]

    /**
     *  @notice Mapping of buckets for a given pool
     *  @dev    deposit index -> bucket
     */
    mapping(uint256 => Bucket) public buckets;

    /**
     *  @dev deposit index -> lender address -> lender lp [RAY]
     */
    mapping(uint256 => mapping(address => uint256)) public lpBalance;

    // borrowers book: borrower address -> BorrowerInfo
    mapping(address => Borrower) public borrowers;

    uint256 internal _poolInitializations = 0;

    /*****************************/
    /*** Inititalize Functions ***/
    /*****************************/

    function initialize(uint256 rate_) external {
        require(_poolInitializations == 0, "P:INITIALIZED");
        collateralScale = 10**(18 - collateral().decimals());
        quoteTokenScale = 10**(18 - quoteToken().decimals());

        inflatorSnapshot           = 10**18;
        lastInflatorSnapshotUpdate = block.timestamp;
        lenderInterestFactor       = 0.9 * 10**18;
        interestRate               = rate_;
        interestRateUpdate         = block.timestamp;
        minFee                     = 0.0005 * 10**18;

        // increment initializations count to ensure these values can't be updated
        _poolInitializations += 1;
    }

    /*********************************/
    /*** Lender External Functions ***/
    /*********************************/

    function addQuoteToken(uint256 amount_, uint256 index_) external returns (uint256 lpbChange_) {
        uint256 curDebt = _accruePoolInterest();

        Bucket storage bucket = buckets[index_];
        uint256 exchangeRate  = _exchangeRate(bucket, index_);

        lpbChange_           = Maths.rdiv(Maths.wadToRay(amount_), exchangeRate);
        bucket.lpAccumulator += lpbChange_;

        lpBalance[index_][msg.sender] += lpbChange_;

        _add(index_, amount_);

        uint256 newLup = _lup();
        _updateInterestRate(curDebt, newLup);

        // move quote token amount from lender to pool
        quoteToken().safeTransferFrom(msg.sender, address(this), amount_ / quoteTokenScale);
        emit AddQuoteToken(msg.sender, _indexToPrice(index_), amount_, newLup);
    }

    function claimCollateral(uint256 amount_, uint256 index_) external {
        Bucket storage bucket = buckets[index_];
        require(amount_ <= bucket.availableCollateral, "S:CC:AMT_GT_COLLAT");

        uint256 price        = _indexToPrice(index_);
        uint256 exchangeRate = _exchangeRate(bucket, index_);
        uint256 lpRedemption = Maths.wrdivr(Maths.wmul(amount_, price), exchangeRate);
        require(lpRedemption <= lpBalance[index_][msg.sender], "S:CC:INSUF_LP_BAL");

        bucket.availableCollateral     -= amount_;
        bucket.lpAccumulator           -= lpRedemption;
        lpBalance[index_][msg.sender] -= lpRedemption;

        _updateInterestRate(borrowerDebt, _lup());

        // move claimed collateral from pool to claimer
        collateral().safeTransfer(msg.sender, amount_ / collateralScale);
        emit ClaimCollateral(msg.sender, price, amount_, lpRedemption);
    }

    function moveQuoteToken(uint256 lpbAmount_, uint256 fromIndex_, uint256 toIndex_) external {
        require(fromIndex_ != toIndex_, "S:MQT:SAME_PRICE");

<<<<<<< HEAD
        uint256 availableLPs = lpBalance[fromIndex_][msg.sender];
        lpbAmount_          = Maths.wadToRay(lpbAmount_);
=======
        uint256 availableLPs  = lpBalance[fromIndex_][msg.sender];
        lpbAmount_           = Maths.wadToRay(lpbAmount_);
>>>>>>> 76c2459a
        require(availableLPs != 0 && lpbAmount_ <= availableLPs, "S:MQT:INSUF_LPS");

        Bucket storage fromBucket = buckets[fromIndex_];
        require(fromBucket.availableCollateral == 0, "S:MQT:AVAIL_COL");

        uint256 curDebt = _accruePoolInterest();

<<<<<<< HEAD
        // update from bucket accounting
        uint256 bucketSize       = _rangeSum(fromIndex_, fromIndex_);
        uint256 exchangeRate     = fromBucket.lpAccumulator != 0 ? Maths.wrdivr(bucketSize, fromBucket.lpAccumulator) : Maths.RAY;
=======
        uint256 exchangeRate     = _exchangeRate(fromBucket, fromIndex_);
>>>>>>> 76c2459a
        uint256 amount           = Maths.rmul(lpbAmount_, exchangeRate);
        fromBucket.lpAccumulator -= lpbAmount_;

        // update to bucket accounting
        Bucket storage toBucket = buckets[toIndex_];
        exchangeRate            = _exchangeRate(toBucket, toIndex_);
        uint256 lpbChange       = Maths.rdiv(amount, exchangeRate);
        toBucket.lpAccumulator  += lpbChange;

        // update FenwickTree
        amount = Maths.rayToWad(amount);
        _remove(fromIndex_, amount);
        _add(toIndex_, amount);

        // move lup if necessary and check loan book's htp against new lup
        uint256 newLup = _lup();
        if (fromIndex_ < toIndex_) require(_htp() <= newLup, "S:MQT:LUP_BELOW_HTP");

        // update lender accounting
        lpBalance[fromIndex_][msg.sender] -= lpbAmount_;
        lpBalance[toIndex_][msg.sender]   += lpbChange;

        _updateInterestRate(curDebt, newLup);

        emit MoveQuoteToken(msg.sender, fromIndex_, toIndex_, lpbAmount_, newLup);

    }

    function removeQuoteToken(uint256 lpbAmount_, uint256 index_) external {
        uint256 availableLPs = lpBalance[index_][msg.sender];
        lpbAmount_           = Maths.wadToRay(lpbAmount_);
        require(availableLPs != 0 && lpbAmount_ <= availableLPs, "S:RQT:INSUF_LPS");

        uint256 curDebt = _accruePoolInterest();

        // update bucket accounting
        Bucket storage bucket = buckets[index_];
        uint256 exchangeRate  = _exchangeRate(bucket, index_);
        uint256 amount        = Maths.rmul(lpbAmount_, exchangeRate);
        bucket.lpAccumulator  -= lpbAmount_;

        // update lender accounting
        lpBalance[index_][msg.sender] -= lpbAmount_;

        amount = Maths.rayToWad(amount);
        _remove(index_, amount); // update FenwickTree

        // update pool accounting
        uint256 newLup = _lup();
        require(_htp() <= newLup, "S:RQT:BAD_LUP");
        _updateInterestRate(curDebt, newLup);

        // move quote token amount from pool to lender
        quoteToken().safeTransfer(msg.sender, amount / quoteTokenScale);
        emit RemoveQuoteToken(msg.sender, _indexToPrice(index_), amount, newLup);
    }

    /***********************************/
    /*** Borrower External Functions ***/
    /***********************************/

    function addCollateral(uint256 amount_, address oldPrev_, address newPrev_, uint256 radius_) external {
        uint256 curDebt = _accruePoolInterest();

        // borrower accounting
        Borrower memory borrower = borrowers[msg.sender];
        (borrower.debt, borrower.inflatorSnapshot) = _accrueBorrowerInterest(borrower.debt, borrower.inflatorSnapshot, inflatorSnapshot);
        borrower.collateral += amount_;

        // update loan queue
        if (borrower.debt != 0) _updateLoanQueue(msg.sender, Maths.wdiv(borrower.debt, borrower.collateral), oldPrev_, newPrev_, radius_);

        borrowers[msg.sender] = borrower;

        // update pool state
        pledgedCollateral += amount_;
        _updateInterestRate(curDebt, _lup());

        // move collateral from sender to pool
        collateral().safeTransferFrom(msg.sender, address(this), amount_ / collateralScale);
        emit AddCollateral(msg.sender, amount_);
    }

    // FIXME: borrower amount calculations aren't correct... decreasing amount borrowed leads to pool under collateralization failure
    function borrow(uint256 amount_, uint256 limitIndex_, address oldPrev_, address newPrev_, uint256 radius_) external {

        uint256 lupId = _lupIndex(amount_);
        require(lupId <= limitIndex_, "S:B:LIMIT_REACHED");

        uint256 curDebt = _accruePoolInterest();

        Borrower memory borrower = borrowers[msg.sender];
        uint256 borrowersCount = totalBorrowers;
        if (borrowersCount != 0) require(borrower.debt + amount_ > _poolMinDebtAmount(curDebt), "S:B:AMT_LT_AVG_DEBT");

        (borrower.debt, borrower.inflatorSnapshot) = _accrueBorrowerInterest(borrower.debt, borrower.inflatorSnapshot, inflatorSnapshot);
        if (borrower.debt == 0) totalBorrowers = borrowersCount + 1;

        uint256 feeRate = Maths.max(Maths.wdiv(interestRate, WAD_WEEKS_PER_YEAR), minFee) + Maths.WAD;
        uint256 debt    = Maths.wmul(amount_, feeRate);
        borrower.debt   += debt;

        uint256 newLup = _indexToPrice(lupId);
        require(_borrowerCollateralization(borrower.debt, borrower.collateral, newLup) >= Maths.WAD, "S:B:BUNDER_COLLAT");

        curDebt += debt;
        require(
            _poolCollateralizationAtPrice(curDebt, amount_, pledgedCollateral / collateralScale, newLup) >= Maths.WAD,
            "S:B:PUNDER_COLLAT"
        );

        // update actor accounting
        borrowerDebt = curDebt;
        lenderDebt   += amount_;

        _updateLoanQueue(msg.sender, Maths.wdiv(borrower.debt, borrower.collateral), oldPrev_, newPrev_, radius_);
        borrowers[msg.sender] = borrower;

        _updateInterestRate(curDebt, newLup);

        // move borrowed amount from pool to sender
        quoteToken().safeTransfer(msg.sender, amount_ / quoteTokenScale);
        emit Borrow(msg.sender, newLup, amount_);
    }

    function removeCollateral(uint256 amount_, address oldPrev_, address newPrev_, uint256 radius_) external {
        uint256 curDebt = _accruePoolInterest();

        // borrower accounting
        Borrower storage borrower = borrowers[msg.sender];
        (borrower.debt, borrower.inflatorSnapshot) = _accrueBorrowerInterest(borrower.debt, borrower.inflatorSnapshot, inflatorSnapshot);

        uint256 curLup = _lup();
        require(borrower.collateral - _encumberedCollateral(borrower.debt, curLup) >= amount_, "S:RC:NOT_ENOUGH_COLLATERAL");
        borrower.collateral -= amount_;

        // update loan queue
        if (borrower.debt != 0) _updateLoanQueue(msg.sender, Maths.wdiv(borrower.debt, borrower.collateral), oldPrev_, newPrev_, radius_);

        // update pool state
        pledgedCollateral -= amount_;
        _updateInterestRate(curDebt, curLup);

        // move collateral from pool to sender
        collateral().safeTransfer(msg.sender, amount_ / collateralScale);
        emit RemoveCollateral(msg.sender, amount_);
    }

    function repay(uint256 maxAmount_, address oldPrev_, address newPrev_, uint256 radius_) external {
        require(quoteToken().balanceOf(msg.sender) * quoteTokenScale >= maxAmount_, "S:R:INSUF_BAL");

        Borrower memory borrower = borrowers[msg.sender];
        require(borrower.debt != 0, "S:R:NO_DEBT");

        uint256 curDebt = _accruePoolInterest();

        // update borrower accounting
        (borrower.debt, borrower.inflatorSnapshot) = _accrueBorrowerInterest(borrower.debt, borrower.inflatorSnapshot, inflatorSnapshot);
        uint256 amount = Maths.min(borrower.debt, maxAmount_);
        borrower.debt -= amount;

        // update lender accounting
        uint256 curLenderDebt = lenderDebt;
        curLenderDebt -= Maths.min(curLenderDebt, Maths.wmul(Maths.wdiv(curLenderDebt, curDebt), amount));

        curDebt       -= amount;

        // update loan queue
        uint256 borrowersCount = totalBorrowers;
        if (borrower.debt == 0) {
            totalBorrowers = borrowersCount - 1;
            _removeLoanQueue(msg.sender, oldPrev_);
        } else {
            if (borrowersCount != 0) require(borrower.debt > _poolMinDebtAmount(curDebt), "R:B:AMT_LT_AVG_DEBT");
            _updateLoanQueue(msg.sender, Maths.wdiv(borrower.debt, borrower.collateral), oldPrev_, newPrev_, radius_);
        }
        borrowers[msg.sender] = borrower;

        // update pool state
        if (curDebt != 0) {
            borrowerDebt = curDebt;
            lenderDebt   = curLenderDebt;
        } else {
            borrowerDebt = 0;
            lenderDebt   = 0;
        }

        uint256 newLup = _lup();
        _updateInterestRate(curDebt, newLup);

        // move amount to repay from sender to pool
        quoteToken().safeTransferFrom(msg.sender, address(this), amount / quoteTokenScale);
        emit Repay(msg.sender, newLup, amount);
    }

    /*******************************/
    /*** Pool External Functions ***/
    /*******************************/

    function purchaseQuote(uint256 amount_, uint256 index_) external {
        require(_rangeSum(index_, index_) >= amount_, "S:P:INSUF_QUOTE");

        uint256 curDebt = _accruePoolInterest();

        uint256 price = _indexToPrice(index_);
        uint256 collateralRequired = Maths.wdiv(amount_, price);
        require(collateral().balanceOf(msg.sender) >= collateralRequired, "S:P:INSUF_COL");

        _remove(index_, amount_);
        buckets[index_].availableCollateral += collateralRequired;

        _updateInterestRate(curDebt, _lup());

        // move required collateral from sender to pool
        collateral().safeTransferFrom(msg.sender, address(this), collateralRequired / collateralScale);
        // move quote token amount from pool to sender
        quoteToken().safeTransfer(msg.sender, amount_ / quoteTokenScale);
        emit Purchase(msg.sender, price, amount_, collateralRequired);
    }

    /**************************/
    /*** Internal Functions ***/
    /**************************/

    function _accruePoolInterest() internal returns (uint256 curDebt_) {
        curDebt_ = borrowerDebt;
        if (curDebt_ != 0) {
            uint256 elapsed = block.timestamp - lastInflatorSnapshotUpdate;
            if (elapsed != 0 ) {
                uint256 spr             = interestRate / SECONDS_PER_YEAR;
                uint256 curInflator     = inflatorSnapshot;
                uint256 pendingInflator = Maths.wmul(curInflator, Maths.wpow(Maths.WAD + spr, elapsed));

                uint256 newHtp = _htp();
                if (newHtp != 0) {
                    uint256 htpIndex        = _priceToIndex(newHtp);
                    uint256 depositAboveHtp = _prefixSum(htpIndex);

                    if (depositAboveHtp != 0) {
                        uint256 newInterest  = Maths.wmul(lenderInterestFactor, Maths.wmul(pendingInflator - Maths.WAD, curDebt_));
                        uint256 lenderFactor = Maths.wdiv(newInterest, depositAboveHtp) + Maths.WAD;

                        _mult(htpIndex, lenderFactor);
                    }
                }

                curDebt_ = Maths.wmul(curDebt_, Maths.wdiv(pendingInflator, curInflator));
                borrowerDebt = curDebt_;

                inflatorSnapshot           = pendingInflator;
                lastInflatorSnapshotUpdate = block.timestamp;
            }
        }
    }

    function _accrueBorrowerInterest(
        uint256 borrowerDebt_, uint256 borrowerInflator_, uint256 poolInflator_
    ) internal pure returns (uint256 newDebt_, uint256 newInflator_) {
        if (borrowerDebt_ != 0 && borrowerInflator_ != 0) {
            newDebt_ = Maths.wmul(borrowerDebt_, Maths.wdiv(poolInflator_, borrowerInflator_));
        }
        newInflator_ = poolInflator_;
    }

    function _updateInterestRate(uint256 curDebt_, uint256 lup_) internal {

        if (block.timestamp - interestRateUpdate > SECONDS_PER_HALFDAY) {
            uint256 col = pledgedCollateral;

            uint256 curDebtEma   = Maths.wmul(curDebt_, EMA_RATE_FACTOR) + Maths.wmul(debtEma, LAMBDA_EMA);
            uint256 curLupColEma = Maths.wmul(Maths.wmul(lup_, col), EMA_RATE_FACTOR) + Maths.wmul(lupColEma, LAMBDA_EMA);

            debtEma   = curDebtEma;
            lupColEma = curLupColEma;

            if (_poolCollateralization(curDebt_, col, lup_) != Maths.WAD) {
                uint256 oldRate = interestRate;

                int256 actualUtilization = int256(_poolActualUtilization(curDebt_, col));
                int256 targetUtilization = int256(Maths.wdiv(curDebtEma, curLupColEma));

                int256 decreaseFactor = 4 * (targetUtilization - actualUtilization);
                int256 increaseFactor = ((targetUtilization + actualUtilization - 10**18) ** 2) / 10**18;

                if (decreaseFactor < increaseFactor - 10**18) {
                    interestRate = Maths.wmul(interestRate, RATE_INCREASE_COEFFICIENT);
                } else if (decreaseFactor > 10**18 - increaseFactor) {
                    interestRate = Maths.wmul(interestRate, RATE_DECREASE_COEFFICIENT);
                }

                interestRateUpdate = block.timestamp;

                emit UpdateInterestRate(oldRate, interestRate);
            }
        }
    }

    function _borrowerCollateralization(uint256 debt_, uint256 collateral_, uint256 price_) internal pure returns (uint256 collateralization_) {
        uint256 encumberedCollateral = _encumberedCollateral(debt_, price_);
        collateralization_ = collateral_ != 0 && encumberedCollateral != 0 ? Maths.wdiv(collateral_, encumberedCollateral) : Maths.WAD;
    }

    // TODO: Check if price and debt checks here are really needed
    function _encumberedCollateral(uint256 debt_, uint256 price_) internal pure returns (uint256 encumberance_) {
        encumberance_ =  price_ != 0 && debt_ != 0 ? Maths.wdiv(debt_, price_) : 0;
    }

    function _poolCollateralizationAtPrice(
        uint256 borrowerDebt_, uint256 additionalDebt_, uint256 collateral_, uint256 price_
    ) internal pure returns (uint256 collateralization_) {
        uint256 encumbered = _encumberedCollateral(borrowerDebt_ + additionalDebt_, price_);
        collateralization_ = encumbered != 0 ? Maths.wdiv(collateral_, encumbered) : Maths.WAD;
    }

    function _poolCollateralization(uint256 borrowerDebt_, uint256 pledgedCollateral_, uint256 lup_) internal pure returns (uint256 collateralization_) {
        uint256 encumbered = _encumberedCollateral(borrowerDebt_, lup_);
        collateralization_ = encumbered != 0 ? Maths.wdiv(pledgedCollateral_, encumbered) : Maths.WAD;
    }

    function _poolTargetUtilization(uint256 debtEma_, uint256 lupColEma_) internal pure returns (uint256) {
        if (debtEma_ != 0 && lupColEma_ != 0) {
            return Maths.wdiv(debtEma_, lupColEma_);
        }
        return Maths.WAD;
    }

    function _poolActualUtilization(uint256 borrowerDebt_, uint256 pledgedCollateral_) internal view returns (uint256 utilization_) {
        uint256 ptp = Maths.wdiv(borrowerDebt_, pledgedCollateral_);
        if (ptp != 0) utilization_ = Maths.wdiv(borrowerDebt_, _prefixSum(_priceToIndex(ptp)));
    }

    function _htp() internal view returns (uint256) {
        if (loanQueueHead != address(0)) {
            return loans[loanQueueHead].thresholdPrice;
        }
        return 0;
    }

    function _lupIndex(uint256 additionalDebt_) internal view returns (uint256) {
        return _findSum(lenderDebt + additionalDebt_);
    }

    function _indexToPrice(uint256 index_) internal pure returns (uint256) {
        return BucketMath.indexToPrice(7388 - int256(index_) - 3232);
    }

    function _priceToIndex(uint256 price_) internal pure returns (uint256) {
        return uint256(7388 - (BucketMath.priceToIndex(price_) + 3232));
    }

    function _poolMinDebtAmount(uint256 debt_) internal view returns (uint256) {
        return Maths.wdiv(Maths.wdiv(debt_, Maths.wad(totalBorrowers)), 10**19);
    }

    function _lup() internal view returns (uint256) {
        return _indexToPrice(_lupIndex(0));
    }

    function _exchangeRate(Bucket memory bucket_, uint256 index_) internal view returns (uint256) {
        uint256 colValue   = Maths.wmul(_indexToPrice(index_), bucket_.availableCollateral);
        uint256 bucketSize = _rangeSum(index_, index_) + colValue;
        return bucket_.lpAccumulator != 0 ? Maths.wrdivr(bucketSize, bucket_.lpAccumulator) : Maths.RAY;
    }

    function _pendingInflator() internal view returns (uint256) {
        uint256 elapsed     = block.timestamp - lastInflatorSnapshotUpdate;
        uint256 spr         = interestRate / SECONDS_PER_YEAR;
        uint256 curInflator = inflatorSnapshot;
        return Maths.wmul(curInflator, Maths.wpow(Maths.WAD + spr, elapsed));
    }

    /**************************/
    /*** External Functions ***/
    /**************************/

    function lup() external view returns (uint256) {
        return _lup();
    }

    function lupIndex() external view returns (uint256) {
        return _lupIndex(0);
    }

    function htp() external view returns (uint256) {
        return _htp();
    }

<<<<<<< HEAD
    function indexToPrice(uint256 index_) external pure returns (uint256) {
        return _indexToPrice(index_);
=======
    function poolTargetUtilization() external view returns (uint256) {
        return _poolTargetUtilization(debtEma, lupColEma);
    }

    function poolActualUtilization() external view returns (uint256) {
        return _poolActualUtilization(borrowerDebt, pledgedCollateral);
>>>>>>> 76c2459a
    }

    function priceToIndex(uint256 price_) external pure returns (uint256) {
        return _priceToIndex(price_);
    }

    function indexToPrice(uint256 index_) external pure returns (uint256) {
        return _indexToPrice(index_);
    }

    function poolCollateralization() external view returns (uint256) {
        return _poolCollateralization(borrowerDebt, pledgedCollateral, _lup());
    }

    function borrowerCollateralization(uint256 debt_, uint256 collateral_, uint256 price_) external pure returns (uint256) {
        return _borrowerCollateralization(debt_, collateral_, price_);
    }

<<<<<<< HEAD
    function borrowerInfo(address borrower_) external view returns (uint256, uint256, uint256) {
        return (borrowers[borrower_].debt, borrowers[borrower_].collateral, borrowers[borrower_].inflatorSnapshot);
=======
    function bucketAt(uint256 index_) external view returns (uint256, uint256, uint256, uint256) {
        return (
            this.get(index_),                    // quote token in bucket, deposit + interest (WAD)
            buckets[index_].availableCollateral, // unencumbered collateral in bucket (WAD)
            buckets[index_].lpAccumulator,       // outstanding LP balance (WAD)
            this.scale(index_)                   // lender interest multiplier (WAD)
        );
    }

    function borrowerInfo(address borrower_) external view returns (uint256, uint256, uint256, uint256) {
        uint256 pending_debt = Maths.wmul(borrowers[borrower_].debt, Maths.wdiv(_pendingInflator(), inflatorSnapshot));

        return (
            borrowers[borrower_].debt,            // accrued debt (WAD)
            pending_debt,                         // current debt, accrued and pending accrual (WAD)
            borrowers[borrower_].collateral,      // deposited collateral including encumbered (WAD)
            borrowers[borrower_].inflatorSnapshot // used to calculate pending interest (WAD)
        );
    }

    function exchangeRate(uint256 index_) external view returns (uint256) {
        Bucket storage bucket = buckets[index_];
        return _exchangeRate(bucket, index_);
    }

    function encumberedCollateral(uint256 debt_, uint256 price_) external pure returns (uint256) {
        return _encumberedCollateral(debt_, price_);
>>>>>>> 76c2459a
    }

    function encumberedCollateral(uint256 debt_, uint256 price_) external pure returns (uint256) {
        return _encumberedCollateral(debt_, price_);
    }

    /************************/
    /*** Helper Functions ***/
    /************************/

    /**
     *  @dev Pure function used to facilitate accessing token via clone state.
     */
    function collateral() public pure returns (ERC20) {
        return ERC20(_getArgAddress(0));
    }

    /**
     *  @dev Pure function used to facilitate accessing token via clone state.
     */
    function quoteToken() public pure returns (ERC20) {
        return ERC20(_getArgAddress(0x14));
    }
}<|MERGE_RESOLUTION|>--- conflicted
+++ resolved
@@ -171,13 +171,8 @@
     function moveQuoteToken(uint256 lpbAmount_, uint256 fromIndex_, uint256 toIndex_) external {
         require(fromIndex_ != toIndex_, "S:MQT:SAME_PRICE");
 
-<<<<<<< HEAD
-        uint256 availableLPs = lpBalance[fromIndex_][msg.sender];
-        lpbAmount_          = Maths.wadToRay(lpbAmount_);
-=======
         uint256 availableLPs  = lpBalance[fromIndex_][msg.sender];
         lpbAmount_           = Maths.wadToRay(lpbAmount_);
->>>>>>> 76c2459a
         require(availableLPs != 0 && lpbAmount_ <= availableLPs, "S:MQT:INSUF_LPS");
 
         Bucket storage fromBucket = buckets[fromIndex_];
@@ -185,13 +180,7 @@
 
         uint256 curDebt = _accruePoolInterest();
 
-<<<<<<< HEAD
-        // update from bucket accounting
-        uint256 bucketSize       = _rangeSum(fromIndex_, fromIndex_);
-        uint256 exchangeRate     = fromBucket.lpAccumulator != 0 ? Maths.wrdivr(bucketSize, fromBucket.lpAccumulator) : Maths.RAY;
-=======
         uint256 exchangeRate     = _exchangeRate(fromBucket, fromIndex_);
->>>>>>> 76c2459a
         uint256 amount           = Maths.rmul(lpbAmount_, exchangeRate);
         fromBucket.lpAccumulator -= lpbAmount_;
 
@@ -579,25 +568,20 @@
         return _htp();
     }
 
-<<<<<<< HEAD
+    function poolTargetUtilization() external view returns (uint256) {
+        return _poolTargetUtilization(debtEma, lupColEma);
+    }
+
+    function poolActualUtilization() external view returns (uint256) {
+        return _poolActualUtilization(borrowerDebt, pledgedCollateral);
+    }
+
+    function priceToIndex(uint256 price_) external pure returns (uint256) {
+        return _priceToIndex(price_);
+    }
+
     function indexToPrice(uint256 index_) external pure returns (uint256) {
         return _indexToPrice(index_);
-=======
-    function poolTargetUtilization() external view returns (uint256) {
-        return _poolTargetUtilization(debtEma, lupColEma);
-    }
-
-    function poolActualUtilization() external view returns (uint256) {
-        return _poolActualUtilization(borrowerDebt, pledgedCollateral);
->>>>>>> 76c2459a
-    }
-
-    function priceToIndex(uint256 price_) external pure returns (uint256) {
-        return _priceToIndex(price_);
-    }
-
-    function indexToPrice(uint256 index_) external pure returns (uint256) {
-        return _indexToPrice(index_);
     }
 
     function poolCollateralization() external view returns (uint256) {
@@ -608,10 +592,6 @@
         return _borrowerCollateralization(debt_, collateral_, price_);
     }
 
-<<<<<<< HEAD
-    function borrowerInfo(address borrower_) external view returns (uint256, uint256, uint256) {
-        return (borrowers[borrower_].debt, borrowers[borrower_].collateral, borrowers[borrower_].inflatorSnapshot);
-=======
     function bucketAt(uint256 index_) external view returns (uint256, uint256, uint256, uint256) {
         return (
             this.get(index_),                    // quote token in bucket, deposit + interest (WAD)
@@ -639,11 +619,6 @@
 
     function encumberedCollateral(uint256 debt_, uint256 price_) external pure returns (uint256) {
         return _encumberedCollateral(debt_, price_);
->>>>>>> 76c2459a
-    }
-
-    function encumberedCollateral(uint256 debt_, uint256 price_) external pure returns (uint256) {
-        return _encumberedCollateral(debt_, price_);
     }
 
     /************************/
