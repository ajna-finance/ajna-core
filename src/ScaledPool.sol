// SPDX-License-Identifier: MIT

pragma solidity 0.8.14;

import { Clone } from "@clones/Clone.sol";

import { ERC20 }     from "@openzeppelin/contracts/token/ERC20/ERC20.sol";
import { SafeERC20 } from "@openzeppelin/contracts/token/ERC20/utils/SafeERC20.sol";

import { FenwickTree } from "./FenwickTree.sol";
import { IScaledPool } from "./IScaledPool.sol";
import { Queue }       from "./Queue.sol";

import { BucketMath } from "./libraries/BucketMath.sol";
import { Maths }      from "./libraries/Maths.sol";

contract ScaledPool is Clone, FenwickTree, Queue, IScaledPool {
    using SafeERC20 for ERC20;

    int256  public constant INDEX_OFFSET = 3232;

    uint256 public constant WAD_WEEKS_PER_YEAR  = 52 * 10**18;
    uint256 public constant SECONDS_PER_YEAR    = 3_600 * 24 * 365;
    uint256 public constant SECONDS_PER_HALFDAY = 43_200;

    uint256 public constant RATE_INCREASE_COEFFICIENT = 1.1 * 10**18;
    uint256 public constant RATE_DECREASE_COEFFICIENT = 0.9 * 10**18;
    // lambda used for the EMAs calculated as exp(-1/7 * ln2)
    uint256 public constant LAMBDA_EMA                = 0.905723664263906671 * 10**18;
    uint256 public constant EMA_RATE_FACTOR           = 10**18 - LAMBDA_EMA;

    /***********************/
    /*** State Variables ***/
    /***********************/

    uint256 public override inflatorSnapshot;           // [WAD]
    uint256 public override lastInflatorSnapshotUpdate; // [SEC]
    uint256 public override minFee;                     // [WAD]
    uint256 public override lenderInterestFactor;       // [WAD]
    uint256 public override interestRate;               // [WAD]
    uint256 public override interestRateUpdate;         // [SEC]

    uint256 public override lenderDebt;
    uint256 public override borrowerDebt;

    uint256 public override totalBorrowers;

    uint256 public override collateralScale;
    uint256 public override quoteTokenScale;

    uint256 public override pledgedCollateral;

    uint256 public override debtEma;   // [WAD]
    uint256 public override lupColEma; // [WAD]

    /**
     *  @notice Mapping of buckets for a given pool
     *  @dev    deposit index -> bucket
     */
    mapping(uint256 => Bucket) public override buckets;

    /**
     *  @dev deposit index -> lender address -> lender lp [RAY]
     */
    mapping(uint256 => mapping(address => uint256)) public override lpBalance;

    // borrowers book: borrower address -> BorrowerInfo
    mapping(address => Borrower) public override borrowers;

    uint256 internal _poolInitializations = 0;

    /*****************************/
    /*** Inititalize Functions ***/
    /*****************************/

    function initialize(uint256 rate_) external {
        require(_poolInitializations == 0, "P:INITIALIZED");
        collateralScale = 10**(18 - collateral().decimals());
        quoteTokenScale = 10**(18 - quoteToken().decimals());

        inflatorSnapshot           = 10**18;
        lastInflatorSnapshotUpdate = block.timestamp;
        lenderInterestFactor       = 0.9 * 10**18;
        interestRate               = rate_;
        interestRateUpdate         = block.timestamp;
        minFee                     = 0.0005 * 10**18;

        // increment initializations count to ensure these values can't be updated
        _poolInitializations += 1;
    }

    /*********************************/
    /*** Lender External Functions ***/
    /*********************************/

    // TODO: check index incoming index_ is valid?
    function addQuoteToken(uint256 amount_, uint256 index_) external override returns (uint256 lpbChange_) {
        uint256 curDebt = _accruePoolInterest();

        Bucket storage bucket = buckets[index_];
        uint256 rate = _exchangeRate(bucket.availableCollateral, bucket.lpAccumulator, index_);

        lpbChange_           = Maths.rdiv(Maths.wadToRay(amount_), rate);
        bucket.lpAccumulator += lpbChange_;

        lpBalance[index_][msg.sender] += lpbChange_;

        _add(index_, amount_);

        uint256 newLup = _lup();
        _updateInterestRate(curDebt, newLup);

        // move quote token amount from lender to pool
        quoteToken().safeTransferFrom(msg.sender, address(this), amount_ / quoteTokenScale);
        emit AddQuoteToken(msg.sender, _indexToPrice(index_), amount_, newLup);
    }

    function claimCollateral(uint256 amount_, uint256 index_) external override {
        Bucket storage bucket = buckets[index_];
        require(amount_ <= bucket.availableCollateral, "S:CC:AMT_GT_COLLAT");

        uint256 price        = _indexToPrice(index_);
        uint256 rate = _exchangeRate(bucket.availableCollateral, bucket.lpAccumulator, index_);
        uint256 lpRedemption = Maths.wrdivr(Maths.wmul(amount_, price), rate);
        require(lpRedemption <= lpBalance[index_][msg.sender], "S:CC:INSUF_LP_BAL");

        bucket.availableCollateral     -= amount_;
        bucket.lpAccumulator           -= lpRedemption;
        lpBalance[index_][msg.sender] -= lpRedemption;

        _updateInterestRate(borrowerDebt, _lup());

        // move claimed collateral from pool to claimer
        collateral().safeTransfer(msg.sender, amount_ / collateralScale);
        emit ClaimCollateral(msg.sender, price, amount_, lpRedemption);
    }

    function moveQuoteToken(uint256 lpbAmount_, uint256 fromIndex_, uint256 toIndex_) external override {
        require(fromIndex_ != toIndex_, "S:MQT:SAME_PRICE");

        uint256 availableLPs  = lpBalance[fromIndex_][msg.sender];
        lpbAmount_           = Maths.wadToRay(lpbAmount_);
        require(availableLPs != 0 && lpbAmount_ <= availableLPs, "S:MQT:INSUF_LPS");

        Bucket storage fromBucket = buckets[fromIndex_];
        require(fromBucket.availableCollateral == 0, "S:MQT:AVAIL_COL");

        uint256 curDebt = _accruePoolInterest();

        uint256 rate             = _exchangeRate(fromBucket.availableCollateral, fromBucket.lpAccumulator, fromIndex_);
        uint256 amount           = Maths.rmul(lpbAmount_, rate);
        fromBucket.lpAccumulator -= lpbAmount_;

        // update to bucket accounting
        Bucket storage toBucket = buckets[toIndex_];
        rate                    = _exchangeRate(toBucket.availableCollateral, toBucket.lpAccumulator, toIndex_);
        uint256 lpbChange       = Maths.rdiv(amount, rate);
        toBucket.lpAccumulator  += lpbChange;

        // update FenwickTree
        amount = Maths.rayToWad(amount);
        _remove(fromIndex_, amount);
        _add(toIndex_, amount);

        // move lup if necessary and check loan book's htp against new lup
        uint256 newLup = _lup();
        if (fromIndex_ < toIndex_) require(_htp() <= newLup, "S:MQT:LUP_BELOW_HTP");

        // update lender accounting
        lpBalance[fromIndex_][msg.sender] -= lpbAmount_;
        lpBalance[toIndex_][msg.sender]   += lpbChange;

        _updateInterestRate(curDebt, newLup);

        emit MoveQuoteToken(msg.sender, fromIndex_, toIndex_, lpbAmount_, newLup);

    }

    function removeQuoteToken(uint256 lpbAmount_, uint256 index_) external override {
        uint256 availableLPs = lpBalance[index_][msg.sender];
        require(availableLPs != 0 && lpbAmount_ <= availableLPs, "S:RQT:INSUF_LPS");

        uint256 curDebt = _accruePoolInterest();

        // update bucket accounting
        Bucket storage bucket = buckets[index_];
        uint256 rate          = _exchangeRate(bucket.availableCollateral, bucket.lpAccumulator, index_);
        uint256 amount        = Maths.rmul(lpbAmount_, rate);
        bucket.lpAccumulator  -= lpbAmount_;

        // update lender accounting
        lpBalance[index_][msg.sender] -= lpbAmount_;

        amount = Maths.rayToWad(amount);
        _remove(index_, amount); // update FenwickTree

        // update pool accounting
        uint256 newLup = _lup();
        require(_htp() <= newLup, "S:RQT:BAD_LUP");
        _updateInterestRate(curDebt, newLup);

        // move quote token amount from pool to lender
        quoteToken().safeTransfer(msg.sender, amount / quoteTokenScale);
        emit RemoveQuoteToken(msg.sender, _indexToPrice(index_), amount, newLup);
    }

    /***********************************/
    /*** Borrower External Functions ***/
    /***********************************/

<<<<<<< HEAD
    function addCollateral(uint256 amount_, address oldPrev_, address newPrev_) external {
=======
    function addCollateral(uint256 amount_, address oldPrev_, address newPrev_, uint256 radius_) external override {
>>>>>>> 4f6c7eff
        uint256 curDebt = _accruePoolInterest();

        // borrower accounting
        Borrower memory borrower = borrowers[msg.sender];
        (borrower.debt, borrower.inflatorSnapshot) = _accrueBorrowerInterest(borrower.debt, borrower.inflatorSnapshot, inflatorSnapshot);
        borrower.collateral += amount_;

        // update loan queue
        if (borrower.debt != 0) _updateLoanQueue(msg.sender, Maths.wdiv(borrower.debt, borrower.collateral), oldPrev_, newPrev_);

        borrowers[msg.sender] = borrower;

        // update pool state
        pledgedCollateral += amount_;
        _updateInterestRate(curDebt, _lup());

        // move collateral from sender to pool
        collateral().safeTransferFrom(msg.sender, address(this), amount_ / collateralScale);
        emit AddCollateral(msg.sender, amount_);
    }

<<<<<<< HEAD
    function borrow(uint256 amount_, uint256 limitIndex_, address oldPrev_, address newPrev_) external {
=======
    function borrow(uint256 amount_, uint256 limitIndex_, address oldPrev_, address newPrev_, uint256 radius_) external override {
>>>>>>> 4f6c7eff

        uint256 lupId = _lupIndex(amount_);
        require(lupId <= limitIndex_, "S:B:LIMIT_REACHED"); // TODO: add check that limitIndex is <= MAX_INDEX

        uint256 curDebt = _accruePoolInterest();

        Borrower memory borrower = borrowers[msg.sender];
        uint256 borrowersCount = totalBorrowers;
        if (borrowersCount != 0) require(borrower.debt + amount_ > _poolMinDebtAmount(curDebt), "S:B:AMT_LT_AVG_DEBT");

        (borrower.debt, borrower.inflatorSnapshot) = _accrueBorrowerInterest(borrower.debt, borrower.inflatorSnapshot, inflatorSnapshot);
        if (borrower.debt == 0) totalBorrowers = borrowersCount + 1;

        uint256 feeRate = Maths.max(Maths.wdiv(interestRate, WAD_WEEKS_PER_YEAR), minFee) + Maths.WAD;
        uint256 debt    = Maths.wmul(amount_, feeRate);
        borrower.debt   += debt;

        uint256 newLup = _indexToPrice(lupId);
        require(_borrowerCollateralization(borrower.debt, borrower.collateral, newLup) >= Maths.WAD, "S:B:BUNDER_COLLAT");

        require(
            _poolCollateralizationAtPrice(curDebt, debt, pledgedCollateral / collateralScale, newLup) >= Maths.WAD,
            "S:B:PUNDER_COLLAT"
        );
        curDebt += debt;

        // update actor accounting
        borrowerDebt = curDebt;
        lenderDebt   += amount_;

        _updateLoanQueue(msg.sender, Maths.wdiv(borrower.debt, borrower.collateral), oldPrev_, newPrev_);
        borrowers[msg.sender] = borrower;

        _updateInterestRate(curDebt, newLup);

        // move borrowed amount from pool to sender
        quoteToken().safeTransfer(msg.sender, amount_ / quoteTokenScale);
        emit Borrow(msg.sender, newLup, amount_);
    }

<<<<<<< HEAD
    function removeCollateral(uint256 amount_, address oldPrev_, address newPrev_) external {
=======
    function removeCollateral(uint256 amount_, address oldPrev_, address newPrev_, uint256 radius_) external override {
>>>>>>> 4f6c7eff
        uint256 curDebt = _accruePoolInterest();

        // borrower accounting
        Borrower storage borrower = borrowers[msg.sender];
        (borrower.debt, borrower.inflatorSnapshot) = _accrueBorrowerInterest(borrower.debt, borrower.inflatorSnapshot, inflatorSnapshot);

        uint256 curLup = _lup();
        require(borrower.collateral - _encumberedCollateral(borrower.debt, curLup) >= amount_, "S:RC:NOT_ENOUGH_COLLATERAL");
        borrower.collateral -= amount_;

        // update loan queue
        if (borrower.debt != 0) _updateLoanQueue(msg.sender, Maths.wdiv(borrower.debt, borrower.collateral), oldPrev_, newPrev_);

        // update pool state
        pledgedCollateral -= amount_;
        _updateInterestRate(curDebt, curLup);

        // move collateral from pool to sender
        collateral().safeTransfer(msg.sender, amount_ / collateralScale);
        emit RemoveCollateral(msg.sender, amount_);
    }

<<<<<<< HEAD
    function repay(uint256 maxAmount_, address oldPrev_, address newPrev_) external {
=======
    function repay(uint256 maxAmount_, address oldPrev_, address newPrev_, uint256 radius_) external override {
>>>>>>> 4f6c7eff
        require(quoteToken().balanceOf(msg.sender) * quoteTokenScale >= maxAmount_, "S:R:INSUF_BAL");

        Borrower memory borrower = borrowers[msg.sender];
        require(borrower.debt != 0, "S:R:NO_DEBT");

        uint256 curDebt = _accruePoolInterest();

        // update borrower accounting
        (borrower.debt, borrower.inflatorSnapshot) = _accrueBorrowerInterest(borrower.debt, borrower.inflatorSnapshot, inflatorSnapshot);
        uint256 amount = Maths.min(borrower.debt, maxAmount_);
        borrower.debt -= amount;

        // update lender accounting
        uint256 curLenderDebt = lenderDebt;
        curLenderDebt -= Maths.min(curLenderDebt, Maths.wmul(Maths.wdiv(curLenderDebt, curDebt), amount));

        curDebt       -= amount;

        // update loan queue
        uint256 borrowersCount = totalBorrowers;
        if (borrower.debt == 0) {
            totalBorrowers = borrowersCount - 1;
            _removeLoanQueue(msg.sender, oldPrev_);
        } else {
            if (borrowersCount != 0) require(borrower.debt > _poolMinDebtAmount(curDebt), "R:B:AMT_LT_AVG_DEBT");
            _updateLoanQueue(msg.sender, Maths.wdiv(borrower.debt, borrower.collateral), oldPrev_, newPrev_);
        }
        borrowers[msg.sender] = borrower;

        // update pool state
        if (curDebt != 0) {
            borrowerDebt = curDebt;
            lenderDebt   = curLenderDebt;
        } else {
            borrowerDebt = 0;
            lenderDebt   = 0;
        }

        uint256 newLup = _lup();
        _updateInterestRate(curDebt, newLup);

        // move amount to repay from sender to pool
        quoteToken().safeTransferFrom(msg.sender, address(this), amount / quoteTokenScale);
        emit Repay(msg.sender, newLup, amount);
    }

    /*******************************/
    /*** Pool External Functions ***/
    /*******************************/

    function purchaseQuote(uint256 amount_, uint256 index_) external override {
        require(_rangeSum(index_, index_) >= amount_, "S:P:INSUF_QUOTE");

        uint256 curDebt = _accruePoolInterest();

        uint256 price = _indexToPrice(index_);
        uint256 collateralRequired = Maths.wdiv(amount_, price);
        require(collateral().balanceOf(msg.sender) >= collateralRequired, "S:P:INSUF_COL");

        _remove(index_, amount_);
        buckets[index_].availableCollateral += collateralRequired;

        _updateInterestRate(curDebt, _lup());

        // move required collateral from sender to pool
        collateral().safeTransferFrom(msg.sender, address(this), collateralRequired / collateralScale);
        // move quote token amount from pool to sender
        quoteToken().safeTransfer(msg.sender, amount_ / quoteTokenScale);
        emit Purchase(msg.sender, price, amount_, collateralRequired);
    }

    /**************************/
    /*** Internal Functions ***/
    /**************************/

    function _accruePoolInterest() internal returns (uint256 curDebt_) {
        curDebt_ = borrowerDebt;
        if (curDebt_ != 0) {
            uint256 elapsed = block.timestamp - lastInflatorSnapshotUpdate;
            if (elapsed != 0 ) {
                uint256 spr          = interestRate / SECONDS_PER_YEAR;
                uint256 curInflator  = inflatorSnapshot;
                uint256 nextInflator = Maths.wmul(curInflator, Maths.wpow(Maths.WAD + spr, elapsed));

                uint256 newHtp = _htp();
                if (newHtp != 0) {
                    uint256 htpIndex        = _priceToIndex(newHtp);
                    uint256 depositAboveHtp = _prefixSum(htpIndex);

                    if (depositAboveHtp != 0) {
                        uint256 newInterest  = Maths.wmul(lenderInterestFactor, Maths.wmul(nextInflator - Maths.WAD, curDebt_));
                        uint256 lenderFactor = Maths.wdiv(newInterest, depositAboveHtp) + Maths.WAD;

                        _mult(htpIndex, lenderFactor);
                    }
                }

                curDebt_ = Maths.wmul(curDebt_, Maths.wdiv(nextInflator, curInflator));
                borrowerDebt = curDebt_;

                inflatorSnapshot           = nextInflator;
                lastInflatorSnapshotUpdate = block.timestamp;
            }
        }
    }

    function _accrueBorrowerInterest(
        uint256 borrowerDebt_, uint256 borrowerInflator_, uint256 poolInflator_
    ) internal pure returns (uint256 newDebt_, uint256 newInflator_) {
        if (borrowerDebt_ != 0 && borrowerInflator_ != 0) {
            newDebt_ = Maths.wmul(borrowerDebt_, Maths.wdiv(poolInflator_, borrowerInflator_));
        }
        newInflator_ = poolInflator_;
    }

    function _updateInterestRate(uint256 curDebt_, uint256 lup_) internal {

        if (block.timestamp - interestRateUpdate > SECONDS_PER_HALFDAY) {
            uint256 col = pledgedCollateral;

            uint256 curDebtEma   = Maths.wmul(curDebt_, EMA_RATE_FACTOR) + Maths.wmul(debtEma, LAMBDA_EMA);
            uint256 curLupColEma = Maths.wmul(Maths.wmul(lup_, col), EMA_RATE_FACTOR) + Maths.wmul(lupColEma, LAMBDA_EMA);

            debtEma   = curDebtEma;
            lupColEma = curLupColEma;

            if (_poolCollateralization(curDebt_, col, lup_) != Maths.WAD) {
                uint256 oldRate = interestRate;

                int256 actualUtilization = int256(_poolActualUtilization(curDebt_, col));
                int256 targetUtilization = int256(Maths.wdiv(curDebtEma, curLupColEma));

                int256 decreaseFactor = 4 * (targetUtilization - actualUtilization);
                int256 increaseFactor = ((targetUtilization + actualUtilization - 10**18) ** 2) / 10**18;

                if (decreaseFactor < increaseFactor - 10**18) {
                    interestRate = Maths.wmul(interestRate, RATE_INCREASE_COEFFICIENT);
                } else if (decreaseFactor > 10**18 - increaseFactor) {
                    interestRate = Maths.wmul(interestRate, RATE_DECREASE_COEFFICIENT);
                }

                interestRateUpdate = block.timestamp;

                emit UpdateInterestRate(oldRate, interestRate);
            }
        }
    }

    function _borrowerCollateralization(uint256 debt_, uint256 collateral_, uint256 price_) internal pure returns (uint256 collateralization_) {
        uint256 encumbered = _encumberedCollateral(debt_, price_);
        collateralization_ = collateral_ != 0 && encumbered != 0 ? Maths.wdiv(collateral_, encumbered) : Maths.WAD;
    }

    // TODO: Check if price and debt checks here are really needed
    function _encumberedCollateral(uint256 debt_, uint256 price_) internal pure returns (uint256 encumberance_) {
        encumberance_ =  price_ != 0 && debt_ != 0 ? Maths.wdiv(debt_, price_) : 0;
    }

    function _poolCollateralizationAtPrice(
        uint256 borrowerDebt_, uint256 additionalDebt_, uint256 collateral_, uint256 price_
    ) internal pure returns (uint256 collateralization_) {
        uint256 encumbered = _encumberedCollateral(borrowerDebt_ + additionalDebt_, price_);
        collateralization_ = encumbered != 0 ? Maths.wdiv(collateral_, encumbered) : Maths.WAD;
    }

    function _poolCollateralization(uint256 borrowerDebt_, uint256 pledgedCollateral_, uint256 lup_) internal pure returns (uint256 collateralization_) {
        uint256 encumbered = _encumberedCollateral(borrowerDebt_, lup_);
        collateralization_ = encumbered != 0 ? Maths.wdiv(pledgedCollateral_, encumbered) : Maths.WAD;
    }

    function _poolTargetUtilization(uint256 debtEma_, uint256 lupColEma_) internal pure returns (uint256) {
        if (debtEma_ != 0 && lupColEma_ != 0) {
            return Maths.wdiv(debtEma_, lupColEma_);
        }
        return Maths.WAD;
    }

    function _poolActualUtilization(uint256 borrowerDebt_, uint256 pledgedCollateral_) internal view returns (uint256 utilization_) {
        uint256 ptp = Maths.wdiv(borrowerDebt_, pledgedCollateral_);
        if (ptp != 0) utilization_ = Maths.wdiv(borrowerDebt_, _prefixSum(_priceToIndex(ptp)));
    }

    function _htp() internal view returns (uint256) {
        if (loanQueueHead != address(0)) {
            return Maths.wmul(loans[loanQueueHead].thresholdPrice, inflatorSnapshot);
        }
        return 0;
    }

    function _lupIndex(uint256 additionalDebt_) internal view returns (uint256) {
        return _findSum(lenderDebt + additionalDebt_);
    }

    function _indexToPrice(uint256 index_) internal pure returns (uint256) {
        return BucketMath.indexToPrice(7388 - int256(index_) - 3232);
    }

    function _priceToIndex(uint256 price_) internal pure returns (uint256) {
        return uint256(7388 - (BucketMath.priceToIndex(price_) + 3232));
    }

    function _poolMinDebtAmount(uint256 debt_) internal view returns (uint256) {
        return Maths.wdiv(Maths.wdiv(debt_, Maths.wad(totalBorrowers)), 10**19);
    }

    function _lup() internal view returns (uint256) {
        return _indexToPrice(_lupIndex(0));
    }

    function _exchangeRate(uint256 availableCollateral_, uint256 lpAccumulator_, uint256 index_) internal view returns (uint256) {
        uint256 colValue   = Maths.wmul(_indexToPrice(index_), availableCollateral_);
        uint256 bucketSize = _rangeSum(index_, index_) + colValue;
        return lpAccumulator_ != 0 ? Maths.wrdivr(bucketSize, lpAccumulator_) : Maths.RAY;
    }

    function _pendingInflator() internal view returns (uint256) {
        uint256 elapsed     = block.timestamp - lastInflatorSnapshotUpdate;
        uint256 spr         = interestRate / SECONDS_PER_YEAR;
        uint256 curInflator = inflatorSnapshot;
        return Maths.wmul(curInflator, Maths.wpow(Maths.WAD + spr, elapsed));
    }

    function _threshold_price(uint256 debt_, uint256 collateral_, uint256 inflator_) internal pure returns (uint256) {
        if (collateral_ != 0) return Maths.wdiv(debt_, Maths.wmul(inflator_, collateral_));
        return 0;
    }

    /**************************/
    /*** External Functions ***/
    /**************************/

    function lup() external view override returns (uint256) {
        return _lup();
    }

    function lupIndex() external view override returns (uint256) {
        return _lupIndex(0);
    }

    function htp() external view returns (uint256) {
        return _htp();
    }

    function poolTargetUtilization() external view override returns (uint256) {
        return _poolTargetUtilization(debtEma, lupColEma);
    }

    function poolActualUtilization() external view override returns (uint256) {
        return _poolActualUtilization(borrowerDebt, pledgedCollateral);
    }

    function priceToIndex(uint256 price_) external pure override returns (uint256) {
        return _priceToIndex(price_);
    }

    function indexToPrice(uint256 index_) external pure override returns (uint256) {
        return _indexToPrice(index_);
    }

    function poolCollateralization() external view override returns (uint256) {
        return _poolCollateralization(borrowerDebt, pledgedCollateral, _lup());
    }

    function borrowerCollateralization(uint256 debt_, uint256 collateral_, uint256 price_) external pure override returns (uint256) {
        return _borrowerCollateralization(debt_, collateral_, price_);
    }

    function bucketAt(uint256 index_) external view override returns (uint256, uint256, uint256, uint256) {
        return (
            this.get(index_),                    // quote token in bucket, deposit + interest (WAD)
            buckets[index_].availableCollateral, // unencumbered collateral in bucket (WAD)
            buckets[index_].lpAccumulator,       // outstanding LP balance (WAD)
            this.scale(index_)                   // lender interest multiplier (WAD)
        );
    }

    function borrowerInfo(address borrower_) external view override returns (uint256, uint256, uint256, uint256) {
        uint256 pending_debt = Maths.wmul(borrowers[borrower_].debt, Maths.wdiv(_pendingInflator(), inflatorSnapshot));

        return (
            borrowers[borrower_].debt,            // accrued debt (WAD)
            pending_debt,                         // current debt, accrued and pending accrual (WAD)
            borrowers[borrower_].collateral,      // deposited collateral including encumbered (WAD)
            borrowers[borrower_].inflatorSnapshot // used to calculate pending interest (WAD)
        );
    }

    function pendingInflator() external view override returns (uint256) {
        return _pendingInflator();
    }

    function exchangeRate(uint256 index_) external view override returns (uint256) {
        return _exchangeRate(buckets[index_].availableCollateral, buckets[index_].lpAccumulator, index_);
    }

    function encumberedCollateral(uint256 debt_, uint256 price_) external pure override returns (uint256) {
        return _encumberedCollateral(debt_, price_);
    }

    /************************/
    /*** Helper Functions ***/
    /************************/

    /**
     *  @dev Pure function used to facilitate accessing token via clone state.
     */
    function collateral() public pure returns (ERC20) {
        return ERC20(_getArgAddress(0));
    }

    /**
     *  @dev Pure function used to facilitate accessing token via clone state.
     */
    function quoteToken() public pure returns (ERC20) {
        return ERC20(_getArgAddress(0x14));
    }
}<|MERGE_RESOLUTION|>--- conflicted
+++ resolved
@@ -208,11 +208,7 @@
     /*** Borrower External Functions ***/
     /***********************************/
 
-<<<<<<< HEAD
-    function addCollateral(uint256 amount_, address oldPrev_, address newPrev_) external {
-=======
-    function addCollateral(uint256 amount_, address oldPrev_, address newPrev_, uint256 radius_) external override {
->>>>>>> 4f6c7eff
+    function addCollateral(uint256 amount_, address oldPrev_, address newPrev_) external override {
         uint256 curDebt = _accruePoolInterest();
 
         // borrower accounting
@@ -234,11 +230,7 @@
         emit AddCollateral(msg.sender, amount_);
     }
 
-<<<<<<< HEAD
-    function borrow(uint256 amount_, uint256 limitIndex_, address oldPrev_, address newPrev_) external {
-=======
-    function borrow(uint256 amount_, uint256 limitIndex_, address oldPrev_, address newPrev_, uint256 radius_) external override {
->>>>>>> 4f6c7eff
+    function borrow(uint256 amount_, uint256 limitIndex_, address oldPrev_, address newPrev_) external override {
 
         uint256 lupId = _lupIndex(amount_);
         require(lupId <= limitIndex_, "S:B:LIMIT_REACHED"); // TODO: add check that limitIndex is <= MAX_INDEX
@@ -279,11 +271,7 @@
         emit Borrow(msg.sender, newLup, amount_);
     }
 
-<<<<<<< HEAD
-    function removeCollateral(uint256 amount_, address oldPrev_, address newPrev_) external {
-=======
-    function removeCollateral(uint256 amount_, address oldPrev_, address newPrev_, uint256 radius_) external override {
->>>>>>> 4f6c7eff
+    function removeCollateral(uint256 amount_, address oldPrev_, address newPrev_) external override {
         uint256 curDebt = _accruePoolInterest();
 
         // borrower accounting
@@ -306,11 +294,7 @@
         emit RemoveCollateral(msg.sender, amount_);
     }
 
-<<<<<<< HEAD
-    function repay(uint256 maxAmount_, address oldPrev_, address newPrev_) external {
-=======
-    function repay(uint256 maxAmount_, address oldPrev_, address newPrev_, uint256 radius_) external override {
->>>>>>> 4f6c7eff
+    function repay(uint256 maxAmount_, address oldPrev_, address newPrev_) external override {
         require(quoteToken().balanceOf(msg.sender) * quoteTokenScale >= maxAmount_, "S:R:INSUF_BAL");
 
         Borrower memory borrower = borrowers[msg.sender];
