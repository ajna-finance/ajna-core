// SPDX-License-Identifier: MIT

pragma solidity 0.8.14;

import { Clone } from "@clones/Clone.sol";

import { ERC20 }     from "@openzeppelin/contracts/token/ERC20/ERC20.sol";
import { SafeERC20 } from "@openzeppelin/contracts/token/ERC20/utils/SafeERC20.sol";

import { FenwickTree } from "./FenwickTree.sol";
import { Queue }       from "./Queue.sol";

import { BucketMath } from "./libraries/BucketMath.sol";
import { Maths }      from "./libraries/Maths.sol";

contract ScaledPool is Clone, FenwickTree, Queue {
    using SafeERC20 for ERC20;

    /**************/
    /*** Events ***/
    /**************/

    event AddQuoteToken(address indexed lender_, uint256 indexed price_, uint256 amount_, uint256 lup_);
    event ClaimCollateral(address indexed claimer_, uint256 indexed price_, uint256 amount_, uint256 lps_);
    event MoveQuoteToken(address indexed lender_, uint256 indexed from_, uint256 indexed to_, uint256 amount_, uint256 lup_);
    event RemoveQuoteToken(address indexed lender_, uint256 indexed price_, uint256 amount_, uint256 lup_);

    event AddCollateral(address indexed borrower_, uint256 amount_);
    event Borrow(address indexed borrower_, uint256 lup_, uint256 amount_);
    event RemoveCollateral(address indexed borrower_, uint256 amount_);
    event Repay(address indexed borrower_, uint256 lup_, uint256 amount_);

    event Purchase(address indexed bidder_, uint256 indexed price_, uint256 amount_, uint256 collateral_);

    event UpdateInterestRate(uint256 oldRate_, uint256 newRate_);

    /***************/
    /*** Structs ***/
    /***************/

    struct Bucket {
        uint256 lpAccumulator;       // [RAY]
        uint256 availableCollateral; // [WAD]
    }

    struct Borrower {
        uint256 debt;
        uint256 collateral;
        uint256 inflatorSnapshot;
    }

    int256  public constant INDEX_OFFSET = 3232;

    uint256 public constant WAD_WEEKS_PER_YEAR  = 52 * 10**18;
    uint256 public constant SECONDS_PER_YEAR    = 3_600 * 24 * 365;
    uint256 public constant SECONDS_PER_HALFDAY = 43_200;

    uint256 public constant RATE_INCREASE_COEFFICIENT = 1.1 * 10**18;
    uint256 public constant RATE_DECREASE_COEFFICIENT = 0.9 * 10**18;
    // lambda used for the EMAs calculated as exp(-1/7 * ln2)
    uint256 public constant LAMBDA_EMA                = 0.905723664263906671 * 10**18;
    uint256 public constant EMA_RATE_FACTOR           = 10**18 - LAMBDA_EMA;

    /***********************/
    /*** State Variables ***/
    /***********************/

    uint256 public inflatorSnapshot;           // [WAD]
    uint256 public lastInflatorSnapshotUpdate; // [SEC]
    uint256 public minFee;                     // [WAD]
    uint256 public lenderInterestFactor;       // [WAD]
    uint256 public interestRate;               // [WAD]
    uint256 public interestRateUpdate;         // [SEC]

    uint256 public lenderDebt;
    uint256 public borrowerDebt;

    uint256 public totalBorrowers;

    uint256 public collateralScale;
    uint256 public quoteTokenScale;

    uint256 public pledgedCollateral;

    uint256 public debtEma;   // [WAD]
    uint256 public lupColEma; // [WAD]

    /**
     *  @notice Mapping of buckets for a given pool
     *  @dev    deposit index -> bucket
     */
    mapping(uint256 => Bucket) public buckets;

    /**
     *  @dev deposit index -> lender address -> lender lp [RAY]
     */
    mapping(uint256 => mapping(address => uint256)) public lpBalance;

    // borrowers book: borrower address -> BorrowerInfo
    mapping(address => Borrower) public borrowers;

    uint256 internal _poolInitializations = 0;

    /*****************************/
    /*** Inititalize Functions ***/
    /*****************************/

    function initialize(uint256 rate_) external {
        require(_poolInitializations == 0, "P:INITIALIZED");
        collateralScale = 10**(18 - collateral().decimals());
        quoteTokenScale = 10**(18 - quoteToken().decimals());

        inflatorSnapshot           = 10**18;
        lastInflatorSnapshotUpdate = block.timestamp;
        lenderInterestFactor       = 0.9 * 10**18;
        interestRate               = rate_;
        interestRateUpdate         = block.timestamp;
        minFee                     = 0.0005 * 10**18;

        // increment initializations count to ensure these values can't be updated
        _poolInitializations += 1;
    }

    /*********************************/
    /*** Lender External Functions ***/
    /*********************************/

    function addQuoteToken(uint256 amount_, uint256 index_) external returns (uint256 lpbChange_) {
        uint256 curDebt = _accruePoolInterest();

        Bucket storage bucket = buckets[index_];
        uint256 bucketSize    = _rangeSum(index_, index_);
        uint256 exchangeRate  = bucket.lpAccumulator != 0 ? Maths.wrdivr(bucketSize, bucket.lpAccumulator) : Maths.RAY;

        lpbChange_           = Maths.rdiv(Maths.wadToRay(amount_), exchangeRate);
        bucket.lpAccumulator += lpbChange_;

        lpBalance[index_][msg.sender] += lpbChange_;

        _add(index_, amount_);

        uint256 newLup = _lup();
        _updateInterestRate(curDebt, newLup);

        // move quote token amount from lender to pool
        quoteToken().safeTransferFrom(msg.sender, address(this), amount_ / quoteTokenScale);
        emit AddQuoteToken(msg.sender, _indexToPrice(index_), amount_, newLup);
    }

    function claimCollateral(uint256 amount_, uint256 index_) external {
        Bucket storage bucket = buckets[index_];
        require(amount_ <= bucket.availableCollateral, "S:CC:AMT_GT_COLLAT");

        uint256 price        = _indexToPrice(index_);
        uint256 colValue     = Maths.wmul(price, bucket.availableCollateral);
        uint256 bucketSize   = _rangeSum(index_, index_) + colValue;
        uint256 exchangeRate = bucket.lpAccumulator != 0 ? Maths.wrdivr(bucketSize, bucket.lpAccumulator) : Maths.RAY;
        uint256 lpRedemption = Maths.wrdivr(Maths.wmul(amount_, price), exchangeRate);
        require(lpRedemption <= lpBalance[index_][msg.sender], "S:CC:INSUF_LP_BAL");

        bucket.availableCollateral     -= amount_;
        bucket.lpAccumulator           -= lpRedemption;
        lpBalance[index_][msg.sender] -= lpRedemption;

        _updateInterestRate(borrowerDebt, _lup());

        // move claimed collateral from pool to claimer
        collateral().safeTransfer(msg.sender, amount_ / collateralScale);
        emit ClaimCollateral(msg.sender, price, amount_, lpRedemption);
    }

    function moveQuoteToken(uint256 lpbAmount_, uint256 fromIndex_, uint256 toIndex_) external {
        require(fromIndex_ != toIndex_, "S:MQT:SAME_PRICE");

        uint256 availableLPs  = lpBalance[fromIndex_][msg.sender];
        lpbAmount_           = Maths.wadToRay(lpbAmount_);
        require(availableLPs != 0 && lpbAmount_ <= availableLPs, "S:MQT:INSUF_LPS");

        Bucket storage fromBucket = buckets[fromIndex_];
        require(fromBucket.availableCollateral == 0, "S:MQT:AVAIL_COL");

        uint256 curDebt = _accruePoolInterest();

        uint256 bucketSize       = _rangeSum(fromIndex_, fromIndex_);
        uint256 exchangeRate     = fromBucket.lpAccumulator != 0 ? Maths.wrdivr(bucketSize, fromBucket.lpAccumulator) : Maths.RAY;
        uint256 amount           = Maths.rmul(lpbAmount_, exchangeRate);
        fromBucket.lpAccumulator -= lpbAmount_;

        Bucket storage toBucket = buckets[toIndex_];
        bucketSize              = _rangeSum(toIndex_, toIndex_);
        exchangeRate            = toBucket.lpAccumulator != 0 ? Maths.wrdivr(bucketSize, toBucket.lpAccumulator) : Maths.RAY;
        uint256 lpbChange       = Maths.rdiv(amount, exchangeRate);
        toBucket.lpAccumulator  += lpbChange;

        amount = Maths.rayToWad(amount);
        _remove(fromIndex_, amount);
        _add(toIndex_, amount);

        uint256 newLup = _lup();
        if (fromIndex_ < toIndex_) require(_htp() <= newLup, "S:MQT:LUP_BELOW_HTP");

        lpBalance[fromIndex_][msg.sender] -= lpbAmount_;
        lpBalance[toIndex_][msg.sender]   += lpbChange;

        _updateInterestRate(curDebt, newLup);

        emit MoveQuoteToken(msg.sender, fromIndex_, toIndex_, lpbAmount_, newLup);

    }

    function removeQuoteToken(uint256 lpbAmount_, uint256 index_) external {
        uint256 availableLPs = lpBalance[index_][msg.sender];
        lpbAmount_           = Maths.wadToRay(lpbAmount_);
        require(availableLPs != 0 && lpbAmount_ <= availableLPs, "S:RQT:INSUF_LPS");

        uint256 curDebt = _accruePoolInterest();

        Bucket storage bucket = buckets[index_];
        uint256 bucketSize    = _rangeSum(index_, index_);
        uint256 exchangeRate  = bucket.lpAccumulator != 0 ? Maths.wrdivr(bucketSize, bucket.lpAccumulator) : Maths.RAY;
        uint256 amount        = Maths.rmul(lpbAmount_, exchangeRate);
        bucket.lpAccumulator  -= lpbAmount_;

        lpBalance[index_][msg.sender] -= lpbAmount_;

        amount = Maths.rayToWad(amount);
        _remove(index_, amount);

        uint256 newLup = _lup();
        require(_htp() <= newLup, "S:RQT:BAD_LUP");

        _updateInterestRate(curDebt, newLup);

        // move quote token amount from pool to lender
        quoteToken().safeTransfer(msg.sender, amount / quoteTokenScale);
        emit RemoveQuoteToken(msg.sender, _indexToPrice(index_), amount, newLup);
    }

    /***********************************/
    /*** Borrower External Functions ***/
    /***********************************/

    function addCollateral(uint256 amount_, address oldPrev_, address newPrev_, uint256 radius_) external {
        uint256 curDebt = _accruePoolInterest();

        // borrower accounting
        Borrower memory borrower = borrowers[msg.sender];
        (borrower.debt, borrower.inflatorSnapshot) = _accrueBorrowerInterest(borrower.debt, borrower.inflatorSnapshot, inflatorSnapshot);
        borrower.collateral += amount_;

        // update loan queue
        if (borrower.debt != 0) _updateLoanQueue(msg.sender, Maths.wdiv(borrower.debt, borrower.collateral), oldPrev_, newPrev_, radius_);

        borrowers[msg.sender] = borrower;

        // update pool state
        pledgedCollateral += amount_;
        _updateInterestRate(curDebt, _lup());

        // move collateral from sender to pool
        collateral().safeTransferFrom(msg.sender, address(this), amount_ / collateralScale);
        emit AddCollateral(msg.sender, amount_);
    }

    function borrow(uint256 amount_, uint256 limitIndex_, address oldPrev_, address newPrev_, uint256 radius_) external {

        uint256 lupId = _lupIndex(amount_);
        require(lupId <= limitIndex_, "S:B:LIMIT_REACHED");

        uint256 curDebt = _accruePoolInterest();

        Borrower memory borrower = borrowers[msg.sender];
        uint256 borrowersCount = totalBorrowers;
        if (borrowersCount != 0) require(borrower.debt + amount_ > Maths.wdiv(Maths.wdiv(curDebt, Maths.wad(borrowersCount)), 10**19), "S:B:AMT_LT_AVG_DEBT");

        (borrower.debt, borrower.inflatorSnapshot) = _accrueBorrowerInterest(borrower.debt, borrower.inflatorSnapshot, inflatorSnapshot);
        if (borrower.debt == 0) totalBorrowers = borrowersCount + 1;

        uint256 feeRate = Maths.max(Maths.wdiv(interestRate, WAD_WEEKS_PER_YEAR), minFee) + Maths.WAD;
        uint256 debt    = Maths.wmul(amount_, feeRate);
        borrower.debt   += debt;

        uint256 newLup = _indexToPrice(lupId);
        require(_borrowerCollateralization(borrower.debt, borrower.collateral, newLup) >= Maths.WAD, "S:B:BUNDER_COLLAT");

        curDebt += debt;
        require(
            _poolCollateralizationAtPrice(curDebt, amount_, pledgedCollateral / collateralScale, newLup) != Maths.WAD,
            "S:B:PUNDER_COLLAT"
        );

        // update actor accounting
        borrowerDebt = curDebt;
        lenderDebt   += amount_;

        _updateLoanQueue(msg.sender, Maths.wdiv(borrower.debt, borrower.collateral), oldPrev_, newPrev_, radius_);
        borrowers[msg.sender] = borrower;

        _updateInterestRate(curDebt, newLup);

        // move borrowed amount from pool to sender
        quoteToken().safeTransfer(msg.sender, amount_ / quoteTokenScale);
        emit Borrow(msg.sender, newLup, amount_);
    }

    function removeCollateral(uint256 amount_, address oldPrev_, address newPrev_, uint256 radius_) external {
        uint256 curDebt = _accruePoolInterest();

        // borrower accounting
        Borrower storage borrower = borrowers[msg.sender];
        (borrower.debt, borrower.inflatorSnapshot) = _accrueBorrowerInterest(borrower.debt, borrower.inflatorSnapshot, inflatorSnapshot);

        uint256 curLup = _lup();
        require(borrower.collateral - _encumberedCollateral(borrower.debt, curLup) >= amount_, "S:RC:NOT_ENOUGH_COLLATERAL");
        borrower.collateral -= amount_;

        // update loan queue
        if (borrower.debt != 0) _updateLoanQueue(msg.sender, Maths.wdiv(borrower.debt, borrower.collateral), oldPrev_, newPrev_, radius_);

        // update pool state
        pledgedCollateral -= amount_;
        _updateInterestRate(curDebt, curLup);

        // move collateral from pool to sender
        collateral().safeTransfer(msg.sender, amount_ / collateralScale);
        emit RemoveCollateral(msg.sender, amount_);
    }

    function repay(uint256 maxAmount_, address oldPrev_, address newPrev_, uint256 radius_) external {
        require(quoteToken().balanceOf(msg.sender) * quoteTokenScale >= maxAmount_, "S:R:INSUF_BAL");

        Borrower memory borrower = borrowers[msg.sender];
        require(borrower.debt != 0, "S:R:NO_DEBT");

        uint256 curDebt = _accruePoolInterest();

        // update borrower accounting
        (borrower.debt, borrower.inflatorSnapshot) = _accrueBorrowerInterest(borrower.debt, borrower.inflatorSnapshot, inflatorSnapshot);
        uint256 amount = Maths.min(borrower.debt, maxAmount_);
        borrower.debt -= amount;

        // update lender accounting
        uint256 curLenderDebt = lenderDebt;
        curLenderDebt -= Maths.min(curLenderDebt, Maths.wmul(Maths.wdiv(curLenderDebt, curDebt), amount));

        curDebt       -= amount;

        // update loan queue
        uint256 borrowersCount = totalBorrowers;
        if (borrower.debt == 0) {
            totalBorrowers = borrowersCount - 1;
            _removeLoanQueue(msg.sender, oldPrev_);
        } else {
            if (borrowersCount != 0) require(borrower.debt > Maths.wdiv(Maths.wdiv(curDebt, Maths.wad(borrowersCount)), 10**19), "R:B:AMT_LT_AVG_DEBT");
            _updateLoanQueue(msg.sender, Maths.wdiv(borrower.debt, borrower.collateral), oldPrev_, newPrev_, radius_);
        }
        borrowers[msg.sender] = borrower;

        // update pool state
        if (curDebt != 0) {
            borrowerDebt = curDebt;
            lenderDebt   = curLenderDebt;
        } else {
            borrowerDebt = 0;
            lenderDebt   = 0;
        }

        uint256 newLup = _lup();
        _updateInterestRate(curDebt, newLup);

        // move amount to repay from sender to pool
        quoteToken().safeTransferFrom(msg.sender, address(this), amount / quoteTokenScale);
        emit Repay(msg.sender, newLup, amount);
    }

    /*******************************/
    /*** Pool External Functions ***/
    /*******************************/

    function purchaseQuote(uint256 amount_, uint256 index_) external {
        require(_rangeSum(index_, index_) >= amount_, "S:P:INSUF_QUOTE");

        uint256 curDebt = _accruePoolInterest();

        uint256 price = _indexToPrice(index_);
        uint256 collateralRequired = Maths.wdiv(amount_, price);
        require(collateral().balanceOf(msg.sender) >= collateralRequired, "S:P:INSUF_COL");

        _remove(index_, amount_);
        buckets[index_].availableCollateral += collateralRequired;

        _updateInterestRate(curDebt, _lup());

        // move required collateral from sender to pool
        collateral().safeTransferFrom(msg.sender, address(this), collateralRequired / collateralScale);
        // move quote token amount from pool to sender
        quoteToken().safeTransfer(msg.sender, amount_ / quoteTokenScale);
        emit Purchase(msg.sender, price, amount_, collateralRequired);
    }

    /**************************/
    /*** Internal Functions ***/
    /**************************/

    function _accruePoolInterest() internal returns (uint256 curDebt_) {
        curDebt_ = borrowerDebt;
        if (curDebt_ != 0) {
            uint256 elapsed = block.timestamp - lastInflatorSnapshotUpdate;
            if (elapsed != 0 ) {
                uint256 spr             = interestRate / SECONDS_PER_YEAR;
                uint256 curInflator     = inflatorSnapshot;
                uint256 pendingInflator = Maths.wmul(curInflator, Maths.wpow(Maths.WAD + spr, elapsed));

                uint256 newHtp = _htp();
                if (newHtp != 0) {
                    uint256 htpIndex        = _priceToIndex(newHtp);
                    uint256 depositAboveHtp = _prefixSum(htpIndex);

                    if (depositAboveHtp != 0) {
                        uint256 newInterest  = Maths.wmul(lenderInterestFactor, Maths.wmul(pendingInflator - Maths.WAD, curDebt_));
                        uint256 lenderFactor = Maths.wdiv(newInterest, depositAboveHtp) + Maths.WAD;

                        _mult(htpIndex, lenderFactor);
                    }
                }

                curDebt_ = Maths.wmul(curDebt_, Maths.wdiv(pendingInflator, curInflator));
                borrowerDebt = curDebt_;

                inflatorSnapshot           = pendingInflator;
                lastInflatorSnapshotUpdate = block.timestamp;
            }
        }
    }

    function _accrueBorrowerInterest(
        uint256 borrowerDebt_, uint256 borrowerInflator_, uint256 poolInflator_
    ) internal pure returns (uint256 newDebt_, uint256 newInflator_) {
        if (borrowerDebt_ != 0 && borrowerInflator_ != 0) {
            newDebt_ = Maths.wmul(borrowerDebt_, Maths.wdiv(poolInflator_, borrowerInflator_));
        }
        newInflator_ = poolInflator_;
    }

    function _updateInterestRate(uint256 curDebt_, uint256 lup_) internal {

        if (block.timestamp - interestRateUpdate > SECONDS_PER_HALFDAY) {
            uint256 col = pledgedCollateral;

            uint256 curDebtEma   = Maths.wmul(curDebt_, EMA_RATE_FACTOR) + Maths.wmul(debtEma, LAMBDA_EMA);
            uint256 curLupColEma = Maths.wmul(Maths.wmul(lup_, col), EMA_RATE_FACTOR) + Maths.wmul(lupColEma, LAMBDA_EMA);

            debtEma   = curDebtEma;
            lupColEma = curLupColEma;

            if (_poolCollateralization(curDebt_, col, lup_) != Maths.WAD) {
                uint256 oldRate = interestRate;

                int256 actualUtilization = int256(_poolActualUtilization(curDebt_, col));
                int256 targetUtilization = int256(Maths.wdiv(curDebtEma, curLupColEma));

                int256 decreaseFactor = 4 * (targetUtilization - actualUtilization);
                int256 increaseFactor = ((targetUtilization + actualUtilization - 10**18) ** 2) / 10**18;

                if (decreaseFactor < increaseFactor - 10**18) {
                    interestRate = Maths.wmul(interestRate, RATE_INCREASE_COEFFICIENT);
                } else if (decreaseFactor > 10**18 - increaseFactor) {
                    interestRate = Maths.wmul(interestRate, RATE_DECREASE_COEFFICIENT);
                }

                interestRateUpdate = block.timestamp;

                emit UpdateInterestRate(oldRate, interestRate);
            }
        }
    }

    function _borrowerCollateralization(uint256 debt_, uint256 collateral_, uint256 price_) internal pure returns (uint256 collateralization_) {
        uint256 encumberedCollateral = _encumberedCollateral(debt_, price_);
        collateralization_ = collateral_ != 0 && encumberedCollateral != 0 ? Maths.wdiv(collateral_, encumberedCollateral) : Maths.WAD;
    }

    // TODO: Check if price and debt checks here are really needed
    function _encumberedCollateral(uint256 debt_, uint256 price_) internal pure returns (uint256 encumberance_) {
        encumberance_ =  price_ != 0 && debt_ != 0 ? Maths.wdiv(debt_, price_) : 0;
    }

    function _poolCollateralizationAtPrice(
        uint256 borrowerDebt_, uint256 additionalDebt_, uint256 collateral_, uint256 price_
    ) internal pure returns (uint256 collateralization_) {
        uint256 encumbered = _encumberedCollateral(borrowerDebt_ + additionalDebt_, price_);
        collateralization_ = encumbered != 0 ? Maths.wdiv(collateral_, encumbered) : Maths.WAD;
    }

    function _poolCollateralization(uint256 borrowerDebt_, uint256 pledgedCollateral_, uint256 lup_) internal pure returns (uint256 collateralization_) {
        uint256 encumbered = _encumberedCollateral(borrowerDebt_, lup_);
        collateralization_ = encumbered != 0 ? Maths.wdiv(pledgedCollateral_, encumbered) : Maths.WAD;
    }

    function _poolTargetUtilization(uint256 debtEma_, uint256 lupColEma_) internal pure returns (uint256) {
        if (debtEma_ != 0 && lupColEma_ != 0) {
            return Maths.wdiv(debtEma_, lupColEma_);
        }
        return Maths.WAD;
    }

    function _poolActualUtilization(uint256 borrowerDebt_, uint256 pledgedCollateral_) internal view returns (uint256 utilization_) {
        uint256 ptp = Maths.wdiv(borrowerDebt_, pledgedCollateral_);
        if (ptp == 0) {
            utilization_ = 0;
        } else {
            uint256 ptpIndex = _priceToIndex(ptp);
            utilization_ = Maths.wdiv(borrowerDebt_, _prefixSum(ptpIndex));
        }
    }

    function _htp() internal view returns (uint256) {
        if (loanQueueHead != address(0)) {
            return loans[loanQueueHead].thresholdPrice;
        }
        return 0;
    }

    function _lupIndex(uint256 additionalDebt_) internal view returns (uint256) {
        return _findSum(lenderDebt + additionalDebt_);
    }

    function _indexToPrice(uint256 index_) internal pure returns (uint256) {
        return BucketMath.indexToPrice(7388 - int256(index_) - 3232);
    }

    function _priceToIndex(uint256 price_) internal pure returns (uint256) {
        return uint256(7388 - (BucketMath.priceToIndex(price_) + 3232));
    }

    function _lup() internal view returns (uint256) {
        return _indexToPrice(_lupIndex(0));
    }

    function _exchangeRate(Bucket memory bucket_, uint256 index_) internal view returns (uint256) {
        uint256 bucketSize = _rangeSum(index_, index_);
        return bucket_.lpAccumulator != 0 ? Maths.wrdivr(bucketSize, bucket_.lpAccumulator) : Maths.RAY;
    }

    function _pendingInflator() internal view returns (uint256) {
        uint256 elapsed     = block.timestamp - lastInflatorSnapshotUpdate;
        uint256 spr         = interestRate / SECONDS_PER_YEAR;
        uint256 curInflator = inflatorSnapshot;
        return Maths.wmul(curInflator, Maths.wpow(Maths.WAD + spr, elapsed));
    }

    /**************************/
    /*** External Functions ***/
    /**************************/

    function lup() external view returns (uint256) {
        return _lup();
    }

    function lupIndex() external view returns (uint256) {
        return _lupIndex(0);
    }

    function htp() external view returns (uint256) {
        return _htp();
    }

<<<<<<< HEAD
    function poolTargetUtilization() external view returns (uint256) {
        return _poolTargetUtilization(debtEma, lupColEma);
    }

    function poolActualUtilization() external view returns (uint256) {
        return _poolActualUtilization(borrowerDebt, pledgedCollateral);
=======
    function indexToPrice(uint256 index_) external pure returns (uint256) {
        return _indexToPrice(index_);
>>>>>>> 18ce61c6
    }

    function priceToIndex(uint256 price_) external pure returns (uint256) {
        return _priceToIndex(price_);
    }

    function indexToPrice(uint256 index_) external pure returns (uint256) {
        return _indexToPrice(index_);
    }

    function poolCollateralization() external view returns (uint256) {
        return _poolCollateralization(borrowerDebt, pledgedCollateral, _lup());
    }

<<<<<<< HEAD
    function bucketAt(uint256 index_) external view returns (uint256, uint256, uint256, uint256) {
        return (
            this.get(index_),                    // quote token in bucket, deposit + interest (WAD)
            buckets[index_].availableCollateral, // unencumbered collateral in bucket (WAD)
            buckets[index_].lpAccumulator,       // outstanding LP balance (WAD)
            this.scale(index_)                   // lender interest multiplier (WAD)
        );
    }

    function borrowerInfo(address borrower_) external view returns (uint256, uint256, uint256, uint256) {
        uint256 pending_debt = Maths.wmul(borrowers[borrower_].debt, Maths.wdiv(_pendingInflator(), inflatorSnapshot));

        return (
            borrowers[borrower_].debt,            // accrued debt (WAD)
            pending_debt,                         // current debt, accrued and pending accrual (WAD)
            borrowers[borrower_].collateral,      // deposited collateral including encumbered (WAD)
            borrowers[borrower_].inflatorSnapshot // used to calculate pending interest (WAD)
        );
    }

    function exchangeRate(uint256 index_) external view returns (uint256) {
        Bucket storage bucket = buckets[index_];
        return _exchangeRate(bucket, index_);
=======
    function borrowerCollateralization(uint256 debt_, uint256 collateral_, uint256 price_) external pure returns (uint256) {
        return _borrowerCollateralization(debt_, collateral_, price_);
    }

    function borrowerInfo(address borrower_) external view returns (uint256, uint256, uint256) {
        return (borrowers[borrower_].debt, borrowers[borrower_].collateral, borrowers[borrower_].inflatorSnapshot);
>>>>>>> 18ce61c6
    }

    function encumberedCollateral(uint256 debt_, uint256 price_) external pure returns (uint256) {
        return _encumberedCollateral(debt_, price_);
    }

    /************************/
    /*** Helper Functions ***/
    /************************/

    /**
     *  @dev Pure function used to facilitate accessing token via clone state.
     */
    function collateral() public pure returns (ERC20) {
        return ERC20(_getArgAddress(0));
    }

    /**
     *  @dev Pure function used to facilitate accessing token via clone state.
     */
    function quoteToken() public pure returns (ERC20) {
        return ERC20(_getArgAddress(0x14));
    }
}<|MERGE_RESOLUTION|>--- conflicted
+++ resolved
@@ -565,32 +565,30 @@
         return _htp();
     }
 
-<<<<<<< HEAD
     function poolTargetUtilization() external view returns (uint256) {
         return _poolTargetUtilization(debtEma, lupColEma);
     }
 
     function poolActualUtilization() external view returns (uint256) {
         return _poolActualUtilization(borrowerDebt, pledgedCollateral);
-=======
+    }
+
+    function priceToIndex(uint256 price_) external pure returns (uint256) {
+        return _priceToIndex(price_);
+    }
+
     function indexToPrice(uint256 index_) external pure returns (uint256) {
         return _indexToPrice(index_);
->>>>>>> 18ce61c6
-    }
-
-    function priceToIndex(uint256 price_) external pure returns (uint256) {
-        return _priceToIndex(price_);
-    }
-
-    function indexToPrice(uint256 index_) external pure returns (uint256) {
-        return _indexToPrice(index_);
     }
 
     function poolCollateralization() external view returns (uint256) {
         return _poolCollateralization(borrowerDebt, pledgedCollateral, _lup());
     }
 
-<<<<<<< HEAD
+    function borrowerCollateralization(uint256 debt_, uint256 collateral_, uint256 price_) external pure returns (uint256) {
+        return _borrowerCollateralization(debt_, collateral_, price_);
+    }
+
     function bucketAt(uint256 index_) external view returns (uint256, uint256, uint256, uint256) {
         return (
             this.get(index_),                    // quote token in bucket, deposit + interest (WAD)
@@ -614,14 +612,6 @@
     function exchangeRate(uint256 index_) external view returns (uint256) {
         Bucket storage bucket = buckets[index_];
         return _exchangeRate(bucket, index_);
-=======
-    function borrowerCollateralization(uint256 debt_, uint256 collateral_, uint256 price_) external pure returns (uint256) {
-        return _borrowerCollateralization(debt_, collateral_, price_);
-    }
-
-    function borrowerInfo(address borrower_) external view returns (uint256, uint256, uint256) {
-        return (borrowers[borrower_].debt, borrowers[borrower_].collateral, borrowers[borrower_].inflatorSnapshot);
->>>>>>> 18ce61c6
     }
 
     function encumberedCollateral(uint256 debt_, uint256 price_) external pure returns (uint256) {
