// SPDX-License-Identifier: BUSL-1.1

pragma solidity 0.8.18;

import { ERC20 }           from '@openzeppelin/contracts/token/ERC20/ERC20.sol';
import { IERC20 }          from '@openzeppelin/contracts/token/ERC20/IERC20.sol';
import { EnumerableSet }   from '@openzeppelin/contracts/utils/structs/EnumerableSet.sol';
import { Multicall }       from '@openzeppelin/contracts/utils/Multicall.sol';
import { ReentrancyGuard } from '@openzeppelin/contracts/security/ReentrancyGuard.sol';
import { SafeERC20 }       from '@openzeppelin/contracts/token/ERC20/utils/SafeERC20.sol';

import { IPool }                        from './interfaces/pool/IPool.sol';
import { IPositionManager }             from './interfaces/position/IPositionManager.sol';
import { IPositionManagerOwnerActions } from './interfaces/position/IPositionManagerOwnerActions.sol';
import { IPositionManagerDerivedState } from './interfaces/position/IPositionManagerDerivedState.sol';
import { Position }                     from './interfaces/position/IPositionManagerState.sol';

import { ERC20PoolFactory }  from './ERC20PoolFactory.sol';
import { ERC721PoolFactory } from './ERC721PoolFactory.sol';

import { PermitERC721 } from './base/PermitERC721.sol';

import {
    _lpToQuoteToken,
    _priceAt
}                      from './libraries/helpers/PoolHelper.sol';
import { tokenSymbol } from './libraries/helpers/SafeTokenNamer.sol';

import { PositionNFTSVG } from './libraries/external/PositionNFTSVG.sol';

/**
 *  @title  Position Manager Contract
 *  @notice Used by Pool lenders to optionally mint `NFT` that represents their positions.
 *          `Lenders` can:
 *          - `mint` positions `NFT` token for a specific pool
 *          - `memorialize` positions for given buckets
 *          - `move liquidity` in pool
 *          - `redeem` positions for given buckets
 *          - `burn` positions `NFT`
 */
contract PositionManager is PermitERC721, IPositionManager, Multicall, ReentrancyGuard {

    using EnumerableSet for EnumerableSet.UintSet;
    using SafeERC20     for ERC20;

    /*****************/
    /*** Constants ***/
    /*****************/

    /// @dev Period of time the token transfer is locked after redeeming from.
    uint256 internal constant TRANSFER_LOCK_PERIOD = 1 hours;

    /***********************/
    /*** State Variables ***/
    /***********************/

    /// @dev Mapping of `token id => ajna pool address` for which token was minted.
    mapping(uint256 => address) public override poolKey;

    /// @dev Mapping of `token id => ajna pool address` for which token was minted.
    mapping(uint256 => mapping(uint256 => Position)) internal positions;
    /// @dev Mapping of `token id => bucket indexes` associated with position.
    mapping(uint256 => EnumerableSet.UintSet)        internal positionIndexes;
    /// @dev Mapping of `token id => last redeem timestamp`.
    mapping(uint256 => uint256)                      internal lastRedeemTime;

    /// @dev Id of the next token that will be minted. Skips `0`.
    uint176 private _nextId = 1;

    /******************/
    /*** Immutables ***/
    /******************/

    /// @dev The `ERC20` pools factory contract, used to check if address is an `Ajna` pool.
    ERC20PoolFactory  private immutable erc20PoolFactory;
    /// @dev The `ERC721` pools factory contract, used to check if address is an `Ajna` pool.
    ERC721PoolFactory private immutable erc721PoolFactory;

    /*************************/
    /*** Local Var Structs ***/
    /*************************/

    /// @dev Struct used for `moveLiquidity` function local vars.
    struct MoveLiquidityLocalVars {
        uint256 bucketLP;         // [WAD] amount of LP in from bucket
        uint256 bucketCollateral; // [WAD] amount of collateral in from bucket
        uint256 bankruptcyTime;   // from bucket bankruptcy time
        uint256 bucketDeposit;    // [WAD] from bucket deposit
        uint256 fromDepositTime;  // lender deposit time in from bucket
        uint256 fromLP;           // [WAD] the LP memorialized in from position
        uint256 toDepositTime;    // lender deposit time in to bucket
        uint256 maxQuote;         // [WAD] max amount that can be moved from bucket
        uint256 lpbAmountFrom;    // [WAD] the LP redeemed from bucket
        uint256 lpbAmountTo;      // [WAD] the LP awarded in to bucket
    }

    /*****************/
    /*** Modifiers ***/
    /*****************/

    /**
     *  @dev   Modifier used to check if sender can interact with token id.
     *  @param pool_    `Ajna` pool address.
     *  @param tokenId_ Id of positions `NFT`.
     */
    modifier mayInteract(address pool_, uint256 tokenId_) {

        // revert if token id is not a valid / minted id
        _requireMinted(tokenId_);

        // revert if sender is not owner of or entitled to operate on token id
        if (!_isApprovedOrOwner(msg.sender, tokenId_)) revert NoAuth();

        // revert if the token id is not minted for given pool address
        if (pool_ != poolKey[tokenId_]) revert WrongPool();

        _;
    }

    /*******************/
    /*** Constructor ***/
    /*******************/

    constructor(
        ERC20PoolFactory erc20Factory_,
        ERC721PoolFactory erc721Factory_
    ) PermitERC721("Ajna Positions NFT-V1", "AJNA-V1-POS", "1") {
        if (
            address(erc20Factory_) == address(0) || address(erc721Factory_) == address(0)
        ) revert DeployWithZeroAddress();

        erc20PoolFactory  = erc20Factory_;
        erc721PoolFactory = erc721Factory_;
    }

    /********************************/
    /*** Owner External Functions ***/
    /********************************/

    /**
     *  @inheritdoc IPositionManagerOwnerActions
     *  @dev    === Write state ===
     *  @dev    `_nonces`: remove `tokenId` nonce
     *  @dev    `poolKey`: remove `tokenId => pool` mapping
     *  @dev    === Revert on ===
     *  @dev    - `mayInteract`:
     *  @dev       token id is not a valid / minted id
     *  @dev       sender is not owner `NoAuth()`
     *  @dev       token id not minted for given pool `WrongPool()`
     *  @dev    - positions token to burn has liquidity `LiquidityNotRemoved()`
     *  @dev    === Emit events ===
     *  @dev    - `Burn`
     */
    function burn(
        BurnParams calldata params_
    ) external override mayInteract(params_.pool, params_.tokenId) {
        // revert if trying to burn an positions token that still has liquidity
        if (positionIndexes[params_.tokenId].length() != 0) revert LiquidityNotRemoved();

        // remove permit nonces and pool mapping for burned token
        delete _nonces[params_.tokenId];
        delete poolKey[params_.tokenId];
        delete lastRedeemTime[params_.tokenId];

        _burn(params_.tokenId);

        emit Burn(msg.sender, params_.tokenId);
    }

    /**
     *  @inheritdoc IPositionManagerOwnerActions
     *  @dev    External calls to `Pool` contract:
     *  @dev    - `lenderInfo()`: get lender position in bucket
     *  @dev    - `transferLP()`: transfer `LP` ownership to `PositionManager` contract
     *  @dev    === Write state ===
     *  @dev    `positionIndexes`: add bucket index
     *  @dev    `positions`: update `tokenId => bucket id` position
     *  @dev    === Revert on ===
     *  @dev    - `mayInteract`:
     *  @dev       token id is not a valid / minted id
     *  @dev       sender is not owner `NoAuth()`
     *  @dev       token id not minted for given pool `WrongPool()`
     *  @dev    === Emit events ===
     *  @dev    - `MemorializePosition`
     */
    function memorializePositions(
        MemorializePositionsParams calldata params_
    ) external mayInteract(params_.pool, params_.tokenId) override {
        EnumerableSet.UintSet storage positionIndex = positionIndexes[params_.tokenId];

        IPool   pool  = IPool(params_.pool);
        address owner = ownerOf(params_.tokenId);

        uint256 indexesLength = params_.indexes.length;
        uint256 index;

        for (uint256 i = 0; i < indexesLength; ) {
            index = params_.indexes[i];

            // record bucket index at which a position has added liquidity
            // slither-disable-next-line unused-return
            positionIndex.add(index);

            (uint256 lpBalance, uint256 depositTime) = pool.lenderInfo(index, owner);

            // check that specified allowance is at least equal to the lp balance
            uint256 allowance = pool.lpAllowance(index, address(this), owner);

            if (allowance < lpBalance) revert AllowanceTooLow();

            Position memory position = positions[params_.tokenId][index];

            // check for previous deposits
            if (position.depositTime != 0) {
                // check that bucket didn't go bankrupt after prior memorialization
                if (_bucketBankruptAfterDeposit(pool, index, position.depositTime)) {
                    // if bucket did go bankrupt, zero out the LP tracked by position manager
                    position.lps = 0;
                }
            }

            // update token position LP
            position.lps += lpBalance;
            // set token's position deposit time to the original lender's deposit time
            position.depositTime = depositTime;

            // save position in storage
            positions[params_.tokenId][index] = position;

            unchecked { ++i; }
        }

        // update pool LP accounting and transfer ownership of LP to PositionManager contract
        pool.transferLP(owner, address(this), params_.indexes);

        emit MemorializePosition(owner, params_.tokenId, params_.indexes);
    }

    /**
     *  @inheritdoc IPositionManagerOwnerActions
     *  @dev    === Write state ===
     *  @dev    `poolKey`: update `tokenId => pool` mapping
     *  @dev    === Revert on ===
     *  @dev    provided pool not valid `NotAjnaPool()`
     *  @dev    === Emit events ===
     *  @dev    - `Mint`
     */
    function mint(
        MintParams calldata params_
    ) external override nonReentrant returns (uint256 tokenId_) {
        // revert if the address is not a valid Ajna pool
        if (!_isAjnaPool(params_.pool, params_.poolSubsetHash)) revert NotAjnaPool();

        tokenId_ = _nextId++;

        // record which pool the tokenId was minted in
        poolKey[tokenId_] = params_.pool;

        _mint(params_.recipient, tokenId_);

        emit Mint(params_.recipient, params_.pool, tokenId_);
    }

    /**
     *  @inheritdoc IPositionManagerOwnerActions
     *  @dev    External calls to `Pool` contract:
     *  @dev    `bucketInfo()`: get from bucket info
     *  @dev    `moveQuoteToken()`: move liquidity between buckets
     *  @dev    === Write state ===
     *  @dev    `positionIndexes`: remove from bucket index
     *  @dev    `positionIndexes`: add to bucket index
     *  @dev    `positions`: update from bucket position
     *  @dev    `positions`: update to bucket position
     *  @dev    === Revert on ===
     *  @dev    - `mayInteract`:
     *  @dev      token id is not a valid / minted id
     *  @dev      sender is not owner `NoAuth()`
     *  @dev      token id not minted for given pool `WrongPool()`
     *  @dev    - positions token to burn has liquidity `LiquidityNotRemoved()`
     *  @dev    === Emit events ===
     *  @dev    - `MoveLiquidity`
     */
    function moveLiquidity(
        MoveLiquidityParams calldata params_
    ) external override nonReentrant mayInteract(params_.pool, params_.tokenId) {
        Position storage fromPosition = positions[params_.tokenId][params_.fromIndex];

        MoveLiquidityLocalVars memory vars;
        vars.fromDepositTime = fromPosition.depositTime;
        vars.fromLP = fromPosition.lps;

        // owner attempts to move liquidity from index without LP or they've already moved it
        if (vars.fromDepositTime == 0) revert RemovePositionFailed();

        // ensure bucketDeposit accounts for accrued interest
        IPool(params_.pool).updateInterest();

        // retrieve info of bucket from which liquidity is moved  
        (
            vars.bucketLP,
            vars.bucketCollateral,
            vars.bankruptcyTime,
            vars.bucketDeposit,
        ) = IPool(params_.pool).bucketInfo(params_.fromIndex);

        // check that from bucket hasn't gone bankrupt since memorialization
        if (vars.fromDepositTime <= vars.bankruptcyTime) revert BucketBankrupt();

        // calculate the max amount of quote tokens that can be moved, given the tracked LP
        vars.maxQuote = _lpToQuoteToken(
            vars.bucketLP,
            vars.bucketCollateral,
            vars.bucketDeposit,
            vars.fromLP,
            vars.bucketDeposit,
            _priceAt(params_.fromIndex)
        );

        // move quote tokens in pool
        (
            vars.lpbAmountFrom,
            vars.lpbAmountTo,
        ) = IPool(params_.pool).moveQuoteToken(
            vars.maxQuote,
            params_.fromIndex,
            params_.toIndex,
            params_.expiry
        );

        EnumerableSet.UintSet storage positionIndex = positionIndexes[params_.tokenId];

        // 1. update FROM memorialized position
        if (!positionIndex.remove(params_.fromIndex)) revert RemovePositionFailed(); // revert if FROM position is not in memorialized indexes
        if (vars.fromLP != vars.lpbAmountFrom)        revert RemovePositionFailed(); // bucket has collateral and quote therefore LP is not redeemable for full quote token amount

        delete positions[params_.tokenId][params_.fromIndex]; // remove memorialized FROM position

        // 2. update TO memorialized position
        // slither-disable-next-line unused-return
        positionIndex.add(params_.toIndex); // record the TO memorialized position

        Position storage toPosition = positions[params_.tokenId][params_.toIndex];
        vars.toDepositTime = toPosition.depositTime;

        // reset LP in TO memorialized position if bucket went bankrupt after memorialization
        if (_bucketBankruptAfterDeposit(IPool(params_.pool), params_.toIndex, vars.toDepositTime)) {
            toPosition.lps = vars.lpbAmountTo;
        } else {
            toPosition.lps += vars.lpbAmountTo;
        }

        // update TO memorialized position deposit time with the renewed to bucket deposit time
        (, vars.toDepositTime) = IPool(params_.pool).lenderInfo(params_.toIndex, address(this));
        toPosition.depositTime = vars.toDepositTime;

        emit MoveLiquidity(
            ownerOf(params_.tokenId),
            params_.tokenId,
            params_.fromIndex,
            params_.toIndex,
            vars.lpbAmountFrom,
            vars.lpbAmountTo
        );
    }

    /**
     *  @inheritdoc IPositionManagerOwnerActions
     *  @dev    External calls to `Pool` contract:
     *  @dev    `increaseLPAllowance()`: approve ownership for transfer
     *  @dev    `transferLP()`: transfer `LP` ownership from `PositionManager` contract
     *  @dev    === Write state ===
     *  @dev    `positionIndexes`: remove from bucket index
     *  @dev    `positions`: delete bucket position
     *  @dev    === Revert on ===
     *  @dev    - `mayInteract`:
     *  @dev      token id is not a valid / minted id
     *  @dev      sender is not owner `NoAuth()`
     *  @dev      token id not minted for given pool `WrongPool()`
     *  @dev    - position not tracked `RemoveLiquidityFailed()`
     *  @dev    === Emit events ===
     *  @dev    - `RedeemPosition`
     */
    function redeemPositions(
        RedeemPositionsParams calldata params_
    ) external override mayInteract(params_.pool, params_.tokenId) {
        EnumerableSet.UintSet storage positionIndex = positionIndexes[params_.tokenId];

        IPool pool = IPool(params_.pool);

        uint256 indexesLength = params_.indexes.length;
        uint256[] memory lpAmounts = new uint256[](indexesLength);

        uint256 index;

        for (uint256 i = 0; i < indexesLength; ) {
            index = params_.indexes[i];

            Position memory position = positions[params_.tokenId][index];

            if (position.lps == 0 || position.depositTime == 0) revert RemovePositionFailed();

            // check that bucket didn't go bankrupt after memorialization
            if (_bucketBankruptAfterDeposit(pool, index, position.depositTime)) revert BucketBankrupt();

            // remove bucket index at which a position has added liquidity
            if (!positionIndex.remove(index)) revert RemovePositionFailed();

            lpAmounts[i] = position.lps;

            // remove LP tracked by position manager at bucket index
            delete positions[params_.tokenId][index];

            unchecked { ++i; }
        }

        lastRedeemTime[params_.tokenId] = block.timestamp;

        address owner = ownerOf(params_.tokenId);
        // approve owner to take over the LP ownership (required for transferLP pool call)
        pool.increaseLPAllowance(owner, params_.indexes, lpAmounts);
        // update pool lps accounting and transfer ownership of lps from PositionManager contract
        pool.transferLP(address(this), owner, params_.indexes);

        emit RedeemPosition(owner, params_.tokenId, params_.indexes);
    }

    /**************************/
    /*** Internal Functions ***/
    /**************************/

    /**
<<<<<<< HEAD
     *  @dev Called before the NFT position transfer, reverts if transfer attempted in less than one hour since last redeem.
     *  @dev    === Revert on ===
     *  @dev    - positions redeemed in the last hour `TransferLockedByRedeem()`
     */
    function _beforeTokenTransfer(
        address,
        address to_,
        uint256 tokenId_,
        uint256
    ) internal override {
        // burning is not constrained by any redeem action
        if (to_ != address(0)) {
            // revert transfer in case token positions were redeem in the last transfer lock period
            if (block.timestamp - lastRedeemTime[tokenId_] < TRANSFER_LOCK_PERIOD) revert TransferLockedByRedeem();

            delete lastRedeemTime[tokenId_];
        }
    }

    /**
     *  @notice Retrieves token's next nonce for permit.
     *  @param  tokenId_ Address of the `Ajna` pool to retrieve accumulators of.
     *  @return Incremented token permit nonce.
     */
    function _getAndIncrementNonce(
        uint256 tokenId_
    ) internal override returns (uint256) {
        return uint256(nonces[tokenId_]++);
    }

    /**
=======
>>>>>>> b6aa969c
     *  @notice Checks that a provided pool address was deployed by an `Ajna` factory.
     *  @param  pool_       Address of the `Ajna` pool.
     *  @param  subsetHash_ Factory's subset hash pool.
     *  @return `True` if a valid `Ajna` pool, `false` otherwise.
     */
    function _isAjnaPool(
        address pool_,
        bytes32 subsetHash_
    ) internal view returns (bool) {
        address collateralAddress = IPool(pool_).collateralAddress();
        address quoteAddress      = IPool(pool_).quoteTokenAddress();

        address erc20DeployedPoolAddress  = erc20PoolFactory.deployedPools(
            subsetHash_,
            collateralAddress,
            quoteAddress
        );
        address erc721DeployedPoolAddress = erc721PoolFactory.deployedPools(
            subsetHash_,
            collateralAddress,
            quoteAddress
        );

        return (pool_ == erc20DeployedPoolAddress || pool_ == erc721DeployedPoolAddress);
    }

    /**
     *  @notice Checks that a bucket index associated with a given `NFT` didn't go bankrupt after memorialization.
     *  @param  pool_        The address of the pool of memorialized position.
     *  @param  index_       The bucket index to check deposit time for.
     *  @param  depositTime_ The recorded deposit time of the position.
     *  @return isBankrupt_  `True` if the bucket went bankrupt after that position memorialzied their `LP`.
     */
    function _bucketBankruptAfterDeposit(
        IPool pool_,
        uint256 index_,
        uint256 depositTime_
    ) internal view returns (bool isBankrupt_) {
        (, , uint256 bankruptcyTime, , ) = pool_.bucketInfo(index_);
        // Only check against deposit time if bucket has gone bankrupt
        if (bankruptcyTime != 0) isBankrupt_ = depositTime_ <= bankruptcyTime;
    }

    /**********************/
    /*** View Functions ***/
    /**********************/

    /// @inheritdoc IPositionManagerDerivedState
    function getLP(
        uint256 tokenId_,
        uint256 index_
    ) external override view returns (uint256) {
        Position memory position = positions[tokenId_][index_];
        return _bucketBankruptAfterDeposit(IPool(poolKey[tokenId_]), index_, position.depositTime) ? 0 : position.lps;
    }

    /// @inheritdoc IPositionManagerDerivedState
    function getPositionIndexes(
        uint256 tokenId_
    ) external view override returns (uint256[] memory) {
        return positionIndexes[tokenId_].values();
    }

    /// @inheritdoc IPositionManagerDerivedState
    function getPositionIndexesFiltered(
        uint256 tokenId_
    ) external view override returns (uint256[] memory filteredIndexes_) {
        uint256[] memory indexes = positionIndexes[tokenId_].values();
        uint256 indexesLength = indexes.length;

        // filter out bankrupt buckets
        filteredIndexes_ = new uint256[](indexesLength);
        uint256 filteredIndexesLength = 0;
        IPool pool = IPool(poolKey[tokenId_]);
        for (uint256 i = 0; i < indexesLength; ) {
            if (!_bucketBankruptAfterDeposit(pool, indexes[i], positions[tokenId_][indexes[i]].depositTime)) {
                filteredIndexes_[filteredIndexesLength++] = indexes[i];
            }
            unchecked { ++i; }
        }

        // resize array
        assembly { mstore(filteredIndexes_, filteredIndexesLength) }
    }

    /// @inheritdoc IPositionManagerDerivedState
    function getPositionInfo(
        uint256 tokenId_,
        uint256 index_
    ) external view override returns (uint256, uint256) {
        return (
            positions[tokenId_][index_].lps,
            positions[tokenId_][index_].depositTime
        );
    }

    /// @inheritdoc IPositionManagerDerivedState
    function isAjnaPool(
        address pool_,
        bytes32 subsetHash_
    ) external override view returns (bool) {
        return _isAjnaPool(pool_, subsetHash_);
    }

    /// @inheritdoc IPositionManagerDerivedState
    function isPositionBucketBankrupt(
        uint256 tokenId_,
        uint256 index_
    ) external view override returns (bool) {
        return _bucketBankruptAfterDeposit(IPool(poolKey[tokenId_]), index_, positions[tokenId_][index_].depositTime);
    }

    /// @inheritdoc IPositionManagerDerivedState
    function isIndexInPosition(
        uint256 tokenId_,
        uint256 index_
    ) external override view returns (bool) {
        return positionIndexes[tokenId_].contains(index_);
    }

    /**
     * @dev See {IERC721Metadata-tokenURI}.
     */
    function tokenURI(
        uint256 tokenId_
    ) public view override returns (string memory) {
        if (!_exists(tokenId_)) revert NoToken();

        address pool = poolKey[tokenId_];

        address collateralTokenAddress = IPool(pool).collateralAddress();
        address quoteTokenAddress      = IPool(pool).quoteTokenAddress();

        PositionNFTSVG.ConstructTokenURIParams memory params = PositionNFTSVG.ConstructTokenURIParams({
            collateralTokenSymbol: tokenSymbol(collateralTokenAddress),
            quoteTokenSymbol:      tokenSymbol(quoteTokenAddress),
            tokenId:               tokenId_,
            pool:                  pool,
            owner:                 ownerOf(tokenId_),
            indexes:               positionIndexes[tokenId_].values()
        });

        return PositionNFTSVG.constructTokenURI(params);
    }

}<|MERGE_RESOLUTION|>--- conflicted
+++ resolved
@@ -429,7 +429,6 @@
     /**************************/
 
     /**
-<<<<<<< HEAD
      *  @dev Called before the NFT position transfer, reverts if transfer attempted in less than one hour since last redeem.
      *  @dev    === Revert on ===
      *  @dev    - positions redeemed in the last hour `TransferLockedByRedeem()`
@@ -443,26 +442,13 @@
         // burning is not constrained by any redeem action
         if (to_ != address(0)) {
             // revert transfer in case token positions were redeem in the last transfer lock period
-            if (block.timestamp - lastRedeemTime[tokenId_] < TRANSFER_LOCK_PERIOD) revert TransferLockedByRedeem();
+            if (block.timestamp - lastRedeemTime[tokenId_] <= TRANSFER_LOCK_PERIOD) revert TransferLockedByRedeem();
 
             delete lastRedeemTime[tokenId_];
         }
     }
 
     /**
-     *  @notice Retrieves token's next nonce for permit.
-     *  @param  tokenId_ Address of the `Ajna` pool to retrieve accumulators of.
-     *  @return Incremented token permit nonce.
-     */
-    function _getAndIncrementNonce(
-        uint256 tokenId_
-    ) internal override returns (uint256) {
-        return uint256(nonces[tokenId_]++);
-    }
-
-    /**
-=======
->>>>>>> b6aa969c
      *  @notice Checks that a provided pool address was deployed by an `Ajna` factory.
      *  @param  pool_       Address of the `Ajna` pool.
      *  @param  subsetHash_ Factory's subset hash pool.
