// SPDX-License-Identifier: BUSL-1.1

pragma solidity 0.8.14;

import { ERC20 }           from '@openzeppelin/contracts/token/ERC20/ERC20.sol';
import { IERC20 }          from '@openzeppelin/contracts/token/ERC20/IERC20.sol';
import { ERC721 }          from '@openzeppelin/contracts/token/ERC721/ERC721.sol';
import { EnumerableSet }   from '@openzeppelin/contracts/utils/structs/EnumerableSet.sol';
import { Multicall }       from '@openzeppelin/contracts/utils/Multicall.sol';
import { ReentrancyGuard } from '@openzeppelin/contracts/security/ReentrancyGuard.sol';
import { SafeERC20 }       from '@openzeppelin/contracts/token/ERC20/utils/SafeERC20.sol';

import { IPool }                        from './interfaces/pool/IPool.sol';
import { IPositionManager }             from './interfaces/position/IPositionManager.sol';
import { IPositionManagerOwnerActions } from './interfaces/position/IPositionManagerOwnerActions.sol';
import { IPositionManagerDerivedState } from './interfaces/position/IPositionManagerDerivedState.sol';
import { Position }                     from './interfaces/position/IPositionManagerState.sol';

import { ERC20PoolFactory }  from './ERC20PoolFactory.sol';
import { ERC721PoolFactory } from './ERC721PoolFactory.sol';

import { PermitERC721 } from './base/PermitERC721.sol';

import {
    _lpToQuoteToken,
    _priceAt
}                      from './libraries/helpers/PoolHelper.sol';
import { tokenSymbol } from './libraries/helpers/SafeTokenNamer.sol';

import { PositionNFTSVG } from './libraries/external/PositionNFTSVG.sol';

/**
 *  @title  Position Manager Contract
 *  @notice Used by Pool lenders to optionally mint `NFT` that represents their positions.
 *          `Lenders` can:
 *          - `mint` positions `NFT` token for a specific pool
 *          - `memorialize` positions for given buckets
 *          - `move liquidity` in pool
 *          - `redeem` positions for given buckets
 *          - `burn` positions `NFT`
 */
contract PositionManager is ERC721, PermitERC721, IPositionManager, Multicall, ReentrancyGuard {

    using EnumerableSet for EnumerableSet.UintSet;
    using SafeERC20     for ERC20;

    /***********************/
    /*** State Variables ***/
    /***********************/

    /// @dev Mapping of `token id => ajna pool address` for which token was minted.
    mapping(uint256 => address) public override poolKey;

    /// @dev Mapping of `token id => ajna pool address` for which token was minted.
    mapping(uint256 => mapping(uint256 => Position)) internal positions;
    /// @dev Mapping of `token id => nonce` value used for permit.
    mapping(uint256 => uint96)                       internal nonces;
    /// @dev Mapping of `token id => bucket indexes` associated with position.
    mapping(uint256 => EnumerableSet.UintSet)        internal positionIndexes;

    /// @dev Id of the next token that will be minted. Skips `0`.
    uint176 private _nextId = 1;

    /******************/
    /*** Immutables ***/
    /******************/

    /// @dev The `ERC20` pools factory contract, used to check if address is an `Ajna` pool.
    ERC20PoolFactory  private immutable erc20PoolFactory;
    /// @dev The `ERC721` pools factory contract, used to check if address is an `Ajna` pool.
    ERC721PoolFactory private immutable erc721PoolFactory;

    /*************************/
    /*** Local Var Structs ***/
    /*************************/

    /// @dev Struct used for `moveLiquidity` function local vars.
    struct MoveLiquidityLocalVars {
        uint256 bucketLP;         // [WAD] amount of LP in from bucket
        uint256 bucketCollateral; // [WAD] amount of collateral in from bucket
        uint256 bankruptcyTime;   // from bucket bankruptcy time
        uint256 bucketDeposit;    // [WAD] from bucket deposit
        uint256 fromDepositTime;  // lender deposit time in from bucket
        uint256 toDepositTime;    // lender deposit time in to bucket
        uint256 maxQuote;         // [WAD] max amount that can be moved from bucket
        uint256 lpbAmountFrom;    // [WAD] the LP redeemed from bucket
        uint256 lpbAmountTo;      // [WAD] the LP awarded in to bucket
    }

    /*****************/
    /*** Modifiers ***/
    /*****************/

    /**
     *  @dev   Modifier used to check if sender can interact with token id.
     *  @param pool_    `Ajna` pool address.
     *  @param tokenId_ Id of positions `NFT`.
     */
    modifier mayInteract(address pool_, uint256 tokenId_) {

        // revert if token id is not a valid / minted id
        _requireMinted(tokenId_);

        // revert if sender is not owner of or entitled to operate on token id
        if (!_isApprovedOrOwner(msg.sender, tokenId_)) revert NoAuth();

        // revert if the token id is not minted for given pool address
        if (pool_ != poolKey[tokenId_]) revert WrongPool();

        _;
    }

    /*******************/
    /*** Constructor ***/
    /*******************/

    constructor(
        ERC20PoolFactory erc20Factory_,
        ERC721PoolFactory erc721Factory_
    ) PermitERC721("Ajna Positions NFT-V1", "AJNA-V1-POS", "1") {
        erc20PoolFactory  = erc20Factory_;
        erc721PoolFactory = erc721Factory_;
    }

    /********************************/
    /*** Owner External Functions ***/
    /********************************/

    /**
     *  @inheritdoc IPositionManagerOwnerActions
     *  @dev    === Write state ===
     *  @dev    `nonces`: remove `tokenId` nonce
     *  @dev    `poolKey`: remove `tokenId => pool` mapping
     *  @dev    === Revert on ===
     *  @dev    - `mayInteract`:
     *  @dev       token id is not a valid / minted id
     *  @dev       sender is not owner `NoAuth()`
     *  @dev       token id not minted for given pool `WrongPool()`
     *  @dev    - positions token to burn has liquidity `LiquidityNotRemoved()`
     *  @dev    === Emit events ===
     *  @dev    - `Burn`
     */
    function burn(
        BurnParams calldata params_
    ) external override mayInteract(params_.pool, params_.tokenId) {
        // revert if trying to burn an positions token that still has liquidity
        if (positionIndexes[params_.tokenId].length() != 0) revert LiquidityNotRemoved();

        // remove permit nonces and pool mapping for burned token
        delete nonces[params_.tokenId];
        delete poolKey[params_.tokenId];

        _burn(params_.tokenId);

        emit Burn(msg.sender, params_.tokenId);
    }

    /**
     *  @inheritdoc IPositionManagerOwnerActions
     *  @dev    External calls to `Pool` contract:
     *  @dev    - `lenderInfo()`: get lender position in bucket
     *  @dev    - `transferLP()`: transfer `LP` ownership to `PositionManager` contract
     *  @dev    === Write state ===
     *  @dev    `positionIndexes`: add bucket index
     *  @dev    `positions`: update `tokenId => bucket id` position
     *  @dev    === Revert on ===
     *  @dev    positions token to burn has liquidity `LiquidityNotRemoved()`
     *  @dev    === Emit events ===
     *  @dev    - `MemorializePosition`
     */
    function memorializePositions(
        MemorializePositionsParams calldata params_
    ) external override {
        EnumerableSet.UintSet storage positionIndex = positionIndexes[params_.tokenId];

        IPool   pool  = IPool(poolKey[params_.tokenId]);
        address owner = ownerOf(params_.tokenId);

        uint256 indexesLength = params_.indexes.length;
        uint256 index;

        for (uint256 i = 0; i < indexesLength; ) {
            index = params_.indexes[i];

            // record bucket index at which a position has added liquidity
            // slither-disable-next-line unused-return
            positionIndex.add(index);

            (uint256 lpBalance, uint256 depositTime) = pool.lenderInfo(index, owner);

            Position memory position = positions[params_.tokenId][index];

            // check for previous deposits
            if (position.depositTime != 0) {
                // check that bucket didn't go bankrupt after prior memorialization
                if (_bucketBankruptAfterDeposit(pool, index, position.depositTime)) {
                    // if bucket did go bankrupt, zero out the LP tracked by position manager
                    position.lps = 0;
                }
            }

            // update token position LP
            position.lps += lpBalance;
            // set token's position deposit time to the original lender's deposit time
            position.depositTime = depositTime;

            // save position in storage
            positions[params_.tokenId][index] = position;

            unchecked { ++i; }
        }

        // update pool LP accounting and transfer ownership of LP to PositionManager contract
        pool.transferLP(owner, address(this), params_.indexes);

        emit MemorializePosition(owner, params_.tokenId, params_.indexes);
    }

    /**
     *  @inheritdoc IPositionManagerOwnerActions
     *  @dev    === Write state ===
     *  @dev    `poolKey`: update `tokenId => pool` mapping
     *  @dev    === Revert on ===
     *  @dev    provided pool not valid `NotAjnaPool()`
     *  @dev    === Emit events ===
     *  @dev    - `Mint`
     */
    function mint(
        MintParams calldata params_
    ) external override nonReentrant returns (uint256 tokenId_) {
        tokenId_ = _nextId++;

        // revert if the address is not a valid Ajna pool
        if (!_isAjnaPool(params_.pool, params_.poolSubsetHash)) revert NotAjnaPool();

        // record which pool the tokenId was minted in
        poolKey[tokenId_] = params_.pool;

        _mint(params_.recipient, tokenId_);

        emit Mint(params_.recipient, params_.pool, tokenId_);
    }

    /**
     *  @inheritdoc IPositionManagerOwnerActions
     *  @dev    External calls to `Pool` contract:
     *  @dev    `bucketInfo()`: get from bucket info
     *  @dev    `moveQuoteToken()`: move liquidity between buckets
     *  @dev    === Write state ===
     *  @dev    `positionIndexes`: remove from bucket index
     *  @dev    `positionIndexes`: add to bucket index
     *  @dev    `positions`: update from bucket position
     *  @dev    `positions`: update to bucket position
     *  @dev    === Revert on ===
     *  @dev    - `mayInteract`:
     *  @dev      token id is not a valid / minted id
     *  @dev      sender is not owner `NoAuth()`
     *  @dev      token id not minted for given pool `WrongPool()`
     *  @dev    - positions token to burn has liquidity `LiquidityNotRemoved()`
     *  @dev    === Emit events ===
     *  @dev    - `MoveLiquidity`
     */
    function moveLiquidity(
        MoveLiquidityParams calldata params_
    ) external override mayInteract(params_.pool, params_.tokenId) nonReentrant {
        Position storage fromPosition = positions[params_.tokenId][params_.fromIndex];

        MoveLiquidityLocalVars memory vars;
        vars.fromDepositTime = fromPosition.depositTime;

<<<<<<< HEAD
        // owner attempts to move liquidity from index without LP or they've already moved it
        if (vars.depositTime == 0) revert RemovePositionFailed();
=======
        // handle the case where owner attempts to move liquidity after they've already done so
        if (vars.fromDepositTime == 0) revert RemovePositionFailed();
>>>>>>> 2ebca08c

        // ensure bucketDeposit accounts for accrued interest
        IPool(params_.pool).updateInterest();

        // retrieve info of bucket from which liquidity is moved  
        (
            vars.bucketLP,
            vars.bucketCollateral,
            vars.bankruptcyTime,
            vars.bucketDeposit,
        ) = IPool(params_.pool).bucketInfo(params_.fromIndex);

        // check that from bucket hasn't gone bankrupt since memorialization
        if (vars.fromDepositTime <= vars.bankruptcyTime) revert BucketBankrupt();

        // calculate the max amount of quote tokens that can be moved, given the tracked LP
        vars.maxQuote = _lpToQuoteToken(
            vars.bucketLP,
            vars.bucketCollateral,
            vars.bucketDeposit,
            fromPosition.lps,
            vars.bucketDeposit,
            _priceAt(params_.fromIndex)
        );

        EnumerableSet.UintSet storage positionIndex = positionIndexes[params_.tokenId];

        // remove bucket index from which liquidity is moved from tracked positions
        if (!positionIndex.remove(params_.fromIndex)) revert RemovePositionFailed();

        // update bucket set at which a position has liquidity
        // slither-disable-next-line unused-return
        positionIndex.add(params_.toIndex);

        // move quote tokens in pool
        (
            vars.lpbAmountFrom,
            vars.lpbAmountTo,
        ) = IPool(params_.pool).moveQuoteToken(
            vars.maxQuote,
            params_.fromIndex,
            params_.toIndex,
            params_.expiry
        );

        Position storage toPosition = positions[params_.tokenId][params_.toIndex];

        // update position LP state in from bucket
        fromPosition.lps -= vars.lpbAmountFrom;

        vars.toDepositTime = toPosition.depositTime;

        // reset LP in to bucket if bucket went bankrupt after memorialization
        if (_bucketBankruptAfterDeposit(IPool(params_.pool), params_.toIndex, vars.toDepositTime)) {
            toPosition.lps = vars.lpbAmountTo;
        } else {
            toPosition.lps += vars.lpbAmountTo;
        }

        // update position deposit time with the renewed to bucket deposit time
        (, vars.toDepositTime)   = IPool(params_.pool).lenderInfo(params_.toIndex, address(this));
        toPosition.depositTime = vars.toDepositTime;

        emit MoveLiquidity(
            ownerOf(params_.tokenId),
            params_.tokenId,
            params_.fromIndex,
            params_.toIndex,
            vars.lpbAmountFrom,
            vars.lpbAmountTo
        );
    }

    /**
     *  @inheritdoc IPositionManagerOwnerActions
     *  @dev    External calls to `Pool` contract:
     *  @dev    `increaseLPAllowance()`: approve ownership for transfer
     *  @dev    `transferLP()`: transfer `LP` ownership from `PositionManager` contract
     *  @dev    === Write state ===
     *  @dev    `positionIndexes`: remove from bucket index
     *  @dev    `positions`: delete bucket position
     *  @dev    === Revert on ===
     *  @dev    - `mayInteract`:
     *  @dev      token id is not a valid / minted id
     *  @dev      sender is not owner `NoAuth()`
     *  @dev      token id not minted for given pool `WrongPool()`
     *  @dev    - position not tracked `RemoveLiquidityFailed()`
     *  @dev    === Emit events ===
     *  @dev    - `RedeemPosition`
     */
    function reedemPositions(
        RedeemPositionsParams calldata params_
    ) external override mayInteract(params_.pool, params_.tokenId) {
        EnumerableSet.UintSet storage positionIndex = positionIndexes[params_.tokenId];

        IPool pool = IPool(params_.pool);

        uint256 indexesLength = params_.indexes.length;
        uint256[] memory lpAmounts = new uint256[](indexesLength);

        uint256 index;

        for (uint256 i = 0; i < indexesLength; ) {
            index = params_.indexes[i];

            Position memory position = positions[params_.tokenId][index];

            if (position.depositTime == 0 || position.lps == 0) revert RemovePositionFailed();

            // check that bucket didn't go bankrupt after memorialization
            if (_bucketBankruptAfterDeposit(pool, index, position.depositTime)) revert BucketBankrupt();

            // remove bucket index at which a position has added liquidity
            if (!positionIndex.remove(index)) revert RemovePositionFailed();

            lpAmounts[i] = position.lps;

            // remove LP tracked by position manager at bucket index
            delete positions[params_.tokenId][index];

            unchecked { ++i; }
        }

        address owner = ownerOf(params_.tokenId);

        // approve owner to take over the LP ownership (required for transferLP pool call)
        pool.increaseLPAllowance(owner, params_.indexes, lpAmounts);
        // update pool lps accounting and transfer ownership of lps from PositionManager contract
        pool.transferLP(address(this), owner, params_.indexes);

        emit RedeemPosition(owner, params_.tokenId, params_.indexes);
    }

    /**************************/
    /*** Internal Functions ***/
    /**************************/

    /**
     *  @notice Retrieves token's next nonce for permit.
     *  @param  tokenId_ Address of the `Ajna` pool to retrieve accumulators of.
     *  @return Incremented token permit nonce.
     */
    function _getAndIncrementNonce(
        uint256 tokenId_
    ) internal override returns (uint256) {
        return uint256(nonces[tokenId_]++);
    }

    /**
     *  @notice Checks that a provided pool address was deployed by an `Ajna` factory.
     *  @param  pool_       Address of the `Ajna` pool.
     *  @param  subsetHash_ Factory's subset hash pool.
     *  @return `True` if a valid `Ajna` pool, `false` otherwise.
     */
    function _isAjnaPool(
        address pool_,
        bytes32 subsetHash_
    ) internal view returns (bool) {
        address collateralAddress = IPool(pool_).collateralAddress();
        address quoteAddress      = IPool(pool_).quoteTokenAddress();

        address erc20DeployedPoolAddress  = erc20PoolFactory.deployedPools(subsetHash_, collateralAddress, quoteAddress);
        address erc721DeployedPoolAddress = erc721PoolFactory.deployedPools(subsetHash_, collateralAddress, quoteAddress);

        return (pool_ == erc20DeployedPoolAddress || pool_ == erc721DeployedPoolAddress);
    }

    /**
     *  @notice Checks that a bucket index associated with a given `NFT` didn't go bankrupt after memorialization.
     *  @param  pool_        The address of the pool of memorialized position.
     *  @param  index_       The bucket index to check deposit time for.
     *  @param  depositTime_ The recorded deposit time of the position.
     *  @return `True` if the bucket went bankrupt after that position memorialzied their `LP`.
     */
    function _bucketBankruptAfterDeposit(
        IPool pool_,
        uint256 index_,
        uint256 depositTime_
    ) internal view returns (bool) {
        (, , uint256 bankruptcyTime, , ) = pool_.bucketInfo(index_);
        // Only check against deposit time if bucket has gone bankrupt
        if (bankruptcyTime != 0) return depositTime_ <= bankruptcyTime;
    }

    /**********************/
    /*** View Functions ***/
    /**********************/

    /// @inheritdoc IPositionManagerDerivedState
    function getLP(
        uint256 tokenId_,
        uint256 index_
    ) external override view returns (uint256) {
        Position memory position = positions[tokenId_][index_];
        return _bucketBankruptAfterDeposit(IPool(poolKey[tokenId_]), index_, position.depositTime) ? 0 : position.lps;
    }

    /// @inheritdoc IPositionManagerDerivedState
    function getPositionIndexes(
        uint256 tokenId_
    ) external view override returns (uint256[] memory) {
        return positionIndexes[tokenId_].values();
    }

    /// @inheritdoc IPositionManagerDerivedState
    function getPositionIndexesFiltered(
        uint256 tokenId_
    ) external view override returns (uint256[] memory filteredIndexes_) {
        uint256[] memory indexes = positionIndexes[tokenId_].values();
        uint256 indexesLength = indexes.length;

        // filter out bankrupt buckets
        filteredIndexes_ = new uint256[](indexesLength);
        uint256 filteredIndexesLength = 0;
        IPool pool = IPool(poolKey[tokenId_]);
        for (uint256 i = 0; i < indexesLength; ) {
            if (!_bucketBankruptAfterDeposit(pool, indexes[i], positions[tokenId_][indexes[i]].depositTime)) {
                filteredIndexes_[filteredIndexesLength++] = indexes[i];
            }
            unchecked { ++i; }
        }

        // resize array
        assembly { mstore(filteredIndexes_, filteredIndexesLength) }
    }

    /// @inheritdoc IPositionManagerDerivedState
    function getPositionInfo(
        uint256 tokenId_,
        uint256 index_
    ) external view override returns (uint256, uint256) {
        return (
            positions[tokenId_][index_].lps,
            positions[tokenId_][index_].depositTime
        );
    }

    /// @inheritdoc IPositionManagerDerivedState
    function isPositionBucketBankrupt(
        uint256 tokenId_,
        uint256 index_
    ) external view override returns (bool) {
        return _bucketBankruptAfterDeposit(IPool(poolKey[tokenId_]), index_, positions[tokenId_][index_].depositTime);
    }

    /// @inheritdoc IPositionManagerDerivedState
    function isIndexInPosition(
        uint256 tokenId_,
        uint256 index_
    ) external override view returns (bool) {
        return positionIndexes[tokenId_].contains(index_);
    }

    /**
     * @dev See {IERC721Metadata-tokenURI}.
     */
    function tokenURI(
        uint256 tokenId_
    ) public view override(ERC721) returns (string memory) {
        require(_exists(tokenId_));

        address collateralTokenAddress = IPool(poolKey[tokenId_]).collateralAddress();
        address quoteTokenAddress      = IPool(poolKey[tokenId_]).quoteTokenAddress();

        PositionNFTSVG.ConstructTokenURIParams memory params = PositionNFTSVG.ConstructTokenURIParams({
            collateralTokenSymbol: tokenSymbol(collateralTokenAddress),
            quoteTokenSymbol:      tokenSymbol(quoteTokenAddress),
            tokenId:               tokenId_,
            pool:                  poolKey[tokenId_],
            owner:                 ownerOf(tokenId_),
            indexes:               positionIndexes[tokenId_].values()
        });

        return PositionNFTSVG.constructTokenURI(params);
    }

}<|MERGE_RESOLUTION|>--- conflicted
+++ resolved
@@ -268,13 +268,8 @@
         MoveLiquidityLocalVars memory vars;
         vars.fromDepositTime = fromPosition.depositTime;
 
-<<<<<<< HEAD
         // owner attempts to move liquidity from index without LP or they've already moved it
-        if (vars.depositTime == 0) revert RemovePositionFailed();
-=======
-        // handle the case where owner attempts to move liquidity after they've already done so
         if (vars.fromDepositTime == 0) revert RemovePositionFailed();
->>>>>>> 2ebca08c
 
         // ensure bucketDeposit accounts for accrued interest
         IPool(params_.pool).updateInterest();
