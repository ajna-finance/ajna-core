--- conflicted
+++ resolved
@@ -80,12 +80,8 @@
         uint256 bucketCollateral; // [WAD] amount of collateral in from bucket
         uint256 bankruptcyTime;   // from bucket bankruptcy time
         uint256 bucketDeposit;    // [WAD] from bucket deposit
-<<<<<<< HEAD
-        uint256 depositTime;      // lender deposit time in from bucket
-=======
         uint256 fromDepositTime;  // lender deposit time in from bucket
         uint256 toDepositTime;    // lender deposit time in to bucket
->>>>>>> 62e5e630
         uint256 maxQuote;         // [WAD] max amount that can be moved from bucket
         uint256 lpbAmountFrom;    // [WAD] the LP redeemed from bucket
         uint256 lpbAmountTo;      // [WAD] the LP awarded in to bucket
@@ -462,11 +458,7 @@
      *  @param  pool_        The address of the pool of memorialized position.
      *  @param  index_       The bucket index to check deposit time for.
      *  @param  depositTime_ The recorded deposit time of the position.
-<<<<<<< HEAD
-     *  @return `True` if the bucket went bankrupt after that position memorialized their `LP`.
-=======
      *  @return isBankrupt_  `True` if the bucket went bankrupt after that position memorialzied their `LP`.
->>>>>>> 62e5e630
      */
     function _bucketBankruptAfterDeposit(
         IPool pool_,
