// SPDX-License-Identifier: BUSL-1.1

pragma solidity 0.8.14;

import { ERC20 }           from '@openzeppelin/contracts/token/ERC20/ERC20.sol';
import { IERC20 }          from '@openzeppelin/contracts/token/ERC20/IERC20.sol';
import { ERC721 }          from '@openzeppelin/contracts/token/ERC721/ERC721.sol';
import { EnumerableSet }   from '@openzeppelin/contracts/utils/structs/EnumerableSet.sol';
import { Multicall }       from '@openzeppelin/contracts/utils/Multicall.sol';
import { ReentrancyGuard } from '@openzeppelin/contracts/security/ReentrancyGuard.sol';
import { SafeERC20 }       from '@openzeppelin/contracts/token/ERC20/utils/SafeERC20.sol';

import { IPool }                        from './interfaces/pool/IPool.sol';
import { IPositionManager }             from './interfaces/position/IPositionManager.sol';
import { IPositionManagerOwnerActions } from './interfaces/position/IPositionManagerOwnerActions.sol';
import { IPositionManagerDerivedState } from './interfaces/position/IPositionManagerDerivedState.sol';
import { Position }                     from './interfaces/position/IPositionManagerState.sol';

import { ERC20PoolFactory }  from './ERC20PoolFactory.sol';
import { ERC721PoolFactory } from './ERC721PoolFactory.sol';

import { PermitERC721 } from './base/PermitERC721.sol';

import {
    _lpsToQuoteToken,
    _priceAt
}                      from './libraries/helpers/PoolHelper.sol';
import { tokenSymbol } from './libraries/helpers/SafeTokenNamer.sol';

import { PositionNFTSVG } from './libraries/external/PositionNFTSVG.sol';

/**
 *  @title  Position Manager Contract
 *  @notice Used by Pool lenders to optionally mint NFT that represents their positions.
 *          Lenders can:
 *          - mint positions NFT token for a specific pool
 *          - memorialize positions for given buckets
 *          - move liquidity in pool
 *          - redeem positions for given buckets
 *          - burn positions NFT
 */
contract PositionManager is ERC721, PermitERC721, IPositionManager, Multicall, ReentrancyGuard {

    using EnumerableSet for EnumerableSet.UintSet;
    using SafeERC20     for ERC20;

    /***********************/
    /*** State Variables ***/
    /***********************/

    mapping(uint256 => address) public override poolKey;     // token id => ajna pool address for which token was minted

    mapping(uint256 => mapping(uint256 => Position)) internal positions; // token id => bucket index => Position struct
    mapping(uint256 => uint96)                       internal nonces;          // token id => nonce value used for permit
    mapping(uint256 => EnumerableSet.UintSet)        internal positionIndexes; // token id => bucket indexes associated with position

    uint176 private _nextId = 1; // id of the next token that will be minted. Skips 0

    /******************/
    /*** Immutables ***/
    /******************/

    ERC20PoolFactory  private immutable erc20PoolFactory;  // The ERC20 pools factory contract, used to check if address is an Ajna pool
    ERC721PoolFactory private immutable erc721PoolFactory; // The ERC721 pools factory contract, used to check if address is an Ajna pool

    /*****************/
    /*** Modifiers ***/
    /*****************/

    modifier mayInteract(address pool_, uint256 tokenId_) {

        // revert if token id is not a valid / minted id
        _requireMinted(tokenId_);

        // revert if sender is not owner of or entitled to operate on token id
        if (!_isApprovedOrOwner(msg.sender, tokenId_)) revert NoAuth();

        // revert if the token id is not minted for given pool address
        if (pool_ != poolKey[tokenId_]) revert WrongPool();

        _;
    }

    /*******************/
    /*** Constructor ***/
    /*******************/

    constructor(
        ERC20PoolFactory erc20Factory_,
        ERC721PoolFactory erc721Factory_
    ) PermitERC721("Ajna Positions NFT-V1", "AJNA-V1-POS", "1") {
        erc20PoolFactory  = erc20Factory_;
        erc721PoolFactory = erc721Factory_;
    }

    /********************************/
    /*** Owner External Functions ***/
    /********************************/

    /**
     *  @inheritdoc IPositionManagerOwnerActions
     *  @dev write state:
     *          - nonces: remove tokenId nonce
     *          - poolKey: remove tokenId => pool mapping
     *  @dev revert on:
     *          - mayInteract:
     *              - token id is not a valid / minted id
     *              - sender is not owner NoAuth()
     *              - token id not minted for given pool WrongPool()
     *          - positions token to burn has liquidity LiquidityNotRemoved()
     *  @dev emit events:
     *          - Burn
     */
    function burn(
        BurnParams calldata params_
    ) external override mayInteract(params_.pool, params_.tokenId) {
        // revert if trying to burn an positions token that still has liquidity
        if (positionIndexes[params_.tokenId].length() != 0) revert LiquidityNotRemoved();

        // remove permit nonces and pool mapping for burned token
        delete nonces[params_.tokenId];
        delete poolKey[params_.tokenId];

        _burn(params_.tokenId);

        emit Burn(msg.sender, params_.tokenId);
    }

    /**
     *  @inheritdoc IPositionManagerOwnerActions
     *  @dev External calls to Pool contract:
     *          - lenderInfo(): get lender position in bucket
     *          - transferLPs(): transfer LPs ownership to PositionManager contracts
     *  @dev write state:
     *          - positionIndexes: add bucket index
     *          - positionLPs: update tokenId => bucket id mapping
     *  @dev revert on:
     *          - positions token to burn has liquidity LiquidityNotRemoved()
     *  @dev emit events:
     *          - MemorializePosition
     */
    function memorializePositions(
        MemorializePositionsParams calldata params_
    ) external override {
        EnumerableSet.UintSet storage positionIndex = positionIndexes[params_.tokenId];

        IPool   pool  = IPool(poolKey[params_.tokenId]);
        address owner = ownerOf(params_.tokenId);

        uint256 indexesLength = params_.indexes.length;
        uint256 index;

        for (uint256 i = 0; i < indexesLength; ) {
            index = params_.indexes[i];

            // record bucket index at which a position has added liquidity
            // slither-disable-next-line unused-return
            positionIndex.add(index);

            (uint256 lpBalance, uint256 depositTime) = pool.lenderInfo(index, owner);

            Position memory position = positions[params_.tokenId][index];

            // check for previous deposits
            if (position.depositTime != 0) {
                // check that bucket didn't go bankrupt after prior memorialization
                if (_bucketBankruptAfterDeposit(pool, index, position.depositTime)) {
                    // if bucket did go bankrupt, zero out the LPs tracked by position manager
                    position.lps = 0;
                }
            }

            // update token position LPs
            position.lps += lpBalance;
            // set token's position deposit time to the original lender's deposit time
            position.depositTime = depositTime;

            // save position in storage
            positions[params_.tokenId][index] = position;

            unchecked { ++i; }
        }

<<<<<<< HEAD
        emit MemorializePosition(owner, params_.tokenId);

=======
>>>>>>> 79d89278
        // update pool lps accounting and transfer ownership of lps to PositionManager contract
        pool.transferLPs(owner, address(this), params_.indexes);

        emit MemorializePosition(owner, params_.tokenId, params_.indexes);
    }

    /**
     *  @inheritdoc IPositionManagerOwnerActions
     *  @dev write state:
     *          - poolKey: update tokenId => pool mapping
     *  @dev revert on:
     *          - provided pool not valid NotAjnaPool()
     *  @dev emit events:
     *          - Mint
     */
    function mint(
        MintParams calldata params_
    ) external override nonReentrant returns (uint256 tokenId_) {
        tokenId_ = _nextId++;

        // revert if the address is not a valid Ajna pool
        if (!_isAjnaPool(params_.pool, params_.poolSubsetHash)) revert NotAjnaPool();

        // record which pool the tokenId was minted in
        poolKey[tokenId_] = params_.pool;

        _mint(params_.recipient, tokenId_);

        emit Mint(params_.recipient, params_.pool, tokenId_);
    }

    /**
     *  @inheritdoc IPositionManagerOwnerActions
     *  @dev External calls to Pool contract:
     *          - bucketInfo(): get from bucket info
     *          - moveQuoteToken(): move liquidity between buckets
     *  @dev write state:
     *          - positionIndexes: remove from bucket index
     *          - positionIndexes: add to bucket index
     *          - positionLPs: decrement from bucket LPs
     *          - positionLPs: increment to bucket LPs
     *  @dev revert on:
     *          - mayInteract:
     *              - token id is not a valid / minted id
     *              - sender is not owner NoAuth()
     *              - token id not minted for given pool WrongPool()
     *          - positions token to burn has liquidity LiquidityNotRemoved()
     *  @dev emit events:
     *          - MoveLiquidity
     */
    function moveLiquidity(
        MoveLiquidityParams calldata params_
    ) external override mayInteract(params_.pool, params_.tokenId) nonReentrant {
        // retrieve info of bucket from which liquidity is moved  
        (
            uint256 bucketLPs,
            uint256 bucketCollateral,
            uint256 bankruptcyTime,
            uint256 bucketDeposit,
        ) = IPool(params_.pool).bucketInfo(params_.fromIndex);

        // check that bucket hasn't gone bankrupt since memorialization
        if (positions[params_.tokenId][params_.fromIndex].depositTime < bankruptcyTime) {
            revert BucketBankrupt();
        }

        // calculate the max amount of quote tokens that can be moved, given the tracked LPs
        uint256 maxQuote = _lpsToQuoteToken(
            bucketLPs,
            bucketCollateral,
            bucketDeposit,
            positions[params_.tokenId][params_.fromIndex].lps,
            bucketDeposit,
            _priceAt(params_.fromIndex)
        );

        EnumerableSet.UintSet storage positionIndex = positionIndexes[params_.tokenId];

        // remove bucket index from which liquidity is moved from tracked positions
        if (!positionIndex.remove(params_.fromIndex)) revert RemovePositionFailed();

        // update bucket set at which a position has liquidity
        // slither-disable-next-line unused-return
        positionIndex.add(params_.toIndex);

        // move quote tokens in pool
        (
            uint256 lpbAmountFrom,
            uint256 lpbAmountTo,
        ) = IPool(params_.pool).moveQuoteToken(
            maxQuote,
            params_.fromIndex,
            params_.toIndex,
            params_.expiry
        );

        // update position LPs state
        positions[params_.tokenId][params_.fromIndex].lps -= lpbAmountFrom;
        positions[params_.tokenId][params_.toIndex].lps   += lpbAmountTo;

        emit MoveLiquidity(ownerOf(params_.tokenId), params_.tokenId, params_.fromIndex, params_.toIndex);
    }

    /**
     *  @inheritdoc IPositionManagerOwnerActions
     *  @dev External calls to Pool contract:
     *          - approveLpOwnership(): approve ownership for transfer
     *          - transferLPs(): transfer LPs ownership from PositionManager contract
     *  @dev write state:
     *          - positionIndexes: remove from bucket index
     *          - positionLPs: delete bucket LPs
     *  @dev revert on:
     *          - mayInteract:
     *              - token id is not a valid / minted id
     *              - sender is not owner NoAuth()
     *              - token id not minted for given pool WrongPool()
     *          - position not tracked RemoveLiquidityFailed()
     *  @dev emit events:
     *          - RedeemPosition
     */
    function reedemPositions(
        RedeemPositionsParams calldata params_
    ) external override mayInteract(params_.pool, params_.tokenId) {
        EnumerableSet.UintSet storage positionIndex = positionIndexes[params_.tokenId];

        IPool pool = IPool(params_.pool);

        uint256 indexesLength = params_.indexes.length;
        uint256[] memory lpAmounts = new uint256[](indexesLength);

        uint256 index;

        for (uint256 i = 0; i < indexesLength; ) {
            index = params_.indexes[i];

            Position memory position = positions[params_.tokenId][index];

            // check that bucket didn't go bankrupt after memorialization
            if (_bucketBankruptAfterDeposit(pool, index, position.depositTime)) revert BucketBankrupt();

            // remove bucket index at which a position has added liquidity
            if (!positionIndex.remove(index)) revert RemovePositionFailed();

            lpAmounts[i] = position.lps;

            // remove LPs tracked by position manager at bucket index
            delete positions[params_.tokenId][index];

            unchecked { ++i; }
        }

        address owner = ownerOf(params_.tokenId);

<<<<<<< HEAD
=======
        // approve owner to take over the LPs ownership (required for transferLPs pool call)
        pool.approveLpOwnership(owner, params_.indexes, lpAmounts);
>>>>>>> 79d89278
        // update pool lps accounting and transfer ownership of lps from PositionManager contract
        pool.transferLPs(address(this), owner, params_.indexes);

        emit RedeemPosition(owner, params_.tokenId, params_.indexes);
    }

    /**************************/
    /*** Internal Functions ***/
    /**************************/

    /**
     *  @notice Retrieves token's next nonce for permit.
     *  @param  tokenId_ Address of the Ajna pool to retrieve accumulators of.
     *  @return Incremented token permit nonce.
     */
    function _getAndIncrementNonce(
        uint256 tokenId_
    ) internal override returns (uint256) {
        return uint256(nonces[tokenId_]++);
    }

    /**
     *  @notice Checks that a provided pool address was deployed by an Ajna factory.
     *  @param  pool_       Address of the Ajna pool.
     *  @param  subsetHash_ Factory's subset hash pool.
     *  @return True if a valid Ajna pool false otherwise.
     */
    function _isAjnaPool(
        address pool_,
        bytes32 subsetHash_
    ) internal view returns (bool) {
        address collateralAddress = IPool(pool_).collateralAddress();
        address quoteAddress      = IPool(pool_).quoteTokenAddress();

        address erc20DeployedPoolAddress  = erc20PoolFactory.deployedPools(subsetHash_, collateralAddress, quoteAddress);
        address erc721DeployedPoolAddress = erc721PoolFactory.deployedPools(subsetHash_, collateralAddress, quoteAddress);

        return (pool_ == erc20DeployedPoolAddress || pool_ == erc721DeployedPoolAddress);
    }

    /**
     *  @notice Checks that a bucket index associated with a given NFT didn't go bankrupt after memorialization.
     *  @param  pool_        The address of the pool of memorialized position.
     *  @param  index_       The bucket index to check deposit time for.
     *  @param  depositTime_ The recorded deposit time of the position.
     *  @return True if the bucket went bankrupt after that position memorialzied their lpb.
     */
    function _bucketBankruptAfterDeposit(
        IPool pool_,
        uint256 index_,
        uint256 depositTime_
    ) internal view returns (bool) {
        (, , uint256 bankruptcyTime, , ) = pool_.bucketInfo(index_);
        return depositTime_ < bankruptcyTime;
    }

    /**********************/
    /*** View Functions ***/
    /**********************/

    /// @inheritdoc IPositionManagerDerivedState
    function getLPs(
        uint256 tokenId_,
        uint256 index_
    ) external override view returns (uint256) {
        Position memory position = positions[tokenId_][index_];
        return _bucketBankruptAfterDeposit(IPool(poolKey[tokenId_]), index_, position.depositTime) ? 0 : position.lps;
    }

    /// @inheritdoc IPositionManagerDerivedState
    function getPositionIndexes(
        uint256 tokenId_
    ) external view override returns (uint256[] memory) {
        return positionIndexes[tokenId_].values();
    }

    /// @inheritdoc IPositionManagerDerivedState
    function isIndexInPosition(
        uint256 tokenId_,
        uint256 index_
    ) external override view returns (bool) {
        return positionIndexes[tokenId_].contains(index_);
    }

    /**
     * @dev See {IERC721Metadata-tokenURI}.
     */
    function tokenURI(
        uint256 tokenId_
    ) public view override(ERC721) returns (string memory) {
        require(_exists(tokenId_));

        address collateralTokenAddress = IPool(poolKey[tokenId_]).collateralAddress();
        address quoteTokenAddress      = IPool(poolKey[tokenId_]).quoteTokenAddress();

        PositionNFTSVG.ConstructTokenURIParams memory params = PositionNFTSVG.ConstructTokenURIParams({
            collateralTokenSymbol: tokenSymbol(collateralTokenAddress),
            quoteTokenSymbol:      tokenSymbol(quoteTokenAddress),
            tokenId:               tokenId_,
            pool:                  poolKey[tokenId_],
            owner:                 ownerOf(tokenId_),
            indexes:               positionIndexes[tokenId_].values()
        });

        return PositionNFTSVG.constructTokenURI(params);
    }

}<|MERGE_RESOLUTION|>--- conflicted
+++ resolved
@@ -181,11 +181,6 @@
             unchecked { ++i; }
         }
 
-<<<<<<< HEAD
-        emit MemorializePosition(owner, params_.tokenId);
-
-=======
->>>>>>> 79d89278
         // update pool lps accounting and transfer ownership of lps to PositionManager contract
         pool.transferLPs(owner, address(this), params_.indexes);
 
@@ -339,11 +334,8 @@
 
         address owner = ownerOf(params_.tokenId);
 
-<<<<<<< HEAD
-=======
         // approve owner to take over the LPs ownership (required for transferLPs pool call)
         pool.approveLpOwnership(owner, params_.indexes, lpAmounts);
->>>>>>> 79d89278
         // update pool lps accounting and transfer ownership of lps from PositionManager contract
         pool.transferLPs(address(this), owner, params_.indexes);
 
