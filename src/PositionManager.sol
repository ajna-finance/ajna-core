--- conflicted
+++ resolved
@@ -158,15 +158,9 @@
             positionIndex.add(index);
 
             (uint256 lpBalance, uint256 depositTime) = pool.lenderInfo(index, owner);
-<<<<<<< HEAD
 
             Position memory position = positions[params_.tokenId][index];
 
-=======
-
-            Position memory position = positions[params_.tokenId][index];
-
->>>>>>> fed66b35
             // check for previous deposits
             if (position.depositTime != 0) {
                 // check that bucket didn't go bankrupt after prior memorialization
@@ -190,11 +184,7 @@
         // update pool lps accounting and transfer ownership of lps to PositionManager contract
         pool.transferLPs(owner, address(this), params_.indexes);
 
-<<<<<<< HEAD
-        emit MemorializePosition(owner, params_.tokenId);
-=======
         emit MemorializePosition(owner, params_.tokenId, params_.indexes);
->>>>>>> fed66b35
     }
 
     /**
@@ -217,11 +207,7 @@
         // record which pool the tokenId was minted in
         poolKey[tokenId_] = params_.pool;
 
-<<<<<<< HEAD
-        _safeMint(params_.recipient, tokenId_);
-=======
         _mint(params_.recipient, tokenId_);
->>>>>>> fed66b35
 
         emit Mint(params_.recipient, params_.pool, tokenId_);
     }
@@ -295,11 +281,7 @@
         positions[params_.tokenId][params_.fromIndex].lps -= lpbAmountFrom;
         positions[params_.tokenId][params_.toIndex].lps   += lpbAmountTo;
 
-<<<<<<< HEAD
-        emit MoveLiquidity(ownerOf(params_.tokenId), params_.tokenId);
-=======
         emit MoveLiquidity(ownerOf(params_.tokenId), params_.tokenId, params_.fromIndex, params_.toIndex);
->>>>>>> fed66b35
     }
 
     /**
@@ -357,11 +339,7 @@
         // update pool lps accounting and transfer ownership of lps from PositionManager contract
         pool.transferLPs(address(this), owner, params_.indexes);
 
-<<<<<<< HEAD
-        emit RedeemPosition(owner, params_.tokenId);
-=======
         emit RedeemPosition(owner, params_.tokenId, params_.indexes);
->>>>>>> fed66b35
     }
 
     /**************************/
