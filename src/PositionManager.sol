// SPDX-License-Identifier: BUSL-1.1

pragma solidity 0.8.18;

import { ERC20 }           from '@openzeppelin/contracts/token/ERC20/ERC20.sol';
import { IERC20 }          from '@openzeppelin/contracts/token/ERC20/IERC20.sol';
import { EnumerableSet }   from '@openzeppelin/contracts/utils/structs/EnumerableSet.sol';
import { Multicall }       from '@openzeppelin/contracts/utils/Multicall.sol';
import { ReentrancyGuard } from '@openzeppelin/contracts/security/ReentrancyGuard.sol';
import { SafeERC20 }       from '@openzeppelin/contracts/token/ERC20/utils/SafeERC20.sol';

import { IPool }                        from './interfaces/pool/IPool.sol';
import { IPositionManager }             from './interfaces/position/IPositionManager.sol';
import { IPositionManagerOwnerActions } from './interfaces/position/IPositionManagerOwnerActions.sol';
import { IPositionManagerDerivedState } from './interfaces/position/IPositionManagerDerivedState.sol';
import { Position }                     from './interfaces/position/IPositionManagerState.sol';

import { ERC20PoolFactory }  from './ERC20PoolFactory.sol';
import { ERC721PoolFactory } from './ERC721PoolFactory.sol';

import { PermitERC721 } from './base/PermitERC721.sol';

import {
    _lpToQuoteToken,
    _priceAt
}                      from './libraries/helpers/PoolHelper.sol';
import { tokenSymbol } from './libraries/helpers/SafeTokenNamer.sol';

import { PositionNFTSVG } from './libraries/external/PositionNFTSVG.sol';

/**
 *  @title  Position Manager Contract
 *  @notice Used by Pool lenders to optionally mint `NFT` that represents their positions.
 *          `Lenders` can:
 *          - `mint` positions `NFT` token for a specific pool
 *          - `memorialize` positions for given buckets
 *          - `move liquidity` in pool
 *          - `redeem` positions for given buckets
 *          - `burn` positions `NFT`
 */
contract PositionManager is PermitERC721, IPositionManager, Multicall, ReentrancyGuard {

    using EnumerableSet for EnumerableSet.UintSet;
    using SafeERC20     for ERC20;

    /***********************/
    /*** State Variables ***/
    /***********************/

    /// @dev Mapping of `token id => ajna pool address` for which token was minted.
    mapping(uint256 => address) public override poolKey;

    /// @dev Mapping of `token id => ajna pool address` for which token was minted.
    mapping(uint256 => mapping(uint256 => Position)) internal positions;
    /// @dev Mapping of `token id => bucket indexes` associated with position.
    mapping(uint256 => EnumerableSet.UintSet)        internal positionIndexes;

    /// @dev Id of the next token that will be minted. Skips `0`.
    uint176 private _nextId = 1;

    /******************/
    /*** Immutables ***/
    /******************/

    /// @dev The `ERC20` pools factory contract, used to check if address is an `Ajna` pool.
    ERC20PoolFactory  private immutable erc20PoolFactory;
    /// @dev The `ERC721` pools factory contract, used to check if address is an `Ajna` pool.
    ERC721PoolFactory private immutable erc721PoolFactory;

    /*************************/
    /*** Local Var Structs ***/
    /*************************/

    /// @dev Struct used for `moveLiquidity` function local vars.
    struct MoveLiquidityLocalVars {
        uint256 bucketLP;         // [WAD] amount of LP in from bucket
        uint256 bucketCollateral; // [WAD] amount of collateral in from bucket
        uint256 bankruptcyTime;   // from bucket bankruptcy time
        uint256 bucketDeposit;    // [WAD] from bucket deposit
        uint256 fromDepositTime;  // lender deposit time in from bucket
        uint256 fromLP;           // [WAD] the LP memorialized in from position
        uint256 toDepositTime;    // lender deposit time in to bucket
        uint256 maxQuote;         // [WAD] max amount that can be moved from bucket
        uint256 lpbAmountFrom;    // [WAD] the LP redeemed from bucket
        uint256 lpbAmountTo;      // [WAD] the LP awarded in to bucket
    }

    /// @dev Struct used for `memorializePositions` function Lenders Local vars
    struct LendersBucketLocalVars {
        uint256 lpBalance;   // Lender lp balance in a bucket
        uint256 depositTime; // Lender deposit time in a bucket
        uint256 allowance;   // Lp allowance for a bucket
    }

    /*****************/
    /*** Modifiers ***/
    /*****************/

    /**
     *  @dev   Modifier used to check if sender can interact with token id.
     *  @param pool_    `Ajna` pool address.
     *  @param tokenId_ Id of positions `NFT`.
     */
    modifier mayInteract(address pool_, uint256 tokenId_) {

        // revert if token id is not a valid / minted id
        _requireMinted(tokenId_);

        // revert if sender is not owner of or entitled to operate on token id
        if (!_isApprovedOrOwner(msg.sender, tokenId_)) revert NoAuth();

        // revert if the token id is not minted for given pool address
        if (pool_ != poolKey[tokenId_]) revert WrongPool();

        _;
    }

    /*******************/
    /*** Constructor ***/
    /*******************/

    constructor(
        ERC20PoolFactory erc20Factory_,
        ERC721PoolFactory erc721Factory_
    ) PermitERC721("Ajna Positions NFT-V1", "AJNA-V1-POS", "1") {
        if (
            address(erc20Factory_) == address(0) || address(erc721Factory_) == address(0)
        ) revert DeployWithZeroAddress();

        erc20PoolFactory  = erc20Factory_;
        erc721PoolFactory = erc721Factory_;
    }

    /********************************/
    /*** Owner External Functions ***/
    /********************************/

    /**
     *  @inheritdoc IPositionManagerOwnerActions
     *  @dev    === Write state ===
     *  @dev    `_nonces`: remove `tokenId` nonce
     *  @dev    `poolKey`: remove `tokenId => pool` mapping
     *  @dev    === Revert on ===
     *  @dev    - `mayInteract`:
     *  @dev       token id is not a valid / minted id
     *  @dev       sender is not owner `NoAuth()`
     *  @dev       token id not minted for given pool `WrongPool()`
     *  @dev    - positions token to burn has liquidity `LiquidityNotRemoved()`
     *  @dev    === Emit events ===
     *  @dev    - `Burn`
     */
    function burn(
        address pool_,
        uint256 tokenId_
    ) external override mayInteract(pool_, tokenId_) {
        // revert if trying to burn an positions token that still has liquidity
        if (positionIndexes[tokenId_].length() != 0) revert LiquidityNotRemoved();

        // remove permit nonces and pool mapping for burned token
<<<<<<< HEAD
        delete nonces[tokenId_];
        delete poolKey[tokenId_];
=======
        delete _nonces[params_.tokenId];
        delete poolKey[params_.tokenId];
>>>>>>> af0a2aef

        _burn(tokenId_);

        emit Burn(msg.sender, tokenId_);
    }

    /**
     *  @inheritdoc IPositionManagerOwnerActions
     *  @dev    External calls to `Pool` contract:
     *  @dev    - `lenderInfo()`: get lender position in bucket
     *  @dev    - `transferLP()`: transfer `LP` ownership to `PositionManager` contract
     *  @dev    === Write state ===
     *  @dev    `positionIndexes`: add bucket index
     *  @dev    `positions`: update `tokenId => bucket id` position
     *  @dev    === Revert on ===
     *  @dev    - `mayInteract`:
     *  @dev       token id is not a valid / minted id
     *  @dev       sender is not owner `NoAuth()`
     *  @dev       token id not minted for given pool `WrongPool()`
     *  @dev    === Emit events ===
     *  @dev    - `MemorializePosition`
     */
    function memorializePositions(
        address pool_,
        uint256 tokenId_,
        uint256[] calldata indexes_
    ) external mayInteract(pool_, tokenId_) override {
        EnumerableSet.UintSet storage positionIndex = positionIndexes[tokenId_];

        IPool   pool  = IPool(pool_);
        address owner = ownerOf(tokenId_);
        LendersBucketLocalVars memory vars;

        uint256 indexesLength = indexes_.length;
        uint256 index;

        for (uint256 i = 0; i < indexesLength; ) {
            index = indexes_[i];

            // record bucket index at which a position has added liquidity
            // slither-disable-next-line unused-return
            positionIndex.add(index);

            (vars.lpBalance, vars.depositTime) = pool.lenderInfo(index, owner);

            // check that specified allowance is at least equal to the lp balance
            vars.allowance = pool.lpAllowance(index, address(this), owner);

            if (vars.allowance < vars.lpBalance) revert AllowanceTooLow();

            Position memory position = positions[tokenId_][index];

            // check for previous deposits
            if (position.depositTime != 0) {
                // check that bucket didn't go bankrupt after prior memorialization
                if (_bucketBankruptAfterDeposit(pool, index, position.depositTime)) {
                    // if bucket did go bankrupt, zero out the LP tracked by position manager
                    position.lps = 0;
                }
            }

            // update token position LP
            position.lps += vars.lpBalance;
            // set token's position deposit time to the original lender's deposit time
            position.depositTime = vars.depositTime;

            // save position in storage
            positions[tokenId_][index] = position;

            unchecked { ++i; }
        }

        // update pool LP accounting and transfer ownership of LP to PositionManager contract
        pool.transferLP(owner, address(this), indexes_);

        emit MemorializePosition(owner, tokenId_, indexes_);
    }

    /**
     *  @inheritdoc IPositionManagerOwnerActions
     *  @dev    === Write state ===
     *  @dev    `poolKey`: update `tokenId => pool` mapping
     *  @dev    === Revert on ===
     *  @dev    provided pool not valid `NotAjnaPool()`
     *  @dev    === Emit events ===
     *  @dev    - `Mint`
     */
    function mint(
        address pool_,
        address recipient_,
        bytes32 poolSubsetHash_
    ) external override nonReentrant returns (uint256 tokenId_) {
        // revert if the address is not a valid Ajna pool
        if (!_isAjnaPool(pool_, poolSubsetHash_)) revert NotAjnaPool();

        tokenId_ = _nextId++;

        // record which pool the tokenId was minted in
        poolKey[tokenId_] = pool_;

        _mint(recipient_, tokenId_);

        emit Mint(recipient_, pool_, tokenId_);
    }

    /**
     *  @inheritdoc IPositionManagerOwnerActions
     *  @dev    External calls to `Pool` contract:
     *  @dev    `bucketInfo()`: get from bucket info
     *  @dev    `moveQuoteToken()`: move liquidity between buckets
     *  @dev    === Write state ===
     *  @dev    `positionIndexes`: remove from bucket index
     *  @dev    `positionIndexes`: add to bucket index
     *  @dev    `positions`: update from bucket position
     *  @dev    `positions`: update to bucket position
     *  @dev    === Revert on ===
     *  @dev    - `mayInteract`:
     *  @dev      token id is not a valid / minted id
     *  @dev      sender is not owner `NoAuth()`
     *  @dev      token id not minted for given pool `WrongPool()`
     *  @dev    - positions token to burn has liquidity `LiquidityNotRemoved()`
     *  @dev    === Emit events ===
     *  @dev    - `MoveLiquidity`
     */
    function moveLiquidity(
        address pool_,
        uint256 tokenId_,
        uint256 fromIndex_,
        uint256 toIndex_,
        uint256 expiry_
    ) external override nonReentrant mayInteract(pool_, tokenId_) {
        Position storage fromPosition = positions[tokenId_][fromIndex_];

        MoveLiquidityLocalVars memory vars;
        vars.fromDepositTime = fromPosition.depositTime;
        vars.fromLP = fromPosition.lps;

        // owner attempts to move liquidity from index without LP or they've already moved it
        if (vars.fromDepositTime == 0) revert RemovePositionFailed();

        // ensure bucketDeposit accounts for accrued interest
        IPool(pool_).updateInterest();

        // retrieve info of bucket from which liquidity is moved  
        (
            vars.bucketLP,
            vars.bucketCollateral,
            vars.bankruptcyTime,
            vars.bucketDeposit,
        ) = IPool(pool_).bucketInfo(fromIndex_);

        // check that from bucket hasn't gone bankrupt since memorialization
        if (vars.fromDepositTime <= vars.bankruptcyTime) revert BucketBankrupt();

        // calculate the max amount of quote tokens that can be moved, given the tracked LP
        vars.maxQuote = _lpToQuoteToken(
            vars.bucketLP,
            vars.bucketCollateral,
            vars.bucketDeposit,
            vars.fromLP,
            vars.bucketDeposit,
            _priceAt(fromIndex_)
        );

        // move quote tokens in pool
        (
            vars.lpbAmountFrom,
            vars.lpbAmountTo,
        ) = IPool(pool_).moveQuoteToken(
            vars.maxQuote,
            fromIndex_,
            toIndex_,
            expiry_
        );

        EnumerableSet.UintSet storage positionIndex = positionIndexes[tokenId_];

        // 1. update FROM memorialized position
        if (!positionIndex.remove(fromIndex_)) revert RemovePositionFailed(); // revert if FROM position is not in memorialized indexes
        if (vars.fromLP != vars.lpbAmountFrom) revert RemovePositionFailed(); // bucket has collateral and quote therefore LP is not redeemable for full quote token amount

        delete positions[tokenId_][fromIndex_]; // remove memorialized FROM position

        // 2. update TO memorialized position
        // slither-disable-next-line unused-return
        positionIndex.add(toIndex_); // record the TO memorialized position

        Position storage toPosition = positions[tokenId_][toIndex_];
        vars.toDepositTime = toPosition.depositTime;

        // reset LP in TO memorialized position if bucket went bankrupt after memorialization
        if (_bucketBankruptAfterDeposit(IPool(pool_), toIndex_, vars.toDepositTime)) {
            toPosition.lps = vars.lpbAmountTo;
        } else {
            toPosition.lps += vars.lpbAmountTo;
        }

        // update TO memorialized position deposit time with the renewed to bucket deposit time
        (, vars.toDepositTime) = IPool(pool_).lenderInfo(toIndex_, address(this));
        toPosition.depositTime = vars.toDepositTime;

        emit MoveLiquidity(
            ownerOf(tokenId_),
            tokenId_,
            fromIndex_,
            toIndex_,
            vars.lpbAmountFrom,
            vars.lpbAmountTo
        );
    }

    /**
     *  @inheritdoc IPositionManagerOwnerActions
     *  @dev    External calls to `Pool` contract:
     *  @dev    `increaseLPAllowance()`: approve ownership for transfer
     *  @dev    `transferLP()`: transfer `LP` ownership from `PositionManager` contract
     *  @dev    === Write state ===
     *  @dev    `positionIndexes`: remove from bucket index
     *  @dev    `positions`: delete bucket position
     *  @dev    === Revert on ===
     *  @dev    - `mayInteract`:
     *  @dev      token id is not a valid / minted id
     *  @dev      sender is not owner `NoAuth()`
     *  @dev      token id not minted for given pool `WrongPool()`
     *  @dev    - position not tracked `RemoveLiquidityFailed()`
     *  @dev    === Emit events ===
     *  @dev    - `RedeemPosition`
     */
    function redeemPositions(
        address pool_,
        uint256 tokenId_,
        uint256[] calldata indexes_
    ) external override mayInteract(pool_, tokenId_) {
        EnumerableSet.UintSet storage positionIndex = positionIndexes[tokenId_];

        IPool pool = IPool(pool_);

        uint256 indexesLength = indexes_.length;
        uint256[] memory lpAmounts = new uint256[](indexesLength);

        uint256 index;

        for (uint256 i = 0; i < indexesLength; ) {
            index = indexes_[i];

            Position memory position = positions[tokenId_][index];

            if (position.lps == 0 || position.depositTime == 0) revert RemovePositionFailed();

            // check that bucket didn't go bankrupt after memorialization
            if (_bucketBankruptAfterDeposit(pool, index, position.depositTime)) revert BucketBankrupt();

            // remove bucket index at which a position has added liquidity
            if (!positionIndex.remove(index)) revert RemovePositionFailed();

            lpAmounts[i] = position.lps;

            // remove LP tracked by position manager at bucket index
            delete positions[tokenId_][index];

            unchecked { ++i; }
        }

        address owner = ownerOf(tokenId_);

        // approve owner to take over the LP ownership (required for transferLP pool call)
        pool.increaseLPAllowance(owner, indexes_, lpAmounts);
        // update pool lps accounting and transfer ownership of lps from PositionManager contract
        pool.transferLP(address(this), owner, indexes_);

        emit RedeemPosition(owner, tokenId_, indexes_);
    }

    /**************************/
    /*** Internal Functions ***/
    /**************************/

    /**
     *  @notice Checks that a provided pool address was deployed by an `Ajna` factory.
     *  @param  pool_       Address of the `Ajna` pool.
     *  @param  subsetHash_ Factory's subset hash pool.
     *  @return `True` if a valid `Ajna` pool, `false` otherwise.
     */
    function _isAjnaPool(
        address pool_,
        bytes32 subsetHash_
    ) internal view returns (bool) {
        address collateralAddress = IPool(pool_).collateralAddress();
        address quoteAddress      = IPool(pool_).quoteTokenAddress();

        address erc20DeployedPoolAddress  = erc20PoolFactory.deployedPools(
            subsetHash_,
            collateralAddress,
            quoteAddress
        );
        address erc721DeployedPoolAddress = erc721PoolFactory.deployedPools(
            subsetHash_,
            collateralAddress,
            quoteAddress
        );

        return (pool_ == erc20DeployedPoolAddress || pool_ == erc721DeployedPoolAddress);
    }

    /**
     *  @notice Checks that a bucket index associated with a given `NFT` didn't go bankrupt after memorialization.
     *  @param  pool_        The address of the pool of memorialized position.
     *  @param  index_       The bucket index to check deposit time for.
     *  @param  depositTime_ The recorded deposit time of the position.
     *  @return isBankrupt_  `True` if the bucket went bankrupt after that position memorialzied their `LP`.
     */
    function _bucketBankruptAfterDeposit(
        IPool pool_,
        uint256 index_,
        uint256 depositTime_
    ) internal view returns (bool isBankrupt_) {
        (, , uint256 bankruptcyTime, , ) = pool_.bucketInfo(index_);
        // Only check against deposit time if bucket has gone bankrupt
        if (bankruptcyTime != 0) isBankrupt_ = depositTime_ <= bankruptcyTime;
    }

    /**********************/
    /*** View Functions ***/
    /**********************/

    /// @inheritdoc IPositionManagerDerivedState
    function getLP(
        uint256 tokenId_,
        uint256 index_
    ) external override view returns (uint256) {
        Position memory position = positions[tokenId_][index_];
        return _bucketBankruptAfterDeposit(IPool(poolKey[tokenId_]), index_, position.depositTime) ? 0 : position.lps;
    }

    /// @inheritdoc IPositionManagerDerivedState
    function getPositionIndexes(
        uint256 tokenId_
    ) external view override returns (uint256[] memory) {
        return positionIndexes[tokenId_].values();
    }

    /// @inheritdoc IPositionManagerDerivedState
    function getPositionIndexesFiltered(
        uint256 tokenId_
    ) external view override returns (uint256[] memory filteredIndexes_) {
        uint256[] memory indexes = positionIndexes[tokenId_].values();
        uint256 indexesLength = indexes.length;

        // filter out bankrupt buckets
        filteredIndexes_ = new uint256[](indexesLength);
        uint256 filteredIndexesLength = 0;
        IPool pool = IPool(poolKey[tokenId_]);
        for (uint256 i = 0; i < indexesLength; ) {
            if (!_bucketBankruptAfterDeposit(pool, indexes[i], positions[tokenId_][indexes[i]].depositTime)) {
                filteredIndexes_[filteredIndexesLength++] = indexes[i];
            }
            unchecked { ++i; }
        }

        // resize array
        assembly { mstore(filteredIndexes_, filteredIndexesLength) }
    }

    /// @inheritdoc IPositionManagerDerivedState
    function getPositionInfo(
        uint256 tokenId_,
        uint256 index_
    ) external view override returns (uint256, uint256) {
        return (
            positions[tokenId_][index_].lps,
            positions[tokenId_][index_].depositTime
        );
    }

    /// @inheritdoc IPositionManagerDerivedState
    function isAjnaPool(
        address pool_,
        bytes32 subsetHash_
    ) external override view returns (bool) {
        return _isAjnaPool(pool_, subsetHash_);
    }

    /// @inheritdoc IPositionManagerDerivedState
    function isPositionBucketBankrupt(
        uint256 tokenId_,
        uint256 index_
    ) external view override returns (bool) {
        return _bucketBankruptAfterDeposit(IPool(poolKey[tokenId_]), index_, positions[tokenId_][index_].depositTime);
    }

    /// @inheritdoc IPositionManagerDerivedState
    function isIndexInPosition(
        uint256 tokenId_,
        uint256 index_
    ) external override view returns (bool) {
        return positionIndexes[tokenId_].contains(index_);
    }

    /**
     * @dev See {IERC721Metadata-tokenURI}.
     */
    function tokenURI(
        uint256 tokenId_
    ) public view override returns (string memory) {
        if (!_exists(tokenId_)) revert NoToken();

        address pool = poolKey[tokenId_];

        address collateralTokenAddress = IPool(pool).collateralAddress();
        address quoteTokenAddress      = IPool(pool).quoteTokenAddress();

        PositionNFTSVG.ConstructTokenURIParams memory params = PositionNFTSVG.ConstructTokenURIParams({
            collateralTokenSymbol: tokenSymbol(collateralTokenAddress),
            quoteTokenSymbol:      tokenSymbol(quoteTokenAddress),
            tokenId:               tokenId_,
            pool:                  pool,
            owner:                 ownerOf(tokenId_),
            indexes:               positionIndexes[tokenId_].values()
        });

        return PositionNFTSVG.constructTokenURI(params);
    }

}<|MERGE_RESOLUTION|>--- conflicted
+++ resolved
@@ -157,13 +157,8 @@
         if (positionIndexes[tokenId_].length() != 0) revert LiquidityNotRemoved();
 
         // remove permit nonces and pool mapping for burned token
-<<<<<<< HEAD
-        delete nonces[tokenId_];
+        delete _nonces[tokenId_];
         delete poolKey[tokenId_];
-=======
-        delete _nonces[params_.tokenId];
-        delete poolKey[params_.tokenId];
->>>>>>> af0a2aef
 
         _burn(tokenId_);
 
