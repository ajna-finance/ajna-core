// SPDX-License-Identifier: MIT
pragma solidity 0.8.11;

import { ERC721 } from "@openzeppelin/contracts/token/ERC721/ERC721.sol";

<<<<<<< HEAD
import { IPool } from "./ERC20Pool.sol";

import { Multicall }    from "./base/Multicall.sol";
import { PermitERC20 }  from "./base/PermitERC20.sol";
import { PositionNFT }  from "./base/PositionNFT.sol";

import { console } from "@hardhat/hardhat-core/console.sol"; // TESTING ONLY

interface IPositionManager {
    struct MintParams {
        address recipient;
        address pool;
    }

    struct MemorializePositionsParams {
        uint256 tokenId;
        address owner;
        address pool;
        uint256[] prices; // the array of price buckets with LP tokens to be tracked by a NFT
    }

    struct BurnParams {
        uint256 tokenId;
        address recipient;
        uint256 price;
    }

    struct IncreaseLiquidityParams {
        uint256 tokenId;
        address recipient;
        address pool;
        uint256 amount;
        uint256 price;
    }

    struct DecreaseLiquidityParams {
        uint256 tokenId;
        address recipient;
        address pool;
        uint256 price;
        uint256 lpTokens;
    }

    struct ConstructTokenURIParams {
        uint256 tokenId;
        address pool;
        uint256[] prices;
    }

    function mint(MintParams calldata params) external payable returns (uint256 tokenId);

    function memorializePositions(MemorializePositionsParams calldata params) external;

    function burn(BurnParams calldata params) external payable;

    function increaseLiquidity(IncreaseLiquidityParams calldata params) external payable;

    function decreaseLiquidity(DecreaseLiquidityParams calldata params) external payable;
}
=======
import {IPositionManager} from "./interfaces/IPositionManager.sol";
import {IPool} from "./interfaces/IPool.sol";
import {Multicall} from "./base/Multicall.sol";
import {PermitERC20} from "./base/PermitERC20.sol";
import {PositionNFT} from "./base/PositionNFT.sol";
import {Maths} from "./libraries/Maths.sol";
>>>>>>> 1aa9ae17

contract PositionManager is IPositionManager, Multicall, PositionNFT, PermitERC20 {
    constructor() PositionNFT("Ajna Positions NFT-V1", "AJNA-V1-POS", "1") {}

    /// @dev Mapping of tokenIds to Position struct
    mapping(uint256 => Position) public positions;

    /// @dev Details about Ajna positions - used by Lenders interacting through PositionManager instead of directly with the Pool
    struct Position {
        uint96 nonce; // nonce used for permits
        address owner; // owner of a position
        address pool; // address of the pool contract the position is associated to
        mapping(uint256 => uint256) lpTokens; // priceIndex => lpTokens
    }

    /// @dev The ID of the next token that will be minted. Skips 0
    uint176 private _nextId = 1;

    modifier isAuthorizedForToken(uint256 tokenId_) {
        if (_isApprovedOrOwner(msg.sender, tokenId_) == false) {
            revert NotApproved();
        }
        _;
    }

    function tokenURI(uint256 tokenId_) public view override(ERC721) returns (string memory) {
        require(_exists(tokenId_));

        // get position information for the given token
        Position storage position = positions[tokenId_];

        // TODO: access the prices at which a tokenId has added liquidity
        uint256[] memory prices;

        ConstructTokenURIParams memory params = ConstructTokenURIParams(
            tokenId_,
            position.pool,
            prices
        );

        return constructTokenURI(params);
    }

    /// @notice Called by lenders to add quote tokens and receive a representative NFT
    /// @param params_ Calldata struct supplying inputs required to add quote tokens, and receive the NFT
    /// @return tokenId The tokenId of the newly minted NFT
    function mint(MintParams calldata params_) external payable returns (uint256 tokenId) {
        _safeMint(params_.recipient, (tokenId = _nextId++));

        // create a new position associated with the newly minted tokenId
        Position storage position = positions[tokenId];
        position.pool = params_.pool;

        emit Mint(params_.recipient, params_.pool, tokenId);
        return tokenId;
    }

    /// @notice Called to memorialize existing positions with a given NFT
    /// @dev The array of price is expected to be constructed off chain by scanning events for that lender
    /// @dev The NFT must have already been created, and only TODO: (X) prices can be memorialized at a time
    /// @param params_ Calldata struct supplying inputs required to conduct the memorialization
    function memorializePositions(MemorializePositionsParams calldata params_) external {
        Position storage position = positions[params_.tokenId];
        for (uint256 i = 0; i < params_.prices.length; ) {
            position.lpTokens[params_.prices[i]] = IPool(params_.pool).getLPTokenBalance(
                params_.owner,
                params_.prices[i]
            );
            // increment call counter in gas efficient way by skipping safemath checks
            unchecked {
                ++i;
            }
        }

        emit MemorializePosition(params_.owner, params_.tokenId);
    }

    // TODO: update burn check to ensure all position prices have removed liquidity
    /// @notice Called by lenders to burn an existing NFT
    /// @dev Requires that all lp tokens have been removed from the NFT prior to calling
    /// @param params_ Calldata struct supplying inputs required to update the underlying assets owed to an NFT
    function burn(BurnParams calldata params_)
        external
        payable
        isAuthorizedForToken(params_.tokenId)
    {
        Position storage position = positions[params_.tokenId];
        if (position.lpTokens[params_.price] != 0) {
            revert LiquidityNotRemoved();
        }
        emit Burn(msg.sender, params_.price);
        delete positions[params_.tokenId];
    }

    /// @notice Called by lenders to add liquidity to an existing position
    /// @param params_ Calldata struct supplying inputs required to update the underlying assets owed to an NFT
    function increaseLiquidity(IncreaseLiquidityParams calldata params_)
        external
        payable
        isAuthorizedForToken(params_.tokenId)
    {
        Position storage position = positions[params_.tokenId];

        // call out to pool contract to add quote tokens
        uint256 lpTokensAdded = IPool(params_.pool).addQuoteToken(
            params_.recipient,
            params_.amount,
            params_.price
        );
        // TODO: figure out how to test this case
        if (lpTokensAdded == 0) {
            revert IncreaseLiquidityFailed();
        }

        // update position with newly added lp shares
        position.lpTokens[params_.price] += lpTokensAdded;

        emit IncreaseLiquidity(params_.recipient, params_.amount, params_.price);
    }

    /// @notice Called by lenders to remove liquidity from an existing position
    /// @param params_ Calldata struct supplying inputs required to update the underlying assets owed to an NFT
    function decreaseLiquidity(DecreaseLiquidityParams calldata params_)
        external
        payable
        isAuthorizedForToken(params_.tokenId)
    {
        Position storage position = positions[params_.tokenId];

        IPool pool = IPool(params_.pool);

        // calulate equivalent underlying assets for given lpTokens
        (uint256 collateralToRemove, uint256 quoteTokenToRemove) = pool.getLPTokenExchangeValue(
            params_.lpTokens,
            params_.price
        );

        pool.removeQuoteToken(params_.recipient, quoteTokenToRemove / 10**27, params_.price);

        // enable lenders to remove quote token from a bucket that no debt is added to
        if (collateralToRemove != 0) {
            // claim any unencumbered collateral accrued to the price bucket
            pool.claimCollateral(
                params_.recipient,
                collateralToRemove / 10**9,
                params_.price
            );
        }

        // update position with newly removed lp shares
        position.lpTokens[params_.price] -= params_.lpTokens;

        // TODO: check if price updates

        emit DecreaseLiquidity(
            params_.recipient,
            collateralToRemove,
            quoteTokenToRemove,
            params_.price
        );
    }

    /// @notice Override ERC721 afterTokenTransfer hook to ensure that transferred NFT's are properly tracked within the PositionManager data struct
    /// @dev This call also executes upon Mint
    function _afterTokenTransfer(
        address,
        address to_,
        uint256 tokenId_
    ) internal virtual override(ERC721) {
        Position storage position = positions[tokenId_];
        position.owner = to_;
    }

    /// @dev used for tracking nonce input to permit function
    function _getAndIncrementNonce(uint256 tokenId_) internal override returns (uint256) {
        return uint256(positions[tokenId_].nonce++);
    }

    // -------------------- Position State View functions --------------------

    /// @notice Returns the lpTokens accrued to a given tokenId, price pairing
    /// @dev Nested mappings aren't returned normally as part of the default getter for a mapping
    function getLPTokens(uint256 tokenId_, uint256 price_) external view returns (uint256 lpTokens_) {
        lpTokens_ = positions[tokenId_].lpTokens[price_];
    }

    /// @notice Called to determine the amount of quote and collateral tokens, in quote terms, represented by a given tokenId
    /// @return quoteTokens_ The value of a NFT in terms of the pools quote token
    function getPositionValueInQuoteTokens(uint256 tokenId_, uint256 price_)
        external
        view
        returns (uint256 quoteTokens_)
    {
        Position storage position = positions[tokenId_];

        uint256 lpTokens = position.lpTokens[price_];

        (uint256 collateral, uint256 quote) = IPool(position.pool).getLPTokenExchangeValue(
            lpTokens,
            price_
        );

        quoteTokens_ = quote + (collateral * price_);
    }
}<|MERGE_RESOLUTION|>--- conflicted
+++ resolved
@@ -3,74 +3,14 @@
 
 import { ERC721 } from "@openzeppelin/contracts/token/ERC721/ERC721.sol";
 
-<<<<<<< HEAD
-import { IPool } from "./ERC20Pool.sol";
+import { IPool }            from "./interfaces/IPool.sol";
+import { IPositionManager } from "./interfaces/IPositionManager.sol";
 
 import { Multicall }    from "./base/Multicall.sol";
 import { PermitERC20 }  from "./base/PermitERC20.sol";
 import { PositionNFT }  from "./base/PositionNFT.sol";
 
-import { console } from "@hardhat/hardhat-core/console.sol"; // TESTING ONLY
-
-interface IPositionManager {
-    struct MintParams {
-        address recipient;
-        address pool;
-    }
-
-    struct MemorializePositionsParams {
-        uint256 tokenId;
-        address owner;
-        address pool;
-        uint256[] prices; // the array of price buckets with LP tokens to be tracked by a NFT
-    }
-
-    struct BurnParams {
-        uint256 tokenId;
-        address recipient;
-        uint256 price;
-    }
-
-    struct IncreaseLiquidityParams {
-        uint256 tokenId;
-        address recipient;
-        address pool;
-        uint256 amount;
-        uint256 price;
-    }
-
-    struct DecreaseLiquidityParams {
-        uint256 tokenId;
-        address recipient;
-        address pool;
-        uint256 price;
-        uint256 lpTokens;
-    }
-
-    struct ConstructTokenURIParams {
-        uint256 tokenId;
-        address pool;
-        uint256[] prices;
-    }
-
-    function mint(MintParams calldata params) external payable returns (uint256 tokenId);
-
-    function memorializePositions(MemorializePositionsParams calldata params) external;
-
-    function burn(BurnParams calldata params) external payable;
-
-    function increaseLiquidity(IncreaseLiquidityParams calldata params) external payable;
-
-    function decreaseLiquidity(DecreaseLiquidityParams calldata params) external payable;
-}
-=======
-import {IPositionManager} from "./interfaces/IPositionManager.sol";
-import {IPool} from "./interfaces/IPool.sol";
-import {Multicall} from "./base/Multicall.sol";
-import {PermitERC20} from "./base/PermitERC20.sol";
-import {PositionNFT} from "./base/PositionNFT.sol";
-import {Maths} from "./libraries/Maths.sol";
->>>>>>> 1aa9ae17
+import { Maths } from "./libraries/Maths.sol";
 
 contract PositionManager is IPositionManager, Multicall, PositionNFT, PermitERC20 {
     constructor() PositionNFT("Ajna Positions NFT-V1", "AJNA-V1-POS", "1") {}
@@ -116,16 +56,16 @@
 
     /// @notice Called by lenders to add quote tokens and receive a representative NFT
     /// @param params_ Calldata struct supplying inputs required to add quote tokens, and receive the NFT
-    /// @return tokenId The tokenId of the newly minted NFT
-    function mint(MintParams calldata params_) external payable returns (uint256 tokenId) {
-        _safeMint(params_.recipient, (tokenId = _nextId++));
+    /// @return tokenId_ The tokenId of the newly minted NFT
+    function mint(MintParams calldata params_) external payable returns (uint256 tokenId_) {
+        _safeMint(params_.recipient, (tokenId_ = _nextId++));
 
         // create a new position associated with the newly minted tokenId
-        Position storage position = positions[tokenId];
+        Position storage position = positions[tokenId_];
         position.pool = params_.pool;
 
-        emit Mint(params_.recipient, params_.pool, tokenId);
-        return tokenId;
+        emit Mint(params_.recipient, params_.pool, tokenId_);
+        return tokenId_;
     }
 
     /// @notice Called to memorialize existing positions with a given NFT
@@ -208,14 +148,14 @@
             params_.price
         );
 
-        pool.removeQuoteToken(params_.recipient, quoteTokenToRemove / 10**27, params_.price);
+        pool.removeQuoteToken(params_.recipient, Maths.radToWad(quoteTokenToRemove), params_.price);
 
         // enable lenders to remove quote token from a bucket that no debt is added to
         if (collateralToRemove != 0) {
             // claim any unencumbered collateral accrued to the price bucket
             pool.claimCollateral(
                 params_.recipient,
-                collateralToRemove / 10**9,
+                Maths.rayToWad(collateralToRemove),
                 params_.price
             );
         }
