--- conflicted
+++ resolved
@@ -37,10 +37,6 @@
      */
     modifier canDeploy(address collateral_, address quote_, uint256 interestRate_) {
         if (collateral_ == address(0) || quote_ == address(0))              revert IPoolFactory.DeployWithZeroAddress();
-<<<<<<< HEAD
-        if (deployedPools[subsetHash_][collateral_][quote_] != address(0)) revert IPoolFactory.PoolAlreadyExists();
-=======
->>>>>>> ec791226
         if (MIN_RATE > interestRate_ || interestRate_ > MAX_RATE)         revert IPoolFactory.PoolInterestRateInvalid();
         _;
     }
