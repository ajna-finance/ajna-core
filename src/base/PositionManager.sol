// SPDX-License-Identifier: BUSL-1.1

pragma solidity 0.8.14;

import '@openzeppelin/contracts/token/ERC20/ERC20.sol';
import '@openzeppelin/contracts/token/ERC20/IERC20.sol';
import '@openzeppelin/contracts/token/ERC721/ERC721.sol';
import '@openzeppelin/contracts/utils/structs/EnumerableSet.sol';
import '@openzeppelin/contracts/utils/Multicall.sol';
import '@openzeppelin/contracts/security/ReentrancyGuard.sol';
import '@openzeppelin/contracts/token/ERC20/utils/SafeERC20.sol';

import './interfaces/IPool.sol';
import './interfaces/IPositionManager.sol';

import '../erc20/interfaces/IERC20Pool.sol';
import '../erc721/interfaces/IERC721Pool.sol';

import '../erc20/ERC20PoolFactory.sol';
import '../erc721/ERC721PoolFactory.sol';

import './PermitERC721.sol';
import './PoolHelper.sol';

import '../libraries/Buckets.sol';
import '../libraries/Maths.sol';
import '../libraries/external/PositionNFTSVG.sol';

import { tokenSymbol } from '../libraries/SafeTokenNamer.sol';

contract PositionManager is ERC721, PermitERC721, IPositionManager, Multicall, ReentrancyGuard {
    using EnumerableSet for EnumerableSet.UintSet;
    using SafeERC20 for ERC20;

    ERC20PoolFactory private immutable erc20PoolFactory;
    ERC721PoolFactory private immutable erc721PoolFactory;

    constructor(ERC20PoolFactory erc20Factory_, ERC721PoolFactory erc721Factory_) PermitERC721("Ajna Positions NFT-V1", "AJNA-V1-POS", "1") {
        erc20PoolFactory = erc20Factory_;
        erc721PoolFactory = erc721Factory_;
    }

    /***********************/
    /*** State Variables ***/
    /***********************/

    /** @dev Mapping of tokenIds to Pool address */
    mapping(uint256 => address) public poolKey;

    /** @dev Mapping of tokenIds to nonce values used for permit */
    mapping(uint256 => uint96) public nonces;

    /** @dev Mapping of tokenIds => bucket index => lpb */
    mapping(uint256 => mapping(uint256 => uint256)) public lps;

    /** @dev Mapping of tokenIds to set of price indexes associated with a Position */
    mapping(uint256 => EnumerableSet.UintSet) internal positionIndexes;

    /** @dev The ID of the next token that will be minted. Skips 0 */
    uint176 private _nextId = 1;

    /*****************/
    /*** Modifiers ***/
    /*****************/

    modifier mayInteract(address pool_, uint256 tokenId_) {
        _requireMinted(tokenId_);
        if (!_isApprovedOrOwner(msg.sender, tokenId_)) revert NoAuth();
        if (pool_ != poolKey[tokenId_]) revert WrongPool();
        _;
    }

    /************************/
    /*** Lender Functions ***/
    /************************/

    function burn(BurnParams calldata params_) external override payable mayInteract(params_.pool, params_.tokenId) {
        if (positionIndexes[params_.tokenId].length() != 0) revert LiquidityNotRemoved();

        delete nonces[params_.tokenId];
        delete poolKey[params_.tokenId];

        emit Burn(msg.sender, params_.tokenId);
        _burn(params_.tokenId);
    }

    function memorializePositions(MemorializePositionsParams calldata params_) external override {
        address owner = ownerOf(params_.tokenId);
        EnumerableSet.UintSet storage positionIndex = positionIndexes[params_.tokenId];

        IPool pool = IPool(poolKey[params_.tokenId]);
        uint256 indexesLength = params_.indexes.length;
        for (uint256 i = 0; i < indexesLength; ) {
            // record price at which a position has added liquidity
<<<<<<< HEAD
            if (!positionIndex.contains(params_.indexes[i])) if(!positionIndex.add(params_.indexes[i])) revert AddLiquidityFailed();
=======
            // slither-disable-next-line unused-return
            positionPrice.add(params_.indexes[i]);
>>>>>>> e9ca8e4a

            // update PositionManager accounting
            (uint256 lpBalance,) = pool.lenderInfo(params_.indexes[i], owner);
            lps[params_.tokenId][params_.indexes[i]] += lpBalance;

            // increment call counter in gas efficient way by skipping safemath checks
            unchecked {
                ++i;
            }
        }

        // update pool lp token accounting and transfer ownership of lp tokens to PositionManager contract
        emit MemorializePosition(owner, params_.tokenId);
        pool.transferLPTokens(owner, address(this), params_.indexes);
    }

    function mint(MintParams calldata params_) external override returns (uint256 tokenId_) {
        tokenId_ = _nextId++;

        // check that the params_.pool is a valid Ajna pool
        if (!_isAjnaPool(params_.pool, params_.poolSubsetHash)) revert NotAjnaPool();

        // record which pool the tokenId was minted in
        poolKey[tokenId_] = params_.pool;

        emit Mint(params_.recipient, params_.pool, tokenId_);
        _safeMint(params_.recipient, tokenId_);
    }

    function moveLiquidity(MoveLiquidityParams calldata params_) external override mayInteract(params_.pool, params_.tokenId) nonReentrant {
        address owner = ownerOf(params_.tokenId);

        (uint256 bucketLPs, uint256 bucketCollateral, , uint256 bucketDeposit, ) = IPool(params_.pool).bucketInfo(params_.fromIndex);
        uint256 maxQuote = _lpsToQuoteToken(
            bucketLPs,
            bucketCollateral,
            bucketDeposit,
            lps[params_.tokenId][params_.fromIndex],
            bucketDeposit,
            _priceAt(params_.fromIndex)
        );

<<<<<<< HEAD
        // update price indexes set at which a position has liquidity
        EnumerableSet.UintSet storage positionIndex = positionIndexes[params_.tokenId];
        if (!positionIndex.remove(params_.fromIndex)) revert RemoveLiquidityFailed();
        if (!positionIndex.contains(params_.toIndex)) if(!positionIndex.add(params_.toIndex)) revert AddLiquidityFailed();
=======
        // update prices set at which a position has liquidity
        EnumerableSet.UintSet storage positionPrice = positionPrices[params_.tokenId];
        if (!positionPrice.remove(params_.fromIndex)) revert RemoveLiquidityFailed();
        // slither-disable-next-line unused-return
        positionPrice.add(params_.toIndex);
>>>>>>> e9ca8e4a

        // move quote tokens in pool
        emit MoveLiquidity(owner, params_.tokenId);
        (uint256 lpbAmountFrom, uint256 lpbAmountTo) = IPool(params_.pool).moveQuoteToken(maxQuote, params_.fromIndex, params_.toIndex);

        // update tracked LPs
        lps[params_.tokenId][params_.fromIndex] -= lpbAmountFrom;
        lps[params_.tokenId][params_.toIndex]   += lpbAmountTo;
    }

    function reedemPositions(RedeemPositionsParams calldata params_) external override mayInteract(params_.pool, params_.tokenId) {
        address owner = ownerOf(params_.tokenId);
        EnumerableSet.UintSet storage positionIndex = positionIndexes[params_.tokenId];

        IPool pool = IPool(poolKey[params_.tokenId]);
        uint256 indexesLength = params_.indexes.length;
        for (uint256 i = 0; i < indexesLength; ) {
            // remove price index at which a position has added liquidity
            if (!positionIndex.remove(params_.indexes[i])) revert RemoveLiquidityFailed();

            // update PositionManager accounting
            uint256 lpAmount = lps[params_.tokenId][params_.indexes[i]];
            delete lps[params_.tokenId][params_.indexes[i]];

            pool.approveLpOwnership(owner, params_.indexes[i], lpAmount);

            // increment call counter in gas efficient way by skipping safemath checks
            unchecked {
                ++i;
            }
        }

        // update pool lp token accounting and transfer ownership of lp tokens from PositionManager contract
        emit RedeemPosition(owner, params_.tokenId);
        pool.transferLPTokens(address(this), owner, params_.indexes);
    }

    /**************************/
    /*** Internal Functions ***/
    /**************************/

    /** @dev Used for tracking nonce input to permit function */
    function _getAndIncrementNonce(uint256 tokenId_) internal override returns (uint256) {
        return uint256(nonces[tokenId_]++);
    }

    /** @dev Used for checking that a provided pool address was deployed by an Ajna factory */
    function _isAjnaPool(address pool_, bytes32 subsetHash_) internal view returns (bool) {
        address collateralAddress = IPool(pool_).collateralAddress();
        address quoteAddress = IPool(pool_).quoteTokenAddress();

        address erc20DeployedPoolAddress = erc20PoolFactory.deployedPools(subsetHash_, collateralAddress, quoteAddress);
        address erc721DeployedPoolAddress = erc721PoolFactory.deployedPools(subsetHash_, collateralAddress, quoteAddress);

        if (pool_ == erc20DeployedPoolAddress || pool_ == erc721DeployedPoolAddress) return true;
        return false;
    }

    /**********************/
    /*** View Functions ***/
    /**********************/

    function getLPTokens(uint256 tokenId_, uint256 index_) external override view returns (uint256) {
        return lps[tokenId_][index_];
    }

    function getPositionIndexes(uint256 tokenId_) external view override returns (uint256[] memory) {
        return positionIndexes[tokenId_].values();
    }

    function isIndexInPosition(uint256 tokenId_, uint256 index_) external override view returns (bool) {
        return positionIndexes[tokenId_].contains(index_);
    }

    function tokenURI(uint256 tokenId_) public view override(ERC721) returns (string memory) {
        require(_exists(tokenId_));

        address collateralTokenAddress = IPool(poolKey[tokenId_]).collateralAddress();
        address quoteTokenAddress = IPool(poolKey[tokenId_]).quoteTokenAddress();

        PositionNFTSVG.ConstructTokenURIParams memory params = PositionNFTSVG.ConstructTokenURIParams({
            collateralTokenSymbol: tokenSymbol(collateralTokenAddress),
            quoteTokenSymbol: tokenSymbol(quoteTokenAddress),
            tokenId: tokenId_,
            pool: poolKey[tokenId_],
            owner: ownerOf(tokenId_),
            indexes: positionIndexes[tokenId_].values()
        });
        return PositionNFTSVG.constructTokenURI(params);
    }

}<|MERGE_RESOLUTION|>--- conflicted
+++ resolved
@@ -92,12 +92,8 @@
         uint256 indexesLength = params_.indexes.length;
         for (uint256 i = 0; i < indexesLength; ) {
             // record price at which a position has added liquidity
-<<<<<<< HEAD
-            if (!positionIndex.contains(params_.indexes[i])) if(!positionIndex.add(params_.indexes[i])) revert AddLiquidityFailed();
-=======
             // slither-disable-next-line unused-return
-            positionPrice.add(params_.indexes[i]);
->>>>>>> e9ca8e4a
+            positionIndex.add(params_.indexes[i]);
 
             // update PositionManager accounting
             (uint256 lpBalance,) = pool.lenderInfo(params_.indexes[i], owner);
@@ -140,18 +136,11 @@
             _priceAt(params_.fromIndex)
         );
 
-<<<<<<< HEAD
-        // update price indexes set at which a position has liquidity
+        // update prices set at which a position has liquidity
         EnumerableSet.UintSet storage positionIndex = positionIndexes[params_.tokenId];
         if (!positionIndex.remove(params_.fromIndex)) revert RemoveLiquidityFailed();
-        if (!positionIndex.contains(params_.toIndex)) if(!positionIndex.add(params_.toIndex)) revert AddLiquidityFailed();
-=======
-        // update prices set at which a position has liquidity
-        EnumerableSet.UintSet storage positionPrice = positionPrices[params_.tokenId];
-        if (!positionPrice.remove(params_.fromIndex)) revert RemoveLiquidityFailed();
         // slither-disable-next-line unused-return
-        positionPrice.add(params_.toIndex);
->>>>>>> e9ca8e4a
+        positionIndex.add(params_.toIndex);
 
         // move quote tokens in pool
         emit MoveLiquidity(owner, params_.tokenId);
