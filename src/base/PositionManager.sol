// SPDX-License-Identifier: BUSL-1.1

pragma solidity 0.8.14;

import '@openzeppelin/contracts/token/ERC20/ERC20.sol';
import '@openzeppelin/contracts/token/ERC20/IERC20.sol';
import '@openzeppelin/contracts/token/ERC721/ERC721.sol';
import '@openzeppelin/contracts/utils/structs/EnumerableSet.sol';
import '@openzeppelin/contracts/utils/Multicall.sol';
import '@openzeppelin/contracts/security/ReentrancyGuard.sol';
import '@openzeppelin/contracts/token/ERC20/utils/SafeERC20.sol';

import './interfaces/IPool.sol';
import './interfaces/IPositionManager.sol';

import '../erc20/interfaces/IERC20Pool.sol';
import '../erc721/interfaces/IERC721Pool.sol';

<<<<<<< HEAD
import '../erc20/ERC20PoolFactory.sol';
import '../erc721/ERC721PoolFactory.sol';

=======
import './PermitERC721.sol';
>>>>>>> 471f4b74
import './PoolHelper.sol';

import '../libraries/Buckets.sol';
import '../libraries/Maths.sol';
import '../libraries/SafeTokenNamer.sol';
import '../libraries/external/PositionNFTSVG.sol';

contract PositionManager is ERC721, PermitERC721, IPositionManager, Multicall, ReentrancyGuard {
    using EnumerableSet for EnumerableSet.UintSet;
    using SafeERC20 for ERC20;

<<<<<<< HEAD
    ERC20PoolFactory private immutable erc20PoolFactory;
    ERC721PoolFactory private immutable erc721PoolFactory;

    constructor(ERC20PoolFactory erc20Factory_, ERC721PoolFactory erc721Factory_) PositionNFT("Ajna Positions NFT-V1", "AJNA-V1-POS", "1") {
        erc20PoolFactory = erc20Factory_;
        erc721PoolFactory = erc721Factory_;
    }
=======
    constructor() PermitERC721("Ajna Positions NFT-V1", "AJNA-V1-POS", "1") {}
>>>>>>> 471f4b74

    /***********************/
    /*** State Variables ***/
    /***********************/

    /** @dev Mapping of tokenIds to Pool address */
    mapping(uint256 => address) public poolKey;

    /** @dev Mapping of tokenIds to nonce values used for permit */
    mapping(uint256 => uint96) public nonces;

    /** @dev Mapping of tokenIds => bucket index => lpb */
    mapping(uint256 => mapping(uint256 => uint256)) public lps;

    /** @dev Mapping of tokenIds to set of prices associated with a Position */
    mapping(uint256 => EnumerableSet.UintSet) internal positionPrices;

    /** @dev The ID of the next token that will be minted. Skips 0 */
    uint176 private _nextId = 1;

    /*****************/
    /*** Modifiers ***/
    /*****************/

    modifier mayInteract(address pool_, uint256 tokenId_) {
        _requireMinted(tokenId_);
        if (!_isApprovedOrOwner(msg.sender, tokenId_)) revert NoAuth();
        if (pool_ != poolKey[tokenId_]) revert WrongPool();
        _;
    }

    /************************/
    /*** Lender Functions ***/
    /************************/

    function burn(BurnParams calldata params_) external override payable mayInteract(params_.pool, params_.tokenId) {
        if (positionPrices[params_.tokenId].length() != 0) revert LiquidityNotRemoved();

        delete nonces[params_.tokenId];
        delete poolKey[params_.tokenId];

        emit Burn(msg.sender, params_.tokenId);
        _burn(params_.tokenId);
    }

    function memorializePositions(MemorializePositionsParams calldata params_) external override {
        address owner = ownerOf(params_.tokenId);
        EnumerableSet.UintSet storage positionPrice = positionPrices[params_.tokenId];

        IPool pool = IPool(poolKey[params_.tokenId]);
        uint256 indexesLength = params_.indexes.length;
        for (uint256 i = 0; i < indexesLength; ) {
            // record price at which a position has added liquidity
            if (!positionPrice.contains(params_.indexes[i])) if(!positionPrice.add(params_.indexes[i])) revert AddLiquidityFailed();

            // update PositionManager accounting
            (uint256 lpBalance,) = pool.lenderInfo(params_.indexes[i], owner);
            lps[params_.tokenId][params_.indexes[i]] += lpBalance;

            // increment call counter in gas efficient way by skipping safemath checks
            unchecked {
                ++i;
            }
        }

        // update pool lp token accounting and transfer ownership of lp tokens to PositionManager contract
        emit MemorializePosition(owner, params_.tokenId);
        pool.transferLPTokens(owner, address(this), params_.indexes);
    }

    function mint(MintParams calldata params_) external override returns (uint256 tokenId_) {
        tokenId_ = _nextId++;

        // check that the params_.pool is a valid Ajna pool
        if (!_isAjnaPool(params_.pool, params_.poolSubsetHash)) revert NotAjnaPool();

        // record which pool the tokenId was minted in
        poolKey[tokenId_] = params_.pool;

        emit Mint(params_.recipient, params_.pool, tokenId_);
        _safeMint(params_.recipient, tokenId_);
    }

    function moveLiquidity(MoveLiquidityParams calldata params_) external override mayInteract(params_.pool, params_.tokenId) nonReentrant {
        address owner = ownerOf(params_.tokenId);

        (uint256 bucketLPs, uint256 bucketCollateral, , uint256 bucketDeposit, ) = IPool(params_.pool).bucketInfo(params_.fromIndex);
        (uint256 maxQuote, ) = Buckets.lpsToQuoteToken(
            bucketLPs,
            bucketCollateral,
            bucketDeposit,
            lps[params_.tokenId][params_.fromIndex],
            bucketDeposit,
            _priceAt(params_.fromIndex)
        );

        // update prices set at which a position has liquidity
        EnumerableSet.UintSet storage positionPrice = positionPrices[params_.tokenId];
        if (!positionPrice.remove(params_.fromIndex)) revert RemoveLiquidityFailed();
        if (!positionPrice.contains(params_.toIndex)) if(!positionPrice.add(params_.toIndex)) revert AddLiquidityFailed();

        // move quote tokens in pool
        emit MoveLiquidity(owner, params_.tokenId);
        (uint256 lpbAmountFrom, uint256 lpbAmountTo) = IPool(params_.pool).moveQuoteToken(maxQuote, params_.fromIndex, params_.toIndex);

        // update tracked LPs
        lps[params_.tokenId][params_.fromIndex] -= lpbAmountFrom;
        lps[params_.tokenId][params_.toIndex]   += lpbAmountTo;
    }

    function reedemPositions(RedeemPositionsParams calldata params_) external override mayInteract(params_.pool, params_.tokenId) {
        address owner = ownerOf(params_.tokenId);
        EnumerableSet.UintSet storage positionPrice = positionPrices[params_.tokenId];

        IPool pool = IPool(poolKey[params_.tokenId]);
        uint256 indexesLength = params_.indexes.length;
        for (uint256 i = 0; i < indexesLength; ) {
            // remove price at which a position has added liquidity
            if (!positionPrice.remove(params_.indexes[i])) revert RemoveLiquidityFailed();

            // update PositionManager accounting
            uint256 lpAmount = lps[params_.tokenId][params_.indexes[i]];
            delete lps[params_.tokenId][params_.indexes[i]];

            pool.approveLpOwnership(owner, params_.indexes[i], lpAmount);

            // increment call counter in gas efficient way by skipping safemath checks
            unchecked {
                ++i;
            }
        }

        // update pool lp token accounting and transfer ownership of lp tokens from PositionManager contract
        emit RedeemPosition(owner, params_.tokenId);
        pool.transferLPTokens(address(this), owner, params_.indexes);
    }

    /**************************/
    /*** Internal Functions ***/
    /**************************/

    /** @dev Used for tracking nonce input to permit function */
    function _getAndIncrementNonce(uint256 tokenId_) internal override returns (uint256) {
        return uint256(nonces[tokenId_]++);
    }

    /** @dev Used for checking that a provided pool address was deployed by an Ajna factory */
    function _isAjnaPool(address pool_, bytes32 subsetHash_) internal view returns (bool) {
        address collateralAddress = IPool(pool_).collateralAddress();
        address quoteAddress = IPool(pool_).quoteTokenAddress();

        address erc20DeployedPoolAddress = erc20PoolFactory.deployedPools(subsetHash_, collateralAddress, quoteAddress);
        address erc721DeployedPoolAddress = erc721PoolFactory.deployedPools(subsetHash_, collateralAddress, quoteAddress);

        if (pool_ == erc20DeployedPoolAddress || pool_ == erc721DeployedPoolAddress) return true;
        return false;
    }

    /**********************/
    /*** View Functions ***/
    /**********************/

    function getLPTokens(uint256 tokenId_, uint256 index_) external override view returns (uint256) {
        return lps[tokenId_][index_];
    }

    function getPositionPrices(uint256 tokenId_) external view override returns (uint256[] memory) {
        return positionPrices[tokenId_].values();
    }

    function isIndexInPosition(uint256 tokenId_, uint256 index_) external override view returns (bool) {
        return positionPrices[tokenId_].contains(index_);
    }

    function tokenURI(uint256 tokenId_) public view override(ERC721) returns (string memory) {
        require(_exists(tokenId_));

        address collateralTokenAddress = IPool(poolKey[tokenId_]).collateralAddress();
        address quoteTokenAddress = IPool(poolKey[tokenId_]).quoteTokenAddress();

        PositionNFTSVG.ConstructTokenURIParams memory params = PositionNFTSVG.ConstructTokenURIParams({
            collateralTokenSymbol: SafeTokenNamer.tokenSymbol(collateralTokenAddress),
            quoteTokenSymbol: SafeTokenNamer.tokenSymbol(quoteTokenAddress),
            tokenId: tokenId_,
            pool: poolKey[tokenId_],
            owner: ownerOf(tokenId_),
            indexes: positionPrices[tokenId_].values()
        });
        return PositionNFTSVG.constructTokenURI(params);
    }

}<|MERGE_RESOLUTION|>--- conflicted
+++ resolved
@@ -16,13 +16,10 @@
 import '../erc20/interfaces/IERC20Pool.sol';
 import '../erc721/interfaces/IERC721Pool.sol';
 
-<<<<<<< HEAD
 import '../erc20/ERC20PoolFactory.sol';
 import '../erc721/ERC721PoolFactory.sol';
 
-=======
 import './PermitERC721.sol';
->>>>>>> 471f4b74
 import './PoolHelper.sol';
 
 import '../libraries/Buckets.sol';
@@ -34,17 +31,13 @@
     using EnumerableSet for EnumerableSet.UintSet;
     using SafeERC20 for ERC20;
 
-<<<<<<< HEAD
     ERC20PoolFactory private immutable erc20PoolFactory;
     ERC721PoolFactory private immutable erc721PoolFactory;
 
-    constructor(ERC20PoolFactory erc20Factory_, ERC721PoolFactory erc721Factory_) PositionNFT("Ajna Positions NFT-V1", "AJNA-V1-POS", "1") {
+    constructor(ERC20PoolFactory erc20Factory_, ERC721PoolFactory erc721Factory_) PermitERC721("Ajna Positions NFT-V1", "AJNA-V1-POS", "1") {
         erc20PoolFactory = erc20Factory_;
         erc721PoolFactory = erc721Factory_;
     }
-=======
-    constructor() PermitERC721("Ajna Positions NFT-V1", "AJNA-V1-POS", "1") {}
->>>>>>> 471f4b74
 
     /***********************/
     /*** State Variables ***/
