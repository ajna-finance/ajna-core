// SPDX-License-Identifier: MIT
pragma solidity 0.8.14;

import { ERC20 }           from "@openzeppelin/contracts/token/ERC20/ERC20.sol";
import { ERC721 }          from "@openzeppelin/contracts/token/ERC721/ERC721.sol";
import { EnumerableSet }   from "@openzeppelin/contracts/utils/structs/EnumerableSet.sol";
import { ReentrancyGuard } from "@openzeppelin/contracts/security/ReentrancyGuard.sol";
import { SafeERC20 }       from "@openzeppelin/contracts/token/ERC20/utils/SafeERC20.sol";

import { IScaledPool }      from "./interfaces/IScaledPool.sol";
import { IPositionManager } from "./interfaces/IPositionManager.sol";

import { IERC20Pool }  from "../erc20/interfaces/IERC20Pool.sol";
import { IERC721Pool } from "../erc721/interfaces/IERC721Pool.sol";

import { Multicall }   from "./Multicall.sol";
import { PermitERC20 } from "./PermitERC20.sol";
import { PositionNFT } from "./PositionNFT.sol";

import { Maths } from "../libraries/Maths.sol";

contract PositionManager is IPositionManager, Multicall, PositionNFT, PermitERC20, ReentrancyGuard {
    using EnumerableSet for EnumerableSet.UintSet;
    using SafeERC20 for ERC20;

    constructor() PositionNFT("Ajna Positions NFT-V1", "AJNA-V1-POS", "1") {}

    /***********************/
    /*** State Variables ***/
    /***********************/

    /** @dev Mapping of tokenIds to Pool address */
    mapping(uint256 => address) public poolKey;

    /** @dev Mapping of tokenIds to nonce values used for permit */
    mapping(uint256 => uint96) public nonces;

    /** @dev Mapping of tokenIds to pool lps */
    mapping(uint256 => mapping(uint256 => uint256)) public lps;

    /** @dev Mapping of tokenIds to set of prices associated with a Position */
    mapping(uint256 => EnumerableSet.UintSet) internal positionPrices;

    /** @dev The ID of the next token that will be minted. Skips 0 */
    uint176 private _nextId = 1;

    /*****************/
    /*** Modifiers ***/
    /*****************/

    modifier mayInteract(address pool_, uint256 tokenId_) {
        require(_isApprovedOrOwner(msg.sender, tokenId_), "PM:NO_AUTH");
        require(pool_ == poolKey[tokenId_], "PM:W_POOL");
        _;
    }

    /************************/
    /*** Lender Functions ***/
    /************************/

    function burn(BurnParams calldata params_) external override payable mayInteract(params_.pool, params_.tokenId) {
        require(positionPrices[params_.tokenId].length() == 0, "PM:B:LIQ_NOT_REMOVED");

        delete nonces[params_.tokenId];
        delete poolKey[params_.tokenId];

        emit Burn(msg.sender, params_.tokenId);
        _burn(params_.tokenId);
    }

    /// TODO: (X) indexes can be memorialized at a time
    function memorializePositions(MemorializePositionsParams calldata params_) external override {
        EnumerableSet.UintSet storage positionPrice = positionPrices[params_.tokenId];

        IScaledPool pool      = IScaledPool(poolKey[params_.tokenId]);
        uint256 indexesLength = params_.indexes.length;
        for (uint256 i = 0; i < indexesLength; ) {
            // record price at which a position has added liquidity
            if (!positionPrice.contains(params_.indexes[i])) require(positionPrice.add(params_.indexes[i]), "PM:ME:ADD_FAIL");

            // update PositionManager accounting
            (uint256 lpBalance, ) = pool.bucketLenders(params_.indexes[i], params_.owner);
            lps[params_.tokenId][params_.indexes[i]] += lpBalance;

            // increment call counter in gas efficient way by skipping safemath checks
            unchecked {
                ++i;
            }
        }

        // update pool lp token accounting and transfer ownership of lp tokens to PositionManager contract
        emit MemorializePosition(params_.owner, params_.tokenId);
        pool.transferLPTokens(params_.owner, address(this), params_.indexes);
    }

    function mint(MintParams calldata params_) external override payable returns (uint256 tokenId_) {
        tokenId_ = _nextId++;

        // record which pool the tokenId was minted in
        poolKey[tokenId_] = params_.pool;

        emit Mint(params_.recipient, params_.pool, tokenId_);
        _safeMint(params_.recipient, tokenId_);
    }

    function moveLiquidity(MoveLiquidityParams calldata params_) external override mayInteract(params_.pool, params_.tokenId) {

        IScaledPool pool = IScaledPool(params_.pool);
        uint256 maxQuote = pool.lpsToQuoteTokens(
<<<<<<< HEAD
            pool.depositAt(params_.fromIndex), positions[params_.tokenId].lpTokens[params_.fromIndex], params_.fromIndex
=======
            pool.depositAt(params_.fromIndex),  lps[params_.tokenId][params_.fromIndex], params_.fromIndex
>>>>>>> 21c8ccba
        );

        // update prices set at which a position has liquidity
        EnumerableSet.UintSet storage positionPrice = positionPrices[params_.tokenId];
        require(positionPrice.remove(params_.fromIndex), "PM:MV:REMOVE_FAIL");
        if (!positionPrice.contains(params_.toIndex)) require(positionPrice.add(params_.toIndex), "PM:MV:ADD_FAIL");

        // move quote tokens in pool
        emit MoveLiquidity(params_.owner, params_.tokenId);
        (uint256 lpbAmountFrom, uint256 lpbAmountTo) = pool.moveQuoteToken(maxQuote, params_.fromIndex, params_.toIndex);

        // update tracked LPs
        lps[params_.tokenId][params_.fromIndex] -= lpbAmountFrom;
        lps[params_.tokenId][params_.toIndex]   += lpbAmountTo;
    }

    function reedemPositions(RedeemPositionsParams calldata params_) external override mayInteract(params_.pool, params_.tokenId) {
        EnumerableSet.UintSet storage positionPrice = positionPrices[params_.tokenId];

        IScaledPool pool      = IScaledPool(poolKey[params_.tokenId]);
        uint256 indexesLength = params_.indexes.length;
        for (uint256 i = 0; i < indexesLength; ) {
            // remove price at which a position has added liquidity
            require(positionPrice.remove(params_.indexes[i]), "PM:R:REMOVE_FAIL");

            // update PositionManager accounting
            uint256 lpAmount = lps[params_.tokenId][params_.indexes[i]];
            delete lps[params_.tokenId][params_.indexes[i]];

            pool.approveLpOwnership(params_.owner, params_.indexes[i], lpAmount);

            // increment call counter in gas efficient way by skipping safemath checks
            unchecked {
                ++i;
            }
        }

        // update pool lp token accounting and transfer ownership of lp tokens from PositionManager contract
        emit RedeemPosition(params_.owner, params_.tokenId);
        pool.transferLPTokens(address(this), params_.owner, params_.indexes);
    }

    /**************************/
    /*** Internal Functions ***/
    /**************************/

    /** @dev Used for tracking nonce input to permit function */
    function _getAndIncrementNonce(uint256 tokenId_) internal override returns (uint256) {
        return uint256(nonces[tokenId_]++);
    }

    /**********************/
    /*** View Functions ***/
    /**********************/

    function getLPTokens(uint256 tokenId_, uint256 index_) external override view returns (uint256) {
        return lps[tokenId_][index_];
    }

    function isIndexInPosition(uint256 tokenId_, uint256 index_) external override view returns (bool) {
        return positionPrices[tokenId_].contains(index_);
    }

    function tokenURI(uint256 tokenId_) public view override(ERC721) returns (string memory) {
        require(_exists(tokenId_));

        ConstructTokenURIParams memory params = ConstructTokenURIParams(tokenId_, poolKey[tokenId_], positionPrices[tokenId_].values());
        return constructTokenURI(params);
    }

    /** @notice Implementing this method allows contracts to receive ERC721 tokens
     *  @dev https://forum.openzeppelin.com/t/erc721holder-ierc721receiver-and-onerc721received/11828
     */
    function onERC721Received(address, address, uint256, bytes memory) external pure returns (bytes4) {
        return this.onERC721Received.selector;
    }

}<|MERGE_RESOLUTION|>--- conflicted
+++ resolved
@@ -107,11 +107,7 @@
 
         IScaledPool pool = IScaledPool(params_.pool);
         uint256 maxQuote = pool.lpsToQuoteTokens(
-<<<<<<< HEAD
-            pool.depositAt(params_.fromIndex), positions[params_.tokenId].lpTokens[params_.fromIndex], params_.fromIndex
-=======
             pool.depositAt(params_.fromIndex),  lps[params_.tokenId][params_.fromIndex], params_.fromIndex
->>>>>>> 21c8ccba
         );
 
         // update prices set at which a position has liquidity
