--- conflicted
+++ resolved
@@ -136,14 +136,8 @@
         );
 
         // update prices set at which a position has liquidity
-<<<<<<< HEAD
         EnumerableSet.UintSet storage positionIndex = positionIndexes[params_.tokenId];
         if (!positionIndex.remove(params_.fromIndex)) revert RemoveLiquidityFailed();
-=======
-        EnumerableSet.UintSet storage positionPrice = positionPrices[params_.tokenId];
-
-        if (!positionPrice.remove(params_.fromIndex)) revert RemoveLiquidityFailed();
->>>>>>> a4f51b5c
         // slither-disable-next-line unused-return
         positionIndex.add(params_.toIndex);
 
