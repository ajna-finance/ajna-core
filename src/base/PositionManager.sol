// SPDX-License-Identifier: MIT

pragma solidity 0.8.14;

import '@openzeppelin/contracts/token/ERC20/ERC20.sol';
import '@openzeppelin/contracts/token/ERC721/ERC721.sol';
import '@openzeppelin/contracts/utils/structs/EnumerableSet.sol';
import '@openzeppelin/contracts/utils/Multicall.sol';
import '@openzeppelin/contracts/security/ReentrancyGuard.sol';
import '@openzeppelin/contracts/token/ERC20/utils/SafeERC20.sol';

import './interfaces/IPool.sol';
import './interfaces/IPositionManager.sol';

import '../erc20/interfaces/IERC20Pool.sol';
import '../erc721/interfaces/IERC721Pool.sol';

import './PermitERC20.sol';
import './PositionNFT.sol';

import '../libraries/Maths.sol';
import '../libraries/Buckets.sol';
import '../libraries/external/PoolCommons.sol';

contract PositionManager is IPositionManager, Multicall, PositionNFT, PermitERC20, ReentrancyGuard {
    using EnumerableSet for EnumerableSet.UintSet;
    using SafeERC20 for ERC20;

    constructor() PositionNFT("Ajna Positions NFT-V1", "AJNA-V1-POS", "1") {}

    /***********************/
    /*** State Variables ***/
    /***********************/

    /** @dev Mapping of tokenIds to Pool address */
    mapping(uint256 => address) public poolKey;

    /** @dev Mapping of tokenIds to nonce values used for permit */
    mapping(uint256 => uint96) public nonces;

    /** @dev Mapping of tokenIds to pool lps */
    mapping(uint256 => mapping(uint256 => uint256)) public lps;

    /** @dev Mapping of tokenIds to set of prices associated with a Position */
    mapping(uint256 => EnumerableSet.UintSet) internal positionPrices;

    /** @dev The ID of the next token that will be minted. Skips 0 */
    uint176 private _nextId = 1;

    /*****************/
    /*** Modifiers ***/
    /*****************/

    modifier mayInteract(address pool_, uint256 tokenId_) {
        _requireMinted(tokenId_);
        if (!_isApprovedOrOwner(msg.sender, tokenId_)) revert NoAuth();
        if (pool_ != poolKey[tokenId_]) revert WrongPool();
        _;
    }

    /************************/
    /*** Lender Functions ***/
    /************************/

    function burn(BurnParams calldata params_) external override payable mayInteract(params_.pool, params_.tokenId) {
        if (positionPrices[params_.tokenId].length() != 0) revert LiquidityNotRemoved();

        delete nonces[params_.tokenId];
        delete poolKey[params_.tokenId];

        emit Burn(msg.sender, params_.tokenId);
        _burn(params_.tokenId);
    }

    /// TODO: (X) indexes can be memorialized at a time
    function memorializePositions(MemorializePositionsParams calldata params_) external override {
        address owner = ownerOf(params_.tokenId);
        EnumerableSet.UintSet storage positionPrice = positionPrices[params_.tokenId];

        IPool pool = IPool(poolKey[params_.tokenId]);
        uint256 indexesLength = params_.indexes.length;
        for (uint256 i = 0; i < indexesLength; ) {
            // record price at which a position has added liquidity
            if (!positionPrice.contains(params_.indexes[i])) if(!positionPrice.add(params_.indexes[i])) revert AddLiquidityFailed();

            // update PositionManager accounting
            (uint256 lpBalance,) = pool.lenderInfo(params_.indexes[i], owner);
            lps[params_.tokenId][params_.indexes[i]] += lpBalance;

            // increment call counter in gas efficient way by skipping safemath checks
            unchecked {
                ++i;
            }
        }

        // update pool lp token accounting and transfer ownership of lp tokens to PositionManager contract
        emit MemorializePosition(owner, params_.tokenId);
        pool.transferLPTokens(owner, address(this), params_.indexes);
    }

    function mint(MintParams calldata params_) external override payable returns (uint256 tokenId_) {
        tokenId_ = _nextId++;

        // record which pool the tokenId was minted in
        poolKey[tokenId_] = params_.pool;

        emit Mint(params_.recipient, params_.pool, tokenId_);
        _safeMint(params_.recipient, tokenId_);
    }

    function moveLiquidity(MoveLiquidityParams calldata params_) external override mayInteract(params_.pool, params_.tokenId) {
        address owner = ownerOf(params_.tokenId);

<<<<<<< HEAD
        (uint256 bucketLPs, uint256 bucketCollateral, , uint256 bucketDeposit, ) = IPool(params_.pool).bucketInfo(params_.fromIndex);
        (uint256 maxQuote, , ) = Buckets.lpsToQuoteToken(
=======
        IPool pool = IPool(params_.pool);
        (uint256 bucketLPs, uint256 bucketCollateral, , uint256 bucketDeposit, ) = pool.bucketInfo(params_.fromIndex);
        (uint256 maxQuote, ) = Buckets.lpsToQuoteToken(
>>>>>>> c486e3de
            bucketLPs,
            bucketCollateral,
            bucketDeposit,
            lps[params_.tokenId][params_.fromIndex],
            bucketDeposit,
            _priceAt(params_.fromIndex)
        );

        // update prices set at which a position has liquidity
        EnumerableSet.UintSet storage positionPrice = positionPrices[params_.tokenId];
        if (!positionPrice.remove(params_.fromIndex)) revert RemoveLiquidityFailed();
        if (!positionPrice.contains(params_.toIndex)) if(!positionPrice.add(params_.toIndex)) revert AddLiquidityFailed();

        // move quote tokens in pool
        emit MoveLiquidity(owner, params_.tokenId);
        (uint256 lpbAmountFrom, uint256 lpbAmountTo) = IPool(params_.pool).moveQuoteToken(maxQuote, params_.fromIndex, params_.toIndex);

        // update tracked LPs
        lps[params_.tokenId][params_.fromIndex] -= lpbAmountFrom;
        lps[params_.tokenId][params_.toIndex]   += lpbAmountTo;
    }

    function reedemPositions(RedeemPositionsParams calldata params_) external override mayInteract(params_.pool, params_.tokenId) {
        address owner = ownerOf(params_.tokenId);
        EnumerableSet.UintSet storage positionPrice = positionPrices[params_.tokenId];

        IPool pool = IPool(poolKey[params_.tokenId]);
        uint256 indexesLength = params_.indexes.length;
        for (uint256 i = 0; i < indexesLength; ) {
            // remove price at which a position has added liquidity
            if (!positionPrice.remove(params_.indexes[i])) revert RemoveLiquidityFailed();

            // update PositionManager accounting
            uint256 lpAmount = lps[params_.tokenId][params_.indexes[i]];
            delete lps[params_.tokenId][params_.indexes[i]];

            pool.approveLpOwnership(owner, params_.indexes[i], lpAmount);

            // increment call counter in gas efficient way by skipping safemath checks
            unchecked {
                ++i;
            }
        }

        // update pool lp token accounting and transfer ownership of lp tokens from PositionManager contract
        emit RedeemPosition(owner, params_.tokenId);
        pool.transferLPTokens(address(this), owner, params_.indexes);
    }

    /**************************/
    /*** Internal Functions ***/
    /**************************/

    /** @dev Used for tracking nonce input to permit function */
    function _getAndIncrementNonce(uint256 tokenId_) internal override returns (uint256) {
        return uint256(nonces[tokenId_]++);
    }

    /**********************/
    /*** View Functions ***/
    /**********************/

    function getLPTokens(uint256 tokenId_, uint256 index_) external override view returns (uint256) {
        return lps[tokenId_][index_];
    }

    function isIndexInPosition(uint256 tokenId_, uint256 index_) external override view returns (bool) {
        return positionPrices[tokenId_].contains(index_);
    }

    function tokenURI(uint256 tokenId_) public view override(ERC721) returns (string memory) {
        require(_exists(tokenId_));

        ConstructTokenURIParams memory params = ConstructTokenURIParams(tokenId_, poolKey[tokenId_], positionPrices[tokenId_].values());
        return constructTokenURI(params);
    }

    /** @notice Implementing this method allows contracts to receive ERC721 tokens
     *  @dev https://forum.openzeppelin.com/t/erc721holder-ierc721receiver-and-onerc721received/11828
     */
    function onERC721Received(address, address, uint256, bytes memory) external pure returns (bytes4) {
        return this.onERC721Received.selector;
    }

}<|MERGE_RESOLUTION|>--- conflicted
+++ resolved
@@ -111,14 +111,8 @@
     function moveLiquidity(MoveLiquidityParams calldata params_) external override mayInteract(params_.pool, params_.tokenId) {
         address owner = ownerOf(params_.tokenId);
 
-<<<<<<< HEAD
         (uint256 bucketLPs, uint256 bucketCollateral, , uint256 bucketDeposit, ) = IPool(params_.pool).bucketInfo(params_.fromIndex);
-        (uint256 maxQuote, , ) = Buckets.lpsToQuoteToken(
-=======
-        IPool pool = IPool(params_.pool);
-        (uint256 bucketLPs, uint256 bucketCollateral, , uint256 bucketDeposit, ) = pool.bucketInfo(params_.fromIndex);
         (uint256 maxQuote, ) = Buckets.lpsToQuoteToken(
->>>>>>> c486e3de
             bucketLPs,
             bucketCollateral,
             bucketDeposit,
