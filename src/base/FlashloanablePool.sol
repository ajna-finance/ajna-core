// SPDX-License-Identifier: MIT

pragma solidity 0.8.14;

import '../base/Pool.sol';

abstract contract FlashloanablePool is Pool {
    function flashLoan(
        IERC3156FlashBorrower receiver_,
        address token_,
        uint256 amount_,
        bytes calldata data_
    ) external virtual override nonReentrant returns (bool) {
        if (token_ == _getArgAddress(20)) return _flashLoanQuoteToken(receiver_, token_, amount_, data_);
        revert FlashloanUnavailableForToken();
    }

    function _flashLoanQuoteToken(IERC3156FlashBorrower receiver_,
        address token_,
        uint256 amount_,
        bytes calldata data_
    ) internal returns (bool) {
        _transferQuoteToken(address(receiver_), amount_);
        
        if (receiver_.onFlashLoan(msg.sender, token_, amount_, 0, data_) != 
            keccak256("ERC3156FlashBorrower.onFlashLoan")) revert FlashloanCallbackFailed();

        _transferQuoteTokenFrom(address(receiver_), amount_);
        return true;
    }

<<<<<<< HEAD
    function _flashFee(uint256 amount_) internal view  returns (uint256) {
        return Maths.wmul(amount_, _feeRate(interestParams.interestRate));
    }

=======
>>>>>>> c486e3de
    function flashFee(
        address token_,
        uint256
    ) external virtual view override returns (uint256) {
        if (token_ != _getArgAddress(20)) revert FlashloanUnavailableForToken();
        return 0;
    }

    function maxFlashLoan(
        address token_
    ) external virtual view override returns (uint256 maxLoan_) {
        if (token_ == _getArgAddress(20)) maxLoan_ = _getPoolQuoteTokenBalance();
    }
}<|MERGE_RESOLUTION|>--- conflicted
+++ resolved
@@ -29,13 +29,6 @@
         return true;
     }
 
-<<<<<<< HEAD
-    function _flashFee(uint256 amount_) internal view  returns (uint256) {
-        return Maths.wmul(amount_, _feeRate(interestParams.interestRate));
-    }
-
-=======
->>>>>>> c486e3de
     function flashFee(
         address token_,
         uint256
