--- conflicted
+++ resolved
@@ -353,17 +353,7 @@
     }
 
     function _updateInterestRateAndEMAs(uint256 curDebt_, uint256 lup_) internal {
-<<<<<<< HEAD
-        // Ensure borrowerDebt is pos to run this function!
-        if (borrowerDebt > 0 && block.timestamp - interestRateUpdate > 12 hours) {
-            // Update EMAs for pool price and LUP
-            uint256 poolPrice = pledgedCollateral == 0 ? 0 : Maths.wdiv(curDebt_, pledgedCollateral);  // PTP
-            poolPriceEma = Maths.wdiv(poolPrice, EMA_180D_RATE_FACTOR) + Maths.wdiv(poolPriceEma, LAMBDA_EMA_180D);
-            lupEma       = Maths.wdiv(lup_,      EMA_180D_RATE_FACTOR) + Maths.wdiv(lupEma, LAMBDA_EMA_180D);
-
-=======
         if (block.timestamp - interestRateUpdate > 12 hours) {
->>>>>>> 499e0675
             // Update EMAs for target utilization
             uint256 col = pledgedCollateral;
 
