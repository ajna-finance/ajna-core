// SPDX-License-Identifier: MIT

pragma solidity 0.8.14;

import { Clone } from "@clones/Clone.sol";

import { ERC20 }     from "@openzeppelin/contracts/token/ERC20/ERC20.sol";
import { SafeERC20 } from "@openzeppelin/contracts/token/ERC20/utils/SafeERC20.sol";

import { IScaledPool } from "./interfaces/IScaledPool.sol";

import { FenwickTree } from "./FenwickTree.sol";
import { Queue }       from "./Queue.sol";

import { BucketMath }     from "../libraries/BucketMath.sol";
import { Maths }          from "../libraries/Maths.sol";
import { PRBMathUD60x18 } from "@prb-math/contracts/PRBMathUD60x18.sol";

abstract contract ScaledPool is Clone, FenwickTree, Queue, IScaledPool {
    using SafeERC20      for ERC20;

    int256  public constant INDEX_OFFSET = 3232;

    uint256 public constant WAD_WEEKS_PER_YEAR  = 52 * 10**18;
    uint256 public constant SECONDS_PER_YEAR    = 3_600 * 24 * 365;
    uint256 public constant SECONDS_PER_HALFDAY = 43_200;

    uint256 public constant RATE_INCREASE_COEFFICIENT = 1.1 * 10**18;
    uint256 public constant RATE_DECREASE_COEFFICIENT = 0.9 * 10**18;
    // lambda used for the EMAs calculated as exp(-1/7 * ln2)
    uint256 public constant LAMBDA_EMA                = 0.905723664263906671 * 10**18;
    uint256 public constant EMA_RATE_FACTOR           = 10**18 - LAMBDA_EMA;

    /***********************/
    /*** State Variables ***/
    /***********************/

    uint256 public override inflatorSnapshot;           // [WAD]
    uint256 public override lastInflatorSnapshotUpdate; // [SEC]
    uint256 public override minFee;                     // [WAD]
    uint256 public override lenderInterestFactor;       // [WAD]
    uint256 public override interestRate;               // [WAD]
    uint256 public override interestRateUpdate;         // [SEC]

    uint256 public override lenderDebt;
    uint256 public override borrowerDebt;

    uint256 public override totalBorrowers;
    uint256 public override quoteTokenScale;
    uint256 public override pledgedCollateral;

    uint256 public override debtEma;   // [WAD]
    uint256 public override lupColEma; // [WAD]

    /**
     *  @notice Mapping of buckets for a given pool
     *  @dev    deposit index -> bucket
     */
    mapping(uint256 => Bucket) public override buckets;

    /**
     *  @dev deposit index -> lender address -> lender lp [RAY]
     */
    mapping(uint256 => mapping(address => uint256)) public override lpBalance;

    /** @dev Used for tracking LP token ownership address for transferLPTokens access control */
    mapping(address => address) public override lpTokenOwnership;

    uint256 internal _poolInitializations = 0;

    /*********************************/
    /*** Lender External Functions ***/
    /*********************************/

    // TODO: check index incoming index_ is valid?
    function addQuoteToken(uint256 amount_, uint256 index_) external override returns (uint256 lpbChange_) {
        uint256 curDebt = _accruePoolInterest();

        Bucket storage bucket = buckets[index_];
        uint256 rate = _exchangeRate(_rangeSum(index_, index_), bucket.availableCollateral, bucket.lpAccumulator, index_);

        lpbChange_           = Maths.rdiv(Maths.wadToRay(amount_), rate);
        bucket.lpAccumulator += lpbChange_;

        lpBalance[index_][msg.sender] += lpbChange_;

        _add(index_, amount_);

        uint256 newLup = _lup();
        _updateInterestRate(curDebt, newLup);

        // move quote token amount from lender to pool
        quoteToken().safeTransferFrom(msg.sender, address(this), amount_ / quoteTokenScale);
        emit AddQuoteToken(msg.sender, _indexToPrice(index_), amount_, newLup);
    }

    function approveNewPositionOwner(address allowedNewOwner_) external {
        lpTokenOwnership[msg.sender] = allowedNewOwner_;
    }

    function moveQuoteToken(uint256 maxAmount_, uint256 fromIndex_, uint256 toIndex_) external override {
        require(fromIndex_ != toIndex_, "S:MQT:SAME_PRICE");

        uint256 availableLPs  = lpBalance[fromIndex_][msg.sender];
        uint256 curDebt = _accruePoolInterest();

        // determine amount of quote token to move
        Bucket storage fromBucket   = buckets[fromIndex_];
        uint256 availableQuoteToken = _rangeSum(fromIndex_, fromIndex_);
        uint256 rate                = _exchangeRate(availableQuoteToken, fromBucket.availableCollateral, fromBucket.lpAccumulator, fromIndex_);
        uint256 claimableQuoteToken = Maths.rrdivw(availableLPs, rate);
        uint256 amount              = Maths.min(maxAmount_, Maths.min(availableQuoteToken, claimableQuoteToken));

        // calculate amount of LP required to move it
        uint256 lpbAmount = Maths.wrdivr(amount, rate);

        // update "from" bucket accounting
        fromBucket.lpAccumulator -= lpbAmount;

        // update "to" bucket accounting
        Bucket storage toBucket = buckets[toIndex_];
        rate                    = _exchangeRate(_rangeSum(toIndex_, toIndex_), toBucket.availableCollateral, toBucket.lpAccumulator, toIndex_);
        uint256 lpbChange       = Maths.wrdivr(amount, rate);
        toBucket.lpAccumulator  += lpbChange;

        // update FenwickTree
        _remove(fromIndex_, amount);
        _add(toIndex_, amount);

        // move lup if necessary and check loan book's htp against new lup
        uint256 newLup = _lup();
        if (fromIndex_ < toIndex_) require(_htp() <= newLup, "S:MQT:LUP_BELOW_HTP");

        // update lender accounting
        lpBalance[fromIndex_][msg.sender] -= lpbAmount;
        lpBalance[toIndex_][msg.sender]   += lpbChange;

        _updateInterestRate(curDebt, newLup);

        emit MoveQuoteToken(msg.sender, fromIndex_, toIndex_, amount, newLup);
    }

    function removeQuoteToken(uint256 maxAmount_, uint256 index_) external override returns (uint256 lpAmount_) {
        // scale the tree, accumulating interest owed to lenders
        uint256 curDebt = _accruePoolInterest();

        // determine amount of quote token to remove
        Bucket memory bucket        = buckets[index_];
<<<<<<< HEAD
        uint256 rate                = _exchangeRate(bucket.availableCollateral, bucket.lpAccumulator, index_);
        uint256 availableLPs        = lpBalance[index_][msg.sender];
        uint256 availableQuoteToken = _rangeSum(index_, index_);
=======
        uint256 availableQuoteToken = _rangeSum(index_, index_);
        uint256 rate                = _exchangeRate(availableQuoteToken, bucket.availableCollateral, bucket.lpAccumulator, index_);
        uint256 availableLPs        = lpBalance[index_][msg.sender];
>>>>>>> 34c60fcc
        uint256 claimableQuoteToken = Maths.rayToWad(Maths.rmul(availableLPs, rate));

        uint256 amount;
        if (maxAmount_ > claimableQuoteToken && availableQuoteToken >= claimableQuoteToken) {
            // lender wants to redeem all of their LPB for quote token, and the bucket has enough to offer
            amount = claimableQuoteToken;
            lpAmount_ = availableLPs;
        } else {
            // calculate how much quote token may be awarded to lender, and how much LPB to redeem
            amount = Maths.min(maxAmount_, Maths.min(availableQuoteToken, claimableQuoteToken));
            lpAmount_ = Maths.wrdivr(amount, rate);
        }

        // update bucket accounting
        bucket.lpAccumulator -= lpAmount_;
        buckets[index_] = bucket;
        _remove(index_, amount); // update FenwickTree

        // update lender accounting
        lpBalance[index_][msg.sender] -= lpAmount_;

        // update pool accounting
        uint256 newLup = _lup();
        require(_htp() <= newLup, "S:RQT:BAD_LUP");
        _updateInterestRate(curDebt, newLup);

        // move quote token amount from pool to lender
        quoteToken().safeTransfer(msg.sender, amount / quoteTokenScale);
        emit RemoveQuoteToken(msg.sender, _indexToPrice(index_), amount, newLup);
    }

    function transferLPTokens(address owner_, address newOwner_, uint256[] calldata indexes_) external {
        address allowedOwner = lpTokenOwnership[owner_];
        require(allowedOwner != address(0) && newOwner_ == allowedOwner, "S:TLT:NOT_OWNER");

        uint256 tokensTransferred;

        uint256 indexesLength = indexes_.length;
        uint256[] memory prices = new uint256[](indexesLength);

        for (uint256 i = 0; i < indexesLength; ) {
            require(BucketMath.isValidIndex(_indexToBucketIndex(indexes_[i])), "S:TLT:INVALID_INDEX");
            prices[i] = _indexToPrice(indexes_[i]);

            // calculate lp tokens to be moved in the given bucket
            uint256 tokensToTransfer = lpBalance[indexes_[i]][owner_];

            // move lp tokens to the new owners address
            delete lpBalance[indexes_[i]][owner_];
            lpBalance[indexes_[i]][newOwner_] += tokensToTransfer;

            tokensTransferred += tokensToTransfer;

            unchecked {
                ++i;
            }
        }
        delete lpTokenOwnership[owner_];

        emit TransferLPTokens(owner_, newOwner_, prices, tokensTransferred);
    }

    /**************************/
    /*** Internal Functions ***/
    /**************************/

    function _accruePoolInterest() internal returns (uint256 curDebt_) {
        curDebt_ = borrowerDebt;
        if (curDebt_ != 0) {
            uint256 elapsed = block.timestamp - lastInflatorSnapshotUpdate;
            if (elapsed != 0 ) {
                uint256 factor = _pendingInterestFactor(elapsed);
                inflatorSnapshot = Maths.wmul(inflatorSnapshot, factor);
                lastInflatorSnapshotUpdate = block.timestamp;

                // Scale the fenwick tree to update amount of debt owed to lenders
                uint256 newHtp = _htp();
                if (newHtp != 0) {
                    uint256 htpIndex        = _priceToIndex(newHtp);
                    uint256 depositAboveHtp = _prefixSum(htpIndex);

                    if (depositAboveHtp != 0) {
                        uint256 newInterest  = Maths.wmul(lenderInterestFactor, Maths.wmul(factor - Maths.WAD, curDebt_));
                        uint256 lenderFactor = Maths.wdiv(newInterest, depositAboveHtp) + Maths.WAD;
                        _mult(htpIndex, lenderFactor);
                    }
                }

                // Scale the borrower inflator to update amount of interest owed by borrowers
                curDebt_ = Maths.wmul(curDebt_, factor);
                borrowerDebt = curDebt_;
            }
        }
    }

    function _accrueBorrowerInterest(
        uint256 borrowerDebt_, uint256 borrowerInflator_, uint256 poolInflator_
    ) internal pure returns (uint256 newDebt_, uint256 newInflator_) {
        if (borrowerDebt_ != 0 && borrowerInflator_ != 0) {
            newDebt_ = Maths.wmul(borrowerDebt_, Maths.wdiv(poolInflator_, borrowerInflator_));
        }
        newInflator_ = poolInflator_;
    }

    function _updateInterestRate(uint256 curDebt_, uint256 lup_) internal {

        if (block.timestamp - interestRateUpdate > SECONDS_PER_HALFDAY) {
            uint256 col = pledgedCollateral;

            uint256 curDebtEma   = Maths.wmul(curDebt_, EMA_RATE_FACTOR) + Maths.wmul(debtEma, LAMBDA_EMA);
            uint256 curLupColEma = Maths.wmul(Maths.wmul(lup_, col), EMA_RATE_FACTOR) + Maths.wmul(lupColEma, LAMBDA_EMA);

            debtEma   = curDebtEma;
            lupColEma = curLupColEma;

            if (_poolCollateralization(curDebt_, col, lup_) != Maths.WAD) {
                uint256 oldRate = interestRate;

                int256 actualUtilization = int256(_poolActualUtilization(curDebt_, col));
                int256 targetUtilization = int256(Maths.wdiv(curDebtEma, curLupColEma));

                int256 decreaseFactor = 4 * (targetUtilization - actualUtilization);
                int256 increaseFactor = ((targetUtilization + actualUtilization - 10**18) ** 2) / 10**18;

                if (decreaseFactor < increaseFactor - 10**18) {
                    interestRate = Maths.wmul(interestRate, RATE_INCREASE_COEFFICIENT);
                } else if (decreaseFactor > 10**18 - increaseFactor) {
                    interestRate = Maths.wmul(interestRate, RATE_DECREASE_COEFFICIENT);
                }

                interestRateUpdate = block.timestamp;

                emit UpdateInterestRate(oldRate, interestRate);
            }
        }
    }

    function _borrowerCollateralization(uint256 debt_, uint256 collateral_, uint256 price_) internal pure returns (uint256 collateralization_) {
        uint256 encumbered = _encumberedCollateral(debt_, price_);
        collateralization_ = collateral_ != 0 && encumbered != 0 ? Maths.wdiv(collateral_, encumbered) : Maths.WAD;
    }

    // TODO: Check if price and debt checks here are really needed
    function _encumberedCollateral(uint256 debt_, uint256 price_) internal pure returns (uint256 encumberance_) {
        encumberance_ =  price_ != 0 && debt_ != 0 ? Maths.wdiv(debt_, price_) : 0;
    }

    function _poolCollateralizationAtPrice(
        uint256 borrowerDebt_, uint256 additionalDebt_, uint256 collateral_, uint256 price_
    ) internal pure returns (uint256 collateralization_) {
        uint256 encumbered = _encumberedCollateral(borrowerDebt_ + additionalDebt_, price_);
        collateralization_ = encumbered != 0 ? Maths.wdiv(collateral_, encumbered) : Maths.WAD;
    }

    function _poolCollateralization(uint256 borrowerDebt_, uint256 pledgedCollateral_, uint256 lup_) internal pure returns (uint256 collateralization_) {
        uint256 encumbered = _encumberedCollateral(borrowerDebt_, lup_);
        collateralization_ = encumbered != 0 ? Maths.wdiv(pledgedCollateral_, encumbered) : Maths.WAD;
    }

    function _poolTargetUtilization(uint256 debtEma_, uint256 lupColEma_) internal pure returns (uint256) {
        if (debtEma_ != 0 && lupColEma_ != 0) {
            return Maths.wdiv(debtEma_, lupColEma_);
        }
        return Maths.WAD;
    }

    function _poolActualUtilization(uint256 borrowerDebt_, uint256 pledgedCollateral_) internal view returns (uint256 utilization_) {
        if (pledgedCollateral_ != 0) {
            uint256 ptp = Maths.wdiv(borrowerDebt_, pledgedCollateral_);
            if (ptp != 0) utilization_ = Maths.wdiv(borrowerDebt_, _prefixSum(_priceToIndex(ptp)));
        }
    }

    function _htp() internal view returns (uint256) {
        if (loanQueueHead != address(0)) {
            return Maths.wmul(loans[loanQueueHead].thresholdPrice, inflatorSnapshot);
        }
        return 0;
    }

    function _lupIndex(uint256 additionalDebt_) internal view returns (uint256) {
        return _findSum(lenderDebt + additionalDebt_);
    }

    function _indexToBucketIndex(uint256 index_) internal pure returns (int256) {
        return 7388 - int256(index_) - 3232;
    }

    function _indexToPrice(uint256 index_) internal pure returns (uint256) {
        return BucketMath.indexToPrice(_indexToBucketIndex(index_));
    }

    function _priceToIndex(uint256 price_) internal pure returns (uint256) {
        return uint256(7388 - (BucketMath.priceToIndex(price_) + 3232));
    }

    function _poolMinDebtAmount(uint256 debt_) internal view returns (uint256) {
        return Maths.wdiv(Maths.wdiv(debt_, Maths.wad(totalBorrowers)), 10**19);
    }

    function _lup() internal view returns (uint256) {
        return _indexToPrice(_lupIndex(0));
    }

    // We should either pass the _rangeSum as an argument, or have this method return it alongside the rate.
    function _exchangeRate(uint256 quoteToken_, uint256 availableCollateral_, uint256 lpAccumulator_, uint256 index_) internal pure returns (uint256) {
        uint256 colValue   = Maths.wmul(_indexToPrice(index_), availableCollateral_);
        uint256 bucketSize = quoteToken_ + colValue;
        return lpAccumulator_ != 0 ? Maths.wrdivr(bucketSize, lpAccumulator_) : Maths.RAY;
    }

<<<<<<< HEAD
    function _lpsToCollateral(uint256 lpTokens_, uint256 index_) internal view returns (uint256 collateralAmount_) {
        Bucket memory bucket  = buckets[index_];
        if (bucket.availableCollateral != 0) {
            uint256 price     = _indexToPrice(index_);
            uint256 rate      = _exchangeRate(bucket.availableCollateral, bucket.lpAccumulator, index_);
=======
    function _lpsToCollateral(uint256 deposit_, uint256 lpTokens_, uint256 index_) internal view returns (uint256 collateralAmount_) {
        Bucket memory bucket  = buckets[index_];
        if (bucket.availableCollateral != 0) {
            uint256 price     = _indexToPrice(index_);
            uint256 rate      = _exchangeRate(deposit_, bucket.availableCollateral, bucket.lpAccumulator, index_);
>>>>>>> 34c60fcc
            collateralAmount_ = Maths.min(bucket.availableCollateral, Maths.rwdivw(Maths.rmul(lpTokens_, rate), price));
        }
    }

<<<<<<< HEAD
    function _lpsToQuoteTokens(uint256 lpTokens_, uint256 index_) internal view returns (uint256 quoteAmount_) {
        Bucket memory bucket  = buckets[index_];
        uint256 rate          = _exchangeRate(bucket.availableCollateral, bucket.lpAccumulator, index_);
        quoteAmount_          = Maths.min(_rangeSum(index_, index_), Maths.rayToWad(Maths.rmul(lpTokens_, rate))); // TODO optimize to calculate bucket size only once
=======
    function _lpsToQuoteTokens(uint256 deposit_, uint256 lpTokens_, uint256 index_) internal view returns (uint256 quoteAmount_) {
        Bucket memory bucket  = buckets[index_];
        uint256 rate          = _exchangeRate(deposit_, bucket.availableCollateral, bucket.lpAccumulator, index_);
        quoteAmount_          = Maths.min(deposit_, Maths.rayToWad(Maths.rmul(lpTokens_, rate))); // TODO optimize to calculate bucket size only once
>>>>>>> 34c60fcc
    }

    function _pendingInterestFactor(uint256 elapsed_) internal view returns (uint256) {
        uint256 rate = (interestRate / SECONDS_PER_YEAR) * elapsed_;
        return PRBMathUD60x18.exp(rate);
    }

    function _pendingInflator() internal view returns (uint256) {
        uint256 elapsed = block.timestamp - lastInflatorSnapshotUpdate;
        return Maths.wmul(inflatorSnapshot, _pendingInterestFactor(elapsed));
    }

    function _threshold_price(uint256 debt_, uint256 collateral_, uint256 inflator_) internal pure returns (uint256) {
        if (collateral_ != 0) return Maths.wdiv(Maths.wmul(inflator_, debt_), collateral_);
        return 0;
    }

    /**************************/
    /*** External Functions ***/
    /**************************/

    function lup() external view override returns (uint256) {
        return _lup();
    }

    function lupIndex() external view override returns (uint256) {
        return _lupIndex(0);
    }

    function htp() external view returns (uint256) {
        return _htp();
    }

    function poolTargetUtilization() external view override returns (uint256) {
        return _poolTargetUtilization(debtEma, lupColEma);
    }

    function poolActualUtilization() external view override returns (uint256) {
        return _poolActualUtilization(borrowerDebt, pledgedCollateral);
    }

    function priceToIndex(uint256 price_) external pure override returns (uint256) {
        return _priceToIndex(price_);
    }

    function indexToPrice(uint256 index_) external pure override returns (uint256) {
        return _indexToPrice(index_);
    }

    function poolCollateralization() external view override returns (uint256) {
        return _poolCollateralization(borrowerDebt, pledgedCollateral, _lup());
    }

    function borrowerCollateralization(uint256 debt_, uint256 collateral_, uint256 price_) external pure override returns (uint256) {
        return _borrowerCollateralization(debt_, collateral_, price_);
    }

    function bucketAt(uint256 index_) external view override returns (uint256, uint256, uint256, uint256) {
        return (
            _rangeSum(index_, index_),           // quote token in bucket, deposit + interest (WAD)
            buckets[index_].availableCollateral, // unencumbered collateral in bucket (WAD)
            buckets[index_].lpAccumulator,       // outstanding LP balance (WAD)
            _scale(index_)                       // lender interest multiplier (WAD)
        );
    }

<<<<<<< HEAD
    function lpsToCollateral(uint256 lpTokens_, uint256 index_) external view override returns (uint256) {
        return _lpsToCollateral(lpTokens_, index_);
    }

    function lpsToQuoteTokens(uint256 lpTokens_, uint256 index_) external view override returns (uint256) {
        return _lpsToQuoteTokens(lpTokens_, index_);
=======
    function bucketCount() external view returns (uint256) {
        return this.SIZE();
    }

    function depositAt(uint256 index_) external view override returns (uint256 deposit_) {
        deposit_ = _rangeSum(index_, index_);
    }

    function liquidityToPrice(uint256 index_) external view returns (uint256 quoteToken_) {
        quoteToken_ = _prefixSum(index_);
    }

    function lpsToCollateral(uint256 deposit_, uint256 lpTokens_, uint256 index_) external view override returns (uint256) {
        return _lpsToCollateral(deposit_, lpTokens_, index_);
    }

    function lpsToQuoteTokens(uint256 deposit_, uint256 lpTokens_, uint256 index_) external view override returns (uint256) {
        return _lpsToQuoteTokens(deposit_, lpTokens_, index_);
>>>>>>> 34c60fcc
    }

    function pendingInflator() external view override returns (uint256) {
        return _pendingInflator();
    }

    function exchangeRate(uint256 index_) external view override returns (uint256) {
        return _exchangeRate(_rangeSum(index_, index_), buckets[index_].availableCollateral, buckets[index_].lpAccumulator, index_);
    }

    function encumberedCollateral(uint256 debt_, uint256 price_) external pure override returns (uint256) {
        return _encumberedCollateral(debt_, price_);
    }

    function poolMinDebtAmount() external view returns (uint256) {
        if (borrowerDebt != 0) return _poolMinDebtAmount(borrowerDebt);
        return 0;
    }

    function poolSize() external view returns (uint256) {
        return _treeSum();
    }

    /************************/
    /*** Helper Functions ***/
    /************************/

    function collateralTokenAddress() external pure returns (address) {
        return _getArgAddress(0);
    }

    /**
     *  @dev Pure function used to facilitate accessing token via clone state.
     */
    function quoteToken() public pure returns (ERC20) {
        return ERC20(_getArgAddress(0x14));
    }

    function quoteTokenAddress() external pure returns (address) {
        return _getArgAddress(0x14);
    }
}<|MERGE_RESOLUTION|>--- conflicted
+++ resolved
@@ -146,15 +146,9 @@
 
         // determine amount of quote token to remove
         Bucket memory bucket        = buckets[index_];
-<<<<<<< HEAD
-        uint256 rate                = _exchangeRate(bucket.availableCollateral, bucket.lpAccumulator, index_);
-        uint256 availableLPs        = lpBalance[index_][msg.sender];
-        uint256 availableQuoteToken = _rangeSum(index_, index_);
-=======
         uint256 availableQuoteToken = _rangeSum(index_, index_);
         uint256 rate                = _exchangeRate(availableQuoteToken, bucket.availableCollateral, bucket.lpAccumulator, index_);
         uint256 availableLPs        = lpBalance[index_][msg.sender];
->>>>>>> 34c60fcc
         uint256 claimableQuoteToken = Maths.rayToWad(Maths.rmul(availableLPs, rate));
 
         uint256 amount;
@@ -366,34 +360,19 @@
         return lpAccumulator_ != 0 ? Maths.wrdivr(bucketSize, lpAccumulator_) : Maths.RAY;
     }
 
-<<<<<<< HEAD
-    function _lpsToCollateral(uint256 lpTokens_, uint256 index_) internal view returns (uint256 collateralAmount_) {
-        Bucket memory bucket  = buckets[index_];
-        if (bucket.availableCollateral != 0) {
-            uint256 price     = _indexToPrice(index_);
-            uint256 rate      = _exchangeRate(bucket.availableCollateral, bucket.lpAccumulator, index_);
-=======
     function _lpsToCollateral(uint256 deposit_, uint256 lpTokens_, uint256 index_) internal view returns (uint256 collateralAmount_) {
         Bucket memory bucket  = buckets[index_];
         if (bucket.availableCollateral != 0) {
             uint256 price     = _indexToPrice(index_);
             uint256 rate      = _exchangeRate(deposit_, bucket.availableCollateral, bucket.lpAccumulator, index_);
->>>>>>> 34c60fcc
             collateralAmount_ = Maths.min(bucket.availableCollateral, Maths.rwdivw(Maths.rmul(lpTokens_, rate), price));
         }
     }
 
-<<<<<<< HEAD
-    function _lpsToQuoteTokens(uint256 lpTokens_, uint256 index_) internal view returns (uint256 quoteAmount_) {
-        Bucket memory bucket  = buckets[index_];
-        uint256 rate          = _exchangeRate(bucket.availableCollateral, bucket.lpAccumulator, index_);
-        quoteAmount_          = Maths.min(_rangeSum(index_, index_), Maths.rayToWad(Maths.rmul(lpTokens_, rate))); // TODO optimize to calculate bucket size only once
-=======
     function _lpsToQuoteTokens(uint256 deposit_, uint256 lpTokens_, uint256 index_) internal view returns (uint256 quoteAmount_) {
         Bucket memory bucket  = buckets[index_];
         uint256 rate          = _exchangeRate(deposit_, bucket.availableCollateral, bucket.lpAccumulator, index_);
         quoteAmount_          = Maths.min(deposit_, Maths.rayToWad(Maths.rmul(lpTokens_, rate))); // TODO optimize to calculate bucket size only once
->>>>>>> 34c60fcc
     }
 
     function _pendingInterestFactor(uint256 elapsed_) internal view returns (uint256) {
@@ -460,14 +439,6 @@
         );
     }
 
-<<<<<<< HEAD
-    function lpsToCollateral(uint256 lpTokens_, uint256 index_) external view override returns (uint256) {
-        return _lpsToCollateral(lpTokens_, index_);
-    }
-
-    function lpsToQuoteTokens(uint256 lpTokens_, uint256 index_) external view override returns (uint256) {
-        return _lpsToQuoteTokens(lpTokens_, index_);
-=======
     function bucketCount() external view returns (uint256) {
         return this.SIZE();
     }
@@ -486,7 +457,6 @@
 
     function lpsToQuoteTokens(uint256 deposit_, uint256 lpTokens_, uint256 index_) external view override returns (uint256) {
         return _lpsToQuoteTokens(deposit_, lpTokens_, index_);
->>>>>>> 34c60fcc
     }
 
     function pendingInflator() external view override returns (uint256) {
