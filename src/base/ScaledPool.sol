--- conflicted
+++ resolved
@@ -151,37 +151,24 @@
         uint256 availableQuoteToken = _rangeSum(index_, index_);
         uint256 claimableQuoteToken = Maths.rayToWad(Maths.rmul(availableLPs, rate));
 
-<<<<<<< HEAD
         uint256 amount;
-        uint256 lpRedemption;
         if (maxAmount_ > claimableQuoteToken && availableQuoteToken >= claimableQuoteToken) {
             // lender wants to redeem all of their LPB for quote token, and the bucket has enough to offer
             amount = claimableQuoteToken;
-            lpRedemption = availableLPs;
+            lpAmount_ = availableLPs;
         } else {
             // calculate how much quote token may be awarded to lender, and how much LPB to redeem
             amount = Maths.min(maxAmount_, Maths.min(availableQuoteToken, claimableQuoteToken));
-            lpRedemption = Maths.wrdivr(amount, rate);
+            lpAmount_ = Maths.wrdivr(amount, rate);
         }
 
         // update bucket accounting
-        bucket.lpAccumulator -= lpRedemption;
+        bucket.lpAccumulator -= lpAmount_;
         buckets[index_] = bucket;
         _remove(index_, amount); // update FenwickTree
 
         // update lender accounting
-        lpBalance[index_][msg.sender] -= lpRedemption;
-=======
-        // calculate amount of LP required to remove it
-        lpAmount_ = Maths.wrdivr(amount, rate);
-
-        // update bucket accounting
-        bucket.lpAccumulator -= lpAmount_;
-
-        // update lender accounting
         lpBalance[index_][msg.sender] -= lpAmount_;
-        _remove(index_, amount); // update FenwickTree
->>>>>>> b3ce37d7
 
         // update pool accounting
         uint256 newLup = _lup();
