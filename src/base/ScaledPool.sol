--- conflicted
+++ resolved
@@ -44,14 +44,9 @@
     uint256 public override interestRate;               // [WAD]
     uint256 public override interestRateUpdate;         // [SEC]
 
-<<<<<<< HEAD
     uint256 public override borrowerDebt;               // [WAD]
     uint256 public override liquidationBondEscrowed;    // [WAD]
     uint256 public override totalBorrowers;
-=======
-    uint256 public override borrowerDebt;
-
->>>>>>> dda30c97
     uint256 public override quoteTokenScale;
     uint256 public override pledgedCollateral;
 
@@ -77,14 +72,12 @@
      */
     mapping(address => mapping(address => mapping(uint256 => uint256))) private _lpTokenAllowances;
 
-<<<<<<< HEAD
     /**
      *  @notice Address of the Ajna token, needed for Claimable Reserve Auctions.
      */
-    address internal ajnaTokenAddress = address(0);
-=======
+    address internal ajnaTokenAddress = address(0x9a96ec9B57Fb64FbC60B423d1f4da7691Bd35079);
+
     Heap.Data internal loans;
->>>>>>> dda30c97
 
     uint256 internal poolInitializations = 0;
 
@@ -586,7 +579,6 @@
         return _treeSum();
     }
 
-<<<<<<< HEAD
     function reserveAuction() external view returns (uint256 claimableReservesRemaining_, uint256 auctionPrice_)
     {
         // TODO: implement
@@ -594,13 +586,10 @@
         auctionPrice_               = _reserveAuctionPrice();
     }
 
-
-=======
     function maxBorrower() external view override returns (address) {
         return loans.getMax().id;
     }
 
->>>>>>> dda30c97
     /************************/
     /*** Helper Functions ***/
     /************************/
