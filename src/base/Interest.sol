--- conflicted
+++ resolved
@@ -2,11 +2,6 @@
 pragma solidity 0.8.11;
 
 import { Buckets } from "./Buckets.sol";
-<<<<<<< HEAD
-
-import { IPool } from "../interfaces/IPool.sol";
-=======
->>>>>>> 9e1fea88
 
 import { IPool }   from "../interfaces/IPool.sol";
 
