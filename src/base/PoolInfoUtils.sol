--- conflicted
+++ resolved
@@ -156,13 +156,7 @@
 
         uint256 quoteTokenBalance = IERC20Token(pool.quoteTokenAddress()).balanceOf(ajnaPool_);
 
-<<<<<<< HEAD
-        uint256 bondEscrowed     = pool.totalBondEscrowed();
-        uint256 unclaimedReserve = pool.reserveAuctionUnclaimed();
-        uint256 auctionKickTime  = pool.reserveAuctionKicked();
-=======
         (uint256 bondEscrowed, uint256 unclaimedReserve, uint256 auctionKickTime) = pool.reservesInfo();
->>>>>>> 9ba3b404
 
         reserves_ = poolDebt + quoteTokenBalance - poolSize - bondEscrowed - unclaimedReserve;
         claimableReserves_ = PoolUtils.claimableReserves(
