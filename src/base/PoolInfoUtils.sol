// SPDX-License-Identifier: MIT

pragma solidity 0.8.14;

import './interfaces/IPool.sol';

import '../libraries/external/Auctions.sol';
import '../libraries/Buckets.sol';
import '../libraries/external/PoolCommons.sol';

contract PoolInfoUtils {

    function borrowerInfo(address ajnaPool_, address borrower_)
        external
        view
        returns (
            uint256 debt_,             // current debt owed by borrower              (WAD)
            uint256 collateral_,       // deposited collateral including encumbered  (WAD)
            uint256 t0Np_              // Np / inflator, used in neutralPrice calc   (WAD)
        )
    {
        IPool pool = IPool(ajnaPool_);

        (
            uint256 poolInflatorSnapshot,
            uint256 lastInflatorSnapshotUpdate
        ) = pool.inflatorInfo();
        (uint256 interestRate, ) = pool.interestRateInfo();

        uint256 pendingInflator = PoolCommons.pendingInflator(poolInflatorSnapshot, lastInflatorSnapshotUpdate, interestRate);
        uint256 t0debt;
        (t0debt, collateral_, t0Np_)  = pool.borrowerInfo(borrower_);
        debt_ = Maths.wmul(t0debt, pendingInflator);
    }

    /**
     *  @notice Get a bucket struct for a given index.
     *  @param  index_             The index of the bucket to retrieve.
     *  @return price_             Bucket price (WAD)
     *  @return quoteTokens_       Amount of quote token in bucket, deposit + interest (WAD)
     *  @return collateral_        Unencumbered collateral in bucket (WAD).
     *  @return bucketLPs_         Outstanding LP balance in bucket (WAD)
     *  @return scale_             Lender interest multiplier (WAD).
     *  @return exchangeRate_      The exchange rate of the bucket, in RAY units.
     */
    function bucketInfo(address ajnaPool_, uint256 index_)
        external
        view
        returns (
            uint256 price_,
            uint256 quoteTokens_,
            uint256 collateral_,
            uint256 bucketLPs_,
            uint256 scale_,
            uint256 exchangeRate_
        )
    {
        IPool pool = IPool(ajnaPool_);

        price_ = _priceAt(index_);

        (bucketLPs_, collateral_, , quoteTokens_, scale_) = pool.bucketInfo(index_);
        if (bucketLPs_ == 0) {
            exchangeRate_ = Maths.RAY;
        } else {
            uint256 bucketSize = quoteTokens_ * 10**18 + price_ * collateral_;  // 10^36 + // 10^36
            exchangeRate_ = bucketSize * 10**18 / bucketLPs_; // 10^27
        }
    }

    /**
     *  @notice Returns info related to pool loans.
     *  @return poolSize_              The total amount of quote tokens in pool (WAD).
     *  @return loansCount_            The number of loans in pool.
     *  @return maxBorrower_           The address with the highest TP in pool.
     *  @return pendingInflator_       Pending inflator in pool.
     *  @return pendingInterestFactor_ Factor used to scale the inflator.
     */
    function poolLoansInfo(address ajnaPool_)
        external
        view
        returns (
            uint256 poolSize_,
            uint256 loansCount_,
            address maxBorrower_,
            uint256 pendingInflator_,
            uint256 pendingInterestFactor_
        )
    {
        IPool pool = IPool(ajnaPool_);
        poolSize_    = pool.depositSize();
        (maxBorrower_, , loansCount_)  = pool.loansInfo();

        (
            uint256 inflatorSnapshot,
            uint256 lastInflatorSnapshotUpdate
        ) = pool.inflatorInfo();
        (uint256 interestRate, ) = pool.interestRateInfo();

        pendingInflator_       = PoolCommons.pendingInflator(inflatorSnapshot, lastInflatorSnapshotUpdate, interestRate);
        pendingInterestFactor_ = PoolCommons.pendingInterestFactor(interestRate, block.timestamp - lastInflatorSnapshotUpdate);
    }

    /**
     *  @notice Returns info related to pool prices.
     *  @return hpb_      The price value of the current Highest Price Bucket (HPB), in WAD units.
     *  @return hpbIndex_ The index of the current Highest Price Bucket (HPB), in WAD units.
     *  @return htp_      The price value of the current Highest Threshold Price (HTP) bucket, in WAD units.
     *  @return htpIndex_ The index of the current Highest Threshold Price (HTP) bucket, in WAD units.
     *  @return lup_      The price value of the current Lowest Utilized Price (LUP) bucket, in WAD units.
     *  @return lupIndex_ The index of the current Lowest Utilized Price (LUP) bucket, in WAD units.
     */
    function poolPricesInfo(address ajnaPool_)
        external
        view
        returns (
            uint256 hpb_,
            uint256 hpbIndex_,
            uint256 htp_,
            uint256 htpIndex_,
            uint256 lup_,
            uint256 lupIndex_
        )
    {
        IPool pool = IPool(ajnaPool_);
        (uint256 debt,,) = pool.debtInfo();
        hpbIndex_ = pool.depositIndex(1);
        hpb_      = _priceAt(hpbIndex_);
        (, uint256 maxThresholdPrice, ) = pool.loansInfo();
        (uint256 inflatorSnapshot, )    = pool.inflatorInfo();
        htp_      = Maths.wmul(maxThresholdPrice, inflatorSnapshot);
        if (htp_ != 0) htpIndex_ = _indexOf(htp_);
        lupIndex_ = pool.depositIndex(debt);
        lup_      = _priceAt(lupIndex_);
    }

    /**
     *  @notice Returns info related to Claimaible Reserve Auction.
     *  @return reserves_                   The amount of excess quote tokens.
     *  @return claimableReserves_          Denominated in quote token, or 0 if no reserves can be auctioned.
     *  @return claimableReservesRemaining_ Amount of claimable reserves which has not yet been taken.
     *  @return auctionPrice_               Current price at which 1 quote token may be purchased, denominated in Ajna.
     *  @return timeRemaining_              Seconds remaining before takes are no longer allowed.
     */
    function poolReservesInfo(address ajnaPool_)
        external
        view
        returns (
            uint256 reserves_,
            uint256 claimableReserves_,
            uint256 claimableReservesRemaining_,
            uint256 auctionPrice_,
            uint256 timeRemaining_
        )
    {
        IPool pool           = IPool(ajnaPool_);
        (,uint256 poolDebt,) = pool.debtInfo();
        uint256 poolSize     = pool.depositSize();

        uint256 quoteTokenBalance = IERC20Token(pool.quoteTokenAddress()).balanceOf(ajnaPool_);

        (uint256 bondEscrowed, uint256 unclaimedReserve, uint256 auctionKickTime) = pool.reservesInfo();

<<<<<<< HEAD
        // due to rounding issues, especially in Auction.settle, this can be slighly negative
        if( poolDebt + quoteTokenBalance >= poolSize + bondEscrowed + unclaimedReserve) {
            reserves_ = poolDebt + quoteTokenBalance - poolSize - bondEscrowed - unclaimedReserve;
        } else {
            reserves_ = 0;
        }
        claimableReserves_ = Auctions.claimableReserves(
=======
        reserves_ = poolDebt + quoteTokenBalance - poolSize - bondEscrowed - unclaimedReserve;
        claimableReserves_ = _claimableReserves(
>>>>>>> 7deb02e6
            poolDebt,
            poolSize,
            bondEscrowed,
            unclaimedReserve,
            quoteTokenBalance
        );

        claimableReservesRemaining_ = unclaimedReserve;
        auctionPrice_               = _reserveAuctionPrice(auctionKickTime);
        timeRemaining_              = 3 days - Maths.min(3 days, block.timestamp - auctionKickTime);
    }

    /**
     *  @notice Returns info related to Claimaible Reserve Auction.
     *  @return poolMinDebtAmount_     Minimum debt amount.
     *  @return poolCollateralization_ Current pool collateralization ratio.
     *  @return poolActualUtilization_ The current pool actual utilization, in WAD units.
     *  @return poolTargetUtilization_ The current pool Target utilization, in WAD units.
     */
    function poolUtilizationInfo(address ajnaPool_)
        external
        view
        returns (
            uint256 poolMinDebtAmount_,
            uint256 poolCollateralization_,
            uint256 poolActualUtilization_,
            uint256 poolTargetUtilization_
        )
    {
        IPool pool = IPool(ajnaPool_);

        (uint256 poolDebt,,)    = pool.debtInfo();
        uint256 poolCollateral  = pool.pledgedCollateral();
        (, , uint256 noOfLoans) = pool.loansInfo();

        if (poolDebt != 0) poolMinDebtAmount_ = _minDebtAmount(poolDebt, noOfLoans);
        uint256 currentLup      = _priceAt(pool.depositIndex(poolDebt));
        poolCollateralization_ = _collateralization(poolDebt, poolCollateral, currentLup);
        poolActualUtilization_ = pool.depositUtilization(poolDebt, poolCollateral);
        (uint256 debtEma, uint256 lupColEma) = pool.emasInfo();
        poolTargetUtilization_ = _targetUtilization(debtEma, lupColEma);
    }

    /**
     *  @notice Returns the proportion of interest rate which is awarded to lenders;
     *          the remainder accumulates in reserves.
     *          TODO: move in poolUtilizationInfo
    */
    function lenderInterestMargin(address ajnaPool_)
        external
        view
        returns (uint256 lenderInterestMargin_)
    {
        IPool pool = IPool(ajnaPool_);
 
        (uint256 poolDebt,,)   = pool.debtInfo();
        uint256 poolCollateral = pool.pledgedCollateral();
        uint256 utilization    = pool.depositUtilization(poolDebt, poolCollateral);

        lenderInterestMargin_ = PoolCommons.lenderInterestMargin(utilization);
    }

    function indexToPrice(
        uint256 index_
    ) external pure returns (uint256)
    {
        return _priceAt(index_);
    }

    function priceToIndex(
        uint256 price_
    ) external pure returns (uint256)
    {
        return _indexOf(price_);
    }

    function lup(
        address ajnaPool_
    ) external view returns (uint256) {
        IPool pool = IPool(ajnaPool_);
        (uint256 debt,,) = pool.debtInfo();
        uint256 currentLupIndex = pool.depositIndex(debt);
        return _priceAt(currentLupIndex);
    }

    function lupIndex(
        address ajnaPool_
    ) external view returns (uint256) {
        IPool pool = IPool(ajnaPool_);
        (uint256 debt,,) = pool.debtInfo();

        return pool.depositIndex(debt);
    }

    function hpb(
        address ajnaPool_
    ) external view returns (uint256) {
        IPool pool = IPool(ajnaPool_);

        uint256 hbpIndex = pool.depositIndex(1);
        return _priceAt(hbpIndex);
    }

    function hpbIndex(
        address ajnaPool_
    ) external view returns (uint256) {
        IPool pool = IPool(ajnaPool_);

        return pool.depositIndex(1);
    }

    function htp(
        address ajnaPool_
    ) external view returns (uint256) {
        IPool pool = IPool(ajnaPool_);
        (, uint256 maxThresholdPrice, ) = pool.loansInfo();
        (uint256 inflatorSnapshot, )    = pool.inflatorInfo();
        return Maths.wmul(maxThresholdPrice, inflatorSnapshot);
    }

    /**
     *  @notice Calculate the amount of quote tokens in bucket for a given amount of LP Tokens.
     *  @param  lpTokens_    The number of lpTokens to calculate amounts for.
     *  @param  index_       The price bucket index for which the value should be calculated.
     *  @return quoteAmount_ The exact amount of quote tokens that can be exchanged for the given LP Tokens, WAD units.
     */
    function lpsToQuoteTokens(
        address ajnaPool_,
        uint256 lpTokens_,
        uint256 index_
    ) external view returns (uint256 quoteAmount_) {
        IPool pool = IPool(ajnaPool_);
        (uint256 bucketLPs_, uint256 bucketCollateral , , uint256 bucketDeposit, ) = pool.bucketInfo(index_);
        (quoteAmount_, ) = Buckets.lpsToQuoteToken(
            bucketLPs_,
            bucketCollateral,
            bucketDeposit,
            lpTokens_,
            bucketDeposit,
            _priceAt(index_)
        );
    }

    /**
     *  @notice Calculate the amount of collateral tokens in bucket for a given amount of LP Tokens.
     *  @param  lpTokens_    The number of lpTokens to calculate amounts for.
     *  @param  index_       The price bucket index for which the value should be calculated.
     *  @return collateralAmount The exact amount of collateral tokens that can be exchanged for the given LP Tokens, WAD units.
     */
    function lpsToCollateral(
        address ajnaPool_,
        uint256 lpTokens_,
        uint256 index_
    ) external view returns (uint256 collateralAmount) {
        IPool pool = IPool(ajnaPool_);
        (uint256 bucketLPs_, uint256 bucketCollateral , , uint256 bucketDeposit, ) = pool.bucketInfo(index_);
        (collateralAmount, ) = Buckets.lpsToCollateral(
            bucketCollateral,
            bucketLPs_,
            bucketDeposit,
            lpTokens_,
            _priceAt(index_)
        );
    }

}<|MERGE_RESOLUTION|>--- conflicted
+++ resolved
@@ -161,18 +161,13 @@
 
         (uint256 bondEscrowed, uint256 unclaimedReserve, uint256 auctionKickTime) = pool.reservesInfo();
 
-<<<<<<< HEAD
         // due to rounding issues, especially in Auction.settle, this can be slighly negative
         if( poolDebt + quoteTokenBalance >= poolSize + bondEscrowed + unclaimedReserve) {
             reserves_ = poolDebt + quoteTokenBalance - poolSize - bondEscrowed - unclaimedReserve;
         } else {
             reserves_ = 0;
         }
-        claimableReserves_ = Auctions.claimableReserves(
-=======
-        reserves_ = poolDebt + quoteTokenBalance - poolSize - bondEscrowed - unclaimedReserve;
         claimableReserves_ = _claimableReserves(
->>>>>>> 7deb02e6
             poolDebt,
             poolSize,
             bondEscrowed,
