// SPDX-License-Identifier: MIT

pragma solidity 0.8.14;

import './interfaces/IPool.sol';

import '../libraries/PoolUtils.sol';

contract PoolInfoUtils {

    function borrowerInfo(address ajnaPool_, address borrower_)
        external
        view
        returns (
            uint256 debt_,             // current debt owed by borrower              (WAD)
            uint256 collateral_,       // deposited collateral including encumbered  (WAD)
            uint256 mompFactor_        // MOMP / inflator, used in neutralPrice calc (WAD)
        )
    {
        IPool pool = IPool(ajnaPool_);

        (
            uint256 poolInflatorSnapshot,
            uint256 lastInflatorSnapshotUpdate
        ) = pool.inflatorInfo();
        uint256 interestRate = pool.interestRate();

        uint256 pendingInflator = PoolUtils.pendingInflator(poolInflatorSnapshot, lastInflatorSnapshotUpdate, interestRate);
<<<<<<< HEAD
        (debt_, collateral_, mompFactor_, inflatorSnapshot_) = pool.borrowerInfo(borrower_);
        pendingDebt_ = (debt_ != 0) ? Maths.wmul(debt_, Maths.wdiv(pendingInflator, inflatorSnapshot_)) : 0;
=======
        uint256 t0debt;
        (t0debt, collateral_, mompFactor_)  = pool.borrowers(borrower_);
        debt_ = Maths.wmul(t0debt, pendingInflator);
>>>>>>> 5d8aac37
    }

    /**
     *  @notice Get a bucket struct for a given index.
     *  @param  index_             The index of the bucket to retrieve.
     *  @return price_             Bucket price (WAD)
     *  @return quoteTokens_       Amount of quote token in bucket, deposit + interest (WAD)
     *  @return collateral_        Unencumbered collateral in bucket (WAD).
     *  @return bucketLPs_         Outstanding LP balance in bucket (WAD)
     *  @return scale_             Lender interest multiplier (WAD).
     *  @return exchangeRate_      The exchange rate of the bucket, in RAY units.
     */
    function bucketInfo(address ajnaPool_, uint256 index_)
        external
        view
        returns (
            uint256 price_,
            uint256 quoteTokens_,
            uint256 collateral_,
            uint256 bucketLPs_,
            uint256 scale_,
            uint256 exchangeRate_
        )
    {
        IPool pool = IPool(ajnaPool_);

        price_ = PoolUtils.indexToPrice(index_);

        (bucketLPs_, collateral_, , quoteTokens_, scale_) = pool.bucketInfo(index_);
        if (bucketLPs_ == 0) {
            exchangeRate_ = Maths.RAY;
        } else {
            uint256 bucketSize = quoteTokens_ * 10**18 + price_ * collateral_;  // 10^36 + // 10^36
            exchangeRate_ = bucketSize * 10**18 / bucketLPs_; // 10^27
        }
    }

    /**
     *  @notice Returns info related to pool loans.
     *  @return poolSize_              The total amount of quote tokens in pool (WAD).
     *  @return loansCount_            The number of loans in pool.
     *  @return maxBorrower_           The address with the highest TP in pool.
     *  @return pendingInflator_       Pending inflator in pool.
     *  @return pendingInterestFactor_ Factor used to scale the inflator.
     */
    function poolLoansInfo(address ajnaPool_)
        external
        view
        returns (
            uint256 poolSize_,
            uint256 loansCount_,
            address maxBorrower_,
            uint256 pendingInflator_,
            uint256 pendingInterestFactor_
        )
    {
        IPool pool = IPool(ajnaPool_);
        poolSize_    = pool.depositSize();
        (maxBorrower_, , loansCount_)  = pool.loansInfo();

        (
            uint256 inflatorSnapshot,
            uint256 lastInflatorSnapshotUpdate
        ) = pool.inflatorInfo();
        uint256 interestRate = pool.interestRate();

        pendingInflator_       = PoolUtils.pendingInflator(inflatorSnapshot, lastInflatorSnapshotUpdate, interestRate);
        pendingInterestFactor_ = PoolUtils.pendingInterestFactor(interestRate, block.timestamp - lastInflatorSnapshotUpdate);
    }

    /**
     *  @notice Returns info related to pool prices.
     *  @return hpb_      The price value of the current Highest Price Bucket (HPB), in WAD units.
     *  @return hpbIndex_ The index of the current Highest Price Bucket (HPB), in WAD units.
     *  @return htp_      The price value of the current Highest Threshold Price (HTP) bucket, in WAD units.
     *  @return htpIndex_ The index of the current Highest Threshold Price (HTP) bucket, in WAD units.
     *  @return lup_      The price value of the current Lowest Utilized Price (LUP) bucket, in WAD units.
     *  @return lupIndex_ The index of the current Lowest Utilized Price (LUP) bucket, in WAD units.
     */
    function poolPricesInfo(address ajnaPool_)
        external
        view
        returns (
            uint256 hpb_,
            uint256 hpbIndex_,
            uint256 htp_,
            uint256 htpIndex_,
            uint256 lup_,
            uint256 lupIndex_
        )
    {
        IPool pool = IPool(ajnaPool_);
        hpbIndex_ = pool.depositIndex(1);
        hpb_      = PoolUtils.indexToPrice(hpbIndex_);
        (, uint256 maxThresholdPrice, ) = pool.loansInfo();
        (uint256 inflatorSnapshot, )    = pool.inflatorInfo();
        htp_      = Maths.wmul(maxThresholdPrice, inflatorSnapshot);
        if (htp_ != 0) htpIndex_ = PoolUtils.priceToIndex(htp_);
        lupIndex_ = pool.depositIndex(pool.debt());
        lup_      = PoolUtils.indexToPrice(lupIndex_);
    }

    /**
     *  @notice Returns info related to Claimaible Reserve Auction.
     *  @return reserves_                   The amount of excess quote tokens.
     *  @return claimableReserves_          Denominated in quote token, or 0 if no reserves can be auctioned.
     *  @return claimableReservesRemaining_ Amount of claimable reserves which has not yet been taken.
     *  @return auctionPrice_               Current price at which 1 quote token may be purchased, denominated in Ajna.
     *  @return timeRemaining_              Seconds remaining before takes are no longer allowed.
     */
    function poolReservesInfo(address ajnaPool_)
        external
        view
        returns (
            uint256 reserves_,
            uint256 claimableReserves_,
            uint256 claimableReservesRemaining_,
            uint256 auctionPrice_,
            uint256 timeRemaining_
        )
    {
        IPool pool = IPool(ajnaPool_);
        uint256 poolDebt = pool.accruedDebt();
        uint256 poolSize = pool.depositSize();

        uint256 quoteTokenBalance = IERC20Token(pool.quoteTokenAddress()).balanceOf(ajnaPool_);

        (uint256 bondEscrowed, uint256 unclaimedReserve, uint256 auctionKickTime) = pool.reservesInfo();

        reserves_ = poolDebt + quoteTokenBalance - poolSize - bondEscrowed - unclaimedReserve;
        claimableReserves_ = PoolUtils.claimableReserves(
            poolDebt,
            poolSize,
            bondEscrowed,
            unclaimedReserve,
            quoteTokenBalance
        );

        claimableReservesRemaining_ = unclaimedReserve;
        auctionPrice_               = PoolUtils.reserveAuctionPrice(auctionKickTime);
        timeRemaining_              = 3 days - Maths.min(3 days, block.timestamp - auctionKickTime);
    }

    /**
     *  @notice Returns info related to Claimaible Reserve Auction.
     *  @return poolMinDebtAmount_     Minimum debt amount.
     *  @return poolCollateralization_ Current pool collateralization ratio.
     *  @return poolActualUtilization_ The current pool actual utilization, in WAD units.
     *  @return poolTargetUtilization_ The current pool Target utilization, in WAD units.
     */
    function poolUtilizationInfo(address ajnaPool_)
        external
        view
        returns (
            uint256 poolMinDebtAmount_,
            uint256 poolCollateralization_,
            uint256 poolActualUtilization_,
            uint256 poolTargetUtilization_
        )
    {
        IPool pool = IPool(ajnaPool_);

<<<<<<< HEAD
        uint256 poolDebt        = pool.borrowerDebt();
        uint256 poolCollateral  = pool.pledgedCollateral();
        (, , uint256 noOfLoans) = pool.loansInfo();
=======
        uint256 poolDebt       = pool.debt();
        uint256 poolCollateral = pool.pledgedCollateral();
>>>>>>> 5d8aac37

        if (poolDebt != 0) poolMinDebtAmount_ = PoolUtils.minDebtAmount(poolDebt, noOfLoans);
        uint256 currentLup      = PoolUtils.indexToPrice(pool.depositIndex(poolDebt));
        poolCollateralization_ = PoolUtils.collateralization(poolDebt, poolCollateral, currentLup);
        poolActualUtilization_ = pool.depositUtilization(poolDebt, poolCollateral);
        (uint256 debtEma, uint256 lupColEma) = pool.emasInfo();
        poolTargetUtilization_ = PoolUtils.poolTargetUtilization(debtEma, lupColEma);
    }

    /**
     *  @notice Returns the proportion of interest rate which is awarded to lenders;
     *          the remainder accumulates in reserves.
     *          TODO: move in poolUtilizationInfo
    */
    function lenderInterestMargin(address ajnaPool_)
        external
        view
        returns (uint256 lenderInterestMargin_)
    {
        IPool pool = IPool(ajnaPool_);

        uint256 poolDebt       = pool.debt();
        uint256 poolCollateral = pool.pledgedCollateral();
        uint256 utilization    = pool.depositUtilization(poolDebt, poolCollateral);

        lenderInterestMargin_ = PoolUtils.lenderInterestMargin(utilization);
    }

    function indexToPrice(
        uint256 index_
    ) external pure returns (uint256)
    {
        return PoolUtils.indexToPrice(index_);
    }

    function priceToIndex(
        uint256 price_
    ) external pure returns (uint256)
    {
        return PoolUtils.priceToIndex(price_);
    }

    function lup(
        address ajnaPool_
    ) external view returns (uint256) {
        IPool pool = IPool(ajnaPool_);

        uint256 currentLupIndex = pool.depositIndex(pool.debt());
        return PoolUtils.indexToPrice(currentLupIndex);
    }

    function lupIndex(
        address ajnaPool_
    ) external view returns (uint256) {
        IPool pool = IPool(ajnaPool_);

        return pool.depositIndex(pool.debt());
    }

    function hpb(
        address ajnaPool_
    ) external view returns (uint256) {
        IPool pool = IPool(ajnaPool_);

        uint256 hbpIndex = pool.depositIndex(1);
        return PoolUtils.indexToPrice(hbpIndex);
    }

    function hpbIndex(
        address ajnaPool_
    ) external view returns (uint256) {
        IPool pool = IPool(ajnaPool_);

        return pool.depositIndex(1);
    }

    function htp(
        address ajnaPool_
    ) external view returns (uint256) {
        IPool pool = IPool(ajnaPool_);
        (, uint256 maxThresholdPrice, ) = pool.loansInfo();
        (uint256 inflatorSnapshot, )    = pool.inflatorInfo();
        return Maths.wmul(maxThresholdPrice, inflatorSnapshot);
    }

}<|MERGE_RESOLUTION|>--- conflicted
+++ resolved
@@ -26,14 +26,9 @@
         uint256 interestRate = pool.interestRate();
 
         uint256 pendingInflator = PoolUtils.pendingInflator(poolInflatorSnapshot, lastInflatorSnapshotUpdate, interestRate);
-<<<<<<< HEAD
-        (debt_, collateral_, mompFactor_, inflatorSnapshot_) = pool.borrowerInfo(borrower_);
-        pendingDebt_ = (debt_ != 0) ? Maths.wmul(debt_, Maths.wdiv(pendingInflator, inflatorSnapshot_)) : 0;
-=======
         uint256 t0debt;
-        (t0debt, collateral_, mompFactor_)  = pool.borrowers(borrower_);
+        (t0debt, collateral_, mompFactor_)  = pool.borrowerInfo(borrower_);
         debt_ = Maths.wmul(t0debt, pendingInflator);
->>>>>>> 5d8aac37
     }
 
     /**
@@ -196,14 +191,9 @@
     {
         IPool pool = IPool(ajnaPool_);
 
-<<<<<<< HEAD
-        uint256 poolDebt        = pool.borrowerDebt();
-        uint256 poolCollateral  = pool.pledgedCollateral();
-        (, , uint256 noOfLoans) = pool.loansInfo();
-=======
         uint256 poolDebt       = pool.debt();
         uint256 poolCollateral = pool.pledgedCollateral();
->>>>>>> 5d8aac37
+        (, , uint256 noOfLoans) = pool.loansInfo();
 
         if (poolDebt != 0) poolMinDebtAmount_ = PoolUtils.minDebtAmount(poolDebt, noOfLoans);
         uint256 currentLup      = PoolUtils.indexToPrice(pool.depositIndex(poolDebt));
