// SPDX-License-Identifier: MIT
pragma solidity 0.8.14;

import { BitMaps }       from "@openzeppelin/contracts/utils/structs/BitMaps.sol";
import { EnumerableSet } from "@openzeppelin/contracts/utils/structs/EnumerableSet.sol";

import { console } from "@std/console.sol";

import { IBuckets } from "../interfaces/IBuckets.sol";

import "../libraries/Maths.sol";

abstract contract Buckets is IBuckets {
    uint256 public constant SECONDS_PER_DAY = 3600 * 24;
    uint256 public constant PENALTY_BPS = 0.001 * 10**18;

    /***********************/
    /*** State Variables ***/
    /***********************/

    using EnumerableSet for EnumerableSet.UintSet;

    mapping(uint256 => uint256) internal _bip;

    /**
     *  @notice Mapping of buckets for a given pool
     *  @dev price [WAD] -> bucket
     */
    mapping(uint256 => Buckets.Bucket) internal _buckets;

    /**
     *  @notice Mapping of NFT buckets for a given pool
     *  @dev price [WAD] -> nftBucket
     */
    mapping(uint256 => Buckets.NFTBucket) internal _nftBuckets;

    BitMaps.BitMap internal _bitmap;

    uint256 public override hpb;
    uint256 public override lup;
    uint256 public override pdAccumulator;

    /**********************************/
    /*** Internal Utility Functions ***/
    /**********************************/

    /**
     *  @notice Called by a lender to add quote tokens to a bucket
     *  @dev    Bucket.collateral is used to keep track of the total collateral in the bucket
     *  @dev    All NFT collateral is accounted for in WAD terms
     *  @param  bucket               The base bucket information
     *  @param  collateralDeposited  Set of NFT Token Ids that have been deposited into the bucket
     */
    struct NFTBucket {
        Bucket bucket;
        uint256 price;
        EnumerableSet.UintSet collateralDeposited;
    }

    /**
     *  @notice Called by a lender to add quote tokens to a bucket
     *  @param  price_      The price bucket to which quote tokens should be added.
     *  @param  amount_     The amount of quote tokens to be added.
     *  @param  totalDebt_  The amount of total debt.
     *  @param  inflator_   The current pool inflator rate.
     *  @return lpTokens_   The amount of lpTokens received by the lender for the added quote tokens.
     */
    function _addQuoteTokenToBucket(
        uint256 price_, uint256 amount_, uint256 totalDebt_, uint256 inflator_
    ) internal returns (uint256 lpTokens_) {
        // initialize bucket if required and get new HPB
        uint256 newHpb = !BitMaps.get(_bitmap, price_) ? initializeBucket(hpb, price_) : hpb;

        Bucket memory bucket    = _buckets[price_];
        bucket.debt             = accumulateBucketInterest(bucket.debt, bucket.inflatorSnapshot, inflator_);
        bucket.inflatorSnapshot = inflator_;

        lpTokens_ = Maths.rdiv(Maths.wadToRay(amount_), getExchangeRate(bucket));

        // bucket accounting
        bucket.lpOutstanding += lpTokens_;
        bucket.onDeposit     += amount_;
        pdAccumulator        += Maths.wmul(amount_, price_);

        // debt reallocation
        bool reallocate = totalDebt_ != 0 && price_ > lup;
        uint256 newLup = reallocate ? reallocateUp(bucket, amount_, inflator_) : lup;

        _buckets[price_] = bucket;

        // HPB and LUP management
        if (lup != newLup) lup = newLup;
        if (hpb != newHpb) hpb = newHpb;
    }

    /**
     *  @notice Called by a borrower to borrow from a given bucket
     *  @param  amount_   The amount of quote tokens to borrow from the bucket, WAD
     *  @param  fee_      The amount of quote tokens to pay as origination fee, WAD
     *  @param  limit_    The lowest price desired to borrow at, WAD
     *  @param  inflator_ The current pool inflator rate, RAY
     */
    function _borrowFromBucket(uint256 amount_, uint256 fee_, uint256 limit_, uint256 inflator_) internal {
        // if first loan then borrow at HPB price, otherwise at LUP
        uint256 price = lup == 0 ? hpb : lup;
        uint256 curPrice = price;
        uint256 pdRemove;

        while (true) {
            require(curPrice >= limit_, "B:B:PRICE_LT_LIMIT");

            Bucket storage curLup   = _buckets[curPrice];
            uint256 curDebt         = accumulateBucketInterest(curLup.debt, curLup.inflatorSnapshot, inflator_);
            uint256 deposit         = curLup.onDeposit;
            curLup.inflatorSnapshot = inflator_;

            if (amount_ > deposit) {
                // take all on deposit from this bucket
                curLup.debt      = curDebt + deposit;
                amount_         -= deposit;
                pdRemove         += Maths.wmul(deposit, curPrice);
                curLup.onDeposit = 0;
            } else {
                // take all remaining amount for loan from this bucket and exit
                curLup.onDeposit -= amount_;
                pdRemove         += Maths.wmul(amount_, curPrice);
                curLup.debt      = curDebt + amount_ + fee_;
                break;
            }

            curPrice = curLup.down; // move to next bucket
        }

        // HPB and LUP management
        lup = (price > curPrice|| price == 0) ? curPrice : price;
        pdAccumulator -= pdRemove;
    }

    /**
     *  @notice Called by a lender to claim accumulated collateral
     *  @param  price_        The price bucket from which collateral should be claimed
     *  @param  amount_       The amount of collateral tokens to be claimed, WAD
     *  @param  lpBalance_    The claimers current LP balance, RAY
     *  @return lpRedemption_ The amount of LP tokens that will be redeemed
     */
    function _claimCollateralFromBucket(
        uint256 price_, uint256 amount_, uint256 lpBalance_
    ) internal returns (uint256 lpRedemption_) {
        Bucket memory bucket = _buckets[price_];

        require(amount_ <= bucket.collateral, "B:CC:AMT_GT_COLLAT");

        lpRedemption_ = Maths.wrdivr(Maths.wmul(amount_, bucket.price), getExchangeRate(bucket));

        require(lpRedemption_ <= lpBalance_, "B:CC:INSUF_LP_BAL");

        // bucket accounting
        bucket.collateral    -= amount_;
        bucket.lpOutstanding -= lpRedemption_;

        // bucket management
        bool isEmpty = bucket.onDeposit == 0 && bucket.debt == 0;
        bool noClaim = bucket.lpOutstanding == 0 && bucket.collateral == 0;
        if (isEmpty && noClaim) {
            deactivateBucket(bucket); // cleanup if bucket no longer used
        } else {
            _buckets[price_] = bucket; // save bucket to storage
        }
    }

    /**
     *  @notice Called by a lender to claim accumulated NFT collateral
     *  @param  price_        The price bucket from which collateral should be claimed
     *  @param  tokenId_      The tokenId of the collateral to claim
     *  @param  lpBalance_    The claimers current LP balance, RAY
     *  @return lpRedemption_ The amount of LP tokens that will be redeemed
     */
    function claimNFTCollateralFromBucket(uint256 price_, uint256 tokenId_, uint256 lpBalance_) internal returns (uint256 lpRedemption_) {
        NFTBucket storage nftBucket = _nftBuckets[price_];
        require(nftBucket.collateralDeposited.contains(tokenId_), "B:CC:T_NOT_IN_B");

        Bucket memory bucket = _buckets[price_];

        // check available collateral given removal of the NFT
        require(Maths.ONE_WAD <= bucket.collateral, "B:CC:AMT_GT_COLLAT");

        // nft collateral is accounted for in WAD units
        lpRedemption_ = Maths.wrdivr(Maths.wmul(Maths.ONE_WAD, bucket.price), getExchangeRate(bucket));

        require(lpRedemption_ <= lpBalance_, "B:CC:INSUF_LP_BAL");

        // update bucket accounting
        bucket.collateral -= Maths.ONE_WAD;
        bucket.lpOutstanding -= lpRedemption_;
        nftBucket.collateralDeposited.remove(tokenId_);

        // bucket management
        bool isEmpty = bucket.onDeposit == 0 && bucket.debt == 0;
        bool noClaim = bucket.lpOutstanding == 0 && bucket.collateral == 0;
        if (isEmpty && noClaim) {
            deactivateBucket(bucket); // cleanup if bucket no longer used
        } else {
            _buckets[price_] = bucket; // save bucket to storage
        }
    }

    function claimMultipleNFTCollateralFromBucket(uint256 price_, uint256[] memory tokenIds_, uint256 lpBalance_) internal returns (uint256 lpRedemption_) {
        Bucket memory bucket = _buckets[price_];
        NFTBucket storage nftBucket = _nftBuckets[price_];

        // check available collateral given removal of the NFT
        require(Maths.wad(tokenIds_.length) <= bucket.collateral, "B:CC:AMT_GT_COLLAT");

        // nft collateral is accounted for in WAD units
        lpRedemption_ = Maths.wrdivr(Maths.wmul(Maths.wad(tokenIds_.length), bucket.price), getExchangeRate(bucket));

        require(lpRedemption_ <= lpBalance_, "B:CC:INSUF_LP_BAL");

        // update bucket accounting
        bucket.collateral -= Maths.wad(tokenIds_.length);
        bucket.lpOutstanding -= lpRedemption_;

        // update collateralDeposited
        for (uint i; i < tokenIds_.length;) {
            require(nftBucket.collateralDeposited.contains(tokenIds_[i]), "B:CC:T_NOT_IN_B");
            nftBucket.collateralDeposited.remove(tokenIds_[i]);
            unchecked {
                ++i;
            }
        }

        // bucket management
        bool isEmpty = bucket.onDeposit == 0 && bucket.debt == 0;
        bool noClaim = bucket.lpOutstanding == 0 && bucket.collateral == 0;
        if (isEmpty && noClaim) {
            deactivateBucket(bucket); // cleanup if bucket no longer used
        } else {
            _buckets[price_] = bucket; // save bucket to storage
        }
    }

    /**
     *  @notice Liquidate a given position's collateral
     *  @param  debt_               The amount of debt to cover, WAD
     *  @param  collateral_         The amount of collateral deposited, WAD
     *  @param  inflator_           The current pool inflator rate, RAY
     *  @return requiredCollateral_ The amount of collateral to be liquidated
     */
    function _liquidateAtBucket(
        uint256 debt_, uint256 collateral_, uint256 inflator_
    ) internal returns (uint256 requiredCollateral_) {
        uint256 curPrice = hpb;

        while (true) {
            Bucket storage bucket   = _buckets[curPrice];
            uint256 curDebt         = accumulateBucketInterest(bucket.debt, bucket.inflatorSnapshot, inflator_);
            bucket.inflatorSnapshot = inflator_;

            uint256 bucketDebtToPurchase     = Maths.min(debt_, curDebt);
            uint256 bucketRequiredCollateral = Maths.min(Maths.wdiv(debt_, bucket.price), collateral_);

            debt_               -= bucketDebtToPurchase;
            collateral_         -= bucketRequiredCollateral;
            requiredCollateral_ += bucketRequiredCollateral;

            // bucket accounting
            curDebt           -= bucketDebtToPurchase;
            bucket.collateral += bucketRequiredCollateral;

            // forgive the debt when borrower has no remaining collateral but still has debt
            if (debt_ != 0 && collateral_ == 0) {
                bucket.debt = 0;
                break;
            }

            bucket.debt = curDebt;

            if (debt_ == 0) break; // stop if all debt reconciliated

            curPrice = bucket.down;
        }

        // HPB and LUP management
        uint256 newHpb = getHpb();
        if (hpb != newHpb) hpb = newHpb;
    }

    /**
     *  @notice Called by a lender to move quote tokens from a bucket
     *  @param  fromPrice_    The price bucket from where quote tokens should be moved
     *  @param  toPrice_      The price bucket where quote tokens should be moved
     *  @param  maxAmount_    The max amount of quote tokens to be moved, WAD
     *  @param  lpBalance_    The LP balance for current lender, RAY
     *  @param  lpTimer_      The timestamp of the last lender deposit in bucket
     *  @param  inflator_     The current pool inflator rate, RAY
     *  @return lpRedemption_ The amount of lpTokens moved from bucket
     *  @return lpAward_      The amount of lpTokens moved to bucket
     *  @return amount_       The amount of quote tokens moved to bucket
     */
    function _moveQuoteTokenFromBucket(
        uint256 fromPrice_, uint256 toPrice_, uint256 maxAmount_, uint256 lpBalance_, uint256 lpTimer_, uint256 inflator_
    ) internal returns (uint256 lpRedemption_, uint256 lpAward_, uint256 amount_) {
        uint256 newHpb = !BitMaps.get(_bitmap, toPrice_) ? initializeBucket(hpb, toPrice_) : hpb;
        uint256 newLup = lup;

        Bucket memory fromBucket    = _buckets[fromPrice_];
        fromBucket.debt             = accumulateBucketInterest(fromBucket.debt, fromBucket.inflatorSnapshot, inflator_);
        fromBucket.inflatorSnapshot = inflator_;

        uint256 exchangeRate = getExchangeRate(fromBucket);                 // RAY
        uint256 claimable    = Maths.rmul(lpBalance_, exchangeRate);       // RAY

        amount_       = Maths.min(Maths.wadToRay(maxAmount_), claimable); // RAY
        lpRedemption_ = Maths.rdiv(amount_, exchangeRate);                // RAY
        amount_       = Maths.rayToWad(amount_);

        Bucket memory toBucket    = _buckets[toPrice_];
        toBucket.debt             = accumulateBucketInterest(toBucket.debt, toBucket.inflatorSnapshot, inflator_);
        toBucket.inflatorSnapshot = inflator_;

        // apply bid penalty if deposit happened less than 24h ago
        if (fromBucket.price > toBucket.price && block.timestamp - lpTimer_ < SECONDS_PER_DAY) {
            uint256 penalty        = Maths.wmul(PENALTY_BPS, fromBucket.price - toBucket.price);
            amount_                -= penalty;
            _bip[fromBucket.price] += penalty;
        }

        lpAward_ = Maths.rdiv(Maths.wadToRay(amount_), getExchangeRate(toBucket));

        // move LP tokens
        fromBucket.lpOutstanding -= lpRedemption_;
        toBucket.lpOutstanding   += lpAward_;

        bool atLup  = newLup != 0 && fromBucket.price == newLup;
        if (atLup) {
            newLup = moveQuoteTokenAtLup(fromBucket, toBucket, amount_, inflator_);
        } else {
            newLup = moveQuoteTokenAtPrice(fromBucket, toBucket, amount_, inflator_, newLup);
        }

        bool isEmpty = fromBucket.onDeposit == 0 && fromBucket.debt == 0;
        bool noClaim = fromBucket.lpOutstanding == 0 && fromBucket.collateral == 0;

        _buckets[fromBucket.price] = fromBucket;
        _buckets[toBucket.price]   = toBucket;

        // HPB and LUP management
        if (newLup != lup) lup = newLup;
        newHpb = (isEmpty && fromBucket.price == newHpb) ? getHpb() : newHpb;
        if (newHpb != hpb) hpb = newHpb;

        // bucket management
        if (isEmpty && noClaim) deactivateBucket(fromBucket); // cleanup if bucket no longer used
    }

    /**
     *  @notice Puchase a given amount of quote tokens for given collateral tokens
     *  @param  price_      The price bucket at which the exchange will occur, WAD
     *  @param  amount_     The amount of quote tokens to receive, WAD
     *  @param  collateral_ The amount of collateral to exchange, WAD
     *  @param  inflator_   The current pool inflator rate, RAY
     */
    function _purchaseBidFromBucket(
        uint256 price_, uint256 amount_, uint256 collateral_, uint256 inflator_
    ) internal {
        Bucket memory bucket    = _buckets[price_];
        bucket.debt             = accumulateBucketInterest(bucket.debt, bucket.inflatorSnapshot, inflator_);
        bucket.inflatorSnapshot = inflator_;

        uint256 available = bucket.onDeposit + bucket.debt;

        require(amount_ <= available, "B:PB:INSUF_BUCKET_LIQ");

        // Exchange collateral for quote token on deposit
        uint256 purchaseFromDeposit = Maths.min(amount_, bucket.onDeposit);

        amount_          -= purchaseFromDeposit;
        // bucket accounting
        bucket.onDeposit -= purchaseFromDeposit;
        bucket.collateral += collateral_;

        // debt reallocation
        uint256 newLup = reallocateDown(bucket, amount_, inflator_);

        _buckets[price_] = bucket;

        uint256 newHpb = (bucket.onDeposit == 0 && bucket.debt == 0) ? getHpb() : hpb;

        // HPB and LUP management
        if (lup != newLup) lup = newLup;
        if (hpb != newHpb) hpb = newHpb;

        pdAccumulator -= Maths.wmul(purchaseFromDeposit, bucket.price);
    }

    /**
     *  @notice Puchase a given amount of quote tokens for given NFT collateral tokenIds
     *  @param  price_      The price bucket at which the exchange will occur, WAD
     *  @param  amount_     The amount of quote tokens to receive, WAD
     *  @param  tokenIds_   Array of tokenIds used to purchase quote tokens
     *  @param  inflator_   The current pool inflator rate, RAY
     */
<<<<<<< HEAD
    function purchaseBidFromBucketNFTCollateral(
        uint256 price_, uint256 amount_, uint256[] memory tokenIds_, uint256 inflator_
    ) internal {
        Bucket memory bucket    = _buckets[price_];
        bucket.debt             = accumulateBucketInterest(bucket.debt, bucket.inflatorSnapshot, inflator_);
        bucket.inflatorSnapshot = inflator_;
=======
    function _claimNFTCollateralFromBucket(uint256 price_, uint256 tokenId_, uint256 lpBalance_) internal returns (uint256 lpRedemption_) {
        Bucket storage bucket = _buckets[price_];
>>>>>>> c148a226
        NFTBucket storage nftBucket = _nftBuckets[price_];

        uint256 available = bucket.onDeposit + bucket.debt;

        require(amount_ <= available, "B:PB:INSUF_BUCKET_LIQ");

        // Exchange collateral for quote token on deposit
        uint256 purchaseFromDeposit = Maths.min(amount_, bucket.onDeposit);

        amount_          -= purchaseFromDeposit;
        // bucket accounting
        bucket.onDeposit -= purchaseFromDeposit;
        bucket.collateral += Maths.wad(tokenIds_.length);

        // update collateralDeposited
        for (uint i; i < tokenIds_.length;) {
            nftBucket.collateralDeposited.add(tokenIds_[i]);
            unchecked {
                ++i;
            }
        }

        // debt reallocation
        uint256 newLup = reallocateDown(bucket, amount_, inflator_);

        _buckets[price_] = bucket;

        uint256 newHpb = (bucket.onDeposit == 0 && bucket.debt == 0) ? getHpb() : hpb;

        // HPB and LUP management
        if (lup != newLup) lup = newLup;
        if (hpb != newHpb) hpb = newHpb;

        pdAccumulator -= Maths.wmul(purchaseFromDeposit, bucket.price);
    }

    /**
     *  @notice Called by a lender to remove quote tokens from a bucket
     *  @param  price_     The price bucket from which quote tokens should be removed
     *  @param  maxAmount_ The maximum amount of quote tokens to be removed, WAD
     *  @param  lpBalance_ The LP balance for current lender, RAY
     *  @param  lpTimer_   The timestamp of the last lender deposit in bucket
     *  @param  inflator_  The current pool inflator rate, RAY
     *  @return amount_    The actual amount being removed
     *  @return lpTokens_  The amount of lpTokens removed equivalent to the quote tokens removed
     */
    function _removeQuoteTokenFromBucket(
        uint256 price_, uint256 maxAmount_, uint256 lpBalance_, uint256 lpTimer_, uint256 inflator_
    ) internal returns (uint256 amount_, uint256 lpTokens_) {
        Bucket memory bucket    = _buckets[price_];
        bucket.debt             = accumulateBucketInterest(bucket.debt, bucket.inflatorSnapshot, inflator_);
        bucket.inflatorSnapshot = inflator_;

        uint256 exchangeRate = getExchangeRate(bucket);                // RAY
        uint256 claimable    = Maths.rmul(lpBalance_, exchangeRate);   // RAY
        amount_             = Maths.min(Maths.wadToRay(maxAmount_), claimable); // RAY
        lpTokens_           = Maths.rdiv(amount_, exchangeRate);                // RAY
        amount_             = Maths.rayToWad(amount_);

        // bucket accounting
        uint256 removeFromDeposit = Maths.min(amount_, bucket.onDeposit); // Remove from deposit first
        bucket.onDeposit     -= removeFromDeposit;
        bucket.lpOutstanding -= lpTokens_;

        // debt reallocation
        uint256 newLup = reallocateDown(bucket, amount_ - removeFromDeposit, inflator_);
        pdAccumulator  -= Maths.wmul(removeFromDeposit, bucket.price);

        // apply bid penalty if deposit happened less than 24h ago
        if (block.timestamp - lpTimer_ < SECONDS_PER_DAY) {
            uint256 penalty = Maths.wmul(PENALTY_BPS, amount_);
            amount_        -= penalty;
            _bip[bucket.price]   += penalty;
        }

        bool isEmpty = bucket.onDeposit == 0 && bucket.debt == 0;
        bool noClaim = bucket.lpOutstanding == 0 && bucket.collateral == 0;

        _buckets[bucket.price] = bucket;

        // HPB and LUP management
        uint256 newHpb = (isEmpty && bucket.price == hpb) ? getHpb() : hpb;
        if (bucket.price >= lup && newLup < lup) lup = newLup; // move lup down only if removal happened at or above lup
        if (newHpb != hpb) hpb = newHpb;

        // bucket management
        if (isEmpty && noClaim) deactivateBucket(bucket); // cleanup if bucket no longer used
    }

    /**
     *  @notice Called by a borrower to repay quote tokens as part of reducing their position
     *  @param  amount_       The amount of quote tokens to repay to the bucket, WAD
     *  @param  inflator_     The current pool inflator rate, RAY
     *  @param  reconcile_    True if all debt in pool is repaid
     */
    function _repayBucket(uint256 amount_, uint256 inflator_, bool reconcile_) internal {
        uint256 curPrice = lup;
        uint256 pdAdd;

        while (true) {
            Bucket storage curLup = _buckets[curPrice];
            uint256 curDebt = accumulateBucketInterest(curLup.debt, curLup.inflatorSnapshot, inflator_);
            if (curDebt != 0) {
                curLup.inflatorSnapshot = inflator_;

                if (amount_ > curDebt) {
                    // pay entire debt on this bucket
                    amount_         -= curDebt;
                    curLup.onDeposit += curDebt;
                    pdAdd            += Maths.wmul(curDebt, curPrice);
                    curLup.debt      = 0;
                } else {
                    // pay as much debt as possible and exit
                    curLup.onDeposit += amount_;
                    pdAdd            += Maths.wmul(amount_, curPrice);
                    curLup.debt      = curDebt - amount_;
                    amount_         = 0;
                    break;
                }
            }

            if (curPrice == curLup.up) break; // nowhere to go

            curPrice = curLup.up; // move to upper bucket
        }

        // HPB and LUP management
        if (reconcile_) lup = 0;                 // reset LUP if no debt in pool
        else if (lup != curPrice) lup = curPrice; // update LUP to current price

        pdAccumulator += pdAdd;
    }

    /*********************************/
    /*** Private Utility Functions ***/
    /*********************************/

    /**
     *  @notice Update bucket.debt with interest accumulated since last state change
     *  @param debt_         Current ucket debt bucket being updated
     *  @param inflator_     RAY - The current bucket inflator value
     *  @param poolInflator_ RAY - The current pool inflator value
     */
    function accumulateBucketInterest(uint256 debt_, uint256 inflator_, uint256 poolInflator_) private pure returns (uint256){
        if (debt_ != 0) {
            // To preserve precision, multiply WAD * RAY = RAD, and then scale back down to WAD
            debt_ += Maths.radToWadTruncate(
                debt_ * (Maths.rdiv(poolInflator_, inflator_) - Maths.ONE_RAY)
            );
        }
        return debt_;
    }

    /**
     *  @notice Removes state for an unused bucket and update surrounding price pointers
     *  @param  bucket_ The price bucket to deactivate.
     */
    function deactivateBucket(Bucket memory bucket_) private {
        BitMaps.setTo(_bitmap, bucket_.price, false);
        bool isHighestBucket = bucket_.price == bucket_.up;
        bool isLowestBucket = bucket_.down == 0;
        if (isHighestBucket && !isLowestBucket) {                       // if highest bucket
            _buckets[bucket_.down].up = _buckets[bucket_.down].price; // make lower bucket the highest bucket
        } else if (!isHighestBucket && !isLowestBucket) {               // if middle bucket
            _buckets[bucket_.up].down = bucket_.down;                 // update down pointer of upper bucket
            _buckets[bucket_.down].up = bucket_.up;                   // update up pointer of lower bucket
        } else if (!isHighestBucket && isLowestBucket) {                // if lowest bucket
            _buckets[bucket_.up].down = 0;                             // make upper bucket the lowest bucket
        }
        delete _buckets[bucket_.price];
    }

    /**
     *  @notice Set state for a new bucket and update surrounding price pointers
     *  @param  hpb_   The current highest price bucket of the pool, WAD
     *  @param  price_ The price of the bucket to retrieve information from, WAD
     *  @return The new HPB given the newly initialized bucket
     */
    function initializeBucket(uint256 hpb_, uint256 price_) private returns (uint256) {
        Bucket storage bucket = _buckets[price_];

        bucket.price            = price_;
        bucket.inflatorSnapshot = Maths.ONE_RAY;

        if (price_ > hpb_) {
            bucket.down = hpb_;
            hpb_ = price_;
        }

        uint256 cur  = hpb_;
        uint256 down = _buckets[hpb_].down;
        uint256 up   = _buckets[hpb_].up;

        // update price pointers
        while (true) {
            if (price_ > down) {
                _buckets[cur].down = price_;
                bucket.up          = cur;
                bucket.down        = down;
                _buckets[down].up  = price_;
                break;
            }
            cur  = down;
            down = _buckets[cur].down;
            up   = _buckets[cur].up;
        }
        BitMaps.setTo(_bitmap, price_, true);
        return hpb_;
    }

    /**
     *  @notice Utility function to move quote tokens from LUP.
     *  @dev    Avoid Solidity's stack too deep in moveQuoteToken function
     *  @param  fromBucket_ The given bucket whose assets are being moved
     *  @param  toBucket_   The given bucket where assets are being moved
     *  @param  amount_     The amount of quote tokens being moved
     *  @param  inflator_   The current pool inflator rate, RAY
     *  @return newLup_     The new LUP
     */
    function moveQuoteTokenAtLup(
        Bucket memory fromBucket_, Bucket memory toBucket_, uint256 amount_, uint256 inflator_
    ) private returns (uint256 newLup_) {
        bool moveUp           = fromBucket_.price < toBucket_.price;
        uint256 debtToMove    = (amount_ > fromBucket_.onDeposit) ? amount_ - fromBucket_.onDeposit : 0;
        uint256 depositToMove = amount_ - debtToMove;

        // move debt
        if (moveUp) {
            fromBucket_.debt -= debtToMove;
            toBucket_.debt   += debtToMove;
        }

        // move deposit
        uint256 toOnDeposit  = moveUp ? depositToMove : amount_;
        fromBucket_.onDeposit -= depositToMove;
        toBucket_.onDeposit   += toOnDeposit;

        if (moveUp) {
            newLup_ = reallocateUpFromBucket(fromBucket_, toBucket_, depositToMove, inflator_);
        } else {
            newLup_ = reallocateDown(fromBucket_, debtToMove, inflator_);
        }

        pdAccumulator = pdAccumulator + Maths.wmul(toOnDeposit, toBucket_.price) - Maths.wmul(depositToMove, fromBucket_.price);
    }

    /**
     *  @notice Utility function to move quote tokens at a specific price (other than LUP)
     *  @dev    Avoid Solidity's stack too deep in moveQuoteToken function
     *  @param  fromBucket_ The given bucket whose assets are being moved
     *  @param  toBucket_   The given bucket where assets are being moved
     *  @param  amount_     The amount of quote tokens being moved
     *  @param  inflator_   The current pool inflator rate, RAY
     *  @param  lup_        The current LUP
     *  @return newLup_     The new LUP
     */
    function moveQuoteTokenAtPrice(
        Bucket memory fromBucket_, Bucket memory toBucket_, uint256 amount_, uint256 inflator_, uint256 lup_
    ) private returns (uint256 newLup_) {
        newLup_       = lup_;
        bool moveUp   = fromBucket_.price < toBucket_.price;
        bool aboveLup = newLup_ !=0 && newLup_ < Maths.min(fromBucket_.price, toBucket_.price);

        if (aboveLup) {
            // move debt
            fromBucket_.debt -= amount_;
            toBucket_.debt   += amount_;
        } else {
            // move deposit
            uint256 fromOnDeposit = moveUp ? amount_ : Maths.min(amount_, fromBucket_.onDeposit);
            fromBucket_.onDeposit -= fromOnDeposit;
            toBucket_.onDeposit   += amount_;

            if (newLup_ != 0 && toBucket_.price > Maths.max(fromBucket_.price, newLup_)) {
                newLup_ = reallocateUp(toBucket_, amount_, inflator_);
            } else if (newLup_ != 0 && fromBucket_.price >= Maths.max(toBucket_.price, newLup_)) {
                newLup_ = reallocateDownToBucket(fromBucket_, toBucket_, amount_, inflator_);
            }

            pdAccumulator = pdAccumulator + Maths.wmul(amount_, toBucket_.price) - Maths.wmul(fromOnDeposit, fromBucket_.price);
        }
    }

    /**
     *  @notice Moves assets in a bucket to a bucket's down pointers
     *  @dev    Occurs when quote tokens are being removed
     *  @dev    Should continue until all of the desired quote tokens have been removed
     *  @param  bucket_   The given bucket whose assets are being reallocated
     *  @param  amount_   The amount of quote tokens requiring reallocation, WAD
     *  @param  inflator_ The current pool inflator rate, RAY
     *  @return lup_      The price to which assets were reallocated
     */
    function reallocateDown(
        Bucket memory bucket_, uint256 amount_, uint256 inflator_
    ) private returns (uint256 lup_) {

        lup_ = bucket_.price;
        // debt reallocation
        if (amount_ > bucket_.onDeposit) {
            uint256 pdRemove;
            uint256 reallocation = amount_ - bucket_.onDeposit;
            if (bucket_.down != 0) {
                uint256 toPrice = bucket_.down;

                while (true) {
                    Bucket storage toBucket   = _buckets[toPrice];
                    uint256 toDebt            = accumulateBucketInterest(toBucket.debt, toBucket.inflatorSnapshot, inflator_);
                    uint256 toDeposit         = toBucket.onDeposit;
                    toBucket.inflatorSnapshot = inflator_;

                    if (reallocation < toDeposit) {
                        // reallocate all and exit
                        bucket_.debt       -= reallocation;
                        toBucket.debt      = toDebt + reallocation;
                        toBucket.onDeposit -= reallocation;
                        pdRemove           += Maths.wmul(reallocation, toPrice);
                        lup_ = toPrice;
                        break;
                    } else {
                        if (toDeposit != 0) {
                            reallocation       -= toDeposit;
                            bucket_.debt      -= toDeposit;
                            toDebt             += toDeposit;
                            pdRemove           += Maths.wmul(toDeposit, toPrice);
                            toBucket.onDeposit -= toDeposit;
                        }
                        toBucket.debt = toDebt;
                    }

                    if (toBucket.down == 0) {
                        // last bucket, nowhere to go, guard against reallocation failures
                        require(reallocation == 0, "B:RD:NO_REALLOC_LOCATION");
                        lup_ = toPrice;
                        break;
                    }

                    toPrice = toBucket.down;
                }
            } else {
                require(reallocation == 0, "B:RD:NO_REALLOC_LOCATION");
            }

            pdAccumulator -= pdRemove;
        }
    }

    /**
     *  @notice Moves assets in a bucket to a bucket's down pointers
     *  @dev    Occurs when quote tokens are being removed
     *  @dev    Should continue until all of the desired quote tokens have been removed
     *  @param  fromBucket_ The given bucket whose assets are being reallocated / moved
     *  @param  toBucket_   The given bucket where assets are being reallocated / moved
     *  @param  amount_   The amount of quote tokens requiring reallocation, WAD
     *  @param  inflator_ The current pool inflator rate, RAY
     *  @return lup_      The price to which assets were reallocated
     */
   function reallocateDownToBucket(
        Bucket memory fromBucket_, Bucket memory toBucket_, uint256 amount_, uint256 inflator_
    ) private returns (uint256 lup_) {

        lup_ = fromBucket_.price;

        if (amount_ > fromBucket_.onDeposit) {

            uint256 pdRemove;
            uint256 reallocation = amount_ - fromBucket_.onDeposit;

            if (fromBucket_.down != 0) {
                uint256 toPrice = fromBucket_.down;

                Bucket memory toBucket;
                bool isToBucket;

                while (true) {
                    isToBucket = toPrice == toBucket_.price;
                    if (isToBucket) { // use from bucket loaded in memory
                        toBucket  = toBucket_;
                    } else {
                        toBucket      = _buckets[toPrice]; // load to bucket from storage
                        toBucket.debt = accumulateBucketInterest(toBucket.debt, toBucket.inflatorSnapshot, inflator_);

                        toBucket.inflatorSnapshot = inflator_;
                    }

                    if (reallocation < toBucket.onDeposit) {
                        // reallocate all and exit
                        fromBucket_.debt  -= reallocation;
                        toBucket.debt      += reallocation;
                        toBucket.onDeposit -= reallocation;
                        pdRemove           += Maths.wmul(reallocation, toPrice);
                        lup_ = toPrice;

                        if (!isToBucket) _buckets[toPrice] = toBucket;

                        break;
                    } else {
                        if (toBucket.onDeposit != 0) {
                            reallocation       -= toBucket.onDeposit;
                            fromBucket_.debt  -= toBucket.onDeposit;
                            toBucket.debt      += toBucket.onDeposit;
                            pdRemove           += Maths.wmul(toBucket.onDeposit, toPrice);
                            toBucket.onDeposit = 0;
                        }

                        if (!isToBucket) _buckets[toPrice] = toBucket;
                    }

                    if (toBucket.down == 0) {
                        // last bucket, nowhere to go, guard against reallocation failures
                        require(reallocation == 0, "B:RD:NO_REALLOC_LOCATION");
                        lup_ = toPrice;
                        break;
                    }

                    toPrice = toBucket.down;
                }
            } else {
                require(reallocation == 0, "B:RD:NO_REALLOC_LOCATION");
            }

            pdAccumulator -= pdRemove;
        }
    }

    /**
     *  @notice Moves assets in a bucket to a bucket's up pointers
     *  @dev    Should continue until all desired quote tokens are added
     *  @dev    Occcurs when quote tokens are being added
     *  @param  bucket_   The given bucket whose assets are being reallocated
     *  @param  amount_   The amount of quote tokens requiring reallocation, WAD
     *  @param  inflator_ The current pool inflator rate, RAY
     *  @return lup_      The price to which assets were reallocated
     */
    function reallocateUp(
        Bucket memory bucket_, uint256 amount_, uint256 inflator_
    ) private returns (uint256 lup_) {

        uint256 curPrice = lup;
        uint256 pdAdd;
        uint256 pdRemove;

        while (true) {
            if (curPrice == bucket_.price) break; // reached deposit bucket; nowhere to go

            Bucket storage curLup = _buckets[curPrice];
            uint256 curLupDebt    = accumulateBucketInterest(curLup.debt, curLup.inflatorSnapshot, inflator_);

            curLup.inflatorSnapshot = inflator_;

            if (amount_ > curLupDebt) {
                bucket_.debt      += curLupDebt;
                bucket_.onDeposit -= curLupDebt;
                pdRemove          += Maths.wmul(curLupDebt, bucket_.price);
                curLup.debt       = 0;
                curLup.onDeposit  += curLupDebt;
                pdAdd             += Maths.wmul(curLupDebt, curPrice);
                amount_           -= curLupDebt;

                if (curPrice == curLup.up) break; // reached top-of-book; nowhere to go

            } else {
                bucket_.debt      += amount_;
                bucket_.onDeposit -= amount_;
                pdRemove          += Maths.wmul(amount_, bucket_.price);
                curLup.debt       = curLupDebt - amount_;
                curLup.onDeposit  += amount_;
                pdAdd             += Maths.wmul(amount_, curPrice);
                break;
            }

            curPrice = curLup.up;
        }

        lup_ = curPrice;
        pdAccumulator = pdAccumulator + pdAdd - pdRemove;
    }

    /**
     *  @notice Moves assets in a bucket to a bucket's up pointers
     *  @dev    Should continue until all desired quote tokens are added
     *  @dev    Occcurs when quote tokens are being added
     *  @param  fromBucket_ The given bucket whose assets are being reallocated / moved
     *  @param  toBucket_   The given bucket where assets are being reallocated / moved
     *  @param  amount_     The amount of quote tokens requiring reallocation, WAD
     *  @param  inflator_   The current pool inflator rate, RAY
     *  @return lup_        The price to which assets were reallocated
     */
    function reallocateUpFromBucket(
        Bucket memory fromBucket_, Bucket memory toBucket_, uint256 amount_, uint256 inflator_
    ) private returns (uint256 lup_) {

        uint256 curPrice = lup;
        uint256 pdAdd;
        uint256 pdRemove;

        Bucket memory curLup;
        bool isFromBucket;

        while (true) {
            if (curPrice == toBucket_.price) break; // reached deposit bucket; nowhere to go
            isFromBucket = curPrice == fromBucket_.price;

            if (isFromBucket) { // use from bucket loaded in memory
                curLup     = fromBucket_;
            } else {
                curLup      = _buckets[curPrice];
                curLup.debt = accumulateBucketInterest(curLup.debt, curLup.inflatorSnapshot, inflator_);

                curLup.inflatorSnapshot = inflator_;
            }

            if (amount_ > curLup.debt) {
                toBucket_.debt      += curLup.debt;
                toBucket_.onDeposit -= curLup.debt;
                pdRemove             += Maths.wmul(curLup.debt, toBucket_.price);
                curLup.onDeposit     += curLup.debt;
                pdAdd                += Maths.wmul(curLup.debt, curPrice);
                amount_             -= curLup.debt;
                curLup.debt          = 0;

                if (!isFromBucket) _buckets[curPrice] = curLup;

                if (curPrice == curLup.up) break; // reached top-of-book; nowhere to go

            } else {
                toBucket_.debt      += amount_;
                toBucket_.onDeposit -= amount_;
                pdRemove             += Maths.wmul(amount_, toBucket_.price);
                curLup.debt          -= amount_;
                curLup.onDeposit     += amount_;
                pdAdd                += Maths.wmul(amount_, curPrice);

                if (!isFromBucket) _buckets[curPrice] = curLup;

                break;
            }

            curPrice = curLup.up;
        }

        lup_ = curPrice;
        pdAccumulator = pdAccumulator + pdAdd - pdRemove;
    }


    /*****************************/
    /*** Public View Functions ***/
    /*****************************/

    function bipAt(uint256 price_) public view override returns (uint256) {
        return _bip[price_];
    }

    function bucketAt(uint256 price_)
        public
        view
        override
        returns (
            uint256 bucketPrice_,
            uint256 up_,
            uint256 down_,
            uint256 onDeposit_,
            uint256 debt_,
            uint256 bucketInflator_,
            uint256 lpOutstanding_,
            uint256 bucketCollateral_
        )
    {
        Bucket memory bucket = _buckets[price_];

        bucketPrice_      = bucket.price;
        up_               = bucket.up;
        down_             = bucket.down;
        onDeposit_        = bucket.onDeposit;
        debt_             = bucket.debt;
        bucketInflator_   = bucket.inflatorSnapshot;
        lpOutstanding_    = bucket.lpOutstanding;
        bucketCollateral_ = bucket.collateral;
    }

    function nftBucketAt(uint256 price_)
        public
        view
        returns (
            uint256 bucketPrice_,
            uint256 up_,
            uint256 down_,
            uint256 onDeposit_,
            uint256 debt_,
            uint256 bucketInflator_,
            uint256 lpOutstanding_,
            uint256 bucketCollateral_,
            uint256[] memory collateralDeposited_
        )
    {
        Bucket memory bucket = _buckets[price_];
        NFTBucket storage nftBucket = _nftBuckets[price_];

        bucketPrice_         = bucket.price;
        up_                  = bucket.up;
        down_                = bucket.down;
        onDeposit_           = bucket.onDeposit;
        debt_                = bucket.debt;
        bucketInflator_      = bucket.inflatorSnapshot;
        lpOutstanding_       = bucket.lpOutstanding;
        bucketCollateral_    = bucket.collateral;
        collateralDeposited_ = nftBucket.collateralDeposited.values();
    }

    function estimatePrice(uint256 amount_, uint256 hpb_) public view override returns (uint256 price_) {
        Bucket memory curLup = _buckets[hpb_];

        while (true) {
            if (amount_ > curLup.onDeposit) {
                amount_ -= curLup.onDeposit;
            } else if (amount_ <= curLup.onDeposit) {
                price_ = curLup.price;
                break;
            }

            if (curLup.down == 0) {
                break;
            } else {
                curLup = _buckets[curLup.down];
            }
        }
    }

    function getHpb() public view override returns (uint256 newHpb_) {
        newHpb_ = hpb;
        while (true) {
            (, , uint256 down, uint256 onDeposit, uint256 debt, , , ) = bucketAt(newHpb_);
            if (onDeposit != 0 || debt != 0) {
                break;
            } else if (down == 0) {
                newHpb_ = 0;
                break;
            }
            newHpb_ = down;
        }
    }

    function getHup() public view override returns (uint256 hup_) {
        hup_ = lup;
        while (true) {
            (uint256 price, , uint256 down, uint256 onDeposit, , , , ) = bucketAt(hup_);

            if (price == down || onDeposit != 0) break;

            // check that there are available quote tokens on deposit in down bucket
            (, , , uint256 downAmount, , , , ) = bucketAt(down);

            if (downAmount == 0) break;

            hup_ = down;
        }
    }

    function isBucketInitialized(uint256 price_) public view override returns (bool) {
        return BitMaps.get(_bitmap, price_);
    }

    /*******************************/
    /*** Private View Functions ***/
    /*******************************/

    /**
     *  @notice Calculate the current exchange rate for Quote tokens / LP Tokens
     *  @dev    Performs calculations in RAY terms and rounds up to determine size to minimize precision loss
     *  @return RAY The current rate at which quote tokens can be exchanged for LP tokens
     */
    function getExchangeRate(Bucket memory bucket_) private pure returns (uint256) {
        uint256 size = bucket_.onDeposit + bucket_.debt + Maths.wmul(bucket_.collateral, bucket_.price);
        return (size != 0 && bucket_.lpOutstanding != 0) ? Maths.wrdivr(size, bucket_.lpOutstanding) : Maths.ONE_RAY;
    }

}<|MERGE_RESOLUTION|>--- conflicted
+++ resolved
@@ -175,7 +175,7 @@
      *  @param  lpBalance_    The claimers current LP balance, RAY
      *  @return lpRedemption_ The amount of LP tokens that will be redeemed
      */
-    function claimNFTCollateralFromBucket(uint256 price_, uint256 tokenId_, uint256 lpBalance_) internal returns (uint256 lpRedemption_) {
+    function _claimNFTCollateralFromBucket(uint256 price_, uint256 tokenId_, uint256 lpBalance_) internal returns (uint256 lpRedemption_) {
         NFTBucket storage nftBucket = _nftBuckets[price_];
         require(nftBucket.collateralDeposited.contains(tokenId_), "B:CC:T_NOT_IN_B");
 
@@ -204,7 +204,7 @@
         }
     }
 
-    function claimMultipleNFTCollateralFromBucket(uint256 price_, uint256[] memory tokenIds_, uint256 lpBalance_) internal returns (uint256 lpRedemption_) {
+    function _claimMultipleNFTCollateralFromBucket(uint256 price_, uint256[] memory tokenIds_, uint256 lpBalance_) internal returns (uint256 lpRedemption_) {
         Bucket memory bucket = _buckets[price_];
         NFTBucket storage nftBucket = _nftBuckets[price_];
 
@@ -400,17 +400,12 @@
      *  @param  tokenIds_   Array of tokenIds used to purchase quote tokens
      *  @param  inflator_   The current pool inflator rate, RAY
      */
-<<<<<<< HEAD
-    function purchaseBidFromBucketNFTCollateral(
+    function _purchaseBidFromBucketNFTCollateral(
         uint256 price_, uint256 amount_, uint256[] memory tokenIds_, uint256 inflator_
     ) internal {
         Bucket memory bucket    = _buckets[price_];
         bucket.debt             = accumulateBucketInterest(bucket.debt, bucket.inflatorSnapshot, inflator_);
         bucket.inflatorSnapshot = inflator_;
-=======
-    function _claimNFTCollateralFromBucket(uint256 price_, uint256 tokenId_, uint256 lpBalance_) internal returns (uint256 lpRedemption_) {
-        Bucket storage bucket = _buckets[price_];
->>>>>>> c148a226
         NFTBucket storage nftBucket = _nftBuckets[price_];
 
         uint256 available = bucket.onDeposit + bucket.debt;
