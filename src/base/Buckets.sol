// SPDX-License-Identifier: MIT
pragma solidity 0.8.11;

import { BitMaps } from "@openzeppelin/contracts/utils/structs/BitMaps.sol";

import { IBuckets } from "../interfaces/IBuckets.sol";

import "../libraries/Maths.sol";

abstract contract Buckets is IBuckets {
    uint256 public constant SECONDS_PER_DAY = 3600 * 24;
    uint256 public constant PENALTY_BPS = 0.001 * 10**18;

    /***********************/
    /*** State Variables ***/
    /***********************/

    /**
     *  @notice Mapping of buckets for a given pool
     *  @dev price [WAD] -> bucket
     */
    mapping(uint256 => Buckets.Bucket) internal _buckets;

    mapping(uint256 => uint256) internal _bip;

    BitMaps.BitMap internal _bitmap;

    uint256 public override hpb;
    uint256 public override lup;
    uint256 public override pdAccumulator;

    /**********************************/
    /*** Internal Utility Functions ***/
    /**********************************/

    /**
     *  @notice Called by a lender to add quote tokens to a bucket
     *  @param  price_      The price bucket to which quote tokens should be added.
     *  @param  amount_     The amount of quote tokens to be added.
     *  @param  totalDebt_  The amount of total debt.
     *  @param  inflator_   The current pool inflator rate.
     *  @return lpTokens_   The amount of lpTokens received by the lender for the added quote tokens.
     */
    function addQuoteTokenToBucket(
        uint256 price_, uint256 amount_, uint256 totalDebt_, uint256 inflator_
    ) internal returns (uint256 lpTokens_) {
        // initialize bucket if required and get new HPB
        uint256 newHpb = !BitMaps.get(_bitmap, price_) ? initializeBucket(hpb, price_) : hpb;

        Bucket memory bucket    = _buckets[price_];
        bucket.debt             = accumulateBucketInterest(bucket.debt, bucket.inflatorSnapshot, inflator_);
        bucket.inflatorSnapshot = inflator_;

        lpTokens_ = Maths.rdiv(Maths.wadToRay(amount_), getExchangeRate(bucket));

        // bucket accounting
        bucket.lpOutstanding += lpTokens_;
        bucket.onDeposit     += amount_;
        pdAccumulator        += Maths.wmul(amount_, price_);

        // debt reallocation
        bool reallocate = totalDebt_ != 0 && price_ > lup;
        uint256 newLup = reallocate ? reallocateUp(bucket, amount_, inflator_) : lup;

        _buckets[price_] = bucket;

        // HPB and LUP management
        if (lup != newLup) lup = newLup;
        if (hpb != newHpb) hpb = newHpb;
    }

    /**
     *  @notice Called by a borrower to borrow from a given bucket
     *  @param  amount_   The amount of quote tokens to borrow from the bucket, WAD
     *  @param  fee_      The amount of quote tokens to pay as origination fee, WAD
     *  @param  limit_    The lowest price desired to borrow at, WAD
     *  @param  inflator_ The current pool inflator rate, RAY
     */
    function borrowFromBucket(uint256 amount_, uint256 fee_, uint256 limit_, uint256 inflator_) internal {
        // if first loan then borrow at HPB price, otherwise at LUP
        uint256 price = lup == 0 ? hpb : lup;
        uint256 curPrice = price;
        uint256 pdRemove;

        while (true) {
            require(curPrice >= limit_, "B:B:PRICE_LT_LIMIT");

            Bucket storage curLup   = _buckets[curPrice];
            uint256 curDebt         = accumulateBucketInterest(curLup.debt, curLup.inflatorSnapshot, inflator_);
            uint256 deposit         = curLup.onDeposit;
            curLup.inflatorSnapshot = inflator_;

            if (amount_ > deposit) {
                // take all on deposit from this bucket
                curLup.debt      = curDebt + deposit;
                amount_         -= deposit;
                pdRemove         += Maths.wmul(deposit, curPrice);
                curLup.onDeposit = 0;
            } else {
                // take all remaining amount for loan from this bucket and exit
                curLup.onDeposit -= amount_;
                pdRemove         += Maths.wmul(amount_, curPrice);
                curLup.debt      = curDebt + amount_ + fee_;
                break;
            }

            curPrice = curLup.down; // move to next bucket
        }

        // HPB and LUP management
        lup = (price > curPrice|| price == 0) ? curPrice : price;
        pdAccumulator -= pdRemove;
    }

    /**
     *  @notice Called by a lender to claim accumulated collateral
     *  @param  price_        The price bucket from which collateral should be claimed
     *  @param  amount_       The amount of collateral tokens to be claimed, WAD
     *  @param  lpBalance_    The claimers current LP balance, RAY
     *  @return lpRedemption_ The amount of LP tokens that will be redeemed
     */
    function claimCollateralFromBucket(
        uint256 price_, uint256 amount_, uint256 lpBalance_
    ) internal returns (uint256 lpRedemption_) {
        Bucket memory bucket = _buckets[price_];

        require(amount_ <= bucket.collateral, "B:CC:AMT_GT_COLLAT");

        lpRedemption_ = Maths.wrdivr(Maths.wmul(amount_, bucket.price), getExchangeRate(bucket));

        require(lpRedemption_ <= lpBalance_, "B:CC:INSUF_LP_BAL");

        // bucket accounting
        bucket.collateral    -= amount_;
        bucket.lpOutstanding -= lpRedemption_;

        // bucket management
        bool isEmpty = bucket.onDeposit == 0 && bucket.debt == 0;
        bool noClaim = bucket.lpOutstanding == 0 && bucket.collateral == 0;
        if (isEmpty && noClaim) {
            deactivateBucket(bucket); // cleanup if bucket no longer used
        } else {
            _buckets[price_] = bucket; // save bucket to storage
        }
    }

    /**
     *  @notice Liquidate a given position's collateral
     *  @param  debt_               The amount of debt to cover, WAD
     *  @param  collateral_         The amount of collateral deposited, WAD
     *  @param  inflator_           The current pool inflator rate, RAY
     *  @return requiredCollateral_ The amount of collateral to be liquidated
     */
    function liquidateAtBucket(
        uint256 debt_, uint256 collateral_, uint256 inflator_
    ) internal returns (uint256 requiredCollateral_) {
        uint256 curPrice = hpb;

        while (true) {
            Bucket storage bucket   = _buckets[curPrice];
            uint256 curDebt         = accumulateBucketInterest(bucket.debt, bucket.inflatorSnapshot, inflator_);
            bucket.inflatorSnapshot = inflator_;

            uint256 bucketDebtToPurchase     = Maths.min(debt_, curDebt);
            uint256 bucketRequiredCollateral = Maths.min(Maths.wdiv(debt_, bucket.price), collateral_);

            debt_               -= bucketDebtToPurchase;
            collateral_         -= bucketRequiredCollateral;
            requiredCollateral_ += bucketRequiredCollateral;

            // bucket accounting
            curDebt           -= bucketDebtToPurchase;
            bucket.collateral += bucketRequiredCollateral;

            // forgive the debt when borrower has no remaining collateral but still has debt
            if (debt_ != 0 && collateral_ == 0) {
                bucket.debt = 0;
                break;
            }

            bucket.debt = curDebt;

            if (debt_ == 0) break; // stop if all debt reconciliated

            curPrice = bucket.down;
        }

        // HPB and LUP management
        uint256 newHpb = getHpb();
        if (hpb != newHpb) hpb = newHpb;
    }

    /**
     *  @notice Called by a lender to remove quote tokens from a bucket
     *  @param  fromPrice_    The price bucket from where quote tokens should be moved
     *  @param  toPrice_      The price bucket where quote tokens should be moved
     *  @param  maxAmount_    The max amount of quote tokens to be moved, WAD
     *  @param  lpBalance_    The LP balance for current lender, RAY
     *  @param  lpTimer_      The timestamp of the last lender deposit in bucket
     *  @param  inflator_     The current pool inflator rate, RAY
     *  @return lpRedemption_ The amount of lpTokens moved from bucket
     *  @return lpAward_      The amount of lpTokens moved to bucket
     *  @return amount_       The amount of quote tokens moved to bucket
     */
    function moveQuoteTokenFromBucket(
        uint256 fromPrice_, uint256 toPrice_, uint256 maxAmount_, uint256 lpBalance_, uint256 lpTimer_, uint256 inflator_
    ) internal returns (uint256 lpRedemption_, uint256 lpAward_, uint256 amount_) {
        uint256 newHpb = !BitMaps.get(_bitmap, toPrice_) ? initializeBucket(hpb, toPrice_) : hpb;
        uint256 newLup = lup;

        Bucket memory fromBucket    = _buckets[fromPrice_];
        fromBucket.debt             = accumulateBucketInterest(fromBucket.debt, fromBucket.inflatorSnapshot, inflator_);
        fromBucket.inflatorSnapshot = inflator_;

        uint256 exchangeRate = getExchangeRate(fromBucket);                 // RAY
        uint256 claimable    = Maths.rmul(lpBalance_, exchangeRate);       // RAY

        amount_       = Maths.min(Maths.wadToRay(maxAmount_), claimable); // RAY
        lpRedemption_ = Maths.rdiv(amount_, exchangeRate);                // RAY
        amount_       = Maths.rayToWad(amount_);

        Bucket memory toBucket    = _buckets[toPrice_];
        toBucket.debt             = accumulateBucketInterest(toBucket.debt, toBucket.inflatorSnapshot, inflator_);
        toBucket.inflatorSnapshot = inflator_;

        // apply bid penalty if deposit happened less than 24h ago
        if (fromBucket.price > toBucket.price && block.timestamp - lpTimer_ < SECONDS_PER_DAY) {
            uint256 penalty        = Maths.wmul(PENALTY_BPS, fromBucket.price - toBucket.price);
            amount_                -= penalty;
            _bip[fromBucket.price] += penalty;
        }

        lpAward_ = Maths.rdiv(Maths.wadToRay(amount_), getExchangeRate(toBucket));

        // move LP tokens
        fromBucket.lpOutstanding -= lpRedemption_;
        toBucket.lpOutstanding   += lpAward_;

        bool atLup  = newLup != 0 && fromBucket.price == newLup;
<<<<<<< HEAD
=======

>>>>>>> aa0e11d7
        if (atLup) {
            newLup = moveQuoteTokenAtLup(fromBucket, toBucket, amount_, inflator_);
        } else {
            newLup = moveQuoteTokenAtPrice(fromBucket, toBucket, amount_, inflator_, newLup);
        }

        bool isEmpty = fromBucket.onDeposit == 0 && fromBucket.debt == 0;
        bool noClaim = fromBucket.lpOutstanding == 0 && fromBucket.collateral == 0;

        _buckets[fromBucket.price] = fromBucket;
        _buckets[toBucket.price]   = toBucket;

        // HPB and LUP management
        if (newLup != lup) lup = newLup;
        newHpb = (isEmpty && fromBucket.price == newHpb) ? getHpb() : newHpb;
        if (newHpb != hpb) hpb = newHpb;

        // bucket management
        if (isEmpty && noClaim) deactivateBucket(fromBucket); // cleanup if bucket no longer used
    }

    /**
     *  @notice Puchase a given amount of quote tokens for given collateral tokens
     *  @param  price_      The price bucket at which the exchange will occur, WAD
     *  @param  amount_     The amount of quote tokens to receive, WAD
     *  @param  collateral_ The amount of collateral to exchange, WAD
     *  @param  inflator_   The current pool inflator rate, RAY
     */
    function purchaseBidFromBucket(
        uint256 price_, uint256 amount_, uint256 collateral_, uint256 inflator_
    ) internal {
        Bucket memory bucket    = _buckets[price_];
        bucket.debt             = accumulateBucketInterest(bucket.debt, bucket.inflatorSnapshot, inflator_);
        bucket.inflatorSnapshot = inflator_;

        uint256 available = bucket.onDeposit + bucket.debt;

        require(amount_ <= available, "B:PB:INSUF_BUCKET_LIQ");

        // Exchange collateral for quote token on deposit
        uint256 purchaseFromDeposit = Maths.min(amount_, bucket.onDeposit);

        amount_          -= purchaseFromDeposit;
        // bucket accounting
        bucket.onDeposit -= purchaseFromDeposit;
        bucket.collateral += collateral_;

        // debt reallocation
        uint256 newLup = reallocateDown(bucket, amount_, inflator_);

        _buckets[price_] = bucket;

        uint256 newHpb = (bucket.onDeposit == 0 && bucket.debt == 0) ? getHpb() : hpb;

        // HPB and LUP management
        if (lup != newLup) lup = newLup;
        if (hpb != newHpb) hpb = newHpb;

        pdAccumulator -= Maths.wmul(purchaseFromDeposit, bucket.price);
    }

    /**
     *  @notice Called by a lender to remove quote tokens from a bucket
     *  @param  price_     The price bucket from which quote tokens should be removed
     *  @param  maxAmount_ The maximum amount of quote tokens to be removed, WAD
     *  @param  lpBalance_ The LP balance for current lender, RAY
     *  @param  lpTimer_   The timestamp of the last lender deposit in bucket
     *  @param  inflator_  The current pool inflator rate, RAY
     *  @return amount_    The actual amount being removed
     *  @return lpTokens_  The amount of lpTokens removed equivalent to the quote tokens removed
     */
    function removeQuoteTokenFromBucket(
        uint256 price_, uint256 maxAmount_, uint256 lpBalance_, uint256 lpTimer_, uint256 inflator_
    ) internal returns (uint256 amount_, uint256 lpTokens_) {
        Bucket memory bucket    = _buckets[price_];
        bucket.debt             = accumulateBucketInterest(bucket.debt, bucket.inflatorSnapshot, inflator_);
        bucket.inflatorSnapshot = inflator_;

        uint256 exchangeRate = getExchangeRate(bucket);                // RAY
        uint256 claimable    = Maths.rmul(lpBalance_, exchangeRate);   // RAY
        amount_             = Maths.min(Maths.wadToRay(maxAmount_), claimable); // RAY
        lpTokens_           = Maths.rdiv(amount_, exchangeRate);                // RAY
        amount_             = Maths.rayToWad(amount_);

        // bucket accounting
        uint256 removeFromDeposit = Maths.min(amount_, bucket.onDeposit); // Remove from deposit first
        bucket.onDeposit     -= removeFromDeposit;
        bucket.lpOutstanding -= lpTokens_;

        // debt reallocation
        uint256 newLup = reallocateDown(bucket, amount_ - removeFromDeposit, inflator_);
        pdAccumulator  -= Maths.wmul(removeFromDeposit, price_);

        // apply bid penalty if deposit happened less than 24h ago
        if (block.timestamp - lpTimer_ < SECONDS_PER_DAY) {
            uint256 penalty = Maths.wmul(PENALTY_BPS, amount_);
            amount_        -= penalty;
            _bip[price_]   += penalty;
        }

        bool isEmpty = bucket.onDeposit == 0 && bucket.debt == 0;
        bool noClaim = bucket.lpOutstanding == 0 && bucket.collateral == 0;

        _buckets[price_] = bucket;

        // HPB and LUP management
        uint256 newHpb = (isEmpty && price_ == hpb) ? getHpb() : hpb;
        if (price_ >= lup && newLup < lup) lup = newLup; // move lup down only if removal happened at or above lup
        if (newHpb != hpb) hpb = newHpb;

        // bucket management
        if (isEmpty && noClaim) deactivateBucket(bucket); // cleanup if bucket no longer used
    }

    /**
     *  @notice Called by a borrower to repay quote tokens as part of reducing their position
     *  @param  amount_       The amount of quote tokens to repay to the bucket, WAD
     *  @param  inflator_     The current pool inflator rate, RAY
     *  @param  reconcile_    True if all debt in pool is repaid
     */
    function repayBucket(uint256 amount_, uint256 inflator_, bool reconcile_) internal {
        uint256 curPrice = lup;
        uint256 pdAdd;

        while (true) {
            Bucket storage curLup = _buckets[curPrice];
            uint256 curDebt = accumulateBucketInterest(curLup.debt, curLup.inflatorSnapshot, inflator_);
            if (curDebt != 0) {
                curLup.inflatorSnapshot = inflator_;

                if (amount_ > curDebt) {
                    // pay entire debt on this bucket
                    amount_         -= curDebt;
                    curLup.onDeposit += curDebt;
                    pdAdd            += Maths.wmul(curDebt, curPrice);
                    curLup.debt      = 0;
                } else {
                    // pay as much debt as possible and exit
                    curLup.onDeposit += amount_;
                    pdAdd            += Maths.wmul(amount_, curPrice);
                    curLup.debt      = curDebt - amount_;
                    amount_         = 0;
                    break;
                }
            }

            if (curPrice == curLup.up) break; // nowhere to go

            curPrice = curLup.up; // move to upper bucket
        }

        // HPB and LUP management
        if (reconcile_) lup = 0;                 // reset LUP if no debt in pool
        else if (lup != curPrice) lup = curPrice; // update LUP to current price

        pdAccumulator += pdAdd;
    }

    /*********************************/
    /*** Private Utility Functions ***/
    /*********************************/

    /**
     *  @notice Update bucket.debt with interest accumulated since last state change
     *  @param debt_         Current ucket debt bucket being updated
     *  @param inflator_     RAY - The current bucket inflator value
     *  @param poolInflator_ RAY - The current pool inflator value
     */
    function accumulateBucketInterest(uint256 debt_, uint256 inflator_, uint256 poolInflator_) private pure returns (uint256){
        if (debt_ != 0) {
            // To preserve precision, multiply WAD * RAY = RAD, and then scale back down to WAD
            debt_ += Maths.radToWadTruncate(
                debt_ * (Maths.rdiv(poolInflator_, inflator_) - Maths.ONE_RAY)
            );
        }
        return debt_;
    }

    /**
     *  @notice Removes state for an unused bucket and update surrounding price pointers
     *  @param  bucket_ The price bucket to deactivate.
     */
    function deactivateBucket(Bucket memory bucket_) private {
        BitMaps.setTo(_bitmap, bucket_.price, false);
        bool isHighestBucket = bucket_.price == bucket_.up;
        bool isLowestBucket = bucket_.down == 0;
        if (isHighestBucket && !isLowestBucket) {                       // if highest bucket
            _buckets[bucket_.down].up = _buckets[bucket_.down].price; // make lower bucket the highest bucket
        } else if (!isHighestBucket && !isLowestBucket) {               // if middle bucket
            _buckets[bucket_.up].down = bucket_.down;                 // update down pointer of upper bucket
            _buckets[bucket_.down].up = bucket_.up;                   // update up pointer of lower bucket
        } else if (!isHighestBucket && isLowestBucket) {                // if lowest bucket
            _buckets[bucket_.up].down = 0;                             // make upper bucket the lowest bucket
        }
        delete _buckets[bucket_.price];
    }

    /**
     *  @notice Set state for a new bucket and update surrounding price pointers
     *  @param  hpb_   The current highest price bucket of the pool, WAD
     *  @param  price_ The price of the bucket to retrieve information from, WAD
     *  @return The new HPB given the newly initialized bucket
     */
    function initializeBucket(uint256 hpb_, uint256 price_) private returns (uint256) {
        Bucket storage bucket = _buckets[price_];

        bucket.price            = price_;
        bucket.inflatorSnapshot = Maths.ONE_RAY;

        if (price_ > hpb_) {
            bucket.down = hpb_;
            hpb_ = price_;
        }

        uint256 cur  = hpb_;
        uint256 down = _buckets[hpb_].down;
        uint256 up   = _buckets[hpb_].up;

        // update price pointers
        while (true) {
            if (price_ > down) {
                _buckets[cur].down = price_;
                bucket.up          = cur;
                bucket.down        = down;
                _buckets[down].up  = price_;
                break;
            }
            cur  = down;
            down = _buckets[cur].down;
            up   = _buckets[cur].up;
        }
        BitMaps.setTo(_bitmap, price_, true);
        return hpb_;
    }

    /**
<<<<<<< HEAD
     *  @notice Utility function to move quote tokens from LUP.
     *  @dev    Avoid Solidity's stack too deep in moveQuoteToken function
=======
     *  @notice Utility function to move quote tokens from LUP
>>>>>>> aa0e11d7
     *  @param  fromBucket_ The given bucket whose assets are being moved
     *  @param  toBucket_   The given bucket where assets are being moved
     *  @param  amount_     The amount of quote tokens being moved
     *  @param  inflator_   The current pool inflator rate, RAY
     *  @return newLup_     The new LUP
     */
    function moveQuoteTokenAtLup(
<<<<<<< HEAD
        Bucket storage fromBucket_, Bucket storage toBucket_, uint256 amount_, uint256 inflator_
=======
        Bucket memory fromBucket_, Bucket memory toBucket_, uint256 amount_, uint256 inflator_
>>>>>>> aa0e11d7
    ) private returns (uint256 newLup_) {
        bool moveUp           = fromBucket_.price < toBucket_.price;
        uint256 debtToMove    = (amount_ > fromBucket_.onDeposit) ? amount_ - fromBucket_.onDeposit : 0;
        uint256 depositToMove = amount_ - debtToMove;

        // move debt
        if (moveUp) {
            fromBucket_.debt -= debtToMove;
            toBucket_.debt   += debtToMove;
        }

        // move deposit
        uint256 toOnDeposit  = moveUp ? depositToMove : amount_;
        fromBucket_.onDeposit -= depositToMove;
        toBucket_.onDeposit   += toOnDeposit;

<<<<<<< HEAD
        newLup_ = moveUp ? reallocateUp(toBucket_, depositToMove, inflator_) : reallocateDown(fromBucket_, debtToMove, inflator_);
=======
        if (moveUp) {
            newLup_ = reallocateUpFromBucket(fromBucket_, toBucket_, depositToMove, inflator_);
        } else {
            newLup_ = reallocateDown(fromBucket_, debtToMove, inflator_);
        }

>>>>>>> aa0e11d7
        pdAccumulator = pdAccumulator + Maths.wmul(toOnDeposit, toBucket_.price) - Maths.wmul(depositToMove, fromBucket_.price);
    }

    /**
     *  @notice Utility function to move quote tokens at a specific price (other than LUP)
<<<<<<< HEAD
     *  @dev    Avoid Solidity's stack too deep in moveQuoteToken function
=======
>>>>>>> aa0e11d7
     *  @param  fromBucket_ The given bucket whose assets are being moved
     *  @param  toBucket_   The given bucket where assets are being moved
     *  @param  amount_     The amount of quote tokens being moved
     *  @param  inflator_   The current pool inflator rate, RAY
     *  @param  lup_        The current LUP
     *  @return newLup_     The new LUP
     */
    function moveQuoteTokenAtPrice(
<<<<<<< HEAD
        Bucket storage fromBucket_, Bucket storage toBucket_, uint256 amount_, uint256 inflator_, uint256 lup_
    ) private returns (uint256 newLup_) {
        newLup_       = lup_;
=======
        Bucket memory fromBucket_, Bucket memory toBucket_, uint256 amount_, uint256 inflator_, uint256 lup_
    ) private returns (uint256 newLup_) {
        newLup_      = lup_;
>>>>>>> aa0e11d7
        bool moveUp   = fromBucket_.price < toBucket_.price;
        bool aboveLup = newLup_ !=0 && newLup_ < Maths.min(fromBucket_.price, toBucket_.price);

        if (aboveLup) {
            // move debt
            fromBucket_.debt -= amount_;
            toBucket_.debt   += amount_;
        } else {
            // move deposit
            uint256 fromOnDeposit = moveUp ? amount_ : Maths.min(amount_, fromBucket_.onDeposit);
            fromBucket_.onDeposit -= fromOnDeposit;
            toBucket_.onDeposit   += amount_;

<<<<<<< HEAD
            if (newLup_ != 0 && toBucket_.price > Maths.max(fromBucket_.price, newLup_)) newLup_ = reallocateUp(toBucket_,  amount_, inflator_);
            else if (newLup_ != 0 && fromBucket_.price >= Maths.max(toBucket_.price, newLup_)) newLup_ = reallocateDown(fromBucket_, amount_, inflator_);
=======
            if (newLup_ != 0 && toBucket_.price > Maths.max(fromBucket_.price, newLup_)) {
                newLup_ = reallocateUp(toBucket_, amount_, inflator_);
            } else if (newLup_ != 0 && fromBucket_.price >= Maths.max(toBucket_.price, newLup_)) {
                newLup_ = reallocateDownToBucket(fromBucket_, toBucket_, amount_, inflator_);
            }

>>>>>>> aa0e11d7
            pdAccumulator = pdAccumulator + Maths.wmul(amount_, toBucket_.price) - Maths.wmul(fromOnDeposit, fromBucket_.price);
        }
    }

    /**
     *  @notice Moves assets in a bucket to a bucket's down pointers
     *  @dev    Occurs when quote tokens are being removed
     *  @dev    Should continue until all of the desired quote tokens have been removed
     *  @param  bucket_   The given bucket whose assets are being reallocated
     *  @param  amount_   The amount of quote tokens requiring reallocation, WAD
     *  @param  inflator_ The current pool inflator rate, RAY
     *  @return lup_      The price to which assets were reallocated
     */
    function reallocateDown(
        Bucket memory bucket_, uint256 amount_, uint256 inflator_
    ) private returns (uint256 lup_) {

        lup_ = bucket_.price;
        // debt reallocation
        if (amount_ > bucket_.onDeposit) {
            uint256 pdRemove;
            uint256 reallocation = amount_ - bucket_.onDeposit;
            if (bucket_.down != 0) {
                uint256 toPrice = bucket_.down;

                while (true) {
                    Bucket storage toBucket   = _buckets[toPrice];
                    uint256 toDebt            = accumulateBucketInterest(toBucket.debt, toBucket.inflatorSnapshot, inflator_);
                    uint256 toDeposit         = toBucket.onDeposit;
                    toBucket.inflatorSnapshot = inflator_;

                    if (reallocation < toDeposit) {
                        // reallocate all and exit
                        bucket_.debt       -= reallocation;
                        toBucket.debt      = toDebt + reallocation;
                        toBucket.onDeposit -= reallocation;
                        pdRemove           += Maths.wmul(reallocation, toPrice);
                        lup_ = toPrice;
                        break;
                    } else {
                        if (toDeposit != 0) {
                            reallocation       -= toDeposit;
                            bucket_.debt      -= toDeposit;
                            toDebt             += toDeposit;
                            pdRemove           += Maths.wmul(toDeposit, toPrice);
                            toBucket.onDeposit -= toDeposit;
                        }
                        toBucket.debt = toDebt;
                    }

                    if (toBucket.down == 0) {
                        // last bucket, nowhere to go, guard against reallocation failures
                        require(reallocation == 0, "B:RD:NO_REALLOC_LOCATION");
                        lup_ = toPrice;
                        break;
                    }

                    toPrice = toBucket.down;
                }
            } else {
                require(reallocation == 0, "B:RD:NO_REALLOC_LOCATION");
            }

            pdAccumulator -= pdRemove;
        }
    }

    /**
     *  @notice Moves assets in a bucket to a bucket's down pointers
     *  @dev    Occurs when quote tokens are being removed
     *  @dev    Should continue until all of the desired quote tokens have been removed
     *  @param  fromBucket_ The given bucket whose assets are being reallocated / moved
     *  @param  toBucket_   The given bucket where assets are being reallocated / moved
     *  @param  amount_   The amount of quote tokens requiring reallocation, WAD
     *  @param  inflator_ The current pool inflator rate, RAY
     *  @return lup_      The price to which assets were reallocated
     */
   function reallocateDownToBucket(
        Bucket memory fromBucket_, Bucket memory toBucket_, uint256 amount_, uint256 inflator_
    ) private returns (uint256 lup_) {

        lup_ = fromBucket_.price;

        if (amount_ > fromBucket_.onDeposit) {

            uint256 pdRemove;
            uint256 reallocation = amount_ - fromBucket_.onDeposit;

            if (fromBucket_.down != 0) {
                uint256 toPrice = fromBucket_.down;

                Bucket memory toBucket;
                bool isToBucket;

                while (true) {
                    isToBucket = toPrice == toBucket_.price;
                    if (isToBucket) { // use from bucket loaded in memory
                        toBucket  = toBucket_;
                    } else {
                        toBucket      = _buckets[toPrice]; // load to bucket from storage
                        toBucket.debt = accumulateBucketInterest(toBucket.debt, toBucket.inflatorSnapshot, inflator_);

                        toBucket.inflatorSnapshot = inflator_;
                    }

                    if (reallocation < toBucket.onDeposit) {
                        // reallocate all and exit
                        fromBucket_.debt  -= reallocation;
                        toBucket.debt      += reallocation;
                        toBucket.onDeposit -= reallocation;
                        pdRemove           += Maths.wmul(reallocation, toPrice);
                        lup_ = toPrice;

                        if (!isToBucket) _buckets[toPrice] = toBucket;

                        break;
                    } else {
                        if (toBucket.onDeposit != 0) {
                            reallocation       -= toBucket.onDeposit;
                            fromBucket_.debt  -= toBucket.onDeposit;
                            toBucket.debt      += toBucket.onDeposit;
                            pdRemove           += Maths.wmul(toBucket.onDeposit, toPrice);
                            toBucket.onDeposit = 0;
                        }

                        if (!isToBucket) _buckets[toPrice] = toBucket;
                    }

                    if (toBucket.down == 0) {
                        // last bucket, nowhere to go, guard against reallocation failures
                        require(reallocation == 0, "B:RD:NO_REALLOC_LOCATION");
                        lup_ = toPrice;
                        break;
                    }

                    toPrice = toBucket.down;
                }
            } else {
                require(reallocation == 0, "B:RD:NO_REALLOC_LOCATION");
            }

            pdAccumulator -= pdRemove;
        }
    }

    /**
     *  @notice Moves assets in a bucket to a bucket's up pointers
     *  @dev    Should continue until all desired quote tokens are added
     *  @dev    Occcurs when quote tokens are being added
     *  @param  bucket_   The given bucket whose assets are being reallocated
     *  @param  amount_   The amount of quote tokens requiring reallocation, WAD
     *  @param  inflator_ The current pool inflator rate, RAY
     *  @return lup_      The price to which assets were reallocated
     */
    function reallocateUp(
        Bucket memory bucket_, uint256 amount_, uint256 inflator_
    ) private returns (uint256 lup_) {

        uint256 curPrice = lup;
        uint256 pdAdd;
        uint256 pdRemove;

        while (true) {
            if (curPrice == bucket_.price) break; // reached deposit bucket; nowhere to go

            Bucket storage curLup = _buckets[curPrice];
            uint256 curLupDebt    = accumulateBucketInterest(curLup.debt, curLup.inflatorSnapshot, inflator_);

            curLup.inflatorSnapshot = inflator_;

            if (amount_ > curLupDebt) {
                bucket_.debt      += curLupDebt;
                bucket_.onDeposit -= curLupDebt;
                pdRemove          += Maths.wmul(curLupDebt, bucket_.price);
                curLup.debt       = 0;
                curLup.onDeposit  += curLupDebt;
                pdAdd             += Maths.wmul(curLupDebt, curPrice);
                amount_           -= curLupDebt;

                if (curPrice == curLup.up) break; // reached top-of-book; nowhere to go

            } else {
                bucket_.debt      += amount_;
                bucket_.onDeposit -= amount_;
                pdRemove          += Maths.wmul(amount_, bucket_.price);
                curLup.debt       = curLupDebt - amount_;
                curLup.onDeposit  += amount_;
                pdAdd             += Maths.wmul(amount_, curPrice);
                break;
            }

            curPrice = curLup.up;
        }

        lup_ = curPrice;
        pdAccumulator = pdAccumulator + pdAdd - pdRemove;
    }

    /**
     *  @notice Moves assets in a bucket to a bucket's up pointers
     *  @dev    Should continue until all desired quote tokens are added
     *  @dev    Occcurs when quote tokens are being added
     *  @param  fromBucket_ The given bucket whose assets are being reallocated / moved
     *  @param  toBucket_   The given bucket where assets are being reallocated / moved
     *  @param  amount_     The amount of quote tokens requiring reallocation, WAD
     *  @param  inflator_   The current pool inflator rate, RAY
     *  @return lup_        The price to which assets were reallocated
     */
    function reallocateUpFromBucket(
        Bucket memory fromBucket_, Bucket memory toBucket_, uint256 amount_, uint256 inflator_
    ) private returns (uint256 lup_) {

        uint256 curPrice = lup;
        uint256 pdAdd;
        uint256 pdRemove;

        Bucket memory curLup;
        bool isFromBucket;

        while (true) {
            if (curPrice == toBucket_.price) break; // reached deposit bucket; nowhere to go
            isFromBucket = curPrice == fromBucket_.price;

            if (isFromBucket) { // use from bucket loaded in memory
                curLup     = fromBucket_;
            } else {
                curLup      = _buckets[curPrice];
                curLup.debt = accumulateBucketInterest(curLup.debt, curLup.inflatorSnapshot, inflator_);

                curLup.inflatorSnapshot = inflator_;
            }

            if (amount_ > curLup.debt) {
                toBucket_.debt      += curLup.debt;
                toBucket_.onDeposit -= curLup.debt;
                pdRemove             += Maths.wmul(curLup.debt, toBucket_.price);
                curLup.onDeposit     += curLup.debt;
                pdAdd                += Maths.wmul(curLup.debt, curPrice);
                amount_             -= curLup.debt;
                curLup.debt          = 0;

                if (!isFromBucket) _buckets[curPrice] = curLup;

                if (curPrice == curLup.up) break; // reached top-of-book; nowhere to go

            } else {
                toBucket_.debt      += amount_;
                toBucket_.onDeposit -= amount_;
                pdRemove             += Maths.wmul(amount_, toBucket_.price);
                curLup.debt          -= amount_;
                curLup.onDeposit     += amount_;
                pdAdd                += Maths.wmul(amount_, curPrice);

                if (!isFromBucket) _buckets[curPrice] = curLup;

                break;
            }

            curPrice = curLup.up;
        }

        lup_ = curPrice;
        pdAccumulator = pdAccumulator + pdAdd - pdRemove;
    }


    /*****************************/
    /*** Public View Functions ***/
    /*****************************/

    function bipAt(uint256 price_) public view override returns (uint256) {
        return _bip[price_];
    }

    function bucketAt(uint256 price_)
        public
        view
        override
        returns (
            uint256 bucketPrice_,
            uint256 up_,
            uint256 down_,
            uint256 onDeposit_,
            uint256 debt_,
            uint256 bucketInflator_,
            uint256 lpOutstanding_,
            uint256 bucketCollateral_
        )
    {
        Bucket memory bucket = _buckets[price_];

        bucketPrice_      = bucket.price;
        up_               = bucket.up;
        down_             = bucket.down;
        onDeposit_        = bucket.onDeposit;
        debt_             = bucket.debt;
        bucketInflator_   = bucket.inflatorSnapshot;
        lpOutstanding_    = bucket.lpOutstanding;
        bucketCollateral_ = bucket.collateral;
    }

    function estimatePrice(uint256 amount_, uint256 hpb_) public view override returns (uint256 price_) {
        Bucket memory curLup = _buckets[hpb_];

        while (true) {
            if (amount_ > curLup.onDeposit) {
                amount_ -= curLup.onDeposit;
            } else if (amount_ <= curLup.onDeposit) {
                price_ = curLup.price;
                break;
            }

            if (curLup.down == 0) {
                break;
            } else {
                curLup = _buckets[curLup.down];
            }
        }
    }

    function getHpb() public view override returns (uint256 newHpb_) {
        newHpb_ = hpb;
        while (true) {
            (, , uint256 down, uint256 onDeposit, uint256 debt, , , ) = bucketAt(newHpb_);
            if (onDeposit != 0 || debt != 0) {
                break;
            } else if (down == 0) {
                newHpb_ = 0;
                break;
            }
            newHpb_ = down;
        }
    }

    function getHup() public view override returns (uint256 hup_) {
        hup_ = lup;
        while (true) {
            (uint256 price, , uint256 down, uint256 onDeposit, , , , ) = bucketAt(hup_);

            if (price == down || onDeposit != 0) break;

            // check that there are available quote tokens on deposit in down bucket
            (, , , uint256 downAmount, , , , ) = bucketAt(down);

            if (downAmount == 0) break;

            hup_ = down;
        }
    }

    function isBucketInitialized(uint256 price_) public view override returns (bool) {
        return BitMaps.get(_bitmap, price_);
    }

    /*******************************/
    /*** Internal View Functions ***/
    /*******************************/

    /**
     *  @notice Calculate the current exchange rate for Quote tokens / LP Tokens
     *  @dev    Performs calculations in RAY terms and rounds up to determine size to minimize precision loss
     *  @return RAY The current rate at which quote tokens can be exchanged for LP tokens
     */
    function getExchangeRate(Bucket memory bucket_) internal pure returns (uint256) {
        uint256 size = bucket_.onDeposit + bucket_.debt + Maths.wmul(bucket_.collateral, bucket_.price);
        return (size != 0 && bucket_.lpOutstanding != 0) ? Maths.wrdivr(size, bucket_.lpOutstanding) : Maths.ONE_RAY;
    }

}<|MERGE_RESOLUTION|>--- conflicted
+++ resolved
@@ -237,10 +237,6 @@
         toBucket.lpOutstanding   += lpAward_;
 
         bool atLup  = newLup != 0 && fromBucket.price == newLup;
-<<<<<<< HEAD
-=======
-
->>>>>>> aa0e11d7
         if (atLup) {
             newLup = moveQuoteTokenAtLup(fromBucket, toBucket, amount_, inflator_);
         } else {
@@ -332,23 +328,23 @@
 
         // debt reallocation
         uint256 newLup = reallocateDown(bucket, amount_ - removeFromDeposit, inflator_);
-        pdAccumulator  -= Maths.wmul(removeFromDeposit, price_);
+        pdAccumulator  -= Maths.wmul(removeFromDeposit, bucket.price);
 
         // apply bid penalty if deposit happened less than 24h ago
         if (block.timestamp - lpTimer_ < SECONDS_PER_DAY) {
             uint256 penalty = Maths.wmul(PENALTY_BPS, amount_);
             amount_        -= penalty;
-            _bip[price_]   += penalty;
+            _bip[bucket.price]   += penalty;
         }
 
         bool isEmpty = bucket.onDeposit == 0 && bucket.debt == 0;
         bool noClaim = bucket.lpOutstanding == 0 && bucket.collateral == 0;
 
-        _buckets[price_] = bucket;
+        _buckets[bucket.price] = bucket;
 
         // HPB and LUP management
-        uint256 newHpb = (isEmpty && price_ == hpb) ? getHpb() : hpb;
-        if (price_ >= lup && newLup < lup) lup = newLup; // move lup down only if removal happened at or above lup
+        uint256 newHpb = (isEmpty && bucket.price == hpb) ? getHpb() : hpb;
+        if (bucket.price >= lup && newLup < lup) lup = newLup; // move lup down only if removal happened at or above lup
         if (newHpb != hpb) hpb = newHpb;
 
         // bucket management
@@ -477,12 +473,8 @@
     }
 
     /**
-<<<<<<< HEAD
      *  @notice Utility function to move quote tokens from LUP.
      *  @dev    Avoid Solidity's stack too deep in moveQuoteToken function
-=======
-     *  @notice Utility function to move quote tokens from LUP
->>>>>>> aa0e11d7
      *  @param  fromBucket_ The given bucket whose assets are being moved
      *  @param  toBucket_   The given bucket where assets are being moved
      *  @param  amount_     The amount of quote tokens being moved
@@ -490,11 +482,7 @@
      *  @return newLup_     The new LUP
      */
     function moveQuoteTokenAtLup(
-<<<<<<< HEAD
-        Bucket storage fromBucket_, Bucket storage toBucket_, uint256 amount_, uint256 inflator_
-=======
         Bucket memory fromBucket_, Bucket memory toBucket_, uint256 amount_, uint256 inflator_
->>>>>>> aa0e11d7
     ) private returns (uint256 newLup_) {
         bool moveUp           = fromBucket_.price < toBucket_.price;
         uint256 debtToMove    = (amount_ > fromBucket_.onDeposit) ? amount_ - fromBucket_.onDeposit : 0;
@@ -511,25 +499,18 @@
         fromBucket_.onDeposit -= depositToMove;
         toBucket_.onDeposit   += toOnDeposit;
 
-<<<<<<< HEAD
-        newLup_ = moveUp ? reallocateUp(toBucket_, depositToMove, inflator_) : reallocateDown(fromBucket_, debtToMove, inflator_);
-=======
         if (moveUp) {
             newLup_ = reallocateUpFromBucket(fromBucket_, toBucket_, depositToMove, inflator_);
         } else {
             newLup_ = reallocateDown(fromBucket_, debtToMove, inflator_);
         }
 
->>>>>>> aa0e11d7
         pdAccumulator = pdAccumulator + Maths.wmul(toOnDeposit, toBucket_.price) - Maths.wmul(depositToMove, fromBucket_.price);
     }
 
     /**
      *  @notice Utility function to move quote tokens at a specific price (other than LUP)
-<<<<<<< HEAD
      *  @dev    Avoid Solidity's stack too deep in moveQuoteToken function
-=======
->>>>>>> aa0e11d7
      *  @param  fromBucket_ The given bucket whose assets are being moved
      *  @param  toBucket_   The given bucket where assets are being moved
      *  @param  amount_     The amount of quote tokens being moved
@@ -538,15 +519,9 @@
      *  @return newLup_     The new LUP
      */
     function moveQuoteTokenAtPrice(
-<<<<<<< HEAD
-        Bucket storage fromBucket_, Bucket storage toBucket_, uint256 amount_, uint256 inflator_, uint256 lup_
+        Bucket memory fromBucket_, Bucket memory toBucket_, uint256 amount_, uint256 inflator_, uint256 lup_
     ) private returns (uint256 newLup_) {
         newLup_       = lup_;
-=======
-        Bucket memory fromBucket_, Bucket memory toBucket_, uint256 amount_, uint256 inflator_, uint256 lup_
-    ) private returns (uint256 newLup_) {
-        newLup_      = lup_;
->>>>>>> aa0e11d7
         bool moveUp   = fromBucket_.price < toBucket_.price;
         bool aboveLup = newLup_ !=0 && newLup_ < Maths.min(fromBucket_.price, toBucket_.price);
 
@@ -560,17 +535,12 @@
             fromBucket_.onDeposit -= fromOnDeposit;
             toBucket_.onDeposit   += amount_;
 
-<<<<<<< HEAD
-            if (newLup_ != 0 && toBucket_.price > Maths.max(fromBucket_.price, newLup_)) newLup_ = reallocateUp(toBucket_,  amount_, inflator_);
-            else if (newLup_ != 0 && fromBucket_.price >= Maths.max(toBucket_.price, newLup_)) newLup_ = reallocateDown(fromBucket_, amount_, inflator_);
-=======
             if (newLup_ != 0 && toBucket_.price > Maths.max(fromBucket_.price, newLup_)) {
                 newLup_ = reallocateUp(toBucket_, amount_, inflator_);
             } else if (newLup_ != 0 && fromBucket_.price >= Maths.max(toBucket_.price, newLup_)) {
                 newLup_ = reallocateDownToBucket(fromBucket_, toBucket_, amount_, inflator_);
             }
 
->>>>>>> aa0e11d7
             pdAccumulator = pdAccumulator + Maths.wmul(amount_, toBucket_.price) - Maths.wmul(fromOnDeposit, fromBucket_.price);
         }
     }
