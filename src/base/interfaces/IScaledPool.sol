--- conflicted
+++ resolved
@@ -115,7 +115,6 @@
     error BorrowPoolUnderCollateralized();
 
     /**
-<<<<<<< HEAD
      *  @notice Borrower has a healthy over-collateralized position.
      */
     error LiquidateBorrowerOk();
@@ -129,7 +128,8 @@
      *  @notice Borrower has no debt to liquidate.
      */
     error LiquidateNoDebt();
-=======
+
+    /**
      *  @notice User is attempting to move more collateral than is available.
      */
     error MoveCollateralInsufficientCollateral();
@@ -143,7 +143,6 @@
      *  @notice FromIndex_ and toIndex_ arguments to moveQuoteToken() are the same.
      */
     error MoveCollateralToSamePrice();
->>>>>>> 08201fda
 
     /**
      *  @notice FromIndex_ and toIndex_ arguments to moveQuoteToken() are the same.
@@ -314,7 +313,6 @@
      */
     function poolPriceEma() external view returns (uint256 poolPriceEma_);
 
-<<<<<<< HEAD
     /**
      *  @notice Returns the `quoteTokenScale` state variable.
      *  @return quoteTokenScale_ The precision of the quote ERC-20 token based on decimals.
@@ -326,14 +324,6 @@
      */
     function reserves() external view returns (uint256 reserves_);
 
-    /**
-     *  @notice Returns the `totalBorrowers` state variable.
-     *  @return totalBorrowers_ The total number of borrowers in pool.
-     */
-    function totalBorrowers() external view returns (uint256 totalBorrowers_);
-
-=======
->>>>>>> 08201fda
     /***************/
     /*** Structs ***/
     /***************/
@@ -537,6 +527,11 @@
     function indexToPrice(uint256 index_) external view returns (uint256 price_);
 
     /**
+     *  @notice Returns the number of loans in pool
+     */
+    function loansCount() external view returns (uint256);
+
+    /**
      *  @notice Calculate the amount of quote tokens for a given amount of LP Tokens.
      *  @param  deposit_     The amount of quote tokens available at this bucket index.
      *  @param  lpTokens_    The number of lpTokens to calculate amounts for.
@@ -557,6 +552,10 @@
      */
     function lupIndex() external view returns (uint256 lupIndex_);
 
+    /**
+     *  @notice Returns the address with the highest TP in pool.
+     *  @return borrower_ The address with the highest TP in pool.
+     */
     function maxBorrower() external view returns (address borrower_);
 
     /**
@@ -603,7 +602,6 @@
     function quoteTokenAddress() external pure returns (address);
 
     /**
-<<<<<<< HEAD
      *  @notice Returns the state of the Claimaible Reserve Auction.
      *  @return claimableReservesRemaining_ Amount of claimable reserves which has not yet been taken.
      *  @return auctionPrice_               Current price at which 1 quote token may be purchased, denominated in Ajna.
@@ -612,26 +610,4 @@
         uint256 claimableReservesRemaining_,
         uint256 auctionPrice_
     );
-=======
-     *  @notice Returns the number of loans in pool
-     */
-    function loansCount() external view returns (uint256);
-
-    /**
-     *  @notice Calculate the amount of quote tokens for a given amount of LP Tokens.
-     *  @param  deposit_     The amount of quote tokens available at this bucket index.
-     *  @param  lpTokens_    The number of lpTokens to calculate amounts for.
-     *  @param  index_       The price bucket index for which the value should be calculated.
-     *  @return quoteAmount_ The exact amount of quote tokens that can be exchanged for the given LP Tokens, WAD units.
-     */
-    function lpsToQuoteTokens(uint256 deposit_, uint256 lpTokens_, uint256 index_) external view returns (uint256 quoteAmount_);
-
-    /**
-     *  @notice Returns the total amount of quote token (depsoit + accumulated interest) in the pool,
-     *          regardless of pool debt.
-     */
-    function poolSize() external view returns (uint256);
-
-    function maxBorrower() external view returns (address borrower_);
->>>>>>> 08201fda
 }