--- conflicted
+++ resolved
@@ -356,16 +356,6 @@
 
     /**
      *  @notice Calculate the amount of collateral for a given amount of LP Tokens.
-<<<<<<< HEAD
-     *  @param  lpTokens_            The number of lpTokens to calculate amounts for.
-     *  @param  index_               The price bucket index for which the value should be calculated.
-     *  @return collateralAmount_ The exact amount of collateral tokens that can be exchanged for the given LP Tokens, WAD units.
-     */
-    function lpsToCollateral(uint256 lpTokens_, uint256 index_) external view returns (uint256 collateralAmount_);
-
-    /**
-     *  @notice Calculate the amount of quote tokens for a given amount of LP Tokens.
-=======
      *  @param  deposit_          The amount of quote tokens available at this bucket index.
      *  @param  lpTokens_         The number of lpTokens to calculate amounts for.
      *  @param  index_            The price bucket index for which the value should be calculated.
@@ -376,14 +366,10 @@
     /**
      *  @notice Calculate the amount of quote tokens for a given amount of LP Tokens.
      *  @param  deposit_     The amount of quote tokens available at this bucket index.
->>>>>>> 34c60fcc
      *  @param  lpTokens_    The number of lpTokens to calculate amounts for.
      *  @param  index_       The price bucket index for which the value should be calculated.
      *  @return quoteAmount_ The exact amount of quote tokens that can be exchanged for the given LP Tokens, WAD units.
      */
-<<<<<<< HEAD
-    function lpsToQuoteTokens(uint256 lpTokens_, uint256 index_) external view returns (uint256 quoteAmount_);
-=======
     function lpsToQuoteTokens(uint256 deposit_, uint256 lpTokens_, uint256 index_) external view returns (uint256 quoteAmount_);
 
     /**
@@ -391,5 +377,4 @@
      *          regardless of pool debt.
      */
     function poolSize() external view returns (uint256);
->>>>>>> 34c60fcc
 }