// SPDX-License-Identifier: MIT

pragma solidity 0.8.14;

/**
 * @title Pool State
 */
interface IPoolState {

    /**
     *  @notice Returns details of an auction for a given borrower address.
     *  @param  borrower   Address of the borrower that is liquidated.
     *  @return kicker     Address that initiated the auction (kicker).
     *  @return bondFactor The factor used for calculating bond size.
     *  @return kickTime   Time the liquidation was initiated.
     *  @return kickPrice  Highest Price Bucket at time of liquidation.
     *  @return prev       The address of previous borrower in auctions queue.
     *  @return next       The address of next borrower in auctions queue.
     */
    function auctionInfo(address borrower) external view returns (
        address kicker,
        uint256 bondFactor,
        uint256 kickTime,
        uint256 kickPrice,
        address prev,
        address next
    );

    /**
     *  @notice Calculates pool debt as of the last time interest owed to lenders accrued.
     *  @return accruedDebt_ Borrower debt as of the last interest accrual.
     */
    function accruedDebt() external view returns (uint256 accruedDebt_);

    /**
     *  @notice Calculates pool debt with interest due as of the current block height.
     *  @return debt_ Current amount of debt owed by borrowers in pool.
     */
    function debt() external view returns (uint256 debt_);

    /**
     *  @notice Mapping of borrower addresses to {Borrower} structs.
     *  @dev    NOTE: Cannot use appended underscore syntax for return params since struct is used.
     *  @param  borrower   Address of the borrower.
     *  @return t0debt     Amount of debt borrower would have had if their loan was the first debt drawn from the pool
     *  @return collateral Amount of collateral that the borrower has deposited, in collateral token.
     *  @return mompFactor Momp / borrowerInflatorSnapshot factor used.
     */
    function borrowerInfo(address borrower)
        external
        view
        returns (
            uint256 t0debt,
            uint256 collateral,
            uint256 mompFactor
        );

    /**
     *  @notice Mapping of buckets indexes to {Bucket} structs.
     *  @dev    NOTE: Cannot use appended underscore syntax for return params since struct is used.
     *  @param  index               Bucket index.
     *  @return lpAccumulator       Amount of LPs accumulated in current bucket.
     *  @return availableCollateral Amount of collateral available in current bucket.
     *  @return bankruptcyTime      Timestamp when bucket become insolvent, 0 if healthy.
     *  @return bucketDeposit       Amount of quote tokens in bucket.
     *  @return bucketScale         Bucket multiplier.
     */
    function bucketInfo(uint256 index)
        external
        view
        returns (
            uint256 lpAccumulator,
            uint256 availableCollateral,
            uint256 bankruptcyTime,
            uint256 bucketDeposit,
            uint256 bucketScale
        );

    /**
     *  @notice Returns information about the pool EMA (Exponential Moving Average) variables.
     *  @return debtEma   Exponential debt moving average.
     *  @return lupColEma Exponential LUP * pledged collateral moving average.
     */
    function emasInfo()
        external
        view
        returns (
            uint256 debtEma,
            uint256 lupColEma
    );

    /**
     *  @notice Returns information about pool inflator.
     *  @return inflatorSnapshot A snapshot of the last inflator value.
     *  @return lastUpdate       The timestamp of the last `inflatorSnapshot` update.
     */
    function inflatorInfo()
        external
        view
        returns (
            uint256 inflatorSnapshot,
            uint256 lastUpdate
    );

    /**
     *  @notice Returns the `interestRate` state variable.
     *  @return Current annual percentage rate of the pool
     */
    function interestRate() external view returns (uint256);

    /**
     *  @notice Returns the `interestRateUpdate` state variable.
     *  @return The timestamp of the last rate update.
     */
    function interestRateUpdate() external view returns (uint256);

    /**
     *  @notice Returns details about kicker balances.
     *  @param  kicker    The address of the kicker to retrieved info for.
     *  @return claimable Amount of quote token kicker can claim / withdraw from pool at any time.
     *  @return locked    Amount of quote token kicker locked in auctions (as bonds).
     */
    function kickerInfo(address kicker)
        external
        view
        returns (
            uint256 claimable,
            uint256 locked
        );

    /**
     *  @notice Mapping of buckets indexes and owner addresses to {Lender} structs.
     *  @param  index            Bucket index.
     *  @param  lp               Address of the liquidity provider.
     *  @return lpBalance        Amount of LPs owner has in current bucket.
     *  @return lastQuoteDeposit Time the user last deposited quote token.
     */
    function lenderInfo(
        uint256 index,
        address lp
    )
        external
        view
        returns (
            uint256 lpBalance,
            uint256 lastQuoteDeposit
    );

    /**
     *  @notice Returns information about pool loans.
     *  @return maxBorrower       Borrower address with highest threshold price.
     *  @return maxThresholdPrice Highest threshold price in pool.
     *  @return noOfLoans         Total number of loans.
     */
<<<<<<< HEAD
    function totalBondEscrowed() external view returns (uint256);

    /**
     *  @notice Returns the `lupColEma` state variable.
     *  @return Exponential LUP * pledged collateral moving average.
     */
    function lupColEma() external view returns (uint256);

    /**
     *  @notice Returns the borrower address with highest threshold price in pool.
     *  @return Borrower address with highest threshold price.
     */
    function maxBorrower() external view returns (address);

    /**
     *  @notice Returns the highest threshold price in pool.
     *  @return Highest threshold price in pool.
     */
    function maxThresholdPrice() external view returns (uint256);
=======
    function loansInfo()
        external
        view
        returns (
            address maxBorrower,
            uint256 maxThresholdPrice,
            uint256 noOfLoans
    );
>>>>>>> 9ba3b404

    /**
     *  @notice Returns information about pool reserves.
     *  @return liquidationBondEscrowed Amount of liquidation bond across all liquidators.
     *  @return reserveAuctionUnclaimed Amount of claimable reserves which has not been taken in the Claimable Reserve Auction.
     *  @return reserveAuctionKicked    Time a Claimable Reserve Auction was last kicked.
     */
    function reservesInfo()
        external
        view
        returns (
            uint256 liquidationBondEscrowed,
            uint256 reserveAuctionUnclaimed,
            uint256 reserveAuctionKicked
    );

    /**
     *  @notice Returns the `pledgedCollateral` state variable.
     *  @return The total pledged collateral in the system, in WAD units.
     */
    function pledgedCollateral() external view returns (uint256);

}<|MERGE_RESOLUTION|>--- conflicted
+++ resolved
@@ -152,27 +152,6 @@
      *  @return maxThresholdPrice Highest threshold price in pool.
      *  @return noOfLoans         Total number of loans.
      */
-<<<<<<< HEAD
-    function totalBondEscrowed() external view returns (uint256);
-
-    /**
-     *  @notice Returns the `lupColEma` state variable.
-     *  @return Exponential LUP * pledged collateral moving average.
-     */
-    function lupColEma() external view returns (uint256);
-
-    /**
-     *  @notice Returns the borrower address with highest threshold price in pool.
-     *  @return Borrower address with highest threshold price.
-     */
-    function maxBorrower() external view returns (address);
-
-    /**
-     *  @notice Returns the highest threshold price in pool.
-     *  @return Highest threshold price in pool.
-     */
-    function maxThresholdPrice() external view returns (uint256);
-=======
     function loansInfo()
         external
         view
@@ -181,7 +160,6 @@
             uint256 maxThresholdPrice,
             uint256 noOfLoans
     );
->>>>>>> 9ba3b404
 
     /**
      *  @notice Returns information about pool reserves.
