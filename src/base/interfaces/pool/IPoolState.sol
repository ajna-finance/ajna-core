// SPDX-License-Identifier: MIT

pragma solidity 0.8.14;

/**
 * @title Pool State
 */
interface IPoolState {

    /**
     *  @notice Returns details of an auction for a given borrower address.
     *  @param  borrower          Address of the borrower that is liquidated.
     *  @return kicker            Address of the kicker that is kicking the auction.
     *  @return bondFactor        The factor used for calculating bond size.
     *  @return bondSize          The bond amount in quote token terms.
     *  @return kickTime          Time the liquidation was initiated.
     *  @return kickPrice         Highest Price Bucket at time of liquidation.
     *  @return neutralPrice      Neutral Price of auction.
     */
    function auctionInfo(address borrower)
    external
    view
    returns (
        address kicker,
        uint256 bondFactor,
        uint256 bondSize,
        uint256 kickTime,
        uint256 kickPrice,
        uint256 neutralPrice
    );

    /**
     *  @notice Returns pool related debt values.
     *  @return debt_            Current amount of debt owed by borrowers in pool.
     *  @return accruedDebt_     Debt owed by borrowers based on last inflator snapshot.
     *  @return debtInAuction_   Total amount of debt in auction.
     */
    function debtInfo() external view returns (uint256 debt_, uint256 accruedDebt_, uint256 debtInAuction_);

    /**
     *  @notice Mapping of borrower addresses to {Borrower} structs.
     *  @dev    NOTE: Cannot use appended underscore syntax for return params since struct is used.
     *  @param  borrower   Address of the borrower.
     *  @return t0debt     Amount of debt borrower would have had if their loan was the first debt drawn from the pool
     *  @return collateral Amount of collateral that the borrower has deposited, in collateral token.
     *  @return t0Np       Np / borrowerInflatorSnapshot
     */
    function borrowerInfo(address borrower)
        external
        view
        returns (
            uint256 t0debt,
            uint256 collateral,
            uint256 t0Np
        );

    /**
     *  @notice Mapping of buckets indexes to {Bucket} structs.
     *  @dev    NOTE: Cannot use appended underscore syntax for return params since struct is used.
     *  @param  index               Bucket index.
     *  @return lpAccumulator       Amount of LPs accumulated in current bucket.
     *  @return availableCollateral Amount of collateral available in current bucket.
     *  @return bankruptcyTime      Timestamp when bucket become insolvent, 0 if healthy.
     *  @return bucketDeposit       Amount of quote tokens in bucket.
     *  @return bucketScale         Bucket multiplier.
     */
    function bucketInfo(uint256 index)
        external
        view
        returns (
            uint256 lpAccumulator,
            uint256 availableCollateral,
            uint256 bankruptcyTime,
            uint256 bucketDeposit,
            uint256 bucketScale
        );

    /**
     *  @notice Returns information about the pool EMA (Exponential Moving Average) variables.
     *  @return debtEma   Exponential debt moving average.
     *  @return lupColEma Exponential LUP * pledged collateral moving average.
     */
    function emasInfo()
        external
        view
        returns (
            uint256 debtEma,
            uint256 lupColEma
    );

    /**
     *  @notice Returns information about pool inflator.
     *  @return inflatorSnapshot A snapshot of the last inflator value.
     *  @return lastUpdate       The timestamp of the last `inflatorSnapshot` update.
     */
    function inflatorInfo()
        external
        view
        returns (
            uint256 inflatorSnapshot,
            uint256 lastUpdate
    );

    /**
     *  @notice Returns information about pool interest rate.
     *  @return interestRate       Current interest rate in pool.
     *  @return interestRateUpdate The timestamp of the last interest rate update.
     */
    function interestRateInfo()
        external
        view
        returns (
            uint256 interestRate,
            uint256 interestRateUpdate
        );


    /**
     *  @notice Returns details about kicker balances.
     *  @param  kicker    The address of the kicker to retrieved info for.
     *  @return claimable Amount of quote token kicker can claim / withdraw from pool at any time.
     *  @return locked    Amount of quote token kicker locked in auctions (as bonds).
     */
    function kickerInfo(address kicker)
        external
        view
        returns (
            uint256 claimable,
            uint256 locked
        );

    /**
     *  @notice Mapping of buckets indexes and owner addresses to {Lender} structs.
     *  @param  index            Bucket index.
     *  @param  lp               Address of the liquidity provider.
     *  @return lpBalance        Amount of LPs owner has in current bucket.
     *  @return lastQuoteDeposit Time the user last deposited quote token.
     */
    function lenderInfo(
        uint256 index,
        address lp
    )
        external
        view
        returns (
            uint256 lpBalance,
            uint256 lastQuoteDeposit
    );

    /**
     *  @notice Returns information about pool loans.
     *  @return maxBorrower       Borrower address with highest threshold price.
     *  @return maxThresholdPrice Highest threshold price in pool.
     *  @return noOfLoans         Total number of loans.
     */
    function loansInfo()
        external
        view
        returns (
            address maxBorrower,
            uint256 maxThresholdPrice,
            uint256 noOfLoans
    );

    /**
     *  @notice Returns information about pool reserves.
     *  @return liquidationBondEscrowed Amount of liquidation bond across all liquidators.
     *  @return reserveAuctionUnclaimed Amount of claimable reserves which has not been taken in the Claimable Reserve Auction.
     *  @return reserveAuctionKicked    Time a Claimable Reserve Auction was last kicked.
     */
    function reservesInfo()
        external
        view
        returns (
            uint256 liquidationBondEscrowed,
            uint256 reserveAuctionUnclaimed,
            uint256 reserveAuctionKicked
    );

    /**
     *  @notice Returns the `pledgedCollateral` state variable.
     *  @return The total pledged collateral in the system, in WAD units.
     */
    function pledgedCollateral() external view returns (uint256);

}

/*********************/
/*** State Structs ***/
/*********************/

/*** Pool State ***/

struct InterestState {
    uint208 interestRate;       // [WAD]
    uint48  interestRateUpdate; // [SEC]
    uint256 debtEma;            // [WAD]
    uint256 lupColEma;          // [WAD]
}

struct ReserveAuctionState {
    uint256 kicked;    // Time a Claimable Reserve Auction was last kicked.
    uint256 unclaimed; // Amount of claimable reserves which has not been taken in the Claimable Reserve Auction.
}

struct PoolState {
<<<<<<< HEAD
    uint8   poolType;
    uint256 accruedDebt;
    uint256 collateral;
    bool    isNewInterestAccrued;
    uint256 rate;
    uint256 inflator;
=======
    uint256 accruedDebt;          // total debt in pool, accrued in current block
    uint256 collateral;           // total collateral pledged in pool
    uint256 inflator;             // current pool inflator
    bool    isNewInterestAccrued; // true if new interest already accrued in current block
    uint256 rate;                 // pool's current interest rate
>>>>>>> 987fbd16
}

/*** Buckets State ***/

struct Lender {
    uint256 lps;         // [RAY] Lender LP accumulator
    uint256 depositTime; // timestamp of last deposit
}

struct Bucket {
    uint256 lps;                        // [RAY] Bucket LP accumulator
    uint256 collateral;                 // [WAD] Available collateral tokens deposited in the bucket
    uint256 bankruptcyTime;             // Timestamp when bucket become insolvent, 0 if healthy
    mapping(address => Lender) lenders; // lender address to Lender struct mapping
}

/*** Deposits State ***/

struct DepositsState {
    uint256[8193] values;  // Array of values in the FenwickTree.
    uint256[8193] scaling; // Array of values which scale (multiply) the FenwickTree accross indexes.
}

/*** Loans State ***/

struct LoansState {
    Loan[] loans;
    mapping (address => uint)     indices;   // borrower address => loan index mapping
    mapping (address => Borrower) borrowers; // borrower address => Borrower struct mapping
}

struct Loan {
    address borrower;       // borrower address
    uint96  thresholdPrice; // [WAD] Loan's threshold price.
}

struct Borrower {
    uint256 t0debt;           // [WAD] Borrower debt time-adjusted as if it was incurred upon first loan of pool.
    uint256 collateral;       // [WAD] Collateral deposited by borrower.
    uint256 t0Np;             // [WAD] Neutral Price time-adjusted as if it was incurred upon first loan of pool.
}

/*** Auctions State ***/

struct AuctionsState {
    address head;
    address tail;
    uint256 totalBondEscrowed; // [WAD]
    mapping(address => Liquidation) liquidations;
    mapping(address => Kicker)      kickers;
}

struct Liquidation {
    address kicker;         // address that initiated liquidation
    uint96  bondFactor;     // bond factor used to start liquidation
    uint96  kickTime;       // timestamp when liquidation was started
    address prev;           // previous liquidated borrower in auctions queue
    uint96  kickMomp;       // Momp when liquidation was started
    address next;           // next liquidated borrower in auctions queue
    uint160 bondSize;       // liquidation bond size
    uint96  neutralPrice;   // Neutral Price when liquidation was started
}

struct Kicker {
    uint256 claimable; // kicker's claimable balance
    uint256 locked;    // kicker's balance of tokens locked in auction bonds
}<|MERGE_RESOLUTION|>--- conflicted
+++ resolved
@@ -204,20 +204,12 @@
 }
 
 struct PoolState {
-<<<<<<< HEAD
-    uint8   poolType;
-    uint256 accruedDebt;
-    uint256 collateral;
-    bool    isNewInterestAccrued;
-    uint256 rate;
-    uint256 inflator;
-=======
+    uint8   poolType;             // pool type, can be ERC20 or ERC721
     uint256 accruedDebt;          // total debt in pool, accrued in current block
     uint256 collateral;           // total collateral pledged in pool
     uint256 inflator;             // current pool inflator
     bool    isNewInterestAccrued; // true if new interest already accrued in current block
     uint256 rate;                 // pool's current interest rate
->>>>>>> 987fbd16
 }
 
 /*** Buckets State ***/
