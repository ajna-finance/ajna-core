// SPDX-License-Identifier: MIT
pragma solidity 0.8.11;

import { Buckets } from "./Buckets.sol";

import { IPool }      from "../interfaces/IPool.sol";
import { IPoolState } from "../interfaces/IPoolState.sol";

import { BucketMath } from "../libraries/BucketMath.sol";
import { Maths }      from "../libraries/Maths.sol";

/**
 *  @notice Pool State Management related functionality
 */
abstract contract PoolState is IPoolState, Buckets {

    uint256 public override totalCollateral;    // [WAD]
    uint256 public override totalQuoteToken;    // [WAD]

    /** @dev WAD The total global debt, in quote tokens, across all buckets in the pool */
    uint256 public totalDebt;

    function getEncumberedCollateral(uint256 debt_) public view override returns (uint256) {
        // Calculate encumbrance as RAY to maintain precision
        return debt_ != 0 ? Maths.wwdivr(debt_, lup) : 0;
    }

    function getMinimumPoolPrice() public view override returns (uint256) {
        return totalDebt != 0 ? Maths.wdiv(totalDebt, totalCollateral) : 0;
    }

    function getPoolActualUtilization() public view override returns (uint256) {
        if (totalDebt != 0) {
            uint256 lupMulDebt = Maths.wmul(lup, totalDebt);
            return Maths.wdiv(lupMulDebt, lupMulDebt + pdAccumulator);
        }
        return 0;
    }

    function getPoolCollateralization() public view override returns (uint256) {
        if (lup != 0 && totalDebt != 0) {
            return Maths.wrdivw(totalCollateral, getEncumberedCollateral(totalDebt));
        }
        return Maths.ONE_WAD;
    }

<<<<<<< HEAD
    // TODO: add to interface
    function getNFTPoolCollateralization() public view returns (uint256 poolCollateralization_) {
        if (lup != 0 && totalDebt != 0) {
            return Maths.wrdivw(Maths.wad(totalCollateral), getEncumberedCollateral(totalDebt));
        }
        return Maths.ONE_WAD;
    }

    function getPoolTargetUtilization() public view override returns (uint256 poolTargetUtilization_) {
=======
    function getPoolTargetUtilization() public view override returns (uint256) {
>>>>>>> ce69a071
        return Maths.wdiv(Maths.ONE_WAD, getPoolCollateralization());
    }
}<|MERGE_RESOLUTION|>--- conflicted
+++ resolved
@@ -44,7 +44,6 @@
         return Maths.ONE_WAD;
     }
 
-<<<<<<< HEAD
     // TODO: add to interface
     function getNFTPoolCollateralization() public view returns (uint256 poolCollateralization_) {
         if (lup != 0 && totalDebt != 0) {
@@ -53,10 +52,7 @@
         return Maths.ONE_WAD;
     }
 
-    function getPoolTargetUtilization() public view override returns (uint256 poolTargetUtilization_) {
-=======
     function getPoolTargetUtilization() public view override returns (uint256) {
->>>>>>> ce69a071
         return Maths.wdiv(Maths.ONE_WAD, getPoolCollateralization());
     }
 }