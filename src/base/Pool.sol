// SPDX-License-Identifier: BUSL-1.1

pragma solidity 0.8.14;

import '@clones/Clone.sol';
import '@openzeppelin/contracts/security/ReentrancyGuard.sol';
import '@openzeppelin/contracts/utils/Multicall.sol';
import "@openzeppelin/contracts/token/ERC20/utils/SafeERC20.sol";
import "@openzeppelin/contracts/token/ERC20/IERC20.sol";

import './interfaces/IPool.sol';

import './PoolHelper.sol';
import './RevertsHelper.sol';

import '../libraries/Buckets.sol';
import '../libraries/Deposits.sol';
import '../libraries/Loans.sol';

import '../libraries/external/Auctions.sol';
import '../libraries/external/BorrowerActions.sol';
import '../libraries/external/LenderActions.sol';
import '../libraries/external/PoolCommons.sol';

abstract contract Pool is Clone, ReentrancyGuard, Multicall, IPool {

    using SafeERC20 for IERC20;

    /*****************/
    /*** Constants ***/
    /*****************/

    // immutable args offset
    uint256 internal constant POOL_TYPE          = 0;
    uint256 internal constant AJNA_ADDRESS       = 1;
    uint256 internal constant COLLATERAL_ADDRESS = 21;
    uint256 internal constant QUOTE_ADDRESS      = 41;
    uint256 internal constant QUOTE_SCALE        = 61;

    /***********************/
    /*** State Variables ***/
    /***********************/

    AuctionsState       internal auctions;
    DepositsState       internal deposits;
    LoansState          internal loans;
    InflatorState       internal inflatorState;
    InterestState       internal interestState;
    PoolBalancesState   internal poolBalances;
    ReserveAuctionState internal reserveAuction;

    mapping(uint256 => Bucket) internal buckets;   // deposit index -> bucket

    uint256 internal poolInitializations;

    mapping(address => mapping(address => mapping(uint256 => uint256))) private _lpTokenAllowances; // owner address -> new owner address -> deposit index -> allowed amount

    /******************/
    /*** Immutables ***/
    /******************/

    function poolType() external pure override returns (uint8) {
        return _getArgUint8(POOL_TYPE);
    }

    function collateralAddress() external pure override returns (address) {
        return _getArgAddress(COLLATERAL_ADDRESS);
    }

    function quoteTokenAddress() external pure override returns (address) {
        return _getArgAddress(QUOTE_ADDRESS);
    }

    function quoteTokenScale() external pure override returns (uint256) {
        return _getArgUint256(QUOTE_SCALE);
    }

    function quoteTokenDust() external pure override returns (uint256) {
        return _getArgUint256(QUOTE_SCALE);
    }


    /*********************************/
    /*** Lender External Functions ***/
    /*********************************/

    function addQuoteToken(
        uint256 quoteTokenAmountToAdd_,
        uint256 index_
    ) external override returns (uint256 bucketLPs_) {
        PoolState memory poolState = _accruePoolInterest();

        uint256 newLup;
        (bucketLPs_, newLup) = LenderActions.addQuoteToken(
            buckets,
            deposits,
            AddQuoteParams(
                {
                    amount:    quoteTokenAmountToAdd_,
                    index:     index_,
                    poolDebt:  poolState.debt,
                    dustLimit: _getArgUint256(QUOTE_SCALE)
                } 
            )
        );

        // update pool interest rate state
        _updateInterestState(poolState, newLup);

        // move quote token amount from lender to pool
        _transferQuoteTokenFrom(msg.sender, quoteTokenAmountToAdd_);
    }

    function approveLpOwnership(
        address allowedNewOwner_,
        uint256 index_,
        uint256 lpsAmountToApprove_
    ) external {
        _lpTokenAllowances[msg.sender][allowedNewOwner_][index_] = lpsAmountToApprove_;
    }

    function moveQuoteToken(
        uint256 maxAmountToMove_,
        uint256 fromIndex_,
        uint256 toIndex_
    ) external override returns (uint256 fromBucketLPs_, uint256 toBucketLPs_) {
        PoolState memory poolState = _accruePoolInterest();

        _revertIfAuctionDebtLocked(deposits, poolBalances, fromIndex_, poolState.inflator);

        uint256 newLup;
        (
            fromBucketLPs_,
            toBucketLPs_,
            newLup
        ) = LenderActions.moveQuoteToken(
            buckets,
            deposits,
            poolState,
            MoveQuoteParams({
                maxAmountToMove: maxAmountToMove_,
                fromIndex:       fromIndex_,
                toIndex:         toIndex_,
                thresholdPrice:  Loans.getMax(loans).thresholdPrice,
                dustLimit:       _getArgUint256(QUOTE_SCALE)
            })
        );

        // update pool interest rate state
        _updateInterestState(poolState, newLup);
    }

    function removeQuoteToken(
        uint256 maxAmount_,
        uint256 index_
    ) external override returns (uint256 removedAmount_, uint256 redeemedLPs_) {
        _revertIfAuctionClearable(auctions, loans);

        PoolState memory poolState = _accruePoolInterest();

        _revertIfAuctionDebtLocked(deposits, poolBalances, index_, poolState.inflator);

        uint256 newLup;
        (
            removedAmount_,
            redeemedLPs_,
            newLup
        ) = LenderActions.removeQuoteToken(
            buckets,
            deposits,
            poolState,
            RemoveQuoteParams({
                maxAmount:      maxAmount_,
                index:          index_,
                thresholdPrice: Loans.getMax(loans).thresholdPrice,
                dustLimit:      _getArgUint256(QUOTE_SCALE)
            })
        );

        // update pool interest rate state
        _updateInterestState(poolState, newLup);

        // move quote token amount from pool to lender
        _transferQuoteToken(msg.sender, removedAmount_);
    }

    function transferLPTokens(
        address owner_,
        address newOwner_,
        uint256[] calldata indexes_
    ) external override {
        LenderActions.transferLPTokens(
            buckets,
            _lpTokenAllowances,
            owner_,
            newOwner_,
            indexes_
        );
    }

    function withdrawBonds() external {
        uint256 claimable = auctions.kickers[msg.sender].claimable;
        auctions.kickers[msg.sender].claimable = 0;
        _transferQuoteToken(msg.sender, claimable);
    }

    /*****************************/
    /*** Liquidation Functions ***/
    /*****************************/

    function kick(address borrowerAddress_) external override {
        PoolState memory poolState = _accruePoolInterest();

        // kick auction
        KickResult memory result = Auctions.kick(
            auctions,
            deposits,
            loans,
            poolState,
            borrowerAddress_
        );

        // update pool balances state
        poolBalances.t0DebtInAuction += result.t0KickedDebt;
        poolBalances.t0Debt          += result.t0KickPenalty;

        // update pool interest rate state
        poolState.debt += result.kickPenalty;
        _updateInterestState(poolState, result.lup);

        if(result.amountToCoverBond != 0) _transferQuoteTokenFrom(msg.sender, result.amountToCoverBond);
    }

    function kickWithDeposit(
        uint256 index_
    ) external override {
        PoolState memory poolState = _accruePoolInterest();

        // kick auctions
        KickResult memory result = Auctions.kickWithDeposit(
            auctions,
            deposits,
            buckets,
            loans,
            poolState,
            index_
        );

        // update pool balances state
        poolBalances.t0Debt          += result.t0KickPenalty;
        poolBalances.t0DebtInAuction += result.t0KickedDebt;

        // update pool interest rate state
        poolState.debt += result.kickPenalty;
        _updateInterestState(poolState, result.lup);

        // transfer from kicker to pool the difference to cover bond
        if(result.amountToCoverBond != 0) _transferQuoteTokenFrom(msg.sender, result.amountToCoverBond);
    }

    /*********************************/
    /*** Reserve Auction Functions ***/
    /*********************************/

    function startClaimableReserveAuction() external override {
        uint256 kickerAward = Auctions.startClaimableReserveAuction(
            auctions,
            reserveAuction,
            StartReserveAuctionParams({
                poolSize:    Deposits.treeSum(deposits),
                poolDebt:    poolBalances.t0Debt,
                poolBalance: _getPoolQuoteTokenBalance(),
                inflator:    inflatorState.inflator
            })
        );
        _transferQuoteToken(msg.sender, kickerAward);
    }

    function takeReserves(uint256 maxAmount_) external override returns (uint256 amount_) {
        uint256 ajnaRequired;
        (amount_, ajnaRequired) = Auctions.takeReserves(
            reserveAuction,
            maxAmount_
        );

        IERC20(_getArgAddress(AJNA_ADDRESS)).safeTransferFrom(msg.sender, address(this), ajnaRequired);

        IERC20Token(_getArgAddress(AJNA_ADDRESS)).burn(ajnaRequired);

        _transferQuoteToken(msg.sender, amount_);
    }

    /*****************************/
    /*** Pool Helper Functions ***/
    /*****************************/

    function _accruePoolInterest() internal returns (PoolState memory poolState_) {
        uint256 t0Debt        = poolBalances.t0Debt;
        poolState_.collateral = poolBalances.pledgedCollateral;
        poolState_.inflator   = inflatorState.inflator;
        poolState_.rate       = interestState.interestRate;
        poolState_.poolType   = _getArgUint8(POOL_TYPE);

        if (t0Debt != 0) {
            // Calculate prior pool debt
            poolState_.debt = Maths.wmul(t0Debt, poolState_.inflator);

            uint256 elapsed = block.timestamp - inflatorState.inflatorUpdate;

            poolState_.isNewInterestAccrued = elapsed != 0;

            if (poolState_.isNewInterestAccrued) {
                poolState_.inflator = PoolCommons.accrueInterest(
                    deposits,
                    poolState_,
                    Loans.getMax(loans).thresholdPrice,
                    elapsed
                );
                // After debt owed to lenders has accrued, calculate current debt owed by borrowers
                poolState_.debt = Maths.wmul(t0Debt, poolState_.inflator);
            }
        }
    }

    function _updateInterestState(PoolState memory poolState_, uint256 lup_) internal {
        if (block.timestamp - interestState.interestRateUpdate > 12 hours) {
            PoolCommons.updateInterestRate(interestState, deposits, poolState_, lup_);
        }

        // update pool inflator
        if (poolState_.isNewInterestAccrued) {
            inflatorState.inflator       = uint208(poolState_.inflator);
            inflatorState.inflatorUpdate = uint48(block.timestamp);
        // slither-disable-next-line incorrect-equality
        } else if (poolState_.debt == 0) {
            inflatorState.inflator       = uint208(Maths.WAD);
            inflatorState.inflatorUpdate = uint48(block.timestamp);
        }
    }

<<<<<<< HEAD
    /**
     *  @notice Called by LPB removal functions assess whether or not LPB is locked.
     *  @param  index_    The deposit index from which LPB is attempting to be removed.
     *  @param  inflator_ The pool inflator used to properly assess t0 debt in auctions.
     */
    function _revertIfAuctionDebtLocked(
        uint256 index_,
        uint256 inflator_
    ) internal view {
        uint256 t0AuctionDebt = poolBalances.t0DebtInAuction;
        if (t0AuctionDebt != 0 ) {
            // deposit in buckets within liquidation debt from the top-of-book down are frozen.
            if (index_ <= Deposits.findIndexOfSum(deposits, Maths.wmul(t0AuctionDebt, inflator_))) revert RemoveDepositLockedByAuctionDebt();
        }
    }

    function _revertOnMinDebt(uint256 poolDebt_, uint256 borrowerDebt_) internal view {
        if (borrowerDebt_ != 0) {
            uint256 loansCount = Loans.noOfLoans(loans);
            if (loansCount >= 10) {
                if (borrowerDebt_ < _minDebtAmount(poolDebt_, loansCount)) revert AmountLTMinDebt();
            } else {
                if (borrowerDebt_ < _getArgUint256(QUOTE_SCALE))           revert DustAmountNotExceeded();
            }
        }
    }

=======
>>>>>>> a0505788
    function _transferQuoteTokenFrom(address from_, uint256 amount_) internal {
        IERC20(_getArgAddress(QUOTE_ADDRESS)).safeTransferFrom(from_, address(this), amount_ / _getArgUint256(QUOTE_SCALE));
    }

    function _transferQuoteToken(address to_, uint256 amount_) internal {
        IERC20(_getArgAddress(QUOTE_ADDRESS)).safeTransfer(to_, amount_ / _getArgUint256(QUOTE_SCALE));
    }

    function _getPoolQuoteTokenBalance() internal view returns (uint256) {
        return IERC20(_getArgAddress(QUOTE_ADDRESS)).balanceOf(address(this));
    }

    function _lup(uint256 debt_) internal view returns (uint256) {
        return _priceAt(Deposits.findIndexOfSum(deposits, debt_));
    }

    /**************************/
    /*** External Functions ***/
    /**************************/

    function auctionInfo(
        address borrower_
    ) external
    view override returns (
        address kicker,
        uint256 bondFactor,
        uint256 bondSize,
        uint256 kickTime,
        uint256 kickMomp,
        uint256 neutralPrice,
        address head,
        address next,
        address prev
    ) {
        Liquidation memory liquidation = auctions.liquidations[borrower_];
        return (
            liquidation.kicker,
            liquidation.bondFactor,
            liquidation.bondSize,
            liquidation.kickTime,
            liquidation.kickMomp,
            liquidation.neutralPrice,
            auctions.head,
            liquidation.next,
            liquidation.prev
        );
    }

    function borrowerInfo(
        address borrower_
    ) external view override returns (uint256, uint256, uint256) {
        return (
            loans.borrowers[borrower_].t0Debt,
            loans.borrowers[borrower_].collateral,
            loans.borrowers[borrower_].t0Np
        );
    }

    function bucketInfo(
        uint256 index_
    ) external view override returns (uint256, uint256, uint256, uint256, uint256) {
        return (
            buckets[index_].lps,
            buckets[index_].collateral,
            buckets[index_].bankruptcyTime,
            Deposits.valueAt(deposits, index_),
            Deposits.scale(deposits, index_)
        );
    }

    function debtInfo() external view returns (uint256, uint256, uint256) {
        uint256 pendingInflator = PoolCommons.pendingInflator(
            inflatorState.inflator,
            inflatorState.inflatorUpdate,
            interestState.interestRate
        );
        return (
            Maths.wmul(poolBalances.t0Debt, pendingInflator),
            Maths.wmul(poolBalances.t0Debt, inflatorState.inflator),
            Maths.wmul(poolBalances.t0DebtInAuction, inflatorState.inflator)
        );
    }

    function depositIndex(uint256 debt_) external view override returns (uint256) {
        return Deposits.findIndexOfSum(deposits, debt_);
    }

    function depositSize() external view override returns (uint256) {
        return Deposits.treeSum(deposits);
    }

    function depositUtilization(
        uint256 debt_,
        uint256 collateral_
    ) external view override returns (uint256) {
        return PoolCommons.utilization(deposits, debt_, collateral_);
    }

    function emasInfo() external view override returns (uint256, uint256) {
        return (
            interestState.debtEma,
            interestState.lupColEma
        );
    }

    function inflatorInfo() external view override returns (uint256, uint256) {
        return (
            inflatorState.inflator,
            inflatorState.inflatorUpdate
        );
    }

    function interestRateInfo() external view returns (uint256, uint256) {
        return (
            interestState.interestRate,
            interestState.interestRateUpdate
        );
    }

    function kickerInfo(
        address kicker_
    ) external view override returns (uint256, uint256) {
        return(
            auctions.kickers[kicker_].claimable,
            auctions.kickers[kicker_].locked
        );
    }

    function lenderInfo(
        uint256 index_,
        address lender_
    ) external view override returns (uint256 lpBalance_, uint256 depositTime_) {
        depositTime_ = buckets[index_].lenders[lender_].depositTime;
        if (buckets[index_].bankruptcyTime < depositTime_) lpBalance_ = buckets[index_].lenders[lender_].lps;
    }

    function loanInfo(
        uint256 loanId_
    ) external view override returns (address, uint256) {
        return (
            Loans.getByIndex(loans, loanId_).borrower,
            Loans.getByIndex(loans, loanId_).thresholdPrice
        );
    }

    function loansInfo() external view override returns (address, uint256, uint256) {
        return (
            Loans.getMax(loans).borrower,
            Maths.wmul(Loans.getMax(loans).thresholdPrice, inflatorState.inflator),
            Loans.noOfLoans(loans)
        );
    }

    function pledgedCollateral() external view override returns (uint256) {
        return poolBalances.pledgedCollateral;
    }

    function reservesInfo() external view override returns (uint256, uint256, uint256) {
        return (
            auctions.totalBondEscrowed,
            reserveAuction.unclaimed,
            reserveAuction.kicked
        );
    }
}<|MERGE_RESOLUTION|>--- conflicted
+++ resolved
@@ -94,14 +94,11 @@
         (bucketLPs_, newLup) = LenderActions.addQuoteToken(
             buckets,
             deposits,
-            AddQuoteParams(
-                {
-                    amount:    quoteTokenAmountToAdd_,
-                    index:     index_,
-                    poolDebt:  poolState.debt,
-                    dustLimit: _getArgUint256(QUOTE_SCALE)
-                } 
-            )
+            poolState,
+            AddQuoteParams({
+                amount: quoteTokenAmountToAdd_,
+                index:  index_
+            })
         );
 
         // update pool interest rate state
@@ -141,8 +138,7 @@
                 maxAmountToMove: maxAmountToMove_,
                 fromIndex:       fromIndex_,
                 toIndex:         toIndex_,
-                thresholdPrice:  Loans.getMax(loans).thresholdPrice,
-                dustLimit:       _getArgUint256(QUOTE_SCALE)
+                thresholdPrice:  Loans.getMax(loans).thresholdPrice
             })
         );
 
@@ -172,8 +168,7 @@
             RemoveQuoteParams({
                 maxAmount:      maxAmount_,
                 index:          index_,
-                thresholdPrice: Loans.getMax(loans).thresholdPrice,
-                dustLimit:      _getArgUint256(QUOTE_SCALE)
+                thresholdPrice: Loans.getMax(loans).thresholdPrice
             })
         );
 
@@ -295,11 +290,13 @@
     /*****************************/
 
     function _accruePoolInterest() internal returns (PoolState memory poolState_) {
-        uint256 t0Debt        = poolBalances.t0Debt;
-        poolState_.collateral = poolBalances.pledgedCollateral;
-        poolState_.inflator   = inflatorState.inflator;
-        poolState_.rate       = interestState.interestRate;
-        poolState_.poolType   = _getArgUint8(POOL_TYPE);
+        uint256 t0Debt = poolBalances.t0Debt;
+
+        poolState_.collateral     = poolBalances.pledgedCollateral;
+        poolState_.inflator       = inflatorState.inflator;
+        poolState_.rate           = interestState.interestRate;
+        poolState_.poolType       = _getArgUint8(POOL_TYPE);
+        poolState_.quoteDustLimit = _getArgUint256(QUOTE_SCALE);
 
         if (t0Debt != 0) {
             // Calculate prior pool debt
@@ -338,36 +335,6 @@
         }
     }
 
-<<<<<<< HEAD
-    /**
-     *  @notice Called by LPB removal functions assess whether or not LPB is locked.
-     *  @param  index_    The deposit index from which LPB is attempting to be removed.
-     *  @param  inflator_ The pool inflator used to properly assess t0 debt in auctions.
-     */
-    function _revertIfAuctionDebtLocked(
-        uint256 index_,
-        uint256 inflator_
-    ) internal view {
-        uint256 t0AuctionDebt = poolBalances.t0DebtInAuction;
-        if (t0AuctionDebt != 0 ) {
-            // deposit in buckets within liquidation debt from the top-of-book down are frozen.
-            if (index_ <= Deposits.findIndexOfSum(deposits, Maths.wmul(t0AuctionDebt, inflator_))) revert RemoveDepositLockedByAuctionDebt();
-        }
-    }
-
-    function _revertOnMinDebt(uint256 poolDebt_, uint256 borrowerDebt_) internal view {
-        if (borrowerDebt_ != 0) {
-            uint256 loansCount = Loans.noOfLoans(loans);
-            if (loansCount >= 10) {
-                if (borrowerDebt_ < _minDebtAmount(poolDebt_, loansCount)) revert AmountLTMinDebt();
-            } else {
-                if (borrowerDebt_ < _getArgUint256(QUOTE_SCALE))           revert DustAmountNotExceeded();
-            }
-        }
-    }
-
-=======
->>>>>>> a0505788
     function _transferQuoteTokenFrom(address from_, uint256 amount_) internal {
         IERC20(_getArgAddress(QUOTE_ADDRESS)).safeTransferFrom(from_, address(this), amount_ / _getArgUint256(QUOTE_SCALE));
     }
