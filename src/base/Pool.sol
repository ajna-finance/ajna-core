// SPDX-License-Identifier: MIT

pragma solidity 0.8.14;

import '@clones/Clone.sol';
import '@openzeppelin/contracts/security/ReentrancyGuard.sol';
import '@openzeppelin/contracts/utils/Multicall.sol';

import './interfaces/IPool.sol';

import './PoolHelper.sol';

import '../libraries/Buckets.sol';
import '../libraries/Deposits.sol';
import '../libraries/Loans.sol';

import '../libraries/external/Auctions.sol';
import '../libraries/external/LenderActions.sol';
import '../libraries/external/PoolCommons.sol';

abstract contract Pool is Clone, ReentrancyGuard, Multicall, IPool {
    using Auctions for Auctions.Data;
    using Buckets  for mapping(uint256 => Buckets.Bucket);
    using Deposits for Deposits.Data;
    using Loans    for Loans.Data;

    /***********************/
    /*** State Variables ***/
    /***********************/

    uint208 internal inflatorSnapshot;           // [WAD]
    uint48  internal lastInflatorSnapshotUpdate; // [SEC]

    InterestParams       internal interestParams;
    ReserveAuctionParams internal reserveAuction;

    uint256 public override pledgedCollateral;  // [WAD]

    uint256 internal t0DebtInAuction; // Total debt in auction used to restrict LPB holder from withdrawing [WAD]
    uint256 internal t0poolDebt;      // Pool debt as if the whole amount was incurred upon the first loan. [WAD]

    uint256 internal poolInitializations;

    mapping(address => mapping(address => mapping(uint256 => uint256))) private _lpTokenAllowances; // owner address -> new owner address -> deposit index -> allowed amount

    Auctions.Data                      internal auctions;
    mapping(uint256 => Buckets.Bucket) internal buckets;   // deposit index -> bucket
    Deposits.Data                      internal deposits;
    Loans.Data                         internal loans;

    struct InterestParams {
        uint208 interestRate;       // [WAD]
        uint48  interestRateUpdate; // [SEC]
        uint256 debtEma;            // [WAD]
        uint256 lupColEma;          // [WAD]
    }

    struct ReserveAuctionParams {
        uint256 kicked;    // Time a Claimable Reserve Auction was last kicked.
        uint256 unclaimed; // Amount of claimable reserves which has not been taken in the Claimable Reserve Auction.
    }

    struct PoolState {
        uint256 accruedDebt;
        uint256 collateral;
        bool    isNewInterestAccrued;
        uint256 rate;
        uint256 inflator;
    }

    /*********************************/
    /*** Lender External Functions ***/
    /*********************************/

    function addQuoteToken(
        uint256 quoteTokenAmountToAdd_,
        uint256 index_
    ) external override returns (uint256 bucketLPs_) {
        PoolState memory poolState = _accruePoolInterest();

        bucketLPs_ = LenderActions.addQuoteToken(
            buckets,
            deposits,
            quoteTokenAmountToAdd_,
            index_
        );

        uint256 newLup = _lup(poolState.accruedDebt);
        _updateInterestParams(poolState, newLup);

        emit AddQuoteToken(msg.sender, index_, quoteTokenAmountToAdd_, newLup);
        // move quote token amount from lender to pool
        _transferQuoteTokenFrom(msg.sender, quoteTokenAmountToAdd_);
    }

    function approveLpOwnership(
        address allowedNewOwner_,
        uint256 index_,
        uint256 lpsAmountToApprove_
    ) external {
        _lpTokenAllowances[msg.sender][allowedNewOwner_][index_] = lpsAmountToApprove_;
    }

    function moveQuoteToken(
        uint256 maxAmountToMove_,
        uint256 fromIndex_,
        uint256 toIndex_
    ) external override returns (uint256 fromBucketLPs_, uint256 toBucketLPs_) {
        PoolState memory poolState = _accruePoolInterest();
        _revertIfAuctionDebtLocked(fromIndex_, poolState.inflator);

        LenderActions.MoveQuoteParams memory moveParams;
        moveParams.maxAmountToMove = maxAmountToMove_;
        moveParams.fromIndex       = fromIndex_;
        moveParams.toIndex         = toIndex_;
        moveParams.ptp             = _ptp(poolState.accruedDebt, poolState.collateral);
        moveParams.htp             = _htp(poolState.inflator);
        moveParams.poolDebt        = poolState.accruedDebt;
        moveParams.rate            = poolState.rate;

        uint256 newLup;
        (
            fromBucketLPs_,
            toBucketLPs_,
            newLup
        ) = LenderActions.moveQuoteToken(
            buckets,
            deposits,
            moveParams
        );

        _updateInterestParams(poolState, newLup);
    }

    function removeQuoteToken(
        uint256 maxAmount_,
        uint256 index_
    ) external override returns (uint256 removedAmount_, uint256 redeemedLPs_) {
        auctions.revertIfAuctionClearable(loans);

        PoolState memory poolState = _accruePoolInterest();
        _revertIfAuctionDebtLocked(index_, poolState.inflator);

        LenderActions.RemoveQuoteParams memory removeParams;
        removeParams.maxAmount = maxAmount_;
        removeParams.index     = index_;
        removeParams.ptp       = _ptp(poolState.accruedDebt, poolState.collateral);
        removeParams.htp       = _htp(poolState.inflator);
        removeParams.poolDebt  = poolState.accruedDebt;
        removeParams.rate      = poolState.rate;

        uint256 newLup;
        (
            removedAmount_,
            redeemedLPs_,
            newLup
        ) = LenderActions.removeQuoteToken(
            buckets,
            deposits,
            removeParams
        );

        _updateInterestParams(poolState, newLup);

        // move quote token amount from pool to lender
        _transferQuoteToken(msg.sender, removedAmount_);
    }

    function transferLPTokens(
        address owner_,
        address newOwner_,
        uint256[] calldata indexes_
    ) external override {
        LenderActions.transferLPTokens(
            buckets,
            _lpTokenAllowances,
            owner_,
            newOwner_,
            indexes_
        );
    }

    function withdrawBonds() external {
        uint256 claimable = auctions.kickers[msg.sender].claimable;
        auctions.kickers[msg.sender].claimable = 0;
        _transferQuoteToken(msg.sender, claimable);
    }


    /***********************************/
    /*** Borrower External Functions ***/
    /***********************************/

<<<<<<< HEAD
=======
    function borrow(
        uint256 amountToBorrow_,
        uint256 limitIndex_
    ) external override {
        // if borrower auctioned then it cannot draw more debt
        auctions.revertIfActive(msg.sender);

        PoolState memory poolState     = _accruePoolInterest();
        Loans.Borrower memory borrower = loans.getBorrowerInfo(msg.sender);
        uint256 borrowerDebt           = Maths.wmul(borrower.t0debt, poolState.inflator);

        // add origination fee to the amount to borrow and add to borrower's debt
        uint256 debtChange = Maths.wmul(amountToBorrow_, _feeRate(interestParams.interestRate) + Maths.WAD);
        borrowerDebt += debtChange;
        _checkMinDebt(poolState.accruedDebt, borrowerDebt);

        // determine new lup index and revert if borrow happens at a price higher than the specified limit (lower index than lup index)
        uint256 lupId = _lupIndex(poolState.accruedDebt + amountToBorrow_);
        if (lupId > limitIndex_) revert LimitIndexReached();

        // calculate new lup and check borrow action won't push borrower into a state of under-collateralization
        uint256 newLup = _priceAt(lupId);
        if (
            !_isCollateralized(borrowerDebt, borrower.collateral, newLup)
        ) revert BorrowerUnderCollateralized();

        // check borrow won't push pool into a state of under-collateralization
        poolState.accruedDebt += debtChange;
        if (
            !_isCollateralized(poolState.accruedDebt, poolState.collateral, newLup)
        ) revert PoolUnderCollateralized();

        uint256 t0debtChange = Maths.wdiv(debtChange, poolState.inflator);
        borrower.t0debt += t0debtChange;

        loans.update(
            deposits,
            msg.sender,
            true,
            borrower,
            poolState.accruedDebt,
            poolState.inflator,
            poolState.rate,
            newLup
        );

        t0poolDebt += t0debtChange;
        _updateInterestParams(poolState, newLup);

        emit Borrow(msg.sender, newLup, amountToBorrow_);
        // move borrowed amount from pool to sender
        _transferQuoteToken(msg.sender, amountToBorrow_);
    }

>>>>>>> cdc14ca7
    function repay(
        address borrowerAddress_,
        uint256 maxQuoteTokenAmountToRepay_
    ) external override {
        PoolState memory poolState     = _accruePoolInterest();
        Loans.Borrower memory borrower = loans.getBorrowerInfo(borrowerAddress_);
        if (borrower.t0debt == 0) revert NoDebt();

        uint256 t0repaidDebt = Maths.min(
            borrower.t0debt,
            Maths.wdiv(maxQuoteTokenAmountToRepay_, poolState.inflator)
        );
        (uint256 quoteTokenAmountToRepay, uint256 newLup) = _payLoan(t0repaidDebt, poolState, borrowerAddress_, borrower);

        emit Repay(borrowerAddress_, newLup, quoteTokenAmountToRepay);
        // move amount to repay from sender to pool
        _transferQuoteTokenFrom(msg.sender, quoteTokenAmountToRepay);
    }

    /*****************************/
    /*** Liquidation Functions ***/
    /*****************************/

    function bucketTake(
        address borrowerAddress_,
        bool    depositTake_,
        uint256 index_
    ) external override {

        PoolState memory poolState = _accruePoolInterest();
        Loans.Borrower memory borrower = loans.getBorrowerInfo(borrowerAddress_);

        Auctions.TakeParams memory params;
        params.borrower    = borrowerAddress_;
        params.collateral  = borrower.collateral;
        params.debt        = borrower.t0debt;
        params.inflator    = poolState.inflator;
        params.depositTake = depositTake_;
        params.index       = index_;
        (
            uint256 collateralAmount,
            uint256 t0repayAmount
        ) = Auctions.bucketTake(
            auctions,
            deposits,
            buckets,
            params
        );

        borrower.collateral  -= collateralAmount; // collateral is removed from the loan
        poolState.collateral -= collateralAmount; // collateral is removed from pledged collateral accumulator

        _payLoan(t0repayAmount, poolState, borrowerAddress_, borrower);
        pledgedCollateral = poolState.collateral;

    }

    function settle(
        address borrowerAddress_,
        uint256 maxDepth_
    ) external override {
        PoolState memory poolState = _accruePoolInterest();
        uint256 reserves = Maths.wmul(t0poolDebt, poolState.inflator) + _getPoolQuoteTokenBalance() - deposits.treeSum() - auctions.totalBondEscrowed - reserveAuction.unclaimed;
        Loans.Borrower storage borrower = loans.borrowers[borrowerAddress_];

        Auctions.SettleParams memory params;
        params.borrower    = borrowerAddress_;
        params.collateral  = borrower.collateral;
        params.debt        = borrower.t0debt;
        params.reserves    = reserves;
        params.inflator    = poolState.inflator;
        params.bucketDepth = maxDepth_;
        (uint256 remainingCollateral, uint256 remainingt0Debt) = Auctions.settlePoolDebt(
            auctions,
            buckets,
            deposits,
            params
        );

        if (remainingt0Debt == 0) remainingCollateral = _settleAuction(params.borrower, remainingCollateral);

        uint256 t0settledDebt = borrower.t0debt - remainingt0Debt;
        t0poolDebt      -= t0settledDebt;
        t0DebtInAuction -= t0settledDebt;

        poolState.collateral -= borrower.collateral - remainingCollateral;

        borrower.t0debt     = remainingt0Debt;
        borrower.collateral = remainingCollateral;

        pledgedCollateral = poolState.collateral;
        _updateInterestParams(poolState, _lup(poolState.accruedDebt));

        emit Settle(params.borrower, t0settledDebt);
    }

    function kick(address borrowerAddress_) external override {
        auctions.revertIfActive(borrowerAddress_);

        PoolState memory poolState = _accruePoolInterest();
        Loans.Borrower storage borrower = loans.borrowers[borrowerAddress_];

        Auctions.KickParams memory params;
        params.borrower     = borrowerAddress_;
        params.debt         = Maths.wmul(borrower.t0debt, poolState.inflator);
        params.collateral   = borrower.collateral;
        params.momp         = deposits.momp(poolState.accruedDebt, loans.noOfLoans());
        params.neutralPrice = Maths.wmul(borrower.t0Np, poolState.inflator);
        params.rate         = poolState.rate;

        uint256 lup = _lup(poolState.accruedDebt);
        if (
            _isCollateralized(params.debt , borrower.collateral, lup)
        ) revert BorrowerOk();

        // kick auction
        (uint256 kickAuctionAmount, uint256 kickPenalty) = Auctions.kick(
            auctions,
            params
        );

        // remove kicked loan from heap
        loans.remove(params.borrower);

        poolState.accruedDebt += kickPenalty;
        // convert kick penalty to t0 amount
        kickPenalty     =  Maths.wdiv(kickPenalty, poolState.inflator);
        borrower.t0debt += kickPenalty;
        t0poolDebt      += kickPenalty;
        t0DebtInAuction += borrower.t0debt;

        _updateInterestParams(poolState, lup);

        if(kickAuctionAmount != 0) _transferQuoteTokenFrom(msg.sender, kickAuctionAmount);
    }


    /*********************************/
    /*** Reserve Auction Functions ***/
    /*********************************/

    function startClaimableReserveAuction() external override {
        Auctions.StartReserveAuctionParams memory params;
        params.poolSize    = deposits.treeSum();
        params.poolDebt    = t0poolDebt;
        params.poolBalance = _getPoolQuoteTokenBalance();
        params.inflator    = inflatorSnapshot;
        uint256 kickerAward = Auctions.startClaimableReserveAuction(
            auctions,
            reserveAuction,
            params
        );
        _transferQuoteToken(msg.sender, kickerAward);
    }

    function takeReserves(uint256 maxAmount_) external override returns (uint256 amount_) {
        uint256 ajnaRequired;
        (amount_, ajnaRequired) = Auctions.takeReserves(
            reserveAuction,
            maxAmount_
        );

        IERC20Token ajnaToken = IERC20Token(0x9a96ec9B57Fb64FbC60B423d1f4da7691Bd35079);
        if (!ajnaToken.transferFrom(msg.sender, address(this), ajnaRequired)) revert ERC20TransferFailed();
        ajnaToken.burn(ajnaRequired);
        _transferQuoteToken(msg.sender, amount_);
    }


    /***********************************/
    /*** Borrower Internal Functions ***/
    /***********************************/

    function _pullCollateral(
        uint256 collateralAmountToPull_
    ) internal {
        PoolState      memory poolState = _accruePoolInterest();
        Loans.Borrower memory borrower  = loans.getBorrowerInfo(msg.sender);
        uint256 borrowerDebt            = Maths.wmul(borrower.t0debt, poolState.inflator);

        uint256 curLup = _lup(poolState.accruedDebt);
        uint256 encumberedCollateral = borrower.t0debt != 0 ? Maths.wdiv(borrowerDebt, curLup) : 0;
        if (borrower.collateral - encumberedCollateral < collateralAmountToPull_) revert InsufficientCollateral();

        borrower.collateral  -= collateralAmountToPull_;
        poolState.collateral -= collateralAmountToPull_;

        loans.update(
            deposits,
            msg.sender,
            true,
            borrower,
            poolState.accruedDebt,
            poolState.inflator,
            poolState.rate,
            curLup
        );

        pledgedCollateral = poolState.collateral;
        _updateInterestParams(poolState, curLup);
    }

    function _payLoan(
        uint256 t0repaidDebt_,
        PoolState memory poolState_,
        address borrowerAddress_,
        Loans.Borrower memory borrower_
    ) internal returns(
        uint256 quoteTokenAmountToRepay_, 
        uint256 newLup_
    ) {
        quoteTokenAmountToRepay_ = Maths.wmul(t0repaidDebt_, poolState_.inflator);
        uint256 borrowerDebt     = Maths.wmul(borrower_.t0debt, poolState_.inflator) - quoteTokenAmountToRepay_;
        poolState_.accruedDebt   -= quoteTokenAmountToRepay_;

        // check that paying the loan doesn't leave borrower debt under min debt amount
        _checkMinDebt(poolState_.accruedDebt, borrowerDebt);

        newLup_ = _lup(poolState_.accruedDebt);

        if (auctions.isActive(borrowerAddress_)) {
            if (_isCollateralized(borrowerDebt, borrower_.collateral, newLup_)) {
                // borrower becomes re-collateralized
                // remove entire borrower debt from pool auctions debt accumulator
                t0DebtInAuction -= borrower_.t0debt;
                // settle auction and update borrower's collateral with value after settlement
                borrower_.collateral = _settleAuction(borrowerAddress_, borrower_.collateral);
            } else {
                // partial repay, remove only the paid debt from pool auctions debt accumulator
                t0DebtInAuction -= t0repaidDebt_;
            }
        }
        
        borrower_.t0debt -= t0repaidDebt_;
        loans.update(
            deposits,
            borrowerAddress_,
            false,
            borrower_,
            poolState_.accruedDebt,
            poolState_.inflator,
            poolState_.rate,
            newLup_
        );

        t0poolDebt -= t0repaidDebt_;
        _updateInterestParams(poolState_, newLup_);
    }

    function _checkMinDebt(uint256 accruedDebt_,  uint256 borrowerDebt_) internal view {
        if (borrowerDebt_ != 0) {
            uint256 loansCount = loans.noOfLoans();
            if (
                loansCount >= 10
                &&
                (borrowerDebt_ < _minDebtAmount(accruedDebt_, loansCount))
            ) revert AmountLTMinDebt();
        }
    }


    /******************************/
    /*** Pool Virtual Functions ***/
    /******************************/

    /**
     *  @notice Collateralization calculation (implemented by each pool accordingly).
     *  @param debt_       Debt to calculate collateralization for.
     *  @param collateral_ Collateral to calculate collateralization for.
     *  @param price_      Price to calculate collateralization for.
     *  @return True if collateralization calculated is equal or greater than 1.
     */
    function _isCollateralized(
        uint256 debt_,
        uint256 collateral_,
        uint256 price_
    ) internal virtual returns (bool);

    /**
     *  @notice Settle an auction when it exits the auction queue (implemented by each pool accordingly).
     *  @param  borrowerAddress_    Address of the borrower that exits auction.
     *  @param  borrowerCollateral_ Borrower collateral amount before auction exit.
     *  @return Remaining borrower collateral after auction exit.
     */
    function _settleAuction(
        address borrowerAddress_,
        uint256 borrowerCollateral_
    ) internal virtual returns (uint256);


    /*****************************/
    /*** Pool Helper Functions ***/
    /*****************************/

    function _accruePoolInterest() internal returns (PoolState memory poolState_) {
        uint256 t0Debt        = t0poolDebt;
        poolState_.collateral = pledgedCollateral;
        poolState_.inflator   = inflatorSnapshot;
        poolState_.rate       = interestParams.interestRate;

        if (t0Debt != 0) {
            // Calculate prior pool debt
            poolState_.accruedDebt = Maths.wmul(t0Debt, poolState_.inflator);

            uint256 elapsed = block.timestamp - lastInflatorSnapshotUpdate;
            poolState_.isNewInterestAccrued = elapsed != 0;

            if (poolState_.isNewInterestAccrued) {
                poolState_.inflator = PoolCommons.accrueInterest(
                    deposits,
                    poolState_.accruedDebt,
                    poolState_.collateral,
                    loans.getMax().thresholdPrice,
                    poolState_.inflator,
                    poolState_.rate,
                    elapsed
                );
                // After debt owed to lenders has accrued, calculate current debt owed by borrowers
                poolState_.accruedDebt = Maths.wmul(t0Debt, poolState_.inflator);
            }
        }
    }

    function _updateInterestParams(PoolState memory poolState_, uint256 lup_) internal {
        if (block.timestamp - interestParams.interestRateUpdate > 12 hours) {
            PoolCommons.updateInterestRate(interestParams, deposits, poolState_, lup_);
        }

        // update pool inflator
        if (poolState_.isNewInterestAccrued) {
            inflatorSnapshot           = uint208(poolState_.inflator);
            lastInflatorSnapshotUpdate = uint48(block.timestamp);
        } else if (poolState_.accruedDebt == 0) {
            inflatorSnapshot           = uint208(Maths.WAD);
            lastInflatorSnapshotUpdate = uint48(block.timestamp);
        }
    }

    function _transferQuoteTokenFrom(address from_, uint256 amount_) internal {
        if (!IERC20Token(_getArgAddress(20)).transferFrom(from_, address(this), amount_ / _getArgUint256(40))) revert ERC20TransferFailed();
    }

    function _transferQuoteToken(address to_, uint256 amount_) internal {
        if (!IERC20Token(_getArgAddress(20)).transfer(to_, amount_ / _getArgUint256(40))) revert ERC20TransferFailed();
    }

    function _getPoolQuoteTokenBalance() internal view returns (uint256) {
        return IERC20Token(_getArgAddress(20)).balanceOf(address(this));
    }

    function _htp(uint256 inflator_) internal view returns (uint256) {
        return Maths.wmul(loans.getMax().thresholdPrice, inflator_);
    }

    function _lupIndex(uint256 debt_) internal view returns (uint256) {
        return deposits.findIndexOfSum(debt_);
    }

    function _lup(uint256 debt_) internal view returns (uint256) {
        return _priceAt(_lupIndex(debt_));
    }


    /**************************/
    /*** External Functions ***/
    /**************************/

    function auctionInfo(
        address borrower_
    ) external 
    view override returns (
        address kicker,
        uint256 bondFactor,
        uint256 bondSize,
        uint256 kickTime,
        uint256 kickMomp,
        uint256 neutralPrice
    ) {
        return (
            auctions.liquidations[borrower_].kicker,
            auctions.liquidations[borrower_].bondFactor,
            auctions.liquidations[borrower_].bondSize,
            auctions.liquidations[borrower_].kickTime,
            auctions.liquidations[borrower_].kickMomp,
            auctions.liquidations[borrower_].neutralPrice
        );
    }

    function borrowerInfo(
        address borrower_
    ) external view override returns (uint256, uint256, uint256) {
        return (
            loans.borrowers[borrower_].t0debt,
            loans.borrowers[borrower_].collateral,
            loans.borrowers[borrower_].t0Np
        );
    }

    function bucketInfo(
        uint256 index_
    ) external view override returns (uint256, uint256, uint256, uint256, uint256) {
        return (
            buckets[index_].lps,
            buckets[index_].collateral,
            buckets[index_].bankruptcyTime,
            deposits.valueAt(index_),
            deposits.scale(index_)
        );
    }

    function debtInfo() external view returns (uint256, uint256, uint256) {
        uint256 pendingInflator = PoolCommons.pendingInflator(
            inflatorSnapshot,
            lastInflatorSnapshotUpdate,
            interestParams.interestRate
        );
        return (
            Maths.wmul(t0poolDebt, pendingInflator),
            Maths.wmul(t0poolDebt, inflatorSnapshot),
            Maths.wmul(t0DebtInAuction, inflatorSnapshot)
        );
    }

    function depositIndex(uint256 debt_) external view override returns (uint256) {
        return deposits.findIndexOfSum(debt_);
    }

    function depositSize() external view override returns (uint256) {
        return deposits.treeSum();
    }

    function depositUtilization(
        uint256 debt_,
        uint256 collateral_
    ) external view override returns (uint256) {
        return PoolCommons.utilization(deposits, debt_, collateral_);
    }

    function emasInfo() external view override returns (uint256, uint256) {
        return (
            interestParams.debtEma,
            interestParams.lupColEma
        );
    }

    function inflatorInfo() external view override returns (uint256, uint256) {
        return (
            inflatorSnapshot,
            lastInflatorSnapshotUpdate
        );
    }

    function interestRateInfo() external view returns (uint256, uint256) {
        return (
            interestParams.interestRate,
            interestParams.interestRateUpdate
        );
    }

    function kickerInfo(
        address kicker_
    ) external view override returns (uint256, uint256) {
        return(
            auctions.kickers[kicker_].claimable,
            auctions.kickers[kicker_].locked
        );
    }

    function lenderInfo(
        uint256 index_,
        address lender_
    ) external view override returns (uint256, uint256) {
        return buckets.getLenderInfo(index_, lender_);
    }

    function loansInfo() external view override returns (address, uint256, uint256) {
        return (
            loans.getMax().borrower,
            Maths.wmul(loans.getMax().thresholdPrice, inflatorSnapshot),
            loans.noOfLoans()
        );
    }

    function reservesInfo() external view override returns (uint256, uint256, uint256) {
        return (
            auctions.totalBondEscrowed,
            reserveAuction.unclaimed,
            reserveAuction.kicked
        );
    }

    function collateralAddress() external pure override returns (address) {
        return _getArgAddress(0);
    }

    function quoteTokenAddress() external pure override returns (address) {
        return _getArgAddress(20);
    }

    function quoteTokenScale() external pure override returns (uint256) {
        return _getArgUint256(40);
    }

    /**
     *  @notice Called by LPB removal functions assess whether or not LPB is locked.
     *  @param  index_    The deposit index from which LPB is attempting to be removed.
     *  @param  inflator_ The pool inflator used to properly assess t0 debt in auctions.
     */
    function _revertIfAuctionDebtLocked(
        uint256 index_,
        uint256 inflator_
    ) internal view {
        uint256 t0AuctionDebt = t0DebtInAuction;
        if (t0AuctionDebt != 0 ) {
            // deposit in buckets within liquidation debt from the top-of-book down are frozen.
            if (index_ <= deposits.findIndexOfSum(Maths.wmul(t0AuctionDebt, inflator_))) revert RemoveDepositLockedByAuctionDebt();
        } 
    }
}<|MERGE_RESOLUTION|>--- conflicted
+++ resolved
@@ -191,63 +191,6 @@
     /*** Borrower External Functions ***/
     /***********************************/
 
-<<<<<<< HEAD
-=======
-    function borrow(
-        uint256 amountToBorrow_,
-        uint256 limitIndex_
-    ) external override {
-        // if borrower auctioned then it cannot draw more debt
-        auctions.revertIfActive(msg.sender);
-
-        PoolState memory poolState     = _accruePoolInterest();
-        Loans.Borrower memory borrower = loans.getBorrowerInfo(msg.sender);
-        uint256 borrowerDebt           = Maths.wmul(borrower.t0debt, poolState.inflator);
-
-        // add origination fee to the amount to borrow and add to borrower's debt
-        uint256 debtChange = Maths.wmul(amountToBorrow_, _feeRate(interestParams.interestRate) + Maths.WAD);
-        borrowerDebt += debtChange;
-        _checkMinDebt(poolState.accruedDebt, borrowerDebt);
-
-        // determine new lup index and revert if borrow happens at a price higher than the specified limit (lower index than lup index)
-        uint256 lupId = _lupIndex(poolState.accruedDebt + amountToBorrow_);
-        if (lupId > limitIndex_) revert LimitIndexReached();
-
-        // calculate new lup and check borrow action won't push borrower into a state of under-collateralization
-        uint256 newLup = _priceAt(lupId);
-        if (
-            !_isCollateralized(borrowerDebt, borrower.collateral, newLup)
-        ) revert BorrowerUnderCollateralized();
-
-        // check borrow won't push pool into a state of under-collateralization
-        poolState.accruedDebt += debtChange;
-        if (
-            !_isCollateralized(poolState.accruedDebt, poolState.collateral, newLup)
-        ) revert PoolUnderCollateralized();
-
-        uint256 t0debtChange = Maths.wdiv(debtChange, poolState.inflator);
-        borrower.t0debt += t0debtChange;
-
-        loans.update(
-            deposits,
-            msg.sender,
-            true,
-            borrower,
-            poolState.accruedDebt,
-            poolState.inflator,
-            poolState.rate,
-            newLup
-        );
-
-        t0poolDebt += t0debtChange;
-        _updateInterestParams(poolState, newLup);
-
-        emit Borrow(msg.sender, newLup, amountToBorrow_);
-        // move borrowed amount from pool to sender
-        _transferQuoteToken(msg.sender, amountToBorrow_);
-    }
-
->>>>>>> cdc14ca7
     function repay(
         address borrowerAddress_,
         uint256 maxQuoteTokenAmountToRepay_
