// SPDX-License-Identifier: MIT

pragma solidity 0.8.14;

import '@clones/Clone.sol';
import '@openzeppelin/contracts/security/ReentrancyGuard.sol';
import '@openzeppelin/contracts/utils/Multicall.sol';
import "@openzeppelin/contracts/token/ERC20/utils/SafeERC20.sol";
import "@openzeppelin/contracts/token/ERC20/IERC20.sol";

import './interfaces/IPool.sol';

import './PoolHelper.sol';

import '../libraries/Buckets.sol';
import '../libraries/Deposits.sol';
import '../libraries/Loans.sol';

import '../libraries/external/Auctions.sol';
import '../libraries/external/LenderActions.sol';
import '../libraries/external/PoolCommons.sol';

abstract contract Pool is Clone, ReentrancyGuard, Multicall, IPool {
    using Buckets   for mapping(uint256 => Bucket);
    using Deposits  for DepositsState;
    using Loans     for LoansState;
    using SafeERC20 for IERC20;

    /*****************/
    /*** Constants ***/
    /*****************/

    // immutable args offset
    uint256 internal constant POOL_TYPE          = 0;
    uint256 internal constant AJNA_ADDRESS       = 1;
    uint256 internal constant COLLATERAL_ADDRESS = 21;
    uint256 internal constant QUOTE_ADDRESS      = 41;
    uint256 internal constant QUOTE_SCALE        = 61;

    /***********************/
    /*** State Variables ***/
    /***********************/

    uint208 internal inflatorSnapshot;           // [WAD]
    uint48  internal lastInflatorSnapshotUpdate; // [SEC]

    InterestState       internal interestParams;
    ReserveAuctionState internal reserveAuction;

    uint256 public override pledgedCollateral;  // [WAD]

    uint256 internal t0DebtInAuction; // Total debt in auction used to restrict LPB holder from withdrawing [WAD]
    uint256 internal t0poolDebt;      // Pool debt as if the whole amount was incurred upon the first loan. [WAD]

    uint256 internal poolInitializations;

    mapping(address => mapping(address => mapping(uint256 => uint256))) private _lpTokenAllowances; // owner address -> new owner address -> deposit index -> allowed amount

    AuctionsState              internal auctions;
    mapping(uint256 => Bucket) internal buckets;   // deposit index -> bucket
    DepositsState              internal deposits;
    LoansState                 internal loans;

    /******************/
    /*** Immutables ***/
    /******************/

    function poolType() external pure override returns (uint8) {
        return _getArgUint8(POOL_TYPE);
    }

    function collateralAddress() external pure override returns (address) {
        return _getArgAddress(COLLATERAL_ADDRESS);
    }

    function quoteTokenAddress() external pure override returns (address) {
        return _getArgAddress(QUOTE_ADDRESS);
    }

    function quoteTokenScale() external pure override returns (uint256) {
        return _getArgUint256(QUOTE_SCALE);
    }


    /*********************************/
    /*** Lender External Functions ***/
    /*********************************/

    function addQuoteToken(
        uint256 quoteTokenAmountToAdd_,
        uint256 index_
    ) external override returns (uint256 bucketLPs_) {
        PoolState memory poolState = _accruePoolInterest();

        bucketLPs_ = LenderActions.addQuoteToken(
            buckets,
            deposits,
            quoteTokenAmountToAdd_,
            index_
        );

        uint256 newLup = _lup(poolState.accruedDebt);
        _updateInterestParams(poolState, newLup);

        emit AddQuoteToken(msg.sender, index_, quoteTokenAmountToAdd_, bucketLPs_, newLup);
        // move quote token amount from lender to pool
        _transferQuoteTokenFrom(msg.sender, quoteTokenAmountToAdd_);
    }

    function approveLpOwnership(
        address allowedNewOwner_,
        uint256 index_,
        uint256 lpsAmountToApprove_
    ) external {
        _lpTokenAllowances[msg.sender][allowedNewOwner_][index_] = lpsAmountToApprove_;
    }

    function moveQuoteToken(
        uint256 maxAmountToMove_,
        uint256 fromIndex_,
        uint256 toIndex_
    ) external override returns (uint256 fromBucketLPs_, uint256 toBucketLPs_) {
        PoolState memory poolState = _accruePoolInterest();
        _revertIfAuctionDebtLocked(fromIndex_, poolState.inflator);

        uint256 newLup;
        (
            fromBucketLPs_,
            toBucketLPs_,
            newLup
        ) = LenderActions.moveQuoteToken(
            buckets,
            deposits,
            MoveQuoteParams(
                {
                    maxAmountToMove: maxAmountToMove_,
                    fromIndex:       fromIndex_,
                    toIndex:         toIndex_,
                    ptp:             _ptp(poolState.accruedDebt, poolState.collateral),
                    htp:             _htp(poolState.inflator),
                    poolDebt:        poolState.accruedDebt,
                    rate:            poolState.rate
                }
            )
        );

        _updateInterestParams(poolState, newLup);
    }

    function removeQuoteToken(
        uint256 maxAmount_,
        uint256 index_
    ) external override returns (uint256 removedAmount_, uint256 redeemedLPs_) {
        Auctions.revertIfAuctionClearable(auctions, loans);

        PoolState memory poolState = _accruePoolInterest();
        _revertIfAuctionDebtLocked(index_, poolState.inflator);

        uint256 newLup;
        (
            removedAmount_,
            redeemedLPs_,
            newLup
        ) = LenderActions.removeQuoteToken(
            buckets,
            deposits,
            RemoveQuoteParams(
                {
                    maxAmount: maxAmount_,
                    index:     index_,
                    ptp:       _ptp(poolState.accruedDebt, poolState.collateral),
                    htp:       _htp(poolState.inflator),
                    poolDebt:  poolState.accruedDebt,
                    rate:      poolState.rate
                }
            )
        );

        _updateInterestParams(poolState, newLup);

        // move quote token amount from pool to lender
        _transferQuoteToken(msg.sender, removedAmount_);
    }

    function transferLPTokens(
        address owner_,
        address newOwner_,
        uint256[] calldata indexes_
    ) external override {
        LenderActions.transferLPTokens(
            buckets,
            _lpTokenAllowances,
            owner_,
            newOwner_,
            indexes_
        );
    }

    function withdrawBonds() external {
        uint256 claimable = auctions.kickers[msg.sender].claimable;
        auctions.kickers[msg.sender].claimable = 0;
        _transferQuoteToken(msg.sender, claimable);
    }

    /*****************************/
    /*** Liquidation Functions ***/
    /*****************************/

    function bucketTake(
        address borrowerAddress_,
        bool    depositTake_,
        uint256 index_
    ) external override {

        PoolState memory poolState = _accruePoolInterest();
        Borrower  memory borrower = loans.getBorrowerInfo(borrowerAddress_);

        (
            uint256 collateralAmount,
            uint256 t0repayAmount
        ) = Auctions.bucketTake(
            auctions,
            deposits,
            buckets,
            BucketTakeParams(
                {
                    borrower:    borrowerAddress_,
                    collateral:  borrower.collateral,
                    t0debt:      borrower.t0debt,
                    inflator:    poolState.inflator,
                    depositTake: depositTake_,
                    index:       index_
                }
            )
        );

        borrower.collateral  -= collateralAmount; // collateral is removed from the loan
        poolState.collateral -= collateralAmount; // collateral is removed from pledged collateral accumulator

        _payLoan(t0repayAmount, poolState, borrowerAddress_, borrower);
        pledgedCollateral = poolState.collateral;
    }

    function settle(
        address borrowerAddress_,
        uint256 maxDepth_
    ) external override {
        PoolState memory poolState = _accruePoolInterest();

        uint256 assets = Maths.wmul(t0poolDebt, poolState.inflator) + _getPoolQuoteTokenBalance();
        uint256 liabilities = deposits.treeSum() + auctions.totalBondEscrowed + reserveAuction.unclaimed;

        Borrower storage borrower = loans.borrowers[borrowerAddress_];

        SettleParams memory params = SettleParams(
            {
                borrower:    borrowerAddress_,
                collateral:  borrower.collateral,
                t0debt:      borrower.t0debt,
                reserves:    (assets > liabilities) ? (assets-liabilities) : 0,
                inflator:    poolState.inflator,
                bucketDepth: maxDepth_
            }
        );
        (uint256 remainingCollateral, uint256 remainingt0Debt) = Auctions.settlePoolDebt(
            auctions,
            buckets,
            deposits,
            params
        );
        // slither-disable-next-line incorrect-equality
        if (remainingt0Debt == 0) remainingCollateral = _settleAuction(params.borrower, remainingCollateral);

        uint256 t0settledDebt = params.t0debt - remainingt0Debt;
        t0poolDebt      -= t0settledDebt;
        t0DebtInAuction -= t0settledDebt;

        poolState.collateral -= params.collateral - remainingCollateral;

        borrower.t0debt     = remainingt0Debt;
        borrower.collateral = remainingCollateral;

        pledgedCollateral = poolState.collateral;
        _updateInterestParams(poolState, _lup(poolState.accruedDebt));

        emit Settle(params.borrower, t0settledDebt);
    }

    function kick(address borrowerAddress_) external override {
<<<<<<< HEAD
        PoolState memory poolState = _accruePoolInterest();
=======
        Auctions.revertIfActive(auctions, borrowerAddress_);

        PoolState memory poolState = _accruePoolInterest();

        Borrower storage borrower = loans.borrowers[borrowerAddress_];
        uint256 borrowerT0debt = borrower.t0debt;

        KickParams memory params = KickParams(
            {
                borrower:     borrowerAddress_,
                debt:         Maths.wmul(borrowerT0debt, poolState.inflator),
                collateral:   borrower.collateral,
                momp:         _momp(poolState.accruedDebt, loans.noOfLoans()),
                neutralPrice: Maths.wmul(borrower.t0Np, poolState.inflator),
                rate:         poolState.rate
            }
        );

        uint256 lup = _lup(poolState.accruedDebt);
        if (
            _isCollateralized(params.debt , params.collateral, lup, _getArgUint8(POOL_TYPE))
        ) revert BorrowerOk();
>>>>>>> 987fbd16

        // kick auction
        KickResult memory result = Auctions.kick(
            auctions,
            deposits,
            loans,
            poolState,
            borrowerAddress_
        );

        poolState.accruedDebt += result.kickPenalty;
        _updateInterestParams(poolState, result.lup);

        t0DebtInAuction += result.borrowerT0debt;
        t0poolDebt      += result.kickPenaltyT0;

        if(result.bondDifference != 0) _transferQuoteTokenFrom(msg.sender, result.bondDifference);
    }

    /*********************************/
    /*** Reserve Auction Functions ***/
    /*********************************/

    function startClaimableReserveAuction() external override {
        uint256 kickerAward = Auctions.startClaimableReserveAuction(
            auctions,
            reserveAuction,
            StartReserveAuctionParams(
            {
                poolSize:    deposits.treeSum(),
                poolDebt:    t0poolDebt,
                poolBalance: _getPoolQuoteTokenBalance(),
                inflator:    inflatorSnapshot
            }
        )
        );
        _transferQuoteToken(msg.sender, kickerAward);
    }

    function takeReserves(uint256 maxAmount_) external override returns (uint256 amount_) {
        uint256 ajnaRequired;
        (amount_, ajnaRequired) = Auctions.takeReserves(
            reserveAuction,
            maxAmount_
        );

        IERC20Token ajnaToken = IERC20Token(_getArgAddress(AJNA_ADDRESS));
        if (!ajnaToken.transferFrom(msg.sender, address(this), ajnaRequired)) revert ERC20TransferFailed();
        ajnaToken.burn(ajnaRequired);
        _transferQuoteToken(msg.sender, amount_);
    }

    /***********************************/
    /*** Borrower Internal Functions ***/
    /***********************************/

    function _drawDebt(
        address borrowerAddress_,
        uint256 amountToBorrow_,
        uint256 limitIndex_,
        uint256 collateralToPledge_
    ) internal returns (bool pledge_, bool borrow_, uint256 newLup_) {
        PoolState memory poolState = _accruePoolInterest();
        Borrower  memory borrower = loans.getBorrowerInfo(borrowerAddress_);

        pledge_ = collateralToPledge_ != 0;
        borrow_ = amountToBorrow_ != 0 || limitIndex_ != 0;
        newLup_ = _lup(poolState.accruedDebt);

        uint256 borrowerDebt = Maths.wmul(borrower.t0debt, poolState.inflator);

        // pledge collateral to pool
        if (pledge_) {
            borrower.collateral  += collateralToPledge_;
            poolState.collateral += collateralToPledge_;

            if (
                Auctions.isActive(auctions, borrowerAddress_)
                &&
<<<<<<< HEAD
                _isCollateralized(borrowerDebt, borrower.collateral, newLup_, poolState.poolType)
=======
                _isCollateralized(borrowerDebt, borrower.collateral, newLup_, _getArgUint8(POOL_TYPE))
>>>>>>> 987fbd16
            )
            {
                // borrower becomes collateralized, remove debt from pool accumulator and settle auction
                t0DebtInAuction     -= borrower.t0debt;
                borrower.collateral = _settleAuction(borrowerAddress_, borrower.collateral);
            }
            pledgedCollateral += collateralToPledge_;
        }

        // borrow against pledged collateral
        // check both values to enable an intentional 0 borrow loan call to update borrower's loan state
        if (borrow_) {
            // only intended recipient can borrow quote
            if (borrowerAddress_ != msg.sender) revert BorrowerNotSender();
            // if borrower auctioned then it cannot draw more debt
            Auctions.revertIfActive(auctions, msg.sender);

            // add origination fee to the amount to borrow and add to borrower's debt
            uint256 debtChange = Maths.wmul(amountToBorrow_, _feeRate(interestParams.interestRate) + Maths.WAD);
            borrowerDebt += debtChange;
            _checkMinDebt(poolState.accruedDebt, borrowerDebt);

            // determine new lup index and revert if borrow happens at a price higher than the specified limit (lower index than lup index)
            uint256 lupId = _lupIndex(poolState.accruedDebt + amountToBorrow_);
            if (lupId > limitIndex_) revert LimitIndexReached();

            // calculate new lup and check borrow action won't push borrower into a state of under-collateralization
            newLup_ = _priceAt(lupId);
            if (
<<<<<<< HEAD
                !_isCollateralized(borrowerDebt, borrower.collateral, newLup_, poolState.poolType)
=======
                !_isCollateralized(borrowerDebt, borrower.collateral, newLup_, _getArgUint8(POOL_TYPE))
>>>>>>> 987fbd16
            ) revert BorrowerUnderCollateralized();

            // check borrow won't push pool into a state of under-collateralization
            poolState.accruedDebt += debtChange;
            if (
<<<<<<< HEAD
                !_isCollateralized(poolState.accruedDebt, poolState.collateral, newLup_, poolState.poolType)
=======
                !_isCollateralized(poolState.accruedDebt, poolState.collateral, newLup_, _getArgUint8(POOL_TYPE))
>>>>>>> 987fbd16
            ) revert PoolUnderCollateralized();

            uint256 t0DebtChange = Maths.wdiv(debtChange, poolState.inflator);
            borrower.t0debt += t0DebtChange;
            t0poolDebt      += t0DebtChange;
        }

        // update loan state
        uint256 loanId = loans.indices[borrowerAddress_];
        // stamp borrower t0Np
        borrower.t0Np = _t0Np(
            loanId,
            borrower.t0debt,
            borrower.collateral,
            borrowerDebt,
            poolState.inflator,
            poolState.rate,
            newLup_
        );
        loans.update(borrowerAddress_, borrower, loanId);

        // update pool global interest rate state
        _updateInterestParams(poolState, newLup_);
    }

    function _repayDebt(
        address borrowerAddress_,
        uint256 maxQuoteTokenAmountToRepay_,
        uint256 collateralAmountToPull_
    ) internal returns (uint256 quoteTokenToRepay_, uint256 newLup_) {
        PoolState memory poolState = _accruePoolInterest();
        Borrower  memory borrower = loans.getBorrowerInfo(borrowerAddress_);

        newLup_ = _lup(poolState.accruedDebt);

        if (maxQuoteTokenAmountToRepay_ != 0) {
            if (borrower.t0debt == 0) revert NoDebt();

            uint256 t0repaidDebt = Maths.min(
                borrower.t0debt,
                Maths.wdiv(maxQuoteTokenAmountToRepay_, poolState.inflator)
            );
            (quoteTokenToRepay_, newLup_) = _payLoan(t0repaidDebt, poolState, borrowerAddress_, borrower);
        }

        if (collateralAmountToPull_ != 0) {
            // only intended recipient can pull collateral
            if (borrowerAddress_ != msg.sender) revert BorrowerNotSender();

            uint256 borrowerDebt = Maths.wmul(borrower.t0debt, poolState.inflator);

            uint256 encumberedCollateral = borrower.t0debt != 0 ? Maths.wdiv(borrowerDebt, newLup_) : 0;
            if (borrower.collateral - encumberedCollateral < collateralAmountToPull_) revert InsufficientCollateral();

            borrower.collateral  -= collateralAmountToPull_;
            poolState.collateral -= collateralAmountToPull_;

            // update loan state
            uint256 loanId = loans.indices[borrowerAddress_];
            // stamp borrower t0Np
            borrower.t0Np = _t0Np(
                loanId,
                borrower.t0debt,
                borrower.collateral,
                borrowerDebt,
                poolState.inflator,
                poolState.rate,
                newLup_
            );
            loans.update(msg.sender, borrower, loanId);

            pledgedCollateral = poolState.collateral;
            _updateInterestParams(poolState, newLup_);
        }
    }

    function _payLoan(
        uint256 t0repaidDebt_,
        PoolState memory poolState_,
        address borrowerAddress_,
        Borrower memory borrower_
    ) internal returns(
        uint256 quoteTokenAmountToRepay_, 
        uint256 newLup_
    ) {
        quoteTokenAmountToRepay_ = Maths.wmul(t0repaidDebt_, poolState_.inflator);
        uint256 borrowerDebt     = Maths.wmul(borrower_.t0debt, poolState_.inflator) - quoteTokenAmountToRepay_;
        poolState_.accruedDebt   -= quoteTokenAmountToRepay_;

        // check that paying the loan doesn't leave borrower debt under min debt amount
        _checkMinDebt(poolState_.accruedDebt, borrowerDebt); 
        newLup_ = _lup(poolState_.accruedDebt);

        if (Auctions.isActive(auctions, borrowerAddress_)) {
<<<<<<< HEAD
            if (_isCollateralized(borrowerDebt, borrower_.collateral, newLup_, poolState_.poolType)) {
=======
            if (_isCollateralized(borrowerDebt, borrower_.collateral, newLup_, _getArgUint8(POOL_TYPE))) {
>>>>>>> 987fbd16
                // borrower becomes re-collateralized
                // remove entire borrower debt from pool auctions debt accumulator
                t0DebtInAuction -= borrower_.t0debt;
                // settle auction and update borrower's collateral with value after settlement
                borrower_.collateral = _settleAuction(borrowerAddress_, borrower_.collateral);
            } else {
                // partial repay, remove only the paid debt from pool auctions debt accumulator
                t0DebtInAuction -= t0repaidDebt_;
            }
        }
        
        borrower_.t0debt -= t0repaidDebt_;

        // update loan state, no need to stamp borrower t0Np in repay action
        uint256 loanId = loans.indices[borrowerAddress_];
        loans.update(borrowerAddress_, borrower_, loanId);

        t0poolDebt -= t0repaidDebt_;
        _updateInterestParams(poolState_, newLup_);
    }

    function _checkMinDebt(uint256 accruedDebt_,  uint256 borrowerDebt_) internal view {
        if (borrowerDebt_ != 0) {
            uint256 loansCount = loans.noOfLoans();
            if (
                loansCount >= 10
                &&
                (borrowerDebt_ < _minDebtAmount(accruedDebt_, loansCount))
            ) revert AmountLTMinDebt();
        }
    }

    /******************************/
    /*** Pool Virtual Functions ***/
    /******************************/

    /**
     *  @notice Settle an auction when it exits the auction queue (implemented by each pool accordingly).
     *  @param  borrowerAddress_    Address of the borrower that exits auction.
     *  @param  borrowerCollateral_ Borrower collateral amount before auction exit.
     *  @return Remaining borrower collateral after auction exit.
     */
    function _settleAuction(
        address borrowerAddress_,
        uint256 borrowerCollateral_
    ) internal virtual returns (uint256);

    /*****************************/
    /*** Pool Helper Functions ***/
    /*****************************/

    function _accruePoolInterest() internal returns (PoolState memory poolState_) {
        uint256 t0Debt        = t0poolDebt;
        poolState_.collateral = pledgedCollateral;
        poolState_.inflator   = inflatorSnapshot;
        poolState_.rate       = interestParams.interestRate;
        poolState_.poolType   = _getArgUint8(POOL_TYPE);

        if (t0Debt != 0) {
            // Calculate prior pool debt
            poolState_.accruedDebt = Maths.wmul(t0Debt, poolState_.inflator);

            uint256 elapsed = block.timestamp - lastInflatorSnapshotUpdate;
            poolState_.isNewInterestAccrued = elapsed != 0;

            if (poolState_.isNewInterestAccrued) {
                poolState_.inflator = PoolCommons.accrueInterest(
                    deposits,
                    poolState_.accruedDebt,
                    poolState_.collateral,
                    loans.getMax().thresholdPrice,
                    poolState_.inflator,
                    poolState_.rate,
                    elapsed
                );
                // After debt owed to lenders has accrued, calculate current debt owed by borrowers
                poolState_.accruedDebt = Maths.wmul(t0Debt, poolState_.inflator);
            }
        }
    }

    function _updateInterestParams(PoolState memory poolState_, uint256 lup_) internal {
        if (block.timestamp - interestParams.interestRateUpdate > 12 hours) {
            PoolCommons.updateInterestRate(interestParams, deposits, poolState_, lup_);
        }

        // update pool inflator
        if (poolState_.isNewInterestAccrued) {
            inflatorSnapshot           = uint208(poolState_.inflator);
            lastInflatorSnapshotUpdate = uint48(block.timestamp);
        // slither-disable-next-line incorrect-equality
        } else if (poolState_.accruedDebt == 0) {
            inflatorSnapshot           = uint208(Maths.WAD);
            lastInflatorSnapshotUpdate = uint48(block.timestamp);
        }
    }

    function _transferQuoteTokenFrom(address from_, uint256 amount_) internal {
        IERC20(_getArgAddress(QUOTE_ADDRESS)).safeTransferFrom(from_, address(this), amount_ / _getArgUint256(QUOTE_SCALE));
    }

    function _transferQuoteToken(address to_, uint256 amount_) internal {
        IERC20(_getArgAddress(QUOTE_ADDRESS)).safeTransfer(to_, amount_ / _getArgUint256(QUOTE_SCALE));
    }

    function _getPoolQuoteTokenBalance() internal view returns (uint256) {
        return IERC20(_getArgAddress(QUOTE_ADDRESS)).balanceOf(address(this));
    }

    function _htp(uint256 inflator_) internal view returns (uint256) {
        return Maths.wmul(loans.getMax().thresholdPrice, inflator_);
    }

    function _momp(uint256 debt_, uint256 noOfLoans_) internal view returns (uint256) {
        return noOfLoans_ != 0 ? _priceAt(deposits.findIndexOfSum(Maths.wdiv(debt_, noOfLoans_ * 1e18))) : 0;
    }

    function _t0Np (
        uint256 loanId_,
        uint256 t0Debt_,
        uint256 collateral_,
        uint256 debt_,
        uint256 inflator_,
        uint256 rate_,
        uint256 lup_
    ) internal view returns (uint256 t0Np_) {
        if (t0Debt_ != 0 && collateral_ != 0) {
            // if loan id is 0 then it is a new loan, count it as part of total loans in pool
            uint256 noOfLoans = loanId_ != 0 ? loans.loans.length - 1 : loans.loans.length;
            uint256 thresholdPrice = debt_ * Maths.WAD / collateral_;
            uint256 curMomp = _momp(t0Debt_, noOfLoans);
            t0Np_ = (1e18 + rate_) * curMomp * thresholdPrice / lup_ / inflator_;
        }
    }

    function _lupIndex(uint256 debt_) internal view returns (uint256) {
        return deposits.findIndexOfSum(debt_);
    }

    function _lup(uint256 debt_) internal view returns (uint256) {
        return _priceAt(_lupIndex(debt_));
    }

    /**************************/
    /*** External Functions ***/
    /**************************/

    function auctionInfo(
        address borrower_
    ) external 
    view override returns (
        address kicker,
        uint256 bondFactor,
        uint256 bondSize,
        uint256 kickTime,
        uint256 kickMomp,
        uint256 neutralPrice
    ) {
        return (
            auctions.liquidations[borrower_].kicker,
            auctions.liquidations[borrower_].bondFactor,
            auctions.liquidations[borrower_].bondSize,
            auctions.liquidations[borrower_].kickTime,
            auctions.liquidations[borrower_].kickMomp,
            auctions.liquidations[borrower_].neutralPrice
        );
    }

    function borrowerInfo(
        address borrower_
    ) external view override returns (uint256, uint256, uint256) {
        return (
            loans.borrowers[borrower_].t0debt,
            loans.borrowers[borrower_].collateral,
            loans.borrowers[borrower_].t0Np
        );
    }

    function bucketInfo(
        uint256 index_
    ) external view override returns (uint256, uint256, uint256, uint256, uint256) {
        return (
            buckets[index_].lps,
            buckets[index_].collateral,
            buckets[index_].bankruptcyTime,
            deposits.valueAt(index_),
            deposits.scale(index_)
        );
    }

    function debtInfo() external view returns (uint256, uint256, uint256) {
        uint256 pendingInflator = PoolCommons.pendingInflator(
            inflatorSnapshot,
            lastInflatorSnapshotUpdate,
            interestParams.interestRate
        );
        return (
            Maths.wmul(t0poolDebt, pendingInflator),
            Maths.wmul(t0poolDebt, inflatorSnapshot),
            Maths.wmul(t0DebtInAuction, inflatorSnapshot)
        );
    }

    function depositIndex(uint256 debt_) external view override returns (uint256) {
        return deposits.findIndexOfSum(debt_);
    }

    function depositSize() external view override returns (uint256) {
        return deposits.treeSum();
    }

    function depositUtilization(
        uint256 debt_,
        uint256 collateral_
    ) external view override returns (uint256) {
        return PoolCommons.utilization(deposits, debt_, collateral_);
    }

    function emasInfo() external view override returns (uint256, uint256) {
        return (
            interestParams.debtEma,
            interestParams.lupColEma
        );
    }

    function inflatorInfo() external view override returns (uint256, uint256) {
        return (
            inflatorSnapshot,
            lastInflatorSnapshotUpdate
        );
    }

    function interestRateInfo() external view returns (uint256, uint256) {
        return (
            interestParams.interestRate,
            interestParams.interestRateUpdate
        );
    }

    function kickerInfo(
        address kicker_
    ) external view override returns (uint256, uint256) {
        return(
            auctions.kickers[kicker_].claimable,
            auctions.kickers[kicker_].locked
        );
    }

    function lenderInfo(
        uint256 index_,
        address lender_
    ) external view override returns (uint256, uint256) {
        return buckets.getLenderInfo(index_, lender_);
    }

    function loansInfo() external view override returns (address, uint256, uint256) {
        return (
            loans.getMax().borrower,
            Maths.wmul(loans.getMax().thresholdPrice, inflatorSnapshot),
            loans.noOfLoans()
        );
    }

    function reservesInfo() external view override returns (uint256, uint256, uint256) {
        return (
            auctions.totalBondEscrowed,
            reserveAuction.unclaimed,
            reserveAuction.kicked
        );
    }

    /**
     *  @notice Called by LPB removal functions assess whether or not LPB is locked.
     *  @param  index_    The deposit index from which LPB is attempting to be removed.
     *  @param  inflator_ The pool inflator used to properly assess t0 debt in auctions.
     */
    function _revertIfAuctionDebtLocked(
        uint256 index_,
        uint256 inflator_
    ) internal view {
        uint256 t0AuctionDebt = t0DebtInAuction;
        if (t0AuctionDebt != 0 ) {
            // deposit in buckets within liquidation debt from the top-of-book down are frozen.
            if (index_ <= deposits.findIndexOfSum(Maths.wmul(t0AuctionDebt, inflator_))) revert RemoveDepositLockedByAuctionDebt();
        } 
    }
}<|MERGE_RESOLUTION|>--- conflicted
+++ resolved
@@ -287,32 +287,7 @@
     }
 
     function kick(address borrowerAddress_) external override {
-<<<<<<< HEAD
         PoolState memory poolState = _accruePoolInterest();
-=======
-        Auctions.revertIfActive(auctions, borrowerAddress_);
-
-        PoolState memory poolState = _accruePoolInterest();
-
-        Borrower storage borrower = loans.borrowers[borrowerAddress_];
-        uint256 borrowerT0debt = borrower.t0debt;
-
-        KickParams memory params = KickParams(
-            {
-                borrower:     borrowerAddress_,
-                debt:         Maths.wmul(borrowerT0debt, poolState.inflator),
-                collateral:   borrower.collateral,
-                momp:         _momp(poolState.accruedDebt, loans.noOfLoans()),
-                neutralPrice: Maths.wmul(borrower.t0Np, poolState.inflator),
-                rate:         poolState.rate
-            }
-        );
-
-        uint256 lup = _lup(poolState.accruedDebt);
-        if (
-            _isCollateralized(params.debt , params.collateral, lup, _getArgUint8(POOL_TYPE))
-        ) revert BorrowerOk();
->>>>>>> 987fbd16
 
         // kick auction
         KickResult memory result = Auctions.kick(
@@ -392,11 +367,7 @@
             if (
                 Auctions.isActive(auctions, borrowerAddress_)
                 &&
-<<<<<<< HEAD
                 _isCollateralized(borrowerDebt, borrower.collateral, newLup_, poolState.poolType)
-=======
-                _isCollateralized(borrowerDebt, borrower.collateral, newLup_, _getArgUint8(POOL_TYPE))
->>>>>>> 987fbd16
             )
             {
                 // borrower becomes collateralized, remove debt from pool accumulator and settle auction
@@ -426,21 +397,13 @@
             // calculate new lup and check borrow action won't push borrower into a state of under-collateralization
             newLup_ = _priceAt(lupId);
             if (
-<<<<<<< HEAD
                 !_isCollateralized(borrowerDebt, borrower.collateral, newLup_, poolState.poolType)
-=======
-                !_isCollateralized(borrowerDebt, borrower.collateral, newLup_, _getArgUint8(POOL_TYPE))
->>>>>>> 987fbd16
             ) revert BorrowerUnderCollateralized();
 
             // check borrow won't push pool into a state of under-collateralization
             poolState.accruedDebt += debtChange;
             if (
-<<<<<<< HEAD
                 !_isCollateralized(poolState.accruedDebt, poolState.collateral, newLup_, poolState.poolType)
-=======
-                !_isCollateralized(poolState.accruedDebt, poolState.collateral, newLup_, _getArgUint8(POOL_TYPE))
->>>>>>> 987fbd16
             ) revert PoolUnderCollateralized();
 
             uint256 t0DebtChange = Maths.wdiv(debtChange, poolState.inflator);
@@ -535,11 +498,7 @@
         newLup_ = _lup(poolState_.accruedDebt);
 
         if (Auctions.isActive(auctions, borrowerAddress_)) {
-<<<<<<< HEAD
             if (_isCollateralized(borrowerDebt, borrower_.collateral, newLup_, poolState_.poolType)) {
-=======
-            if (_isCollateralized(borrowerDebt, borrower_.collateral, newLup_, _getArgUint8(POOL_TYPE))) {
->>>>>>> 987fbd16
                 // borrower becomes re-collateralized
                 // remove entire borrower debt from pool auctions debt accumulator
                 t0DebtInAuction -= borrower_.t0debt;
