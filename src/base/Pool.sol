--- conflicted
+++ resolved
@@ -357,11 +357,7 @@
             StartReserveAuctionParams({
                 poolSize:    Deposits.treeSum(deposits),
                 t0PoolDebt:  poolBalances.t0Debt,
-<<<<<<< HEAD
-                poolBalance: _getPoolQuoteTokenBalance(),
-=======
                 poolBalance: _getNormalizedPoolQuoteTokenBalance(),
->>>>>>> a8f7e8f7
                 inflator:    inflatorState.inflator
             })
         );
