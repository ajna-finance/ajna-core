--- conflicted
+++ resolved
@@ -373,12 +373,6 @@
             maxAmount_
         );
 
-<<<<<<< HEAD
-        // burn required number of ajna tokens to take quote from reserves
-        IERC20Token ajnaToken = IERC20Token(_getArgAddress(AJNA_ADDRESS));
-        if (!ajnaToken.transferFrom(msg.sender, address(this), ajnaRequired)) revert ERC20TransferFailed();
-        ajnaToken.burn(ajnaRequired);
-
         // accumulate additional ajna burned
         totalAjnaBurned += ajnaRequired;
 
@@ -387,11 +381,11 @@
         burnEvents[burnEventId].totalInterest = totalInterestEarned;
         burnEvents[burnEventId].totalBurned = totalAjnaBurned;
 
-        // transfer quote token to caller
-=======
+        // burn required number of ajna tokens to take quote from reserves
         IERC20(_getArgAddress(AJNA_ADDRESS)).safeTransferFrom(msg.sender, address(this), ajnaRequired);
         IERC20Token(_getArgAddress(AJNA_ADDRESS)).burn(ajnaRequired);
->>>>>>> e9ca8e4a
+
+        // transfer quote token to caller
         _transferQuoteToken(msg.sender, amount_);
     }
 
