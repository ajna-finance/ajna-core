// SPDX-License-Identifier: MIT

pragma solidity 0.8.14;

import { Clone } from "@clones/Clone.sol";

import { ERC20 }     from "@openzeppelin/contracts/token/ERC20/ERC20.sol";
import { SafeERC20 } from "@openzeppelin/contracts/token/ERC20/utils/SafeERC20.sol";

import { IPool } from "../base/interfaces/IPool.sol";

import { BucketMath } from "../libraries/BucketMath.sol";
import { Maths }      from "../libraries/Maths.sol";

// Added
import { BitMaps } from "@openzeppelin/contracts/utils/structs/BitMaps.sol";

abstract contract Pool is IPool, Clone {

    using SafeERC20 for ERC20;

    /***********************/
    /*** State Variables ***/
    /***********************/

<<<<<<< HEAD
    /** @dev Used for tracking LP token ownership structs for transferLPTokens access control */
    mapping(address => LpTokenOwnership) public lpTokenOwnership;
=======
    uint256 public constant PENALTY_BPS         = 0.001 * 1e18;
    uint256 public constant SECONDS_PER_DAY     = 86_400;
    uint256 public constant SECONDS_PER_YEAR    = 86_400 * 365;
    uint256 public constant SECONDS_PER_HALFDAY = 43_200;
    uint256 public constant WAD_WEEKS_PER_YEAR  = 52 * 1e18;

    uint256 public constant RATE_INCREASE_COEFFICIENT = 1.1 * 1e18;
    uint256 public constant RATE_DECREASE_COEFFICIENT = 0.9 * 1e18;

    uint256 public constant LAMBDA_EMA      = 0.905723664263906671 * 1e18; // lambda used for the EMAs calculated as exp(-1/7 * ln2)
    uint256 public constant EMA_RATE_FACTOR = 1e18 - LAMBDA_EMA;
>>>>>>> 30955049

    /// @dev Counter used by onlyOnce modifier
    uint256 internal _poolInitializations = 0;

    mapping(uint256 => uint256) internal _bip;

    /**
     *  @notice Mapping of buckets for a given pool
     *  @dev price [WAD] -> bucket
     */
    mapping(uint256 => Bucket) internal _buckets;

    BitMaps.BitMap internal _bitmap;

    uint256 public          debtEma;                     // [WAD]  // TODO: Override
    uint256 public override inflatorSnapshot;            // [RAY]
    uint256 public override interestRate;                // [WAD]
    uint256 public override interestRateUpdate;          // [SEC]
    uint256 public override hpb;                         // [WAD]
    uint256 public override lastInflatorSnapshotUpdate;  // [SEC]
    uint256 public override lup;                         // [WAD]
    uint256 public          lupColEma;                   // [WAD]  // TODO: Override
    uint256 public override minFee;                      // [WAD]
    uint256 public override pdAccumulator;               // [WAD]
    uint256 public override quoteTokenScale;             // [N/A]
    uint256 public          totalBorrowers;              // [N/A]  // TODO: Override
    uint256 public override totalCollateral;             // [WAD]
    uint256 public          totalDebt;                   // [WAD]  // TODO: Override
    uint256 public override totalQuoteToken;             // [WAD]

<<<<<<< HEAD
=======
    mapping(address => mapping(uint256 => uint256)) public override lpBalance;
    mapping(address => mapping(uint256 => uint256)) public lpTimer;  // TODO: override

>>>>>>> 30955049
    /*********************************/
    /*** Lender External Functions ***/
    /*********************************/

    function addQuoteToken(
        uint256 amount_, uint256 price_
    ) external override returns (uint256 lpTokens_) {
        require(BucketMath.isValidPrice(price_), "P:AQT:INVALID_PRICE");

        (uint256 curDebt, uint256 curInflator) = _accumulatePoolInterest(totalDebt, inflatorSnapshot);
        require(amount_ > _poolMinDebtAmount(curDebt, totalBorrowers), "P:AQT:AMT_LT_AVG_DEBT");

        // deposit quote token amount and get awarded LP tokens
        lpTokens_ = _addQuoteTokenToBucket(price_, amount_, curDebt, curInflator);

        // pool level accounting
        totalQuoteToken += amount_;

        // lender accounting
        lpBalance[msg.sender][price_] += lpTokens_;
        lpTimer[msg.sender][price_]   = block.timestamp;

        _updateInterestRate(curDebt);

        // move quote token amount from lender to pool
        quoteToken().safeTransferFrom(msg.sender, address(this), amount_ / quoteTokenScale);
        emit AddQuoteToken(msg.sender, price_, amount_, lup);
    }

    function moveQuoteToken(
        uint256 maxAmount_, uint256 fromPrice_, uint256 toPrice_
    ) external override {
        require(BucketMath.isValidPrice(toPrice_), "P:MQT:INVALID_TO_PRICE");
        require(fromPrice_ != toPrice_, "P:MQT:SAME_PRICE");

        (uint256 curDebt, uint256 curInflator) = _accumulatePoolInterest(totalDebt, inflatorSnapshot);

        // move quote tokens between buckets and get LP tokens
        (uint256 fromLpTokens, uint256 toLpTokens, uint256 movedAmount) = _moveQuoteTokenFromBucket(
            fromPrice_, toPrice_, maxAmount_, lpBalance[msg.sender][fromPrice_], lpTimer[msg.sender][fromPrice_], curInflator
        );
        require(_poolCollateralization(curDebt) >= Maths.WAD, "P:MQT:POOL_UNDER_COLLAT");

        // lender accounting
        lpBalance[msg.sender][fromPrice_] -= fromLpTokens;
        lpBalance[msg.sender][toPrice_]   += toLpTokens;

        _updateInterestRate(curDebt);

        emit MoveQuoteToken(msg.sender, fromPrice_, toPrice_, movedAmount, lup);
    }

    function removeQuoteToken(uint256 maxAmount_, uint256 price_, uint256 lpTokensToRemove) external override returns (uint256, uint256) {
        require(BucketMath.isValidPrice(price_), "P:RQT:INVALID_PRICE");

        (uint256 curDebt, uint256 curInflator) = _accumulatePoolInterest(totalDebt, inflatorSnapshot);

        // remove quote token amount and get LP tokens burned
        (uint256 amount, uint256 lpTokens) = _removeQuoteTokenFromBucket(
            price_, maxAmount_, lpTokensToRemove, lpTimer[msg.sender][price_], curInflator
        );
        require(_poolCollateralization(curDebt) >= Maths.WAD, "P:RQT:POOL_UNDER_COLLAT");

        // pool level accounting
        totalQuoteToken -= amount;

        // lender accounting
        lpBalance[msg.sender][price_] -= lpTokens;

        _updateInterestRate(curDebt);

        // move quote token amount from pool to lender
        uint256 scaledAmount = amount / quoteTokenScale;
        quoteToken().safeTransfer(msg.sender, scaledAmount);
        emit RemoveQuoteToken(msg.sender, price_, amount, lup);
        return (scaledAmount, lpTokens);
    }

    function approveNewPositionOwner(address owner_, address allowedNewOwner_) external {
        require(msg.sender == owner_, "P:ANPO:NOT_OWNER");

        LpTokenOwnership storage tokenOwnership = lpTokenOwnership[owner_];

        tokenOwnership.owner = owner_;
        tokenOwnership.allowedNewOwner = allowedNewOwner_;

        lpTokenOwnership[owner_] = tokenOwnership;
    }

    function transferLPTokens(address owner_, address newOwner_, uint256[] calldata prices_) external {
        require(lpTokenOwnership[owner_].owner == owner_ && lpTokenOwnership[owner_].allowedNewOwner == newOwner_, "P:TLT:NOT_OWNER");

        uint256 tokensTransferred;

        uint256 pricesLength = prices_.length;
        for (uint256 i = 0; i < pricesLength; ) {
            require(BucketMath.isValidPrice(prices_[i]), "P:TLT:INVALID_PRICE");

            // calculate lp tokens to be moved in the given bucket
            uint256 tokensToTransfer = lpBalance[owner_][prices_[i]];

            // move lp tokens to the new owners address
            delete lpBalance[owner_][prices_[i]];
            lpBalance[newOwner_][prices_[i]] += tokensToTransfer;

            tokensTransferred += tokensToTransfer;

            unchecked {
                ++i;
            }
        }

        emit TransferLPTokens(owner_, newOwner_, prices_, tokensTransferred);
    }

    /**********************************/
    /*** Internal Utility Functions ***/
    /**********************************/

    /**
     *  @notice Update the global borrower inflator
     *  @dev    Requires time to have passed between update calls
     */
    function _accumulatePoolInterest(uint256 totalDebt_, uint256 inflator_) internal returns (uint256 curDebt_, uint256 curInflator_) {
        uint256 elapsed  = block.timestamp - lastInflatorSnapshotUpdate;
        if (elapsed != 0) {
            curInflator_ = _pendingInflator(interestRate, inflator_, elapsed);                 // RAY
            curDebt_     = totalDebt_ + _pendingInterest(totalDebt_, curInflator_, inflator_); // WAD

            totalDebt                  = curDebt_;
            inflatorSnapshot           = curInflator_; // RAY
            lastInflatorSnapshotUpdate = block.timestamp;
        } else {
            curInflator_ = inflator_;
            curDebt_     = totalDebt_;
        }
    }

    /**
     *  @notice Called by a lender to add quote tokens to a bucket
     *  @param  price_      The price bucket to which quote tokens should be added.
     *  @param  amount_     The amount of quote tokens to be added.
     *  @param  totalDebt_  The amount of total debt.
     *  @param  inflator_   The current pool inflator rate.
     *  @return lpTokens_   The amount of lpTokens received by the lender for the added quote tokens.
     */
    function _addQuoteTokenToBucket(
        uint256 price_, uint256 amount_, uint256 totalDebt_, uint256 inflator_
    ) internal returns (uint256 lpTokens_) {
        // initialize bucket if required and get new HPB
        uint256 newHpb = !BitMaps.get(_bitmap, price_) ? initializeBucket(hpb, price_) : hpb;

        Bucket memory bucket    = _buckets[price_];
        bucket.debt             = _accumulateBucketInterest(bucket.debt, bucket.inflatorSnapshot, inflator_);
        bucket.inflatorSnapshot = inflator_;

        lpTokens_ = Maths.rdiv(Maths.wadToRay(amount_), _exchangeRate(bucket));

        // bucket accounting
        bucket.lpOutstanding += lpTokens_;
        bucket.onDeposit     += amount_;
        pdAccumulator        += Maths.wmul(amount_, price_);

        // debt reallocation
        bool reallocate = totalDebt_ != 0 && price_ > lup;
        uint256 newLup = reallocate ? reallocateUp(bucket, amount_, inflator_) : lup;

        _buckets[price_] = bucket;

        // HPB and LUP management
        if (lup != newLup) lup = newLup;
        if (hpb != newHpb) hpb = newHpb;
    }

    /**
     *  @notice Called by a borrower to borrow from a given bucket
     *  @param  amount_   The amount of quote tokens to borrow from the bucket, WAD
     *  @param  fee_      The amount of quote tokens to pay as origination fee, WAD
     *  @param  limit_    The lowest price desired to borrow at, WAD
     *  @param  inflator_ The current pool inflator rate, RAY
     */
    function _borrowFromBucket(uint256 amount_, uint256 fee_, uint256 limit_, uint256 inflator_) internal {
        // if first loan then borrow at HPB price, otherwise at LUP
        uint256 price = lup == 0 ? hpb : lup;
        uint256 curPrice = price;
        uint256 pdRemove;

        while (true) {
            require(curPrice >= limit_, "B:B:PRICE_LT_LIMIT");

            Bucket storage curLup   = _buckets[curPrice];
            uint256 curDebt         = _accumulateBucketInterest(curLup.debt, curLup.inflatorSnapshot, inflator_);
            uint256 deposit         = curLup.onDeposit;
            curLup.inflatorSnapshot = inflator_;

            if (amount_ > deposit) {
                // take all on deposit from this bucket
                curLup.debt      = curDebt + deposit;
                amount_         -= deposit;
                pdRemove         += Maths.wmul(deposit, curPrice);
                curLup.onDeposit = 0;
            } else {
                // take all remaining amount for loan from this bucket and exit
                curLup.onDeposit -= amount_;
                pdRemove         += Maths.wmul(amount_, curPrice);
                curLup.debt      = curDebt + amount_ + fee_;
                break;
            }

            curPrice = curLup.down; // move to next bucket
        }

        // HPB and LUP management
        lup = (price > curPrice|| price == 0) ? curPrice : price;
        pdAccumulator -= pdRemove;
    }

    /**
     *  @notice Removes state for an unused bucket and update surrounding price pointers
     *  @param  bucket_ The price bucket to deactivate.
     */
    function _deactivateBucket(Bucket memory bucket_) internal {
        BitMaps.setTo(_bitmap, bucket_.price, false);
        bool isHighestBucket = bucket_.price == bucket_.up;
        bool isLowestBucket = bucket_.down == 0;
        if (isHighestBucket && !isLowestBucket) {                       // if highest bucket
            _buckets[bucket_.down].up = _buckets[bucket_.down].price; // make lower bucket the highest bucket
        } else if (!isHighestBucket && !isLowestBucket) {               // if middle bucket
            _buckets[bucket_.up].down = bucket_.down;                 // update down pointer of upper bucket
            _buckets[bucket_.down].up = bucket_.up;                   // update up pointer of lower bucket
        } else if (!isHighestBucket && isLowestBucket) {                // if lowest bucket
            _buckets[bucket_.up].down = 0;                             // make upper bucket the lowest bucket
        }
        delete _buckets[bucket_.price];
    }

    /**
     *  @notice Called by a lender to move quote tokens from a bucket
     *  @param  fromPrice_    The price bucket from where quote tokens should be moved
     *  @param  toPrice_      The price bucket where quote tokens should be moved
     *  @param  maxAmount_    The max amount of quote tokens to be moved, WAD
     *  @param  lpBalance_    The LP balance for current lender, RAY
     *  @param  lpTimer_      The timestamp of the last lender deposit in bucket
     *  @param  inflator_     The current pool inflator rate, RAY
     *  @return lpRedemption_ The amount of lpTokens moved from bucket
     *  @return lpAward_      The amount of lpTokens moved to bucket
     *  @return amount_       The amount of quote tokens moved to bucket
     */
    function _moveQuoteTokenFromBucket(
        uint256 fromPrice_, uint256 toPrice_, uint256 maxAmount_, uint256 lpBalance_, uint256 lpTimer_, uint256 inflator_
    ) internal returns (uint256 lpRedemption_, uint256 lpAward_, uint256 amount_) {
        uint256 newHpb = !BitMaps.get(_bitmap, toPrice_) ? initializeBucket(hpb, toPrice_) : hpb;
        uint256 newLup = lup;

        Bucket memory fromBucket    = _buckets[fromPrice_];
        fromBucket.debt             = _accumulateBucketInterest(fromBucket.debt, fromBucket.inflatorSnapshot, inflator_);
        fromBucket.inflatorSnapshot = inflator_;

        uint256 exchangeRate = _exchangeRate(fromBucket);                 // RAY
        uint256 claimable    = Maths.rmul(lpBalance_, exchangeRate);       // RAY

        amount_       = Maths.min(Maths.wadToRay(maxAmount_), claimable); // RAY
        lpRedemption_ = Maths.rdiv(amount_, exchangeRate);                // RAY
        amount_       = Maths.rayToWad(amount_);

        Bucket memory toBucket    = _buckets[toPrice_];
        toBucket.debt             = _accumulateBucketInterest(toBucket.debt, toBucket.inflatorSnapshot, inflator_);
        toBucket.inflatorSnapshot = inflator_;

        // apply bid penalty if deposit happened less than 24h ago
        if (fromBucket.price > toBucket.price && block.timestamp - lpTimer_ < SECONDS_PER_DAY) {
            uint256 penalty        = Maths.wmul(PENALTY_BPS, fromBucket.price - toBucket.price);
            amount_                -= penalty;
            _bip[fromBucket.price] += penalty;
        }

        lpAward_ = Maths.rdiv(Maths.wadToRay(amount_), _exchangeRate(toBucket));

        // move LP tokens
        fromBucket.lpOutstanding -= lpRedemption_;
        toBucket.lpOutstanding   += lpAward_;

        bool atLup  = newLup != 0 && fromBucket.price == newLup;
        if (atLup) {
            newLup = moveQuoteTokenAtLup(fromBucket, toBucket, amount_, inflator_);
        } else {
            newLup = moveQuoteTokenAtPrice(fromBucket, toBucket, amount_, inflator_, newLup);
        }

        bool isEmpty = fromBucket.onDeposit == 0 && fromBucket.debt == 0;
        bool noClaim = fromBucket.lpOutstanding == 0 && fromBucket.collateral == 0;

        _buckets[fromBucket.price] = fromBucket;
        _buckets[toBucket.price]   = toBucket;

        // HPB and LUP management
        if (newLup != lup) lup = newLup;
        newHpb = (isEmpty && fromBucket.price == newHpb) ? getHpb() : newHpb;
        if (newHpb != hpb) hpb = newHpb;

        // bucket management
        if (isEmpty && noClaim) _deactivateBucket(fromBucket); // cleanup if bucket no longer used
    }

    /**
     *  @notice Moves assets in a bucket to a bucket's down pointers
     *  @dev    Occurs when quote tokens are being removed
     *  @dev    Should continue until all of the desired quote tokens have been removed
     *  @param  bucket_   The given bucket whose assets are being reallocated
     *  @param  amount_   The amount of quote tokens requiring reallocation, WAD
     *  @param  inflator_ The current pool inflator rate, RAY
     *  @return lup_      The price to which assets were reallocated
     */
    function _reallocateDown(
        Bucket memory bucket_, uint256 amount_, uint256 inflator_
    ) internal returns (uint256 lup_) {

        lup_ = bucket_.price;
        // debt reallocation
        if (amount_ > bucket_.onDeposit) {
            uint256 pdRemove;
            uint256 reallocation = amount_ - bucket_.onDeposit;
            if (bucket_.down != 0) {
                uint256 toPrice = bucket_.down;

                while (true) {
                    Bucket storage toBucket   = _buckets[toPrice];
                    uint256 toDebt            = _accumulateBucketInterest(toBucket.debt, toBucket.inflatorSnapshot, inflator_);
                    uint256 toDeposit         = toBucket.onDeposit;
                    toBucket.inflatorSnapshot = inflator_;

                    if (reallocation < toDeposit) {
                        // reallocate all and exit
                        bucket_.debt       -= reallocation;
                        toBucket.debt      = toDebt + reallocation;
                        toBucket.onDeposit -= reallocation;
                        pdRemove           += Maths.wmul(reallocation, toPrice);
                        lup_ = toPrice;
                        break;
                    } else {
                        if (toDeposit != 0) {
                            reallocation       -= toDeposit;
                            bucket_.debt      -= toDeposit;
                            toDebt             += toDeposit;
                            pdRemove           += Maths.wmul(toDeposit, toPrice);
                            toBucket.onDeposit -= toDeposit;
                        }
                        toBucket.debt = toDebt;
                    }

                    if (toBucket.down == 0) {
                        // last bucket, nowhere to go, guard against reallocation failures
                        require(reallocation == 0, "B:RD:NO_REALLOC_LOCATION");
                        lup_ = toPrice;
                        break;
                    }

                    toPrice = toBucket.down;
                }
            } else {
                require(reallocation == 0, "B:RD:NO_REALLOC_LOCATION");
            }

            pdAccumulator -= pdRemove;
        }
    }

    /**
     *  @notice Called by a lender to remove quote tokens from a bucket
     *  @param  price_     The price bucket from which quote tokens should be removed
     *  @param  maxAmount_ The maximum amount of quote tokens to be removed, WAD
     *  @param  lpBalance_ The LP balance for current lender, RAY
     *  @param  lpTimer_   The timestamp of the last lender deposit in bucket
     *  @param  inflator_  The current pool inflator rate, RAY
     *  @return amount_    The actual amount being removed
     *  @return lpTokens_  The amount of lpTokens removed equivalent to the quote tokens removed
     */
    function _removeQuoteTokenFromBucket(
        uint256 price_, uint256 maxAmount_, uint256 lpBalance_, uint256 lpTimer_, uint256 inflator_
    ) internal returns (uint256 amount_, uint256 lpTokens_) {
        Bucket memory bucket    = _buckets[price_];
        bucket.debt             = _accumulateBucketInterest(bucket.debt, bucket.inflatorSnapshot, inflator_);
        bucket.inflatorSnapshot = inflator_;

        uint256 exchangeRate = _exchangeRate(bucket);                  // RAY
        uint256 claimable    = Maths.rmul(lpBalance_, exchangeRate);   // RAY
        amount_             = Maths.min(Maths.wadToRay(maxAmount_), claimable); // RAY
        lpTokens_           = Maths.rdiv(amount_, exchangeRate);                // RAY
        amount_             = Maths.rayToWad(amount_);

        // bucket accounting
        uint256 removeFromDeposit = Maths.min(amount_, bucket.onDeposit); // Remove from deposit first
        bucket.onDeposit     -= removeFromDeposit;
        bucket.lpOutstanding -= lpTokens_;

        // debt reallocation
        uint256 newLup = _reallocateDown(bucket, amount_ - removeFromDeposit, inflator_);
        pdAccumulator  -= Maths.wmul(removeFromDeposit, bucket.price);

        // apply bid penalty if deposit happened less than 24h ago
        if (block.timestamp - lpTimer_ < SECONDS_PER_DAY) {
            uint256 penalty = Maths.wmul(PENALTY_BPS, amount_);
            amount_        -= penalty;
            _bip[bucket.price]   += penalty;
        }

        bool isEmpty = bucket.onDeposit == 0 && bucket.debt == 0;
        bool noClaim = bucket.lpOutstanding == 0 && bucket.collateral == 0;

        _buckets[bucket.price] = bucket;

        // HPB and LUP management
        uint256 newHpb = (isEmpty && bucket.price == hpb) ? getHpb() : hpb;
        if (bucket.price >= lup && newLup < lup) lup = newLup; // move lup down only if removal happened at or above lup
        if (newHpb != hpb) hpb = newHpb;

        // bucket management
        if (isEmpty && noClaim) _deactivateBucket(bucket); // cleanup if bucket no longer used
    }

    /**
     *  @notice Called by a borrower to repay quote tokens as part of reducing their position
     *  @param  amount_       The amount of quote tokens to repay to the bucket, WAD
     *  @param  inflator_     The current pool inflator rate, RAY
     *  @param  reconcile_    True if all debt in pool is repaid
     */
    function _repayBucket(uint256 amount_, uint256 inflator_, bool reconcile_) internal {
        uint256 curPrice = lup;
        uint256 pdAdd;

        while (true) {
            Bucket storage curLup = _buckets[curPrice];
            uint256 curDebt = _accumulateBucketInterest(curLup.debt, curLup.inflatorSnapshot, inflator_);
            if (curDebt != 0) {
                curLup.inflatorSnapshot = inflator_;

                if (amount_ > curDebt) {
                    // pay entire debt on this bucket
                    amount_         -= curDebt;
                    curLup.onDeposit += curDebt;
                    pdAdd            += Maths.wmul(curDebt, curPrice);
                    curLup.debt      = 0;
                } else {
                    // pay as much debt as possible and exit
                    curLup.onDeposit += amount_;
                    pdAdd            += Maths.wmul(amount_, curPrice);
                    curLup.debt      = curDebt - amount_;
                    amount_         = 0;
                    break;
                }
            }

            if (curPrice == curLup.up) break; // nowhere to go

            curPrice = curLup.up; // move to upper bucket
        }

        // HPB and LUP management
        if (reconcile_) lup = 0;                 // reset LUP if no debt in pool
        else if (lup != curPrice) lup = curPrice; // update LUP to current price

        pdAccumulator += pdAdd;
    }

    function _updateInterestRate(uint256 curDebt_) internal {
        uint256 poolCollateralization = _poolCollateralization(curDebt_);
        if (block.timestamp - interestRateUpdate > SECONDS_PER_HALFDAY && poolCollateralization > Maths.WAD) {
            uint256 oldRate = interestRate;

            uint256 curDebtEma   = Maths.wmul(curDebt_, EMA_RATE_FACTOR) + Maths.wmul(debtEma, LAMBDA_EMA);
            uint256 curLupColEma = Maths.wmul(Maths.wmul(lup, totalCollateral), EMA_RATE_FACTOR) + Maths.wmul(lupColEma, LAMBDA_EMA);

            int256 actualUtilization = int256(_poolActualUtilization(curDebt_));
            int256 targetUtilization = int256(Maths.wdiv(curDebtEma, curLupColEma));

            int256 decreaseFactor = 4 * (targetUtilization - actualUtilization);
            int256 increaseFactor = ((targetUtilization + actualUtilization - 10**18) ** 2) / 10**18;

            if (decreaseFactor < increaseFactor - 10**18) {
                interestRate = Maths.wmul(interestRate, RATE_INCREASE_COEFFICIENT);
            } else if (decreaseFactor > 10**18 - increaseFactor) {
                interestRate = Maths.wmul(interestRate, RATE_DECREASE_COEFFICIENT);
            }

            debtEma   = curDebtEma;
            lupColEma = curLupColEma;

            interestRateUpdate = block.timestamp;

            emit UpdateInterestRate(oldRate, interestRate);
        }
    }

    /*********************************/
    /*** Private Utility Functions ***/
    /*********************************/

    // TODO: Investigate making internal
    /**
     *  @notice Set state for a new bucket and update surrounding price pointers
     *  @param  hpb_   The current highest price bucket of the pool, WAD
     *  @param  price_ The price of the bucket to retrieve information from, WAD
     *  @return The new HPB given the newly initialized bucket
     */
    function initializeBucket(uint256 hpb_, uint256 price_) private returns (uint256) {
        Bucket storage bucket = _buckets[price_];

        bucket.price            = price_;
        bucket.inflatorSnapshot = Maths.RAY;

        if (price_ > hpb_) {
            bucket.down = hpb_;
            hpb_ = price_;
        }

        uint256 cur  = hpb_;
        uint256 down = _buckets[hpb_].down;
        uint256 up   = _buckets[hpb_].up;

        // update price pointers
        while (true) {
            if (price_ > down) {
                _buckets[cur].down = price_;
                bucket.up          = cur;
                bucket.down        = down;
                _buckets[down].up  = price_;
                break;
            }
            cur  = down;
            down = _buckets[cur].down;
            up   = _buckets[cur].up;
        }
        BitMaps.setTo(_bitmap, price_, true);
        return hpb_;
    }

    /**
     *  @notice Utility function to move quote tokens from LUP.
     *  @dev    Avoid Solidity's stack too deep in moveQuoteToken function
     *  @param  fromBucket_ The given bucket whose assets are being moved
     *  @param  toBucket_   The given bucket where assets are being moved
     *  @param  amount_     The amount of quote tokens being moved
     *  @param  inflator_   The current pool inflator rate, RAY
     *  @return newLup_     The new LUP
     */
    function moveQuoteTokenAtLup(
        Bucket memory fromBucket_, Bucket memory toBucket_, uint256 amount_, uint256 inflator_
    ) private returns (uint256 newLup_) {
        bool moveUp           = fromBucket_.price < toBucket_.price;
        uint256 debtToMove    = (amount_ > fromBucket_.onDeposit) ? amount_ - fromBucket_.onDeposit : 0;
        uint256 depositToMove = amount_ - debtToMove;

        // move debt
        if (moveUp) {
            fromBucket_.debt -= debtToMove;
            toBucket_.debt   += debtToMove;
        }

        // move deposit
        uint256 toOnDeposit  = moveUp ? depositToMove : amount_;
        fromBucket_.onDeposit -= depositToMove;
        toBucket_.onDeposit   += toOnDeposit;

        if (moveUp) {
            newLup_ = reallocateUpFromBucket(fromBucket_, toBucket_, depositToMove, inflator_);
        } else {
            newLup_ = _reallocateDown(fromBucket_, debtToMove, inflator_);
        }

        pdAccumulator = pdAccumulator + Maths.wmul(toOnDeposit, toBucket_.price) - Maths.wmul(depositToMove, fromBucket_.price);
    }

    /**
     *  @notice Utility function to move quote tokens at a specific price (other than LUP)
     *  @dev    Avoid Solidity's stack too deep in moveQuoteToken function
     *  @param  fromBucket_ The given bucket whose assets are being moved
     *  @param  toBucket_   The given bucket where assets are being moved
     *  @param  amount_     The amount of quote tokens being moved
     *  @param  inflator_   The current pool inflator rate, RAY
     *  @param  lup_        The current LUP
     *  @return newLup_     The new LUP
     */
    function moveQuoteTokenAtPrice(
        Bucket memory fromBucket_, Bucket memory toBucket_, uint256 amount_, uint256 inflator_, uint256 lup_
    ) private returns (uint256 newLup_) {
        newLup_       = lup_;
        bool moveUp   = fromBucket_.price < toBucket_.price;
        bool aboveLup = newLup_ !=0 && newLup_ < Maths.min(fromBucket_.price, toBucket_.price);

        if (aboveLup) {
            // move debt
            fromBucket_.debt -= amount_;
            toBucket_.debt   += amount_;
        } else {
            // move deposit
            uint256 fromOnDeposit = moveUp ? amount_ : Maths.min(amount_, fromBucket_.onDeposit);
            fromBucket_.onDeposit -= fromOnDeposit;
            toBucket_.onDeposit   += amount_;

            if (newLup_ != 0 && toBucket_.price > Maths.max(fromBucket_.price, newLup_)) {
                newLup_ = reallocateUp(toBucket_, amount_, inflator_);
            } else if (newLup_ != 0 && fromBucket_.price >= Maths.max(toBucket_.price, newLup_)) {
                newLup_ = reallocateDownToBucket(fromBucket_, toBucket_, amount_, inflator_);
            }

            pdAccumulator = pdAccumulator + Maths.wmul(amount_, toBucket_.price) - Maths.wmul(fromOnDeposit, fromBucket_.price);
        }
    }

    /**
     *  @notice Moves assets in a bucket to a bucket's down pointers
     *  @dev    Occurs when quote tokens are being removed
     *  @dev    Should continue until all of the desired quote tokens have been removed
     *  @param  fromBucket_ The given bucket whose assets are being reallocated / moved
     *  @param  toBucket_   The given bucket where assets are being reallocated / moved
     *  @param  amount_   The amount of quote tokens requiring reallocation, WAD
     *  @param  inflator_ The current pool inflator rate, RAY
     *  @return lup_      The price to which assets were reallocated
     */
    function reallocateDownToBucket(
        Bucket memory fromBucket_, Bucket memory toBucket_, uint256 amount_, uint256 inflator_
    ) private returns (uint256 lup_) {

        lup_ = fromBucket_.price;

        if (amount_ > fromBucket_.onDeposit) {

            uint256 pdRemove;
            uint256 reallocation = amount_ - fromBucket_.onDeposit;

            if (fromBucket_.down != 0) {
                uint256 toPrice = fromBucket_.down;

                Bucket memory toBucket;
                bool isToBucket;

                while (true) {
                    isToBucket = toPrice == toBucket_.price;
                    if (isToBucket) { // use from bucket loaded in memory
                        toBucket  = toBucket_;
                    } else {
                        toBucket      = _buckets[toPrice]; // load to bucket from storage
                        toBucket.debt = _accumulateBucketInterest(toBucket.debt, toBucket.inflatorSnapshot, inflator_);

                        toBucket.inflatorSnapshot = inflator_;
                    }

                    if (reallocation < toBucket.onDeposit) {
                        // reallocate all and exit
                        fromBucket_.debt  -= reallocation;
                        toBucket.debt      += reallocation;
                        toBucket.onDeposit -= reallocation;
                        pdRemove           += Maths.wmul(reallocation, toPrice);
                        lup_ = toPrice;

                        if (!isToBucket) _buckets[toPrice] = toBucket;

                        break;
                    } else {
                        if (toBucket.onDeposit != 0) {
                            reallocation       -= toBucket.onDeposit;
                            fromBucket_.debt  -= toBucket.onDeposit;
                            toBucket.debt      += toBucket.onDeposit;
                            pdRemove           += Maths.wmul(toBucket.onDeposit, toPrice);
                            toBucket.onDeposit = 0;
                        }

                        if (!isToBucket) _buckets[toPrice] = toBucket;
                    }

                    if (toBucket.down == 0) {
                        // last bucket, nowhere to go, guard against reallocation failures
                        require(reallocation == 0, "B:RD:NO_REALLOC_LOCATION");
                        lup_ = toPrice;
                        break;
                    }

                    toPrice = toBucket.down;
                }
            } else {
                require(reallocation == 0, "B:RD:NO_REALLOC_LOCATION");
            }

            pdAccumulator -= pdRemove;
        }
    }

    /**
     *  @notice Moves assets in a bucket to a bucket's up pointers
     *  @dev    Should continue until all desired quote tokens are added
     *  @dev    Occcurs when quote tokens are being added
     *  @param  bucket_   The given bucket whose assets are being reallocated
     *  @param  amount_   The amount of quote tokens requiring reallocation, WAD
     *  @param  inflator_ The current pool inflator rate, RAY
     *  @return lup_      The price to which assets were reallocated
     */
    function reallocateUp(
        Bucket memory bucket_, uint256 amount_, uint256 inflator_
    ) private returns (uint256 lup_) {

        uint256 curPrice = lup;
        uint256 pdAdd;
        uint256 pdRemove;

        while (true) {
            if (curPrice == bucket_.price) break; // reached deposit bucket; nowhere to go

            Bucket storage curLup = _buckets[curPrice];
            uint256 curLupDebt    = _accumulateBucketInterest(curLup.debt, curLup.inflatorSnapshot, inflator_);

            curLup.inflatorSnapshot = inflator_;

            if (amount_ > curLupDebt) {
                bucket_.debt      += curLupDebt;
                bucket_.onDeposit -= curLupDebt;
                pdRemove          += Maths.wmul(curLupDebt, bucket_.price);
                curLup.debt       = 0;
                curLup.onDeposit  += curLupDebt;
                pdAdd             += Maths.wmul(curLupDebt, curPrice);
                amount_           -= curLupDebt;

                if (curPrice == curLup.up) break; // reached top-of-book; nowhere to go

            } else {
                bucket_.debt      += amount_;
                bucket_.onDeposit -= amount_;
                pdRemove          += Maths.wmul(amount_, bucket_.price);
                curLup.debt       = curLupDebt - amount_;
                curLup.onDeposit  += amount_;
                pdAdd             += Maths.wmul(amount_, curPrice);
                break;
            }

            curPrice = curLup.up;
        }

        lup_ = curPrice;
        pdAccumulator = pdAccumulator + pdAdd - pdRemove;
    }

    /**
     *  @notice Moves assets in a bucket to a bucket's up pointers
     *  @dev    Should continue until all desired quote tokens are added
     *  @dev    Occcurs when quote tokens are being added
     *  @param  fromBucket_ The given bucket whose assets are being reallocated / moved
     *  @param  toBucket_   The given bucket where assets are being reallocated / moved
     *  @param  amount_     The amount of quote tokens requiring reallocation, WAD
     *  @param  inflator_   The current pool inflator rate, RAY
     *  @return lup_        The price to which assets were reallocated
     */
    function reallocateUpFromBucket(
        Bucket memory fromBucket_, Bucket memory toBucket_, uint256 amount_, uint256 inflator_
    ) private returns (uint256 lup_) {

        uint256 curPrice = lup;
        uint256 pdAdd;
        uint256 pdRemove;

        Bucket memory curLup;
        bool isFromBucket;

        while (true) {
            if (curPrice == toBucket_.price) break; // reached deposit bucket; nowhere to go
            isFromBucket = curPrice == fromBucket_.price;

            if (isFromBucket) { // use from bucket loaded in memory
                curLup     = fromBucket_;
            } else {
                curLup      = _buckets[curPrice];
                curLup.debt = _accumulateBucketInterest(curLup.debt, curLup.inflatorSnapshot, inflator_);

                curLup.inflatorSnapshot = inflator_;
            }

            if (amount_ > curLup.debt) {
                toBucket_.debt      += curLup.debt;
                toBucket_.onDeposit -= curLup.debt;
                pdRemove             += Maths.wmul(curLup.debt, toBucket_.price);
                curLup.onDeposit     += curLup.debt;
                pdAdd                += Maths.wmul(curLup.debt, curPrice);
                amount_             -= curLup.debt;
                curLup.debt          = 0;

                if (!isFromBucket) _buckets[curPrice] = curLup;

                if (curPrice == curLup.up) break; // reached top-of-book; nowhere to go

            } else {
                toBucket_.debt      += amount_;
                toBucket_.onDeposit -= amount_;
                pdRemove             += Maths.wmul(amount_, toBucket_.price);
                curLup.debt          -= amount_;
                curLup.onDeposit     += amount_;
                pdAdd                += Maths.wmul(amount_, curPrice);

                if (!isFromBucket) _buckets[curPrice] = curLup;

                break;
            }

            curPrice = curLup.up;
        }

        lup_ = curPrice;
        pdAccumulator = pdAccumulator + pdAdd - pdRemove;
    }

    /*****************************/
    /*** Public View Functions ***/
    /*****************************/

    function bipAt(uint256 price_) public view override returns (uint256) {
        return _bip[price_];
    }

    function bucketAt(uint256 price_)
        public
        view
        override
        returns (
            uint256 bucketPrice_,
            uint256 up_,
            uint256 down_,
            uint256 onDeposit_,
            uint256 debt_,
            uint256 bucketInflator_,
            uint256 lpOutstanding_,
            uint256 bucketCollateral_
        )
    {
        Bucket memory bucket = _buckets[price_];

        bucketPrice_      = bucket.price;
        up_               = bucket.up;
        down_             = bucket.down;
        onDeposit_        = bucket.onDeposit;
        debt_             = bucket.debt;
        bucketInflator_   = bucket.inflatorSnapshot;
        lpOutstanding_    = bucket.lpOutstanding;
        bucketCollateral_ = bucket.collateral;
    }

    // IBorrowerManager
    function getBorrowerCollateralization(uint256 collateralDeposited_, uint256 debt_) public view /*override*/ returns (uint256) {
        if (lup != 0 && debt_ != 0) {
            return Maths.wrdivw(collateralDeposited_, getEncumberedCollateral(debt_));
        }
        return Maths.WAD;
    }

    function getEncumberedCollateral(uint256 debt_) public view override returns (uint256) {
        // Calculate encumbrance as RAY to maintain precision
        return _encumberedCollateral(debt_);
    }

    function getHpb() public view override returns (uint256 newHpb_) {
        newHpb_ = hpb;
        while (true) {
            (, , uint256 down, uint256 onDeposit, uint256 debt, , , ) = bucketAt(newHpb_);
            if (onDeposit != 0 || debt != 0) {
                break;
            } else if (down == 0) {
                newHpb_ = 0;
                break;
            }
            newHpb_ = down;
        }
    }

    function getHup() public view override returns (uint256 hup_) {
        hup_ = lup;
        while (true) {
            (uint256 price, , uint256 down, uint256 onDeposit, , , , ) = bucketAt(hup_);

            if (price == down || onDeposit != 0) break;

            // check that there are available quote tokens on deposit in down bucket
            (, , , uint256 downAmount, , , , ) = bucketAt(down);

            if (downAmount == 0) break;

            hup_ = down;
        }
    }

    function getLPTokenExchangeValue(uint256 lpTokens_, uint256 price_) external view override returns (uint256 collateralTokens_, uint256 quoteTokens_) {
        require(BucketMath.isValidPrice(price_), "P:GLPTEV:INVALID_PRICE");

        ( , , , uint256 onDeposit, uint256 debt, , uint256 lpOutstanding, uint256 bucketCollateral) = bucketAt(price_);

        // calculate lpTokens share of all outstanding lpTokens for the bucket
        uint256 lenderShare = Maths.rdiv(lpTokens_, lpOutstanding);

        // calculate the amount of collateral and quote tokens equivalent to the lenderShare
        collateralTokens_ = Maths.radToWad(bucketCollateral * lenderShare);
        quoteTokens_      = Maths.radToWad((onDeposit + debt) * lenderShare);
    }

    function getMinimumPoolPrice() public view override returns (uint256) {
        return totalDebt != 0 ? Maths.wdiv(totalDebt, totalCollateral) : 0;
    }

    function getPendingBucketInterest(uint256 price_) external view returns (uint256 interest_) {
        (, , , , uint256 debt, uint256 bucketInflator, , ) = bucketAt(price_);
        return debt != 0 ? _pendingInterest(debt, getPendingInflator(), bucketInflator) : 0;
    }

    function getPendingInflator() public view returns (uint256) {
        return _pendingInflator(interestRate, inflatorSnapshot, block.timestamp - lastInflatorSnapshotUpdate);
    }

    function getPendingPoolInterest() external view returns (uint256) {
        return totalDebt != 0 ? _pendingInterest(totalDebt, getPendingInflator(), inflatorSnapshot) : 0;
    }

    function getPoolActualUtilization() public view override returns (uint256) {
        return _poolActualUtilization(totalDebt);
    }

    function getPoolCollateralization() public view override returns (uint256) {
        return _poolCollateralization(totalDebt);
    }

    function getPoolMinDebtAmount() public view override returns (uint256) {
        return _poolMinDebtAmount(totalDebt, totalBorrowers);
    }

    function getPoolTargetUtilization() public view override returns (uint256) {
        return _poolTargetUtilization(debtEma, lupColEma);
    }

    // IBorrowerManager
    function estimatePrice(uint256 amount_) public view /*override*/ returns (uint256) {
        return _estimatePrice(amount_, lup == 0 ? hpb : lup);
    }

    /*******************************/
    /*** Internal View Functions ***/
    /*******************************/

    function _encumberedCollateral(uint256 debt_) internal view returns (uint256) {
        // Calculate encumbrance as RAY to maintain precision
        return debt_ != 0 ? Maths.wwdivr(debt_, lup) : 0;
    }

    function _estimatePrice(uint256 amount_, uint256 hpb_) internal view returns (uint256 price_) {
        Bucket memory curLup = _buckets[hpb_];

        while (true) {
            if (amount_ > curLup.onDeposit) {
                amount_ -= curLup.onDeposit;
            } else if (amount_ <= curLup.onDeposit) {
                price_ = curLup.price;
                break;
            }

            if (curLup.down == 0) {
                break;
            } else {
                curLup = _buckets[curLup.down];
            }
        }
    }

    /**
     *  @notice Calculate the current exchange rate for Quote tokens / LP Tokens
     *  @dev    Performs calculations in RAY terms and rounds up to determine size to minimize precision loss
     *  @return RAY The current rate at which quote tokens can be exchanged for LP tokens
     */
    function _exchangeRate(Bucket memory bucket_) internal pure returns (uint256) {
        uint256 size = bucket_.onDeposit + bucket_.debt + Maths.wmul(bucket_.collateral, bucket_.price);
        return (size != 0 && bucket_.lpOutstanding != 0) ? Maths.wrdivr(size, bucket_.lpOutstanding) : Maths.RAY;
    }

    function _poolActualUtilization(uint256 totalDebt_) internal view returns (uint256) {
        if (totalDebt_ != 0) {
            uint256 lupMulDebt = Maths.wmul(lup, totalDebt_);
            return Maths.wdiv(lupMulDebt, lupMulDebt + pdAccumulator);
        }
        return 0;
    }

    function _poolCollateralization(uint256 totalDebt_) internal view returns (uint256) {
        if (totalDebt_ != 0) {
            return Maths.wrdivw(totalCollateral, Maths.wwdivr(totalDebt_, lup));
        }
        return Maths.WAD;
    }

    /*****************************/
    /*** Public Pure Functions ***/
    /*****************************/

    /**
     *  @dev Pure function used to facilitate accessing token via clone state.
     */
    function quoteToken() public pure returns (ERC20) {
        return ERC20(_getArgAddress(0x14));
    }

<<<<<<< HEAD
    function quoteTokenAddress() external pure returns (address) {
        return _getArgAddress(0x14);
    }

=======
    /*******************************/
    /*** Internal Pure Functions ***/
    /*******************************/

    /**
     *  @notice Update bucket.debt with interest accumulated since last state change
     *  @param debt_         Current ucket debt bucket being updated
     *  @param inflator_     RAY - The current bucket inflator value
     *  @param poolInflator_ RAY - The current pool inflator value
     */
    // TODO: Investigate making this update storage
    function _accumulateBucketInterest(uint256 debt_, uint256 inflator_, uint256 poolInflator_) internal pure returns (uint256){
        if (debt_ != 0) {
            // To preserve precision, multiply WAD * RAY = RAD, and then scale back down to WAD
            debt_ += Maths.radToWadTruncate(
                debt_ * (Maths.rdiv(poolInflator_, inflator_) - Maths.RAY)
            );
        }
        return debt_;
    }

    /**
     *  @notice Calculate the pending inflator
     *  @param  interestRate_    WAD - The current interest rate value.
     *  @param  inflator_        RAY - The current inflator value
     *  @param  elapsed_         Seconds since last inflator update
     *  @return pendingInflator_ WAD - The pending inflator value
     */
    function _pendingInflator(uint256 interestRate_, uint256 inflator_, uint256 elapsed_) internal pure returns (uint256) {
        // Calculate annualized interest rate
        uint256 spr = Maths.wadToRay(interestRate_) / SECONDS_PER_YEAR;
        // secondsSinceLastUpdate is unscaled
        return Maths.rmul(inflator_, Maths.rpow(Maths.RAY + spr, elapsed_));
    }

    /**
     *  @notice Calculate the amount of unaccrued interest for a specified amount of debt
     *  @param  debt_            WAD - A debt amount (pool, bucket, or borrower)
     *  @param  pendingInflator_ RAY - The next debt inflator value
     *  @param  currentInflator_ RAY - The current debt inflator value
     *  @return interest_        WAD - The additional debt pending accumulation
     */
    function _pendingInterest(uint256 debt_, uint256 pendingInflator_, uint256 currentInflator_) internal pure returns (uint256) {
        // To preserve precision, multiply WAD * RAY = RAD, and then scale back down to WAD
        return Maths.radToWadTruncate(debt_ * (Maths.rdiv(pendingInflator_, currentInflator_) - Maths.RAY));
    }

    function _poolMinDebtAmount(uint256 totalDebt_, uint256 totalBorrowers_) internal pure returns (uint256) {
        return totalDebt_ != 0 ? Maths.wdiv(totalDebt_, Maths.wad(Maths.max(1000, totalBorrowers_ * 10))) : 0;
    }

    function _poolTargetUtilization(uint256 debtEma_, uint256 lupColEma_) internal pure returns (uint256) {
        if (debtEma_ != 0 && lupColEma_ != 0) {
            return Maths.wdiv(debtEma_, lupColEma_);
        }
        return Maths.WAD;
    }


>>>>>>> 30955049
}<|MERGE_RESOLUTION|>--- conflicted
+++ resolved
@@ -23,10 +23,9 @@
     /*** State Variables ***/
     /***********************/
 
-<<<<<<< HEAD
     /** @dev Used for tracking LP token ownership structs for transferLPTokens access control */
     mapping(address => LpTokenOwnership) public lpTokenOwnership;
-=======
+
     uint256 public constant PENALTY_BPS         = 0.001 * 1e18;
     uint256 public constant SECONDS_PER_DAY     = 86_400;
     uint256 public constant SECONDS_PER_YEAR    = 86_400 * 365;
@@ -38,7 +37,6 @@
 
     uint256 public constant LAMBDA_EMA      = 0.905723664263906671 * 1e18; // lambda used for the EMAs calculated as exp(-1/7 * ln2)
     uint256 public constant EMA_RATE_FACTOR = 1e18 - LAMBDA_EMA;
->>>>>>> 30955049
 
     /// @dev Counter used by onlyOnce modifier
     uint256 internal _poolInitializations = 0;
@@ -69,12 +67,9 @@
     uint256 public          totalDebt;                   // [WAD]  // TODO: Override
     uint256 public override totalQuoteToken;             // [WAD]
 
-<<<<<<< HEAD
-=======
     mapping(address => mapping(uint256 => uint256)) public override lpBalance;
     mapping(address => mapping(uint256 => uint256)) public lpTimer;  // TODO: override
 
->>>>>>> 30955049
     /*********************************/
     /*** Lender External Functions ***/
     /*********************************/
@@ -1075,12 +1070,10 @@
         return ERC20(_getArgAddress(0x14));
     }
 
-<<<<<<< HEAD
     function quoteTokenAddress() external pure returns (address) {
         return _getArgAddress(0x14);
     }
 
-=======
     /*******************************/
     /*** Internal Pure Functions ***/
     /*******************************/
@@ -1140,5 +1133,4 @@
     }
 
 
->>>>>>> 30955049
 }