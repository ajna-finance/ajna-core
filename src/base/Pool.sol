// SPDX-License-Identifier: BUSL-1.1

pragma solidity 0.8.14;

import '@clones/Clone.sol';
import '@openzeppelin/contracts/security/ReentrancyGuard.sol';
import '@openzeppelin/contracts/utils/Multicall.sol';
import "@openzeppelin/contracts/token/ERC20/utils/SafeERC20.sol";
import { Checkpoints } from '@openzeppelin/contracts/utils/Checkpoints.sol';
import { IERC20 }      from "@openzeppelin/contracts/token/ERC20/IERC20.sol";

import './interfaces/IPool.sol';

import './PoolHelper.sol';

import '../libraries/Buckets.sol';
import '../libraries/Deposits.sol';
import '../libraries/Loans.sol';

import { Auctions }      from '../libraries/external/Auctions.sol';
import { LenderActions } from '../libraries/external/LenderActions.sol';
import { PoolCommons }   from '../libraries/external/PoolCommons.sol';

abstract contract Pool is Clone, ReentrancyGuard, Multicall, IPool {
    using SafeERC20 for IERC20;

    /*****************/
    /*** Constants ***/
    /*****************/

    // immutable args offset
    uint256 internal constant POOL_TYPE          = 0;
    uint256 internal constant AJNA_ADDRESS       = 1;
    uint256 internal constant COLLATERAL_ADDRESS = 21;
    uint256 internal constant QUOTE_ADDRESS      = 41;
    uint256 internal constant QUOTE_SCALE        = 61;

    /***********************/
    /*** State Variables ***/
    /***********************/

    uint208 internal inflatorSnapshot;           // [WAD]
    uint48  internal lastInflatorSnapshotUpdate; // [SEC]

    InterestState       internal interestParams;
    ReserveAuctionState internal reserveAuction;

    uint256 public override pledgedCollateral;  // [WAD]

    uint256 internal t0DebtInAuction; // Total debt in auction used to restrict LPB holder from withdrawing [WAD]
    uint256 internal t0poolDebt;      // Pool debt as if the whole amount was incurred upon the first loan. [WAD]

    uint256 internal poolInitializations;

    mapping(address => mapping(address => mapping(uint256 => uint256))) private _lpTokenAllowances; // owner address -> new owner address -> deposit index -> allowed amount

    AuctionsState              internal auctions;
    mapping(uint256 => Bucket) internal buckets;   // deposit index -> bucket
    DepositsState              internal deposits;
    LoansState                 internal loans;

    Checkpoints.History internal _burnEventCheckpoints;

    // TODO: remove this struct entirely in favor of writing totalAjnaBurned to the checkpoint
    // tracks ajna token burn events
    struct BurnEvent {
        uint256 totalInterest; // current pool interest accumulator `PoolCommons.accrueInterest().newInterest
        uint256 totalBurned; // burn amount accumulator
    }
    // mapping burnEventId => BurnEvent
    mapping (uint256 => BurnEvent) internal burnEvents;
    uint256 totalAjnaBurned; // total ajna burned in the pool
    uint256 totalInterestEarned; // total interest earned by all lenders in the pool

    /******************/
    /*** Immutables ***/
    /******************/

    function poolType() external pure override returns (uint8) {
        return _getArgUint8(POOL_TYPE);
    }

    function collateralAddress() external pure override returns (address) {
        return _getArgAddress(COLLATERAL_ADDRESS);
    }

    function quoteTokenAddress() external pure override returns (address) {
        return _getArgAddress(QUOTE_ADDRESS);
    }

    function quoteTokenScale() external pure override returns (uint256) {
        return _getArgUint256(QUOTE_SCALE);
    }


    /*********************************/
    /*** Lender External Functions ***/
    /*********************************/

    function addQuoteToken(
        uint256 quoteTokenAmountToAdd_,
        uint256 index_
    ) external override returns (uint256 bucketLPs_) {
        PoolState memory poolState = _accruePoolInterest();

        bucketLPs_ = LenderActions.addQuoteToken(
            buckets,
            deposits,
            quoteTokenAmountToAdd_,
            index_
        );

        uint256 newLup = _lup(poolState.accruedDebt);
        _updateInterestParams(poolState, newLup);

        emit AddQuoteToken(msg.sender, index_, quoteTokenAmountToAdd_, bucketLPs_, newLup);
        // move quote token amount from lender to pool
        _transferQuoteTokenFrom(msg.sender, quoteTokenAmountToAdd_);
    }

    function approveLpOwnership(
        address allowedNewOwner_,
        uint256 index_,
        uint256 lpsAmountToApprove_
    ) external {
        _lpTokenAllowances[msg.sender][allowedNewOwner_][index_] = lpsAmountToApprove_;
    }

    function moveQuoteToken(
        uint256 maxAmountToMove_,
        uint256 fromIndex_,
        uint256 toIndex_
    ) external override returns (uint256 fromBucketLPs_, uint256 toBucketLPs_) {
        PoolState memory poolState = _accruePoolInterest();
        _revertIfAuctionDebtLocked(fromIndex_, poolState.inflator);

        uint256 newLup;
        (
            fromBucketLPs_,
            toBucketLPs_,
            newLup
        ) = LenderActions.moveQuoteToken(
            buckets,
            deposits,
            poolState,
            MoveQuoteParams(
                {
                    maxAmountToMove: maxAmountToMove_,
                    fromIndex:       fromIndex_,
                    toIndex:         toIndex_,
                    thresholdPrice:  Loans.getMax(loans).thresholdPrice
                }
            )
        );

        _updateInterestParams(poolState, newLup);
    }

    function removeQuoteToken(
        uint256 maxAmount_,
        uint256 index_
    ) external override returns (uint256 removedAmount_, uint256 redeemedLPs_) {
        Auctions.revertIfAuctionClearable(auctions, loans);

        PoolState memory poolState = _accruePoolInterest();
        _revertIfAuctionDebtLocked(index_, poolState.inflator);

        uint256 newLup;
        (
            removedAmount_,
            redeemedLPs_,
            newLup
        ) = LenderActions.removeQuoteToken(
            buckets,
            deposits,
            poolState,
            RemoveQuoteParams(
                {
                    maxAmount:      maxAmount_,
                    index:          index_,
                    thresholdPrice: Loans.getMax(loans).thresholdPrice
                }
            )
        );

        _updateInterestParams(poolState, newLup);

        // move quote token amount from pool to lender
        _transferQuoteToken(msg.sender, removedAmount_);
    }

    function transferLPTokens(
        address owner_,
        address newOwner_,
        uint256[] calldata indexes_
    ) external override {
        LenderActions.transferLPTokens(
            buckets,
            _lpTokenAllowances,
            owner_,
            newOwner_,
            indexes_
        );
    }

    function withdrawBonds() external {
        uint256 claimable = auctions.kickers[msg.sender].claimable;
        auctions.kickers[msg.sender].claimable = 0;
        _transferQuoteToken(msg.sender, claimable);
    }

    /*****************************/
    /*** Liquidation Functions ***/
    /*****************************/

    function bucketTake(
        address borrowerAddress_,
        bool    depositTake_,
        uint256 index_
    ) external override {

        PoolState memory poolState = _accruePoolInterest();
        Borrower  memory borrower = Loans.getBorrowerInfo(loans, borrowerAddress_);

        (
            uint256 collateralAmount,
            uint256 t0repayAmount
        ) = Auctions.bucketTake(
            auctions,
            deposits,
            buckets,
            BucketTakeParams(
                {
                    borrower:    borrowerAddress_,
                    collateral:  borrower.collateral,
                    t0debt:      borrower.t0debt,
                    inflator:    poolState.inflator,
                    depositTake: depositTake_,
                    index:       index_
                }
            )
        );

        _takeFromLoan(poolState, borrower, borrowerAddress_, collateralAmount, t0repayAmount);
    }

    function settle(
        address borrowerAddress_,
        uint256 maxDepth_
    ) external override {
        PoolState memory poolState = _accruePoolInterest();

        uint256 assets = Maths.wmul(t0poolDebt, poolState.inflator) + _getPoolQuoteTokenBalance();
        uint256 liabilities = Deposits.treeSum(deposits) + auctions.totalBondEscrowed + reserveAuction.unclaimed;

        Borrower storage borrower = loans.borrowers[borrowerAddress_];

        SettleParams memory params = SettleParams(
            {
                borrower:    borrowerAddress_,
                collateral:  borrower.collateral,
                t0debt:      borrower.t0debt,
                reserves:    (assets > liabilities) ? (assets-liabilities) : 0,
                inflator:    poolState.inflator,
                bucketDepth: maxDepth_
            }
        );
        (uint256 remainingCollateral, uint256 remainingt0Debt) = Auctions.settlePoolDebt(
            auctions,
            buckets,
            deposits,
            params
        );

        // slither-disable-next-line incorrect-equality
        if (remainingt0Debt == 0) remainingCollateral = _settleAuction(params.borrower, remainingCollateral);

        uint256 t0settledDebt = params.t0debt - remainingt0Debt;
        t0poolDebt      -= t0settledDebt;
        t0DebtInAuction -= t0settledDebt;

        poolState.collateral -= params.collateral - remainingCollateral;

        borrower.t0debt     = remainingt0Debt;
        borrower.collateral = remainingCollateral;

        pledgedCollateral = poolState.collateral;
        _updateInterestParams(poolState, _lup(poolState.accruedDebt));

        emit Settle(params.borrower, t0settledDebt);
    }

    function kick(address borrowerAddress_) external override {
        PoolState memory poolState = _accruePoolInterest();

        // kick auction
        KickResult memory result = Auctions.kick(
            auctions,
            deposits,
            loans,
            poolState,
            borrowerAddress_
        );

        poolState.accruedDebt += result.kickPenalty;
        _updateInterestParams(poolState, result.lup);

        t0DebtInAuction += result.kickedT0debt;
        t0poolDebt      += result.kickPenaltyT0;

        if(result.amountToCoverBond != 0) _transferQuoteTokenFrom(msg.sender, result.amountToCoverBond);
    }

    function kickWithDeposit(
        uint256 index_
    ) external override {
        PoolState memory poolState = _accruePoolInterest();

        // kick auctions
        (KickResult memory result) = Auctions.kickWithDeposit(
            auctions,
            deposits,
            buckets,
            loans,
            poolState,
            index_
        );

        poolState.accruedDebt += result.kickPenalty;
        _updateInterestParams(poolState, result.lup);

        t0DebtInAuction += result.kickedT0debt;
        t0poolDebt      += result.kickPenaltyT0;

        // transfer from kicker to pool the difference to cover bond
        if(result.amountToCoverBond != 0) _transferQuoteTokenFrom(msg.sender, result.amountToCoverBond);
    }

    /*********************************/
    /*** Reserve Auction Functions ***/
    /*********************************/

    function startClaimableReserveAuction() external override {
        uint256 kickerAward = Auctions.startClaimableReserveAuction(
            auctions,
            reserveAuction,
            StartReserveAuctionParams(
                {
                    poolSize:    Deposits.treeSum(deposits),
                    poolDebt:    t0poolDebt,
                    poolBalance: _getPoolQuoteTokenBalance(),
                    inflator:    inflatorSnapshot
                }
            )
        );
        _transferQuoteToken(msg.sender, kickerAward);
    }

    function takeReserves(uint256 maxAmount_) external override returns (uint256 amount_) {
        uint256 ajnaRequired;
        (amount_, ajnaRequired) = Auctions.takeReserves(
            reserveAuction,
            maxAmount_
        );

        // burn required number of ajna tokens to take quote from reserves
        IERC20Token ajnaToken = IERC20Token(_getArgAddress(AJNA_ADDRESS));
        if (!ajnaToken.transferFrom(msg.sender, address(this), ajnaRequired)) revert ERC20TransferFailed();
        ajnaToken.burn(ajnaRequired);

        // record burn event information to enable querying by staking rewards
        totalAjnaBurned += ajnaRequired;
        BurnEvent memory burnEvent = BurnEvent({
            totalInterest: totalInterestEarned,
            totalBurned: totalAjnaBurned
        });
        uint256 burnEventId = Auctions.getNewBurnEventId(_burnEventCheckpoints);
        burnEvents[burnEventId] = burnEvent;
        Auctions.addCheckpoint(_burnEventCheckpoints, burnEventId);

        // transfer quote token to caller
        _transferQuoteToken(msg.sender, amount_);
    }

    /***********************************/
    /*** Borrower Internal Functions ***/
    /***********************************/

    function _drawDebt(
        address borrowerAddress_,
        uint256 amountToBorrow_,
        uint256 limitIndex_,
        uint256 collateralToPledge_
    ) internal returns (bool pledge_, bool borrow_, uint256 newLup_) {
        PoolState memory poolState = _accruePoolInterest();
        Borrower  memory borrower = Loans.getBorrowerInfo(loans, borrowerAddress_);

        pledge_ = collateralToPledge_ != 0;
        borrow_ = amountToBorrow_ != 0 || limitIndex_ != 0;
        newLup_ = _lup(poolState.accruedDebt);

        uint256 borrowerDebt = Maths.wmul(borrower.t0debt, poolState.inflator);
        // loan can only be in auction when pledging more collateral
        // if loan in auction and more debt to draw then borrower collateralization check should revert
        bool inAuction;

        // pledge collateral to pool
        if (pledge_) {
            // add new amount of collateral to pledge to borrower balance
            borrower.collateral  += collateralToPledge_;

            // load loan's auction state
            inAuction = Auctions.isActive(auctions, borrowerAddress_);
            // if loan is auctioned and becomes collateralized by newly pledged collateral then settle auction
            if (
                inAuction
                &&
                _isCollateralized(borrowerDebt, borrower.collateral, newLup_, poolState.poolType)
            )
            {
                // borrower becomes collateralized, remove debt from pool accumulator and settle auction
                t0DebtInAuction     -= borrower.t0debt;
                borrower.collateral = _settleAuction(borrowerAddress_, borrower.collateral);
                // auction was settled, reset inAuction flag
                inAuction = false;
            }

            // add new amount of collateral to pledge to pool balance
            poolState.collateral += collateralToPledge_;
            pledgedCollateral    += collateralToPledge_;
        }

        // borrow against pledged collateral
        // check both values to enable an intentional 0 borrow loan call to update borrower's loan state
        if (borrow_) {
            // only intended recipient can borrow quote
            if (borrowerAddress_ != msg.sender) revert BorrowerNotSender();

            // add origination fee to the amount to borrow and add to borrower's debt
            uint256 debtChange = Maths.wmul(amountToBorrow_, _feeRate(interestParams.interestRate) + Maths.WAD);
            borrowerDebt += debtChange;

            // check that drawing debt doesn't leave borrower debt under min debt amount
            _checkMinDebt(poolState.accruedDebt, borrowerDebt);

            // determine new lup index and revert if borrow happens at a price higher than the specified limit (lower index than lup index)
            uint256 lupId = _lupIndex(poolState.accruedDebt + amountToBorrow_);
            if (lupId > limitIndex_) revert LimitIndexReached();

            // calculate new lup and check borrow action won't push borrower into a state of under-collateralization
            // this check also covers the scenario when loan is already auctioned
            newLup_ = _priceAt(lupId);
            if (
                !_isCollateralized(borrowerDebt, borrower.collateral, newLup_, poolState.poolType)
            ) revert BorrowerUnderCollateralized();

            poolState.accruedDebt += debtChange;

            uint256 t0DebtChange = Maths.wdiv(debtChange, poolState.inflator);
            borrower.t0debt += t0DebtChange;
            t0poolDebt      += t0DebtChange;
        }

        // update loan state
        Loans.update(
            loans,
            auctions,
            deposits,
            borrower,
            borrowerAddress_,
            borrowerDebt,
            poolState.rate,
            newLup_,
            inAuction,
            true
        );

        // update pool global interest rate state
        _updateInterestParams(poolState, newLup_);
    }

    function _repayDebt(
        address borrowerAddress_,
        uint256 maxQuoteTokenAmountToRepay_,
        uint256 collateralAmountToPull_
    ) internal returns (uint256 quoteTokenToRepay_, uint256 newLup_) {
        PoolState memory poolState = _accruePoolInterest();
        Borrower  memory borrower = Loans.getBorrowerInfo(loans, borrowerAddress_);

        bool repay = maxQuoteTokenAmountToRepay_ != 0;
        bool pull  = collateralAmountToPull_ != 0;

        uint256 borrowerDebt = Maths.wmul(borrower.t0debt, poolState.inflator);
        // loan can only be in auction when repaying debt
        // if loan in auction and pull collateral attempted then borrower collateralization check should revert
        bool inAuction;

        if (repay) {
            if (borrower.t0debt == 0) revert NoDebt();

            uint256 t0repaidDebt = Maths.min(
                borrower.t0debt,
                Maths.wdiv(maxQuoteTokenAmountToRepay_, poolState.inflator)
            );
            quoteTokenToRepay_    = Maths.wmul(t0repaidDebt, poolState.inflator);
            poolState.accruedDebt -= quoteTokenToRepay_;
            borrowerDebt          -= quoteTokenToRepay_;

            // check that paying the loan doesn't leave borrower debt under min debt amount
            _checkMinDebt(poolState.accruedDebt, borrowerDebt);

            newLup_ = _lup(poolState.accruedDebt);
            inAuction = Auctions.isActive(auctions, borrowerAddress_);

            if (inAuction) {
                if (_isCollateralized(borrowerDebt, borrower.collateral, newLup_, poolState.poolType)) {
                    // borrower becomes re-collateralized
                    // remove entire borrower debt from pool auctions debt accumulator
                    t0DebtInAuction -= borrower.t0debt;
                    // settle auction and update borrower's collateral with value after settlement
                    borrower.collateral = _settleAuction(borrowerAddress_, borrower.collateral);
                    inAuction = false;
                } else {
                    // partial repay, remove only the paid debt from pool auctions debt accumulator
                    t0DebtInAuction -= t0repaidDebt;
                }
            }

            borrower.t0debt -= t0repaidDebt;
            t0poolDebt      -= t0repaidDebt;
        }

        if (pull) {
            // only intended recipient can pull collateral
            if (borrowerAddress_ != msg.sender) revert BorrowerNotSender();

            // calculate LUP only if it wasn't calculated by repay action
            if (!repay) newLup_ = _lup(poolState.accruedDebt);

            uint256 encumberedCollateral = borrower.t0debt != 0 ? Maths.wdiv(borrowerDebt, newLup_) : 0;
            if (borrower.collateral - encumberedCollateral < collateralAmountToPull_) revert InsufficientCollateral();

            borrower.collateral  -= collateralAmountToPull_;
            poolState.collateral -= collateralAmountToPull_;
            pledgedCollateral    = poolState.collateral;
        }

        // update loan state
        Loans.update(
            loans,
            auctions,
            deposits,
            borrower,
            borrowerAddress_,
            borrowerDebt,
            poolState.rate,
            newLup_,
            inAuction,
            pull // stamp borrower t0Np only for pull collateral action
        );

        // update pool global interest rate state
        _updateInterestParams(poolState, newLup_);
    }

    /***********************************/
    /*** Auctions Internal Functions ***/
    /***********************************/

    /**
     *  @notice Updates loan with result of a take action. Settles auction if borrower becomes collateralized.
     *  @notice Saves loan state, t0 debt and collateral pledged pool accumulators and updates pool interest state.
     *  @param  poolState_        Current state of the pool.
     *  @param  borrower_         Details of the borrower whose loan is taken.
     *  @param  borrowerAddress_  Address of the borrower whose loan is taken.
     *  @param  collateralAmount_ Collateral amount that was taken from borrower.
     *  @param  t0repaidDebt_     Amount of t0 debt repaid by take action.
    */
    function _takeFromLoan(
        PoolState memory poolState_,
        Borrower memory borrower_,
        address borrowerAddress_,
        uint256 collateralAmount_,
        uint256 t0repaidDebt_
    ) internal {

        borrower_.collateral  -= collateralAmount_; // collateral is removed from the loan
        poolState_.collateral -= collateralAmount_; // collateral is removed from pledged collateral accumulator

        uint256 repaidDebt   = Maths.wmul(t0repaidDebt_, poolState_.inflator);
        uint256 borrowerDebt = Maths.wmul(borrower_.t0debt, poolState_.inflator) - repaidDebt;

        poolState_.accruedDebt -= repaidDebt;

        // check that taking from loan doesn't leave borrower debt under min debt amount
        _checkMinDebt(poolState_.accruedDebt, borrowerDebt);

        uint256 newLup = _lup(poolState_.accruedDebt);
        bool inAuction = true;

        if (_isCollateralized(borrowerDebt, borrower_.collateral, newLup, poolState_.poolType)) {
            // borrower becomes re-collateralized
            // remove entire borrower debt from pool auctions debt accumulator
            t0DebtInAuction -= borrower_.t0debt;
            // settle auction and update borrower's collateral with value after settlement
            borrower_.collateral = _settleAuction(borrowerAddress_, borrower_.collateral);
            inAuction = false;
        } else {
            // partial repay, remove only the paid debt from pool auctions debt accumulator
            t0DebtInAuction -= t0repaidDebt_;
        }
        
        borrower_.t0debt -= t0repaidDebt_;

        // update loan state, no need to stamp borrower t0Np in take loan action
        Loans.update(
            loans,
            auctions,
            deposits,
            borrower_,
            borrowerAddress_,
            borrowerDebt,
            poolState_.rate,
            newLup,
            inAuction,
            false
        );

        t0poolDebt -= t0repaidDebt_;
        _updateInterestParams(poolState_, newLup);

        pledgedCollateral = poolState_.collateral;
    }

    /******************************/
    /*** Pool Virtual Functions ***/
    /******************************/

    /**
     *  @notice Settle an auction when it exits the auction queue (implemented by each pool accordingly).
     *  @param  borrowerAddress_    Address of the borrower that exits auction.
     *  @param  borrowerCollateral_ Borrower collateral amount before auction exit.
     *  @return Remaining borrower collateral after auction exit.
     */
    function _settleAuction(
        address borrowerAddress_,
        uint256 borrowerCollateral_
    ) internal virtual returns (uint256);

    /*****************************/
    /*** Pool Helper Functions ***/
    /*****************************/

    function _accruePoolInterest() internal returns (PoolState memory poolState_) {
        uint256 t0Debt        = t0poolDebt;
        poolState_.collateral = pledgedCollateral;
        poolState_.inflator   = inflatorSnapshot;
        poolState_.rate       = interestParams.interestRate;
        poolState_.poolType   = _getArgUint8(POOL_TYPE);

        if (t0Debt != 0) {
            // Calculate prior pool debt
            poolState_.accruedDebt = Maths.wmul(t0Debt, poolState_.inflator);

            uint256 elapsed = block.timestamp - lastInflatorSnapshotUpdate;
            poolState_.isNewInterestAccrued = elapsed != 0;

            if (poolState_.isNewInterestAccrued) {
                (uint256 newInflator, uint256 newInterest) = PoolCommons.accrueInterest(
                    deposits,
                    poolState_,
                    Loans.getMax(loans).thresholdPrice,
                    elapsed
                );
                poolState_.inflator = newInflator;
                // After debt owed to lenders has accrued, calculate current debt owed by borrowers
                poolState_.accruedDebt = Maths.wmul(t0Debt, poolState_.inflator);

                // update total interest earned accumulator with the newly accrued interest
                totalInterestEarned += newInterest;
            }
        }
    }

    function _updateInterestParams(PoolState memory poolState_, uint256 lup_) internal {
        if (block.timestamp - interestParams.interestRateUpdate > 12 hours) {
            PoolCommons.updateInterestRate(interestParams, deposits, poolState_, lup_);
        }

        // update pool inflator
        if (poolState_.isNewInterestAccrued) {
            inflatorSnapshot           = uint208(poolState_.inflator);
            lastInflatorSnapshotUpdate = uint48(block.timestamp);
        // slither-disable-next-line incorrect-equality
        } else if (poolState_.accruedDebt == 0) {
            inflatorSnapshot           = uint208(Maths.WAD);
            lastInflatorSnapshotUpdate = uint48(block.timestamp);
        }
    }

    function _checkMinDebt(uint256 accruedDebt_,  uint256 borrowerDebt_) internal view {
        if (borrowerDebt_ != 0) {
            uint256 loansCount = Loans.noOfLoans(loans);
            if (
                loansCount >= 10
                &&
                (borrowerDebt_ < _minDebtAmount(accruedDebt_, loansCount))
            ) revert AmountLTMinDebt();
        }
    }

    function _transferQuoteTokenFrom(address from_, uint256 amount_) internal {
        IERC20(_getArgAddress(QUOTE_ADDRESS)).safeTransferFrom(from_, address(this), amount_ / _getArgUint256(QUOTE_SCALE));
    }

    function _transferQuoteToken(address to_, uint256 amount_) internal {
        IERC20(_getArgAddress(QUOTE_ADDRESS)).safeTransfer(to_, amount_ / _getArgUint256(QUOTE_SCALE));
    }

    function _getPoolQuoteTokenBalance() internal view returns (uint256) {
        return IERC20(_getArgAddress(QUOTE_ADDRESS)).balanceOf(address(this));
    }

    function _lupIndex(uint256 debt_) internal view returns (uint256) {
        return Deposits.findIndexOfSum(deposits, debt_);
    }

    function _lup(uint256 debt_) internal view returns (uint256) {
        return _priceAt(_lupIndex(debt_));
    }

    /**************************/
    /*** External Functions ***/
    /**************************/

    function auctionInfo(
        address borrower_
    ) external 
    view override returns (
        address kicker,
        uint256 bondFactor,
        uint256 bondSize,
        uint256 kickTime,
        uint256 kickMomp,
        uint256 neutralPrice,
        address head,
        address next,
        address prev
    ) {
        Liquidation memory liquidation = auctions.liquidations[borrower_];
        return (
            liquidation.kicker,
            liquidation.bondFactor,
            liquidation.bondSize,
            liquidation.kickTime,
            liquidation.kickMomp,
            liquidation.neutralPrice,
            auctions.head,
            liquidation.next,
            liquidation.prev
        );
    }

    function borrowerInfo(
        address borrower_
    ) external view override returns (uint256, uint256, uint256) {
        return (
            loans.borrowers[borrower_].t0debt,
            loans.borrowers[borrower_].collateral,
            loans.borrowers[borrower_].t0Np
        );
    }

    function bucketInfo(
        uint256 index_
    ) external view override returns (uint256, uint256, uint256, uint256, uint256) {
        return (
            buckets[index_].lps,
            buckets[index_].collateral,
            buckets[index_].bankruptcyTime,
            Deposits.valueAt(deposits, index_),
            Deposits.scale(deposits, index_)
        );
    }

    function bucketExchangeRate(
        uint256 index_
    ) external view returns (uint256 exchangeRate_) {
        Bucket storage bucket = buckets[index_];

        exchangeRate_ = Buckets.getExchangeRate(
            bucket.collateral,
            bucket.lps,
            deposits.valueAt(index_),
            _priceAt(index_)
        );
    }

    function burnInfoAtBlock(uint256 blockNumber_) external view returns (uint256, uint256) {
        uint256 burnEventId = Auctions.getBurnAtBlock(_burnEventCheckpoints, blockNumber_);
        BurnEvent memory burnEvent = burnEvents[burnEventId];

        return (
            burnEvent.totalInterest,
            burnEvent.totalBurned
        );
    }

    function burnInfoLatest() external view returns (uint256, uint256) {
        return (
            totalInterestEarned,
            totalAjnaBurned
        );
    }

    function debtInfo() external view returns (uint256, uint256, uint256) {
        uint256 pendingInflator = PoolCommons.pendingInflator(
            inflatorSnapshot,
            lastInflatorSnapshotUpdate,
            interestParams.interestRate
        );
        return (
            Maths.wmul(t0poolDebt, pendingInflator),
            Maths.wmul(t0poolDebt, inflatorSnapshot),
            Maths.wmul(t0DebtInAuction, inflatorSnapshot)
        );
    }

    function depositIndex(uint256 debt_) external view override returns (uint256) {
        return Deposits.findIndexOfSum(deposits, debt_);
    }

    function depositSize() external view override returns (uint256) {
        return Deposits.treeSum(deposits);
    }

    function depositUtilization(
        uint256 debt_,
        uint256 collateral_
    ) external view override returns (uint256) {
        return PoolCommons.utilization(deposits, debt_, collateral_);
    }

    function emasInfo() external view override returns (uint256, uint256) {
        return (
            interestParams.debtEma,
            interestParams.lupColEma
        );
    }

    function inflatorInfo() external view override returns (uint256, uint256) {
        return (
            inflatorSnapshot,
            lastInflatorSnapshotUpdate
        );
    }

    function interestRateInfo() external view returns (uint256, uint256) {
        return (
            interestParams.interestRate,
            interestParams.interestRateUpdate
        );
    }

    function kickerInfo(
        address kicker_
    ) external view override returns (uint256, uint256) {
        return(
            auctions.kickers[kicker_].claimable,
            auctions.kickers[kicker_].locked
        );
    }

    function lenderInfo(
        uint256 index_,
        address lender_
    ) external view override returns (uint256, uint256) {
        return Buckets.getLenderInfo(buckets, index_, lender_);
    }

    function loanInfo(
        uint256 loanId_
    ) external view override returns (address, uint256) {
        return (
            Loans.getByIndex(loans, loanId_).borrower,
            Loans.getByIndex(loans, loanId_).thresholdPrice
        );
    }

    function loansInfo() external view override returns (address, uint256, uint256) {
        return (
            Loans.getMax(loans).borrower,
            Maths.wmul(Loans.getMax(loans).thresholdPrice, inflatorSnapshot),
            Loans.noOfLoans(loans)
        );
    }

    function reservesInfo() external view override returns (uint256, uint256, uint256) {
        return (
            auctions.totalBondEscrowed,
            reserveAuction.unclaimed,
            reserveAuction.kicked
        );
    }

    /**
     *  @notice Called by LPB removal functions assess whether or not LPB is locked.
     *  @param  index_    The deposit index from which LPB is attempting to be removed.
     *  @param  inflator_ The pool inflator used to properly assess t0 debt in auctions.
     */
    function _revertIfAuctionDebtLocked(
        uint256 index_,
        uint256 inflator_
    ) internal view {
        uint256 t0AuctionDebt = t0DebtInAuction;
        if (t0AuctionDebt != 0 ) {
            // deposit in buckets within liquidation debt from the top-of-book down are frozen.
<<<<<<< HEAD
            if (index_ <= deposits.findIndexOfSum(Maths.wmul(t0AuctionDebt, inflator_))) revert RemoveDepositLockedByAuctionDebt();
        }
=======
            if (index_ <= Deposits.findIndexOfSum(deposits, Maths.wmul(t0AuctionDebt, inflator_))) revert RemoveDepositLockedByAuctionDebt();
        } 
>>>>>>> 471f4b74
    }
}<|MERGE_RESOLUTION|>--- conflicted
+++ resolved
@@ -791,7 +791,7 @@
         exchangeRate_ = Buckets.getExchangeRate(
             bucket.collateral,
             bucket.lps,
-            deposits.valueAt(index_),
+            Deposits.valueAt(deposits, index_),
             _priceAt(index_)
         );
     }
@@ -915,12 +915,7 @@
         uint256 t0AuctionDebt = t0DebtInAuction;
         if (t0AuctionDebt != 0 ) {
             // deposit in buckets within liquidation debt from the top-of-book down are frozen.
-<<<<<<< HEAD
-            if (index_ <= deposits.findIndexOfSum(Maths.wmul(t0AuctionDebt, inflator_))) revert RemoveDepositLockedByAuctionDebt();
-        }
-=======
             if (index_ <= Deposits.findIndexOfSum(deposits, Maths.wmul(t0AuctionDebt, inflator_))) revert RemoveDepositLockedByAuctionDebt();
         } 
->>>>>>> 471f4b74
     }
 }