// SPDX-License-Identifier: MIT

pragma solidity 0.8.14;

import '@clones/Clone.sol';
import '@openzeppelin/contracts/utils/Multicall.sol';

import './interfaces/IPool.sol';

import '../libraries/Auctions.sol';
import '../libraries/Buckets.sol';
import '../libraries/Deposits.sol';
import '../libraries/Loans.sol';
import '../libraries/Maths.sol';
import '../libraries/PoolUtils.sol';

abstract contract Pool is Clone, Multicall, IPool {
    using Auctions for Auctions.Data;
    using Buckets  for mapping(uint256 => Buckets.Bucket);
    using Deposits for Deposits.Data;
    using Loans    for Loans.Data;

    uint256 internal constant INCREASE_COEFFICIENT = 1.1 * 10**18;
    uint256 internal constant DECREASE_COEFFICIENT = 0.9 * 10**18;

    uint256 internal constant LAMBDA_EMA_7D      = 0.905723664263906671 * 1e18; // Lambda used for interest EMAs calculated as exp(-1/7   * ln2)
    uint256 internal constant EMA_7D_RATE_FACTOR = 1e18 - LAMBDA_EMA_7D;

    /***********************/
    /*** State Variables ***/
    /***********************/

    uint256 public override interestRate;       // [WAD]
    uint256 public override interestRateUpdate; // [SEC]
    uint256 public override pledgedCollateral;  // [WAD]

    uint256 internal debtEma;   // [WAD]
    uint256 internal lupColEma; // [WAD]

    uint256 internal inflatorSnapshot;           // [WAD]
    uint256 internal lastInflatorSnapshotUpdate; // [SEC]

    uint256 internal reserveAuctionKicked;    // Time a Claimable Reserve Auction was last kicked.
    uint256 internal reserveAuctionUnclaimed; // Amount of claimable reserves which has not been taken in the Claimable Reserve Auction.
    uint256 internal t0DebtInAuction;         // Total debt in auction used to restrict LPB holder from withdrawing [WAD]

    mapping(address => mapping(address => mapping(uint256 => uint256))) private _lpTokenAllowances; // owner address -> new owner address -> deposit index -> allowed amount

    Auctions.Data                      internal auctions;
    mapping(uint256 => Buckets.Bucket) internal buckets;              // deposit index -> bucket
    Deposits.Data                      internal deposits;
    Loans.Data                         internal loans;
    uint256                            internal poolInitializations;
    uint256                            internal t0poolDebt;           // Pool debt as if the whole amount was incurred upon the first loan. [WAD]

    struct PoolState {
        uint256 accruedDebt;
        uint256 collateral;
        bool    isNewInterestAccrued;
        uint256 rate;
        uint256 inflator;
    }

    /*********************************/
    /*** Lender External Functions ***/
    /*********************************/

    function addQuoteToken(
        uint256 quoteTokenAmountToAdd_,
        uint256 index_
    ) external override returns (uint256 bucketLPs_) {
        PoolState memory poolState = _accruePoolInterest();

        bucketLPs_ = Buckets.addQuoteToken(
            buckets[index_],
            deposits.valueAt(index_),
            quoteTokenAmountToAdd_,
            PoolUtils.indexToPrice(index_)
        );
        deposits.add(index_, quoteTokenAmountToAdd_);

        uint256 newLup = _lup(poolState.accruedDebt);
        _updatePool(poolState, newLup);

        // move quote token amount from lender to pool
        emit AddQuoteToken(msg.sender, index_, quoteTokenAmountToAdd_, newLup);
        _transferQuoteTokenFrom(msg.sender, quoteTokenAmountToAdd_);
    }

    function approveLpOwnership(
        address allowedNewOwner_,
        uint256 index_,
        uint256 lpsAmountToApprove_
    ) external {
        _lpTokenAllowances[msg.sender][allowedNewOwner_][index_] = lpsAmountToApprove_;
    }

    function moveQuoteToken(
        uint256 maxQuoteTokenAmountToMove_,
        uint256 fromIndex_,
        uint256 toIndex_
    ) external override returns (uint256 fromBucketLPs_, uint256 toBucketLPs_) {
        if (fromIndex_ == toIndex_) revert MoveToSamePrice();

        PoolState memory poolState = _accruePoolInterest();
        _revertIfAuctionDebtLocked(fromIndex_, poolState.inflator);

        (uint256 lenderLpBalance, uint256 lenderLastDepositTime) = buckets.getLenderInfo(
            fromIndex_,
            msg.sender
        );
        uint256 quoteTokenAmountToMove;
        Buckets.Bucket storage fromBucket = buckets[fromIndex_];
        (quoteTokenAmountToMove, fromBucketLPs_, ) = Buckets.lpsToQuoteToken(
            fromBucket,
            deposits.valueAt(fromIndex_),
            lenderLpBalance,
            maxQuoteTokenAmountToMove_,
            PoolUtils.indexToPrice(fromIndex_)
        );

        deposits.remove(fromIndex_, quoteTokenAmountToMove);

        // apply early withdrawal penalty if quote token is moved from above the PTP to below the PTP
        quoteTokenAmountToMove = PoolUtils.applyEarlyWithdrawalPenalty(
            poolState,
            lenderLastDepositTime,
            fromIndex_,
            toIndex_,
            quoteTokenAmountToMove
        );

        Buckets.Bucket storage toBucket = buckets[toIndex_];
        toBucketLPs_ = Buckets.quoteTokensToLPs(
            toBucket,
            deposits.valueAt(toIndex_),
            quoteTokenAmountToMove,
            PoolUtils.indexToPrice(toIndex_)
        );

        deposits.add(toIndex_, quoteTokenAmountToMove);

        uint256 newLup = _lup(poolState.accruedDebt); // move lup if necessary and check loan book's htp against new lup
        if (fromIndex_ < toIndex_) if(_htp(poolState.inflator) > newLup) revert LUPBelowHTP();

        Buckets.moveLPs(
            fromBucket,
            toBucket,
            fromBucketLPs_,
            toBucketLPs_
        );
        _updatePool(poolState, newLup);

        emit MoveQuoteToken(msg.sender, fromIndex_, toIndex_, quoteTokenAmountToMove, newLup);
    }

    function removeQuoteToken(
        uint256 maxAmount_,
        uint256 index_
    ) external returns (uint256 removedAmount_, uint256 redeemedLPs_) {
        auctions.revertIfAuctionClearable(loans);

        (uint256 lenderLPsBalance, uint256 lastDeposit) = buckets.getLenderInfo(
            index_,
            msg.sender
        );
        if (lenderLPsBalance == 0) revert NoClaim(); // revert if no LP to claim

        PoolState memory poolState = _accruePoolInterest();
        _revertIfAuctionDebtLocked(index_, poolState.inflator);

        uint256 deposit = deposits.valueAt(index_);
        if (deposit == 0) revert InsufficientLiquidity(); // revert if there's no liquidity in bucket

        Buckets.Bucket storage bucket = buckets[index_];
        uint256 exchangeRate = Buckets.getExchangeRate(
            bucket,
            deposit,
            PoolUtils.indexToPrice(index_)
        );
        removedAmount_ = Maths.rayToWad(Maths.rmul(lenderLPsBalance, exchangeRate));
        uint256 removedAmountBefore = removedAmount_;

        // remove min amount of lender entitled LPBs, max amount desired and deposit in bucket
        if (removedAmount_ > maxAmount_) removedAmount_ = maxAmount_;
        if (removedAmount_ > deposit)    removedAmount_ = deposit;

<<<<<<< HEAD
        deposits.remove(index_, removedAmount_);  // remove from deposits
=======
        if (removedAmountBefore == removedAmount_) redeemedLPs_ = lenderLPsBalance;
        else {
            redeemedLPs_ = Maths.min(lenderLPsBalance, Maths.wrdivr(removedAmount_, exchangeRate));
        }
        deposits.remove(index_, removedAmount_);  // update FenwickTree
>>>>>>> 1221cc25

        uint256 newLup = _lup(poolState.accruedDebt);
        if (_htp(poolState.inflator) > newLup) revert LUPBelowHTP();

        // update bucket LPs balance
        bucket.lps -= redeemedLPs_;
        // update lender LPs balance
        bucket.lenders[msg.sender].lps -= redeemedLPs_;

        removedAmount_ = PoolUtils.applyEarlyWithdrawalPenalty(
            poolState,
            lastDeposit,
            index_,
            0,
            removedAmount_
        );

        _updatePool(poolState, newLup);

        // move quote token amount from pool to lender
        emit RemoveQuoteToken(msg.sender, index_, removedAmount_, newLup);
        _transferQuoteToken(msg.sender, removedAmount_);
    }

    function transferLPTokens(
        address owner_,
        address newOwner_,
        uint256[] calldata indexes_)
    external {
        uint256 tokensTransferred;
        uint256 indexesLength = indexes_.length;

        for (uint256 i = 0; i < indexesLength; ) {
            if (!Deposits.isDepositIndex(indexes_[i])) revert InvalidIndex();

            uint256 transferAmount = _lpTokenAllowances[owner_][newOwner_][indexes_[i]];
            if (transferAmount == 0) revert NoAllowance();

            (uint256 lenderLpBalance, uint256 lenderLastDepositTime) = buckets.getLenderInfo(
                indexes_[i],
                owner_
            );
            if (transferAmount != lenderLpBalance) revert NoAllowance();

            delete _lpTokenAllowances[owner_][newOwner_][indexes_[i]]; // delete allowance

            buckets.transferLPs(
                owner_,
                newOwner_,
                transferAmount,
                indexes_[i],
                lenderLastDepositTime
            );

            tokensTransferred += transferAmount;

            unchecked {
                ++i;
            }
        }

        emit TransferLPTokens(owner_, newOwner_, indexes_, tokensTransferred);
    }

    function withdrawBonds() external {
        uint256 claimable = auctions.kickers[msg.sender].claimable;
        auctions.kickers[msg.sender].claimable = 0;
        _transferQuoteToken(msg.sender, claimable);
    }


    /***********************************/
    /*** Borrower External Functions ***/
    /***********************************/

    function borrow(
        uint256 amountToBorrow_,
        uint256 limitIndex_
    ) external override {
        // if borrower auctioned then it cannot draw more debt
        auctions.revertIfActive(msg.sender);

        PoolState memory poolState     = _accruePoolInterest();
        Loans.Borrower memory borrower = loans.getBorrowerInfo(msg.sender);
        uint256 borrowerDebt           = Maths.wmul(borrower.t0debt, poolState.inflator);

        // increase debt by the origination fee
        uint256 debtChange   = Maths.wmul(amountToBorrow_, PoolUtils.feeRate(interestRate) + Maths.WAD);
        uint256 t0debtChange = Maths.wdiv(debtChange, poolState.inflator);
        borrowerDebt += debtChange;
        _checkMinDebt(poolState.accruedDebt, borrowerDebt);

        // calculate the new LUP
        uint256 lupId = _lupIndex(poolState.accruedDebt + amountToBorrow_);
        if (lupId > limitIndex_) revert LimitIndexReached();
        uint256 newLup = PoolUtils.indexToPrice(lupId);

        // check borrow won't push borrower into a state of under-collateralization
        if (
            !_isCollateralized(
                borrowerDebt,
                borrower.collateral,
                newLup
            )
            ||
            borrower.collateral == 0
        ) revert BorrowerUnderCollateralized();

        // check borrow won't push pool into a state of under-collateralization
        poolState.accruedDebt += debtChange;
        if (
            !_isCollateralized(
                poolState.accruedDebt,
                poolState.collateral,
                newLup
            )
        ) revert PoolUnderCollateralized();

        borrower.t0debt += t0debtChange;
        loans.update(
            deposits,
            msg.sender,
            borrower,
            poolState.accruedDebt,
            poolState.inflator
        );
        _updatePool(poolState, newLup);
        t0poolDebt += t0debtChange;

        // move borrowed amount from pool to sender
        emit Borrow(msg.sender, newLup, amountToBorrow_);
        _transferQuoteToken(msg.sender, amountToBorrow_);
    }

    function repay(
        address borrowerAddress_,
        uint256 maxQuoteTokenAmountToRepay_
    ) external override {
        Loans.Borrower memory borrower = loans.getBorrowerInfo(borrowerAddress_);
        if (borrower.t0debt == 0) revert NoDebt();

        PoolState memory poolState     = _accruePoolInterest();
        uint256 t0repaidDebt = Maths.min(
            borrower.t0debt,
            Maths.wdiv(maxQuoteTokenAmountToRepay_, poolState.inflator)
        );

        (
            uint256 quoteTokenAmountToRepay, 
            uint256 newLup
        ) = _payLoan(t0repaidDebt, poolState, borrowerAddress_, borrower);

        // move amount to repay from sender to pool
        emit Repay(borrowerAddress_, newLup, quoteTokenAmountToRepay);
        _transferQuoteTokenFrom(msg.sender, quoteTokenAmountToRepay);
    }

    /*****************************/
    /*** Liquidation Functions ***/
    /*****************************/

    function heal(
        address borrower_,
        uint256 maxDepth_
    ) external override {

        uint256 healedDebt = auctions.heal(
            loans,
            buckets,
            deposits,
            borrower_,
            Maths.wmul(t0poolDebt, inflatorSnapshot) + _getPoolQuoteTokenBalance() - deposits.treeSum() - auctions.totalBondEscrowed - reserveAuctionUnclaimed, // reserves
            maxDepth_,
            inflatorSnapshot
        );
        if (healedDebt != 0) {
            uint256 t0HealedDebt = Maths.wdiv(healedDebt, inflatorSnapshot); 
            t0poolDebt           -= t0HealedDebt;
            t0DebtInAuction      -= t0HealedDebt;
            emit Heal(borrower_, healedDebt);
        }
    }

    function kick(address borrowerAddress_) external override {
        auctions.revertIfActive(borrowerAddress_);

        Loans.Borrower storage borrower = loans.borrowers[borrowerAddress_];
        if (borrower.t0debt == 0) revert NoDebt();

        PoolState memory poolState = _accruePoolInterest();

        uint256 lup = _lup(poolState.accruedDebt);
        uint256 borrowerDebt = Maths.wmul(borrower.t0debt, poolState.inflator);
        if (
            _isCollateralized(
                borrowerDebt,
                borrower.collateral,
                lup
            )
        ) revert BorrowerOk();
 
         // update loan heap
        loans._remove(borrowerAddress_);
 
        // kick auction
        uint256 kickAuctionAmount = auctions.kick(
            borrowerAddress_,
            borrowerDebt,
            borrowerDebt * Maths.WAD / borrower.collateral,
            deposits.momp(poolState.accruedDebt, loans.noOfLoans())
        );

        // update borrower & pool debt with kickPenalty
        uint256 kickPenalty   =  Maths.wmul(Maths.wdiv(poolState.rate, 4 * 1e18), borrowerDebt); // when loan is kicked, penalty of three months of interest is added
        borrowerDebt          += kickPenalty;
        poolState.accruedDebt += kickPenalty; 

        kickPenalty     =  Maths.wdiv(kickPenalty, poolState.inflator); // convert to t0
        borrower.t0debt += kickPenalty;
        t0poolDebt      += kickPenalty;
        t0DebtInAuction += borrower.t0debt;

        // update pool state
        _updatePool(poolState, lup);

        emit Kick(borrowerAddress_, borrowerDebt, borrower.collateral);
        _transferQuoteTokenFrom(msg.sender, kickAuctionAmount);
    }


    /*********************************/
    /*** Reserve Auction Functions ***/
    /*********************************/

    function startClaimableReserveAuction() external override {
        uint256 curUnclaimedAuctionReserve = reserveAuctionUnclaimed;
        uint256 claimable = PoolUtils.claimableReserves(
            Maths.wmul(t0poolDebt, inflatorSnapshot),
            deposits.treeSum(),
            auctions.totalBondEscrowed,
            curUnclaimedAuctionReserve,
            _getPoolQuoteTokenBalance()
        );
        uint256 kickerAward = Maths.wmul(0.01 * 1e18, claimable);
        curUnclaimedAuctionReserve += claimable - kickerAward;
        if (curUnclaimedAuctionReserve != 0) {
            reserveAuctionUnclaimed = curUnclaimedAuctionReserve;
            reserveAuctionKicked    = block.timestamp;
            emit ReserveAuction(curUnclaimedAuctionReserve, PoolUtils.reserveAuctionPrice(block.timestamp));
            _transferQuoteToken(msg.sender, kickerAward);
        } else revert NoReserves();
    }

    function takeReserves(uint256 maxAmount_) external override returns (uint256 amount_) {
        uint256 kicked = reserveAuctionKicked;

        if (kicked != 0 && block.timestamp - kicked <= 72 hours) {
            amount_ = Maths.min(reserveAuctionUnclaimed, maxAmount_);
            uint256 price = PoolUtils.reserveAuctionPrice(kicked);
            uint256 ajnaRequired = Maths.wmul(amount_, price);
            reserveAuctionUnclaimed -= amount_;

            emit ReserveAuction(reserveAuctionUnclaimed, price);

            IERC20Token ajnaToken = IERC20Token(0x9a96ec9B57Fb64FbC60B423d1f4da7691Bd35079);
            if (!ajnaToken.transferFrom(msg.sender, address(this), ajnaRequired)) revert ERC20TransferFailed();
            ajnaToken.burn(ajnaRequired);
            _transferQuoteToken(msg.sender, amount_);
        } else revert NoReservesAuction();
    }


    /***********************************/
    /*** Borrower Internal Functions ***/
    /***********************************/

    function _pledgeCollateral(
        address borrowerAddress_,
        uint256 collateralAmountToPledge_
    ) internal {

        PoolState      memory poolState = _accruePoolInterest();
        Loans.Borrower memory borrower  = loans.getBorrowerInfo(borrowerAddress_);

        borrower.collateral  += collateralAmountToPledge_;
        poolState.collateral += collateralAmountToPledge_;

        uint256 newLup = _lup(poolState.accruedDebt);

        bool isCollateralized = _isCollateralized(
            Maths.wmul(borrower.t0debt, poolState.inflator),
            borrower.collateral,
            newLup
        );

        if (isCollateralized && auctions._isActive(borrowerAddress_)) t0DebtInAuction -= borrower.t0debt;

        auctions.checkAndRemove(
            borrowerAddress_,
            isCollateralized 
        );

        loans.update(
            deposits,
            borrowerAddress_,
            borrower,
            poolState.accruedDebt,
            poolState.inflator
        );
        _updatePool(poolState, newLup);
    }

    function _pullCollateral(
        uint256 collateralAmountToPull_
    ) internal {

        PoolState      memory poolState = _accruePoolInterest();
        Loans.Borrower memory borrower  = loans.getBorrowerInfo(msg.sender);
        uint256 borrowerDebt            = Maths.wmul(borrower.t0debt, poolState.inflator);

        uint256 curLup = _lup(poolState.accruedDebt);
        uint256 encumberedCollateral = borrower.t0debt != 0 ? Maths.wdiv(borrowerDebt, curLup) : 0;
        if (borrower.collateral - encumberedCollateral < collateralAmountToPull_) revert InsufficientCollateral();

        borrower.collateral  -= collateralAmountToPull_;
        poolState.collateral -= collateralAmountToPull_;

        loans.update(
            deposits,
            msg.sender,
            borrower,
            poolState.accruedDebt,
            poolState.inflator
        );
        _updatePool(poolState, curLup);
    }

    function _payLoan(
        uint256 t0repaidDebt, 
        PoolState memory poolState, 
        address borrowerAddress,
        Loans.Borrower memory borrower
    ) internal returns(
        uint256 quoteTokenAmountToRepay_, 
        uint256 newLup_
    ) {

        if (auctions._isActive(borrowerAddress)) t0DebtInAuction -= t0repaidDebt;

        quoteTokenAmountToRepay_ = Maths.wmul(t0repaidDebt, poolState.inflator);
        uint256 borrowerDebt     = Maths.wmul(borrower.t0debt, poolState.inflator) - quoteTokenAmountToRepay_;
        poolState.accruedDebt    -= quoteTokenAmountToRepay_;

        // check that repay or take doesn't leave borrower debt under min debt amount
        _checkMinDebt(poolState.accruedDebt, borrowerDebt);

        newLup_ = _lup(poolState.accruedDebt);

        auctions.checkAndRemove(
            borrowerAddress,
            _isCollateralized(
                borrowerDebt,
                borrower.collateral,
                newLup_
            )
        );
        
        borrower.t0debt -= t0repaidDebt;
        loans.update(
            deposits,
            borrowerAddress,
            borrower,
            poolState.accruedDebt,
            poolState.inflator
        );
        _updatePool(poolState, newLup_);
        t0poolDebt -= t0repaidDebt;
    }

    function _checkMinDebt(uint256 accruedDebt_,  uint256 borrowerDebt_) internal view {
        if (borrowerDebt_ != 0) {
            uint256 loansCount = loans.noOfLoans();
            if (
                loansCount >= 10
                &&
                (borrowerDebt_ < PoolUtils.minDebtAmount(accruedDebt_, loansCount))
            ) revert AmountLTMinDebt();
        }
    }

    /*********************************/
    /*** Lender Internal Functions ***/
    /*********************************/

    function _addCollateral(
        uint256 collateralAmountToAdd_,
        uint256 index_
    ) internal returns (uint256 bucketLPs_) {
        PoolState memory poolState = _accruePoolInterest();
        bucketLPs_ = Buckets.addCollateral(
            buckets[index_],
            deposits.valueAt(index_),
            collateralAmountToAdd_,
            PoolUtils.indexToPrice(index_))
        ;
        _updatePool(poolState, _lup(poolState.accruedDebt));
    }

    function _removeCollateral(
        uint256 collateralAmountToRemove_,
        uint256 index_
    ) internal returns (uint256 bucketLPs_) {
        auctions.revertIfAuctionClearable(loans);

        Buckets.Bucket storage bucket = buckets[index_];
        if (collateralAmountToRemove_ > bucket.collateral) revert InsufficientCollateral();

        PoolState memory poolState = _accruePoolInterest();
        
        bucketLPs_ = Buckets.collateralToLPs(
            bucket,
            deposits.valueAt(index_),
            collateralAmountToRemove_,
            PoolUtils.indexToPrice(index_)
        );

        (uint256 lenderLpBalance, ) = buckets.getLenderInfo(index_, msg.sender);
        if (lenderLpBalance == 0 || bucketLPs_ > lenderLpBalance) revert InsufficientLPs(); // ensure user can actually remove that much

        Buckets.removeCollateral(
            bucket,
            collateralAmountToRemove_,
            bucketLPs_
        );

        _updatePool(poolState, _lup(poolState.accruedDebt));
    }


    /*****************************/
    /*** Pool Helper Functions ***/
    /*****************************/

    function _accruePoolInterest() internal returns (PoolState memory poolState_) {
        uint256 t0Debt        = t0poolDebt;
        poolState_.collateral = pledgedCollateral;
        poolState_.inflator   = inflatorSnapshot;

        if (t0Debt != 0) {
            // Calculate prior pool debt
            poolState_.accruedDebt = Maths.wmul(t0Debt, poolState_.inflator);

            uint256 elapsed = block.timestamp - lastInflatorSnapshotUpdate;
            poolState_.isNewInterestAccrued = elapsed != 0;

            if (poolState_.isNewInterestAccrued) {
                // Scale the borrower inflator to update amount of interest owed by borrowers
                poolState_.rate = interestRate;
                uint256 factor = PoolUtils.pendingInterestFactor(poolState_.rate, elapsed);
                poolState_.inflator = Maths.wmul(poolState_.inflator, factor);

                // Scale the fenwick tree to update amount of debt owed to lenders
                deposits.accrueInterest(
                    poolState_.accruedDebt,
                    poolState_.collateral,
                    _htp(poolState_.inflator),
                    factor
                );

                // After debt owed to lenders has accrued, calculate current debt owed by borrowers
                poolState_.accruedDebt = Maths.wmul(t0Debt, poolState_.inflator);
            }
        }
    }

    /**
     *  @notice Default collateralization calculation (to be overridden in other pool implementations like NFT's).
     *  @param debt_       Debt to calculate collateralization for.
     *  @param collateral_ Collateral to calculate collateralization for.
     *  @param price_      Price to calculate collateralization for.
     *  @return Collateralization value.
     */
    function _isCollateralized(
        uint256 debt_,
        uint256 collateral_,
        uint256 price_
    ) internal virtual returns (bool) {
        if (debt_  == 0) return true;       // if debt is 0 then is collateralized
        if (price_ == 0) return true;       // if price to calculate collateralized is 0 then is collateralized

        uint256 encumbered = Maths.wdiv(debt_, price_); // calculated to avoid situation where debt dust amount
        if (encumbered   == 0) return true;  // if encumbered is 0 then is collateralized
        if (collateral_ == 0) return false; // if encumbered is not 0 and collateral is 0 then is not collateralized

        return Maths.wdiv(collateral_, encumbered) >= Maths.WAD; // is collateralized when collateral divided by encumbered >= 1
    }

    function _updatePool(PoolState memory poolState_, uint256 lup_) internal {
        if (block.timestamp - interestRateUpdate > 12 hours) {
            // Update EMAs for target utilization

            uint256 curDebtEma = Maths.wmul(
                    poolState_.accruedDebt,
                    EMA_7D_RATE_FACTOR
                ) + Maths.wmul(debtEma, LAMBDA_EMA_7D
            );
            uint256 curLupColEma = Maths.wmul(
                    Maths.wmul(lup_, poolState_.collateral),
                    EMA_7D_RATE_FACTOR
                ) + Maths.wmul(lupColEma, LAMBDA_EMA_7D
            );

            debtEma   = curDebtEma;
            lupColEma = curLupColEma;

            if (poolState_.accruedDebt != 0) {
                int256 actualUtilization = int256(
                    deposits.utilization(
                        poolState_.accruedDebt,
                        poolState_.collateral
                    )
                );
                int256 targetUtilization = int256(Maths.wdiv(curDebtEma, curLupColEma));

                // raise rates if 4*(targetUtilization-actualUtilization) < (targetUtilization+actualUtilization-1)^2-1
                // decrease rates if 4*(targetUtilization-mau) > -(targetUtilization+mau-1)^2+1
                int256 decreaseFactor = 4 * (targetUtilization - actualUtilization);
                int256 increaseFactor = ((targetUtilization + actualUtilization - 10**18) ** 2) / 10**18;

                if (!poolState_.isNewInterestAccrued) poolState_.rate = interestRate;

                uint256 newInterestRate = poolState_.rate;
                if (decreaseFactor < increaseFactor - 10**18) {
                    newInterestRate = Maths.wmul(poolState_.rate, INCREASE_COEFFICIENT);
                } else if (decreaseFactor > 10**18 - increaseFactor) {
                    newInterestRate = Maths.wmul(poolState_.rate, DECREASE_COEFFICIENT);
                }
                if (poolState_.rate != newInterestRate) {
                    interestRate       = newInterestRate;
                    interestRateUpdate = block.timestamp;

                    emit UpdateInterestRate(poolState_.rate, newInterestRate);
                }
            }
        }

        pledgedCollateral = poolState_.collateral;

        if (poolState_.isNewInterestAccrued) {
            inflatorSnapshot           = poolState_.inflator;
            lastInflatorSnapshotUpdate = block.timestamp;
        } else if (poolState_.accruedDebt == 0) {
            inflatorSnapshot           = Maths.WAD;
            lastInflatorSnapshotUpdate = block.timestamp;
        }
    }

    function _transferQuoteTokenFrom(address from_, uint256 amount_) internal {
        if (!IERC20Token(_getArgAddress(20)).transferFrom(from_, address(this), amount_ / _getArgUint256(40))) revert ERC20TransferFailed();
    }

    function _transferQuoteToken(address to_, uint256 amount_) internal {
        if (!IERC20Token(_getArgAddress(20)).transfer(to_, amount_ / _getArgUint256(40))) revert ERC20TransferFailed();
    }

    function _getPoolQuoteTokenBalance() internal view returns (uint256) {
        return IERC20Token(_getArgAddress(20)).balanceOf(address(this));
    }

    function _htp(uint256 inflator_) internal view returns (uint256) {
        return Maths.wmul(loans.getMax().thresholdPrice, inflator_);
    }

    function _lupIndex(uint256 debt_) internal view returns (uint256) {
        return deposits.findIndexOfSum(debt_);
    }

    function _lup(uint256 debt_) internal view returns (uint256) {
        return PoolUtils.indexToPrice(_lupIndex(debt_));
    }


    /**************************/
    /*** External Functions ***/
    /**************************/

    function auctionInfo(
        address borrower_
    )
        external
        view
        override
        returns (
            address,
            uint256,
            uint256,
            uint256,
            address,
            address
        )
    {
        return (
            auctions.liquidations[borrower_].kicker,
            auctions.liquidations[borrower_].bondFactor,
            auctions.liquidations[borrower_].kickTime,
            auctions.liquidations[borrower_].kickMomp,
            auctions.liquidations[borrower_].prev,
            auctions.liquidations[borrower_].next
        );
    }

    function borrowerInfo(
        address borrower_
    )
        external
        view
        override
        returns (
            uint256,
            uint256,
            uint256
        )
    {
        return (
            loans.borrowers[borrower_].t0debt,
            loans.borrowers[borrower_].collateral,
            loans.borrowers[borrower_].mompFactor
        );
    }

    function bucketInfo(
        uint256 index_
    )
        external
        view
        override
        returns (
            uint256,
            uint256,
            uint256,
            uint256,
            uint256
        )
    {
        return (
            buckets[index_].lps,
            buckets[index_].collateral,
            buckets[index_].bankruptcyTime,
            deposits.valueAt(index_),
            deposits.scale(index_)
        );
    }

    function debtInfo() external view returns (uint256 debt_, uint256 accruedDebt_, uint256 debtInAuction_) {
        uint256 pendingInflator = PoolUtils.pendingInflator(inflatorSnapshot, lastInflatorSnapshotUpdate, interestRate);
        return (Maths.wmul(t0poolDebt, pendingInflator), Maths.wmul(t0poolDebt, inflatorSnapshot), Maths.wmul(t0DebtInAuction, inflatorSnapshot));
    }

    function depositIndex(uint256 debt_) external view override returns (uint256) {
        return deposits.findIndexOfSum(debt_);
    }

    function depositSize() external view override returns (uint256) {
        return deposits.treeSum();
    }

    function depositUtilization(
        uint256 debt_,
        uint256 collateral_
    ) external view override returns (uint256) {
        return deposits.utilization(debt_, collateral_);
    }

    function emasInfo()
        external
        view
        override
        returns (
            uint256,
            uint256
        )
    {
        return (
            debtEma,
            lupColEma
        );
    }

    function inflatorInfo()
        external
        view
        override
        returns (
            uint256,
            uint256
        )
    {
        return (
            inflatorSnapshot,
            lastInflatorSnapshotUpdate
        );
    }

    function kickerInfo(
        address kicker_
    )
        external
        view
        override
        returns (
            uint256,
            uint256
    )
    {
        return(
            auctions.kickers[kicker_].claimable,
            auctions.kickers[kicker_].locked
        );
    }

    function lenderInfo(
        uint256 index_,
        address lender_
    )
        external
        view
        override
        returns (
            uint256,
            uint256
        )
    {
        (uint256 exchangeRate, uint256 collateral) = buckets.getLenderInfo(index_, lender_);
        return (exchangeRate, collateral);
    }

    function lpsToQuoteTokens(
        uint256 deposit_,
        uint256 lpTokens_,
        uint256 index_
    ) external view override returns (uint256 quoteTokenAmount_) {
        (quoteTokenAmount_, , ) = Buckets.lpsToQuoteToken(
            buckets[index_],
            deposit_,
            lpTokens_,
            deposit_,
            PoolUtils.indexToPrice(index_)
        );
    }

    function lpsToCollateral(
        uint256 deposit_,
        uint256 lpTokens_,
        uint256 index_
    ) external view override returns (uint256 collateralAmount) {
        (collateralAmount, ) = buckets.lpsToCollateral(
            deposit_,
            lpTokens_,
            index_
        );
    }

    function loansInfo()
        external
        view
        override
        returns (
            address,
            uint256,
            uint256
        )
    {
        return (
            loans.getMax().borrower,
            Maths.wmul(loans.getMax().thresholdPrice, inflatorSnapshot),
            loans.noOfLoans()
        );
    }

    function reservesInfo()
        external
        view
        override
        returns (
            uint256,
            uint256,
            uint256
        )
    {
        return (
            auctions.totalBondEscrowed,
            reserveAuctionUnclaimed,
            reserveAuctionKicked
        );
    }

    function collateralAddress() external pure override returns (address) {
        return _getArgAddress(0);
    }

    function quoteTokenAddress() external pure override returns (address) {
        return _getArgAddress(20);
    }

    function quoteTokenScale() external pure override returns (uint256) {
        return _getArgUint256(40);
    }

    /**
     *  @notice Called by LPB removal functions assess whether or not LPB is locked.
     *  @param  index_   The bucket index from which LPB is attempting to be removed.
     *  @param  inflator_ The pool inflator used to properly assess t0DebtInAuction.
     */
    function _revertIfAuctionDebtLocked(
        uint256 index_,
        uint256 inflator_
    ) internal view {
        if (t0DebtInAuction != 0 ) {
            // deposit in buckets within liquidation debt from the top-of-book down are frozen.
            if (index_ <= deposits.findIndexOfSum(Maths.wmul(t0DebtInAuction, inflator_))) revert RemoveDepositLockedByAuctionDebt();
        } 
    }

}<|MERGE_RESOLUTION|>--- conflicted
+++ resolved
@@ -185,15 +185,11 @@
         if (removedAmount_ > maxAmount_) removedAmount_ = maxAmount_;
         if (removedAmount_ > deposit)    removedAmount_ = deposit;
 
-<<<<<<< HEAD
-        deposits.remove(index_, removedAmount_);  // remove from deposits
-=======
         if (removedAmountBefore == removedAmount_) redeemedLPs_ = lenderLPsBalance;
         else {
             redeemedLPs_ = Maths.min(lenderLPsBalance, Maths.wrdivr(removedAmount_, exchangeRate));
         }
-        deposits.remove(index_, removedAmount_);  // update FenwickTree
->>>>>>> 1221cc25
+        deposits.remove(index_, removedAmount_);  // remove from deposits
 
         uint256 newLup = _lup(poolState.accruedDebt);
         if (_htp(poolState.inflator) > newLup) revert LUPBelowHTP();
@@ -949,7 +945,8 @@
         uint256 lpTokens_,
         uint256 index_
     ) external view override returns (uint256 collateralAmount) {
-        (collateralAmount, ) = buckets.lpsToCollateral(
+        (collateralAmount, ) = Buckets.lpsToCollateral(
+            buckets[index_],
             deposit_,
             lpTokens_,
             index_
