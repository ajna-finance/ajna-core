// SPDX-License-Identifier: BUSL-1.1

pragma solidity 0.8.14;

import { Clone }           from '@clones/Clone.sol';
import { ReentrancyGuard } from '@openzeppelin/contracts/security/ReentrancyGuard.sol';
import { Multicall }       from '@openzeppelin/contracts/utils/Multicall.sol';
import { SafeERC20 }       from "@openzeppelin/contracts/token/ERC20/utils/SafeERC20.sol";
import { IERC20 }          from "@openzeppelin/contracts/token/ERC20/IERC20.sol";

import {
    IPool,
    IPoolImmutables,
    IPoolLenderActions,
    IPoolState,
    IPoolLiquidationActions,
    IPoolReserveAuctionActions,
    IPoolDerivedState,
    IERC20Token
}                                    from '../interfaces/pool/IPool.sol';
import {
    PoolState,
    AuctionsState,
    DepositsState,
    LoansState,
    InflatorState,
    InterestState,
    PoolBalancesState,
    ReserveAuctionState,
    Bucket,
    BurnEvent,
    Liquidation
}                                    from '../interfaces/pool/commons/IPoolState.sol';
import {
    KickResult,
    RemoveQuoteParams,
    MoveQuoteParams,
    AddQuoteParams
}                                    from '../interfaces/pool/commons/IPoolInternals.sol';
import { StartReserveAuctionParams } from '../interfaces/pool/commons/IPoolReserveAuctionActions.sol';

import {
    _priceAt,
    _roundToScale
}                               from '../libraries/helpers/PoolHelper.sol';
import {
    _revertIfAuctionDebtLocked,
    _revertIfAuctionClearable,
    _revertOnExpiry
}                               from '../libraries/helpers/RevertsHelper.sol';

import { Buckets }  from '../libraries/internal/Buckets.sol';
import { Deposits } from '../libraries/internal/Deposits.sol';
import { Loans }    from '../libraries/internal/Loans.sol';
import { Maths }    from '../libraries/internal/Maths.sol';

import { Auctions }        from '../libraries/external/Auctions.sol';
import { BorrowerActions } from '../libraries/external/BorrowerActions.sol';
import { LenderActions }   from '../libraries/external/LenderActions.sol';
import { PoolCommons }     from '../libraries/external/PoolCommons.sol';

/**
 *  @title  Pool Contract
 *  @dev    Base contract and entrypoint for commong logic of both ERC20 and ERC721 pools.
 */
abstract contract Pool is Clone, ReentrancyGuard, Multicall, IPool {

    using SafeERC20 for IERC20;

    /*****************/
    /*** Constants ***/
    /*****************/

    // immutable args offset
    uint256 internal constant POOL_TYPE          = 0;
    uint256 internal constant AJNA_ADDRESS       = 1;
    uint256 internal constant COLLATERAL_ADDRESS = 21;
    uint256 internal constant QUOTE_ADDRESS      = 41;
    uint256 internal constant QUOTE_SCALE        = 61;

    /***********************/
    /*** State Variables ***/
    /***********************/

    AuctionsState       internal auctions;
    DepositsState       internal deposits;
    LoansState          internal loans;
    InflatorState       internal inflatorState;
    InterestState       internal interestState;
    PoolBalancesState   internal poolBalances;
    ReserveAuctionState internal reserveAuction;

    mapping(uint256 => Bucket) internal buckets;   // deposit index -> bucket

    bool internal isPoolInitialized;

    mapping(address => mapping(address => mapping(uint256 => uint256))) private _lpAllowances; // owner address -> new owner address -> deposit index -> allowed amount
<<<<<<< HEAD
=======

    mapping(address => mapping(address => bool)) public override approvedTransferors; // owner address -> transferor address -> approved flag
>>>>>>> 79d89278

    /******************/
    /*** Immutables ***/
    /******************/

    /// @inheritdoc IPoolImmutables
    function poolType() external pure override returns (uint8) {
        return _getArgUint8(POOL_TYPE);
    }

    /// @inheritdoc IPoolImmutables
    function collateralAddress() external pure override returns (address) {
        return _getArgAddress(COLLATERAL_ADDRESS);
    }

    /// @inheritdoc IPoolImmutables
    function quoteTokenAddress() external pure override returns (address) {
        return _getArgAddress(QUOTE_ADDRESS);
    }

    /// @inheritdoc IPoolImmutables
    function quoteTokenScale() external pure override returns (uint256) {
        return _getArgUint256(QUOTE_SCALE);
    }

    function quoteTokenDust() external pure override returns (uint256) {
        return _getArgUint256(QUOTE_SCALE);
    }


    /*********************************/
    /*** Lender External Functions ***/
    /*********************************/

    /// @inheritdoc IPoolLenderActions
    function addQuoteToken(
        uint256 quoteTokenAmountToAdd_,
        uint256 index_,
        uint256 expiry_
    ) external override nonReentrant returns (uint256 bucketLPs_) {
        _revertOnExpiry(expiry_);
        PoolState memory poolState = _accruePoolInterest();

        // round to token precision
        quoteTokenAmountToAdd_ = _roundToScale(quoteTokenAmountToAdd_, poolState.quoteDustLimit);

        uint256 newLup;
        (bucketLPs_, newLup) = LenderActions.addQuoteToken(
            buckets,
            deposits,
            poolState,
            AddQuoteParams({
                amount: quoteTokenAmountToAdd_,
                index:  index_
            })
        );

        // update pool interest rate state
        _updateInterestState(poolState, newLup);

        // move quote token amount from lender to pool
        _transferQuoteTokenFrom(msg.sender, quoteTokenAmountToAdd_);
    }

    /**
     *  @inheritdoc IPoolLenderActions
     *  @dev write state:
     *          - _lpAllowances mapping
     */
    function approveLpOwnership(
<<<<<<< HEAD
        address newOwner,
        uint256 index_,
        uint256 amount_
    ) external nonReentrant {
        _lpAllowances[msg.sender][newOwner][index_] = amount_;
=======
        address newOwner_,
        uint256[] calldata indexes_,
        uint256[] calldata amounts_
    ) external override nonReentrant {
        mapping(uint256 => uint256) storage allowances = _lpAllowances[msg.sender][newOwner_];

        uint256 indexesLength = indexes_.length;
        uint256 index;

        for (uint256 i = 0; i < indexesLength; ) {
            index = indexes_[i];

            // revert if allowance at index is already set (not 0) and the new allowance does not reset the old one (not 0)
            // this prevents possible attack where LPs receiver (newOwner) frontruns owner allowance calls to transfer more than allowed
            if (allowances[index] != 0 && amounts_[i] != 0) revert AllowanceAlreadySet();

            allowances[index] = amounts_[i];

            unchecked { ++i; }
        }

        emit ApproveLpOwnership(
            msg.sender,
            newOwner_,
            indexes_,
            amounts_
        );
    }

    /**
     *  @inheritdoc IPoolLenderActions
     *  @dev write state:
     *          - approvedTransferors mapping
     */
    function approveLpTransferors(
        address[] calldata transferors_
    ) external override {
        mapping(address => bool) storage allowances = approvedTransferors[msg.sender];

        uint256 transferorsLength = transferors_.length;
        for (uint256 i = 0; i < transferorsLength; ) {
            allowances[transferors_[i]] = true;

            unchecked { ++i; }
        }

        emit ApproveLpTransferors(
            msg.sender,
            transferors_
        );
    }

    /**
     *  @inheritdoc IPoolLenderActions
     *  @dev write state:
     *          - approvedTransferors mapping
     */
    function revokeLpTransferors(
        address[] calldata transferors_
    ) external override {
        mapping(address => bool) storage allowances = approvedTransferors[msg.sender];

        uint256 transferorsLength = transferors_.length;
        for (uint256 i = 0; i < transferorsLength; ) {
            delete allowances[transferors_[i]];

            unchecked { ++i; }
        }

        emit RevokeLpTransferors(
            msg.sender,
            transferors_
        );
>>>>>>> 79d89278
    }

    /// @inheritdoc IPoolLenderActions
    function moveQuoteToken(
        uint256 maxAmountToMove_,
        uint256 fromIndex_,
        uint256 toIndex_,
        uint256 expiry_
    ) external override nonReentrant returns (uint256 fromBucketLPs_, uint256 toBucketLPs_, uint256 movedAmount_) {
        _revertOnExpiry(expiry_);
        PoolState memory poolState = _accruePoolInterest();

        _revertIfAuctionDebtLocked(deposits, poolBalances, fromIndex_, poolState.inflator);

        uint256 newLup;
        (
            fromBucketLPs_,
            toBucketLPs_,
            movedAmount_,
            newLup
        ) = LenderActions.moveQuoteToken(
            buckets,
            deposits,
            poolState,
            MoveQuoteParams({
                maxAmountToMove: maxAmountToMove_,
                fromIndex:       fromIndex_,
                toIndex:         toIndex_,
                thresholdPrice:  Loans.getMax(loans).thresholdPrice
            })
        );

        // update pool interest rate state
        _updateInterestState(poolState, newLup);
    }

    /// @inheritdoc IPoolLenderActions
    function removeQuoteToken(
        uint256 maxAmount_,
        uint256 index_
    ) external override nonReentrant returns (uint256 removedAmount_, uint256 redeemedLPs_) {
        _revertIfAuctionClearable(auctions, loans);

        PoolState memory poolState = _accruePoolInterest();

        _revertIfAuctionDebtLocked(deposits, poolBalances, index_, poolState.inflator);

        uint256 newLup;
        (
            removedAmount_,
            redeemedLPs_,
            newLup
        ) = LenderActions.removeQuoteToken(
            buckets,
            deposits,
            poolState,
            RemoveQuoteParams({
                maxAmount:      maxAmount_,
                index:          index_,
                thresholdPrice: Loans.getMax(loans).thresholdPrice
            })
        );

        // update pool interest rate state
        _updateInterestState(poolState, newLup);

        // move quote token amount from pool to lender
        _transferQuoteToken(msg.sender, removedAmount_);
    }

    /// @inheritdoc IPoolLenderActions
    function transferLPs(
        address owner_,
        address newOwner_,
        uint256[] calldata indexes_
    ) external override nonReentrant {
        LenderActions.transferLPs(
            buckets,
            _lpAllowances,
<<<<<<< HEAD
=======
            approvedTransferors,
>>>>>>> 79d89278
            owner_,
            newOwner_,
            indexes_
        );
    }

    /*****************************/
    /*** Liquidation Functions ***/
    /*****************************/

    /**
     *  @inheritdoc IPoolLiquidationActions
     *  @dev write state:
     *       - increment poolBalances.t0DebtInAuction and poolBalances.t0Debt accumulators
     */
    function kick(
        address borrowerAddress_,
        uint256 limitIndex_
    ) external override nonReentrant {
        PoolState memory poolState = _accruePoolInterest();

        // kick auction
        KickResult memory result = Auctions.kick(
            auctions,
            deposits,
            loans,
            poolState,
            borrowerAddress_,
            limitIndex_
        );

        // update pool balances state
        poolBalances.t0Debt          = result.t0PoolDebt;
        poolBalances.t0DebtInAuction += result.t0KickedDebt;

        // update pool interest rate state
        poolState.debt = Maths.wmul(result.t0PoolDebt, poolState.inflator);
        _updateInterestState(poolState, result.lup);

        if(result.amountToCoverBond != 0) _transferQuoteTokenFrom(msg.sender, result.amountToCoverBond);
    }

    /**
     *  @inheritdoc IPoolLiquidationActions
     *  @dev write state:
     *       - increment poolBalances.t0DebtInAuction and poolBalances.t0Debt accumulators
     */
    function kickWithDeposit(
        uint256 index_,
        uint256 limitIndex_
    ) external override nonReentrant {
        PoolState memory poolState = _accruePoolInterest();

        // kick auctions
        KickResult memory result = Auctions.kickWithDeposit(
            auctions,
            deposits,
            buckets,
            loans,
            poolState,
            index_,
            limitIndex_
        );

        // update pool balances state
        poolBalances.t0Debt          = result.t0PoolDebt;
        poolBalances.t0DebtInAuction += result.t0KickedDebt;

        // update pool interest rate state
        poolState.debt = Maths.wmul(result.t0PoolDebt, poolState.inflator);
        _updateInterestState(poolState, result.lup);

        // transfer from kicker to pool the difference to cover bond
        if(result.amountToCoverBond != 0) _transferQuoteTokenFrom(msg.sender, result.amountToCoverBond);
    }

    /**
     *  @inheritdoc IPoolLiquidationActions
     *  @dev write state:
     *       - reset kicker's claimable accumulator
     */
    function withdrawBonds(address recipient_) external {
        uint256 claimable = auctions.kickers[msg.sender].claimable;
        // decrement total bond escrowed
        auctions.totalBondEscrowed -= claimable;
        auctions.kickers[msg.sender].claimable = 0;
        _transferQuoteToken(recipient_, claimable);
    }

    /*********************************/
    /*** Reserve Auction Functions ***/
    /*********************************/

    /**
     *  @inheritdoc IPoolReserveAuctionActions
     *  @dev  write state:
     *          - increment latestBurnEpoch counter
     *          - update reserveAuction.latestBurnEventEpoch and burn event timestamp state
     *  @dev reverts on:
     *          - 2 weeks not passed ReserveAuctionTooSoon()
     *  @dev emit events:
     *          - ReserveAuction
     */
    function startClaimableReserveAuction() external override nonReentrant {
        // start a new claimable reserve auction, passing in relevant parameters such as the current pool size, debt, balance, and inflator value
        uint256 kickerAward = Auctions.startClaimableReserveAuction(
            auctions,
            reserveAuction,
            StartReserveAuctionParams({
                poolSize:    Deposits.treeSum(deposits),
                t0PoolDebt:  poolBalances.t0Debt,
                poolBalance: _getNormalizedPoolQuoteTokenBalance(),
                inflator:    inflatorState.inflator
            })
        );

        // transfer kicker award to msg.sender
        _transferQuoteToken(msg.sender, kickerAward);
    }

    /**
     *  @inheritdoc IPoolReserveAuctionActions
     *  @dev  write state:
     *          - increment reserveAuction.totalAjnaBurned accumulator
     *          - update burn event totalInterest and totalBurned accumulators
     */
    function takeReserves(
        uint256 maxAmount_
    ) external override nonReentrant returns (uint256 amount_) {
        uint256 ajnaRequired;
        (amount_, ajnaRequired) = Auctions.takeReserves(
            reserveAuction,
            maxAmount_
        );

        // burn required number of ajna tokens to take quote from reserves
        IERC20(_getArgAddress(AJNA_ADDRESS)).safeTransferFrom(msg.sender, address(this), ajnaRequired);

        IERC20Token(_getArgAddress(AJNA_ADDRESS)).burn(ajnaRequired);

        // transfer quote token to caller
        _transferQuoteToken(msg.sender, amount_);
    }

    /*****************************/
    /*** Pool Helper Functions ***/
    /*****************************/

    /**
     *  @notice Accrues pool interest in current block and returns pool details.
     *  @dev    external libraries call:
     *              - PoolCommons.accrueInterest   
     *  @dev    write state:
     *              - PoolCommons.accrueInterest:
     *                  - Deposits.mult (scale Fenwick tree with new interest accrued):
     *                      - update scaling array state 
     *              - increment reserveAuction.totalInterestEarned accumulator
     *  @return poolState_ Struct containing pool details.
     */
    function _accruePoolInterest() internal returns (PoolState memory poolState_) {
        poolState_.t0Debt         = poolBalances.t0Debt;
        poolState_.collateral     = poolBalances.pledgedCollateral;
        poolState_.inflator       = inflatorState.inflator;
        poolState_.rate           = interestState.interestRate;
        poolState_.poolType       = _getArgUint8(POOL_TYPE);
        poolState_.quoteDustLimit = _getArgUint256(QUOTE_SCALE);

	    // check if t0Debt is not equal to 0, indicating that there is debt to be tracked for the pool
        if (poolState_.t0Debt != 0) {
            // Calculate prior pool debt
            poolState_.debt = Maths.wmul(poolState_.t0Debt, poolState_.inflator);

	        // calculate elapsed time since inflator was last updated
            uint256 elapsed = block.timestamp - inflatorState.inflatorUpdate;

	        // set isNewInterestAccrued field to true if elapsed time is not 0, indicating that new interest may have accrued
            poolState_.isNewInterestAccrued = elapsed != 0;

            // if new interest may have accrued, call accrueInterest function and update inflator and debt fields of poolState_ struct
            if (poolState_.isNewInterestAccrued) {
                (uint256 newInflator, uint256 newInterest) = PoolCommons.accrueInterest(
                    deposits,
                    poolState_,
                    Loans.getMax(loans).thresholdPrice,
                    elapsed
                );
                poolState_.inflator = newInflator;
                // After debt owed to lenders has accrued, calculate current debt owed by borrowers
                poolState_.debt = Maths.wmul(poolState_.t0Debt, poolState_.inflator);

                // update total interest earned accumulator with the newly accrued interest
                reserveAuction.totalInterestEarned += newInterest;
            }
        }
    }

    /**
     *  @notice Update interest rate and inflator of the pool.
     *  @dev    external libraries call:
     *              - PoolCommons.updateInterestRate     
     *  @dev    write state:
     *              - PoolCommons.updateInterestRate 
     *                  - interest debt and lup * collateral EMAs accumulators
     *                  - interest rate accumulator and interestRateUpdate state
     *              - pool inflator and inflatorUpdate state
     *  @dev    emit events:
     *              - PoolCommons.updateInterestRate:
     *                  - UpdateInterestRate
     *  @param  poolState_ Struct containing pool details.
     *  @param  lup_       Current LUP in pool.
     */
    function _updateInterestState(
        PoolState memory poolState_,
        uint256 lup_
    ) internal {
        // if it has been more than 12 hours since the last interest rate update, call updateInterestRate function
        if (block.timestamp - interestState.interestRateUpdate > 12 hours) {
            PoolCommons.updateInterestRate(interestState, deposits, poolState_, lup_);
        }

        // update pool inflator
        if (poolState_.isNewInterestAccrued) {
            inflatorState.inflator       = uint208(poolState_.inflator);
            inflatorState.inflatorUpdate = uint48(block.timestamp);
        // if the debt in the current pool state is 0, also update the inflator and inflatorUpdate fields in inflatorState
        // slither-disable-next-line incorrect-equality
        } else if (poolState_.debt == 0) {
            inflatorState.inflator       = uint208(Maths.WAD);
            inflatorState.inflatorUpdate = uint48(block.timestamp);
        }
    }

    function _transferQuoteTokenFrom(address from_, uint256 amount_) internal {
        IERC20(_getArgAddress(QUOTE_ADDRESS)).safeTransferFrom(from_, address(this), amount_ / _getArgUint256(QUOTE_SCALE));
    }

    function _transferQuoteToken(address to_, uint256 amount_) internal {
        IERC20(_getArgAddress(QUOTE_ADDRESS)).safeTransfer(to_, amount_ / _getArgUint256(QUOTE_SCALE));
    }

    /**
     *  @dev returns the pool quote token balance normalized to WAD to be used for calculating pool reserves
     */
    function _getNormalizedPoolQuoteTokenBalance() internal view returns (uint256) {
        return IERC20(_getArgAddress(QUOTE_ADDRESS)).balanceOf(address(this)) * _getArgUint256(QUOTE_SCALE);
    }

    function _lup(uint256 debt_) internal view returns (uint256) {
        return _priceAt(Deposits.findIndexOfSum(deposits, debt_));
    }

    /**************************/
    /*** External Functions ***/
    /**************************/

    /// @inheritdoc IPoolState
    function auctionInfo(
        address borrower_
    ) external
    view override returns (
        address kicker,
        uint256 bondFactor,
        uint256 bondSize,
        uint256 kickTime,
        uint256 kickMomp,
        uint256 neutralPrice,
        address head,
        address next,
        address prev,
        bool alreadyTaken
    ) {
        Liquidation memory liquidation = auctions.liquidations[borrower_];
        return (
            liquidation.kicker,
            liquidation.bondFactor,
            liquidation.bondSize,
            liquidation.kickTime,
            liquidation.kickMomp,
            liquidation.neutralPrice,
            auctions.head,
            liquidation.next,
            liquidation.prev,
            liquidation.alreadyTaken
        );
    }

    /// @inheritdoc IPoolState
    function borrowerInfo(
        address borrower_
    ) external view override returns (uint256, uint256, uint256) {
        return (
            loans.borrowers[borrower_].t0Debt,
            loans.borrowers[borrower_].collateral,
            loans.borrowers[borrower_].t0Np
        );
    }

    /// @inheritdoc IPoolState
    function bucketInfo(
        uint256 index_
    ) external view override returns (uint256, uint256, uint256, uint256, uint256) {
        uint256 scale = Deposits.scale(deposits, index_);
        return (
            buckets[index_].lps,
            buckets[index_].collateral,
            buckets[index_].bankruptcyTime,
            Maths.wmul(scale, Deposits.unscaledValueAt(deposits, index_)),
            scale
        );
    }

    /// @inheritdoc IPoolDerivedState
    function bucketExchangeRate(
        uint256 index_
    ) external view returns (uint256 exchangeRate_) {
        Bucket storage bucket = buckets[index_];

        exchangeRate_ = Buckets.getExchangeRate(
            bucket.collateral,
            bucket.lps,
            Deposits.valueAt(deposits, index_),
            _priceAt(index_)
        );
    }

    /// @inheritdoc IPoolState
    function currentBurnEpoch() external view returns (uint256) {
        return reserveAuction.latestBurnEventEpoch;
    }

    /// @inheritdoc IPoolState
    function burnInfo(uint256 burnEventEpoch_) external view returns (uint256, uint256, uint256) {
        BurnEvent memory burnEvent = reserveAuction.burnEvents[burnEventEpoch_];

        return (
            burnEvent.timestamp,
            burnEvent.totalInterest,
            burnEvent.totalBurned
        );
    }

    /// @inheritdoc IPoolState
    function debtInfo() external view returns (uint256, uint256, uint256) {
        uint256 pendingInflator = PoolCommons.pendingInflator(
            inflatorState.inflator,
            inflatorState.inflatorUpdate,
            interestState.interestRate
        );
        return (
            Maths.wmul(poolBalances.t0Debt, pendingInflator),
            Maths.wmul(poolBalances.t0Debt, inflatorState.inflator),
            Maths.wmul(poolBalances.t0DebtInAuction, inflatorState.inflator)
        );
    }

    /// @inheritdoc IPoolDerivedState
    function depositIndex(uint256 debt_) external view override returns (uint256) {
        return Deposits.findIndexOfSum(deposits, debt_);
    }

    /// @inheritdoc IPoolDerivedState
    function depositSize() external view override returns (uint256) {
        return Deposits.treeSum(deposits);
    }

    /// @inheritdoc IPoolDerivedState
    function depositUtilization(
        uint256 debt_,
        uint256 collateral_
    ) external view override returns (uint256) {
        return PoolCommons.utilization(deposits, debt_, collateral_);
    }

    /// @inheritdoc IPoolState
    function emasInfo() external view override returns (uint256, uint256) {
        return (
            interestState.debtEma,
            interestState.lupColEma
        );
    }

    /// @inheritdoc IPoolState
    function inflatorInfo() external view override returns (uint256, uint256) {
        return (
            inflatorState.inflator,
            inflatorState.inflatorUpdate
        );
    }

    /// @inheritdoc IPoolState
    function interestRateInfo() external view returns (uint256, uint256) {
        return (
            interestState.interestRate,
            interestState.interestRateUpdate
        );
    }

    /// @inheritdoc IPoolState
    function kickerInfo(
        address kicker_
    ) external view override returns (uint256, uint256) {
        return(
            auctions.kickers[kicker_].claimable,
            auctions.kickers[kicker_].locked
        );
    }

    /// @inheritdoc IPoolState
    function lenderInfo(
        uint256 index_,
        address lender_
    ) external view override returns (uint256 lpBalance_, uint256 depositTime_) {
        depositTime_ = buckets[index_].lenders[lender_].depositTime;
        if (buckets[index_].bankruptcyTime < depositTime_) lpBalance_ = buckets[index_].lenders[lender_].lps;
    }

    /// @inheritdoc IPoolState
    function loanInfo(
        uint256 loanId_
    ) external view override returns (address, uint256) {
        return (
            Loans.getByIndex(loans, loanId_).borrower,
            Loans.getByIndex(loans, loanId_).thresholdPrice
        );
    }

    /// @inheritdoc IPoolState
    function loansInfo() external view override returns (address, uint256, uint256) {
        return (
            Loans.getMax(loans).borrower,
            Maths.wmul(Loans.getMax(loans).thresholdPrice, inflatorState.inflator),
            Loans.noOfLoans(loans)
        );
    }

    /// @inheritdoc IPoolState
    function pledgedCollateral() external view override returns (uint256) {
        return poolBalances.pledgedCollateral;
    }

    /// @inheritdoc IPoolState
    function reservesInfo() external view override returns (uint256, uint256, uint256, uint256) {
        return (
            auctions.totalBondEscrowed,
            reserveAuction.unclaimed,
            reserveAuction.kicked,
            reserveAuction.totalInterestEarned
        );
    }

    /// @inheritdoc IPoolState
    function totalAuctionsInPool() external view override returns (uint256) {
        return auctions.noOfAuctions;
    }

    /// @inheritdoc IPoolState
    function totalT0Debt() external view override returns (uint256) {
        return poolBalances.t0Debt;
    }

    /// @inheritdoc IPoolState
    function totalT0DebtInAuction() external view override returns (uint256) {
        return poolBalances.t0DebtInAuction;
    }
}<|MERGE_RESOLUTION|>--- conflicted
+++ resolved
@@ -95,11 +95,8 @@
     bool internal isPoolInitialized;
 
     mapping(address => mapping(address => mapping(uint256 => uint256))) private _lpAllowances; // owner address -> new owner address -> deposit index -> allowed amount
-<<<<<<< HEAD
-=======
 
     mapping(address => mapping(address => bool)) public override approvedTransferors; // owner address -> transferor address -> approved flag
->>>>>>> 79d89278
 
     /******************/
     /*** Immutables ***/
@@ -170,13 +167,6 @@
      *          - _lpAllowances mapping
      */
     function approveLpOwnership(
-<<<<<<< HEAD
-        address newOwner,
-        uint256 index_,
-        uint256 amount_
-    ) external nonReentrant {
-        _lpAllowances[msg.sender][newOwner][index_] = amount_;
-=======
         address newOwner_,
         uint256[] calldata indexes_,
         uint256[] calldata amounts_
@@ -250,7 +240,6 @@
             msg.sender,
             transferors_
         );
->>>>>>> 79d89278
     }
 
     /// @inheritdoc IPoolLenderActions
@@ -330,10 +319,7 @@
         LenderActions.transferLPs(
             buckets,
             _lpAllowances,
-<<<<<<< HEAD
-=======
             approvedTransferors,
->>>>>>> 79d89278
             owner_,
             newOwner_,
             indexes_
