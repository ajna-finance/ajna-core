// SPDX-License-Identifier: BUSL-1.1

pragma solidity 0.8.14;

import { Clone }           from '@clones/Clone.sol';
import { ReentrancyGuard } from '@openzeppelin/contracts/security/ReentrancyGuard.sol';
import { Multicall }       from '@openzeppelin/contracts/utils/Multicall.sol';
import { SafeERC20 }       from "@openzeppelin/contracts/token/ERC20/utils/SafeERC20.sol";
import { IERC20 }          from "@openzeppelin/contracts/token/ERC20/IERC20.sol";

import {
    IPool,
    IPoolImmutables,
    IPoolLenderActions,
    IPoolState,
    IPoolLiquidationActions,
    IPoolReserveAuctionActions,
    IPoolDerivedState,
    IERC20Token
}                                    from '../interfaces/pool/IPool.sol';
import {
    PoolState,
    AuctionsState,
    DepositsState,
    LoansState,
    InflatorState,
    InterestState,
    PoolBalancesState,
    ReserveAuctionState,
    Bucket,
    BurnEvent,
    Liquidation
}                                    from '../interfaces/pool/commons/IPoolState.sol';
import {
    KickResult,
    RemoveQuoteParams,
    MoveQuoteParams,
    AddQuoteParams
}                                    from '../interfaces/pool/commons/IPoolInternals.sol';
import { StartReserveAuctionParams } from '../interfaces/pool/commons/IPoolReserveAuctionActions.sol';

import {
    _priceAt,
    _roundToScale
}                               from '../libraries/helpers/PoolHelper.sol';
import {
    _revertIfAuctionDebtLocked,
    _revertIfAuctionClearable,
    _revertOnExpiry
}                               from '../libraries/helpers/RevertsHelper.sol';

import { Buckets }  from '../libraries/internal/Buckets.sol';
import { Deposits } from '../libraries/internal/Deposits.sol';
import { Loans }    from '../libraries/internal/Loans.sol';
import { Maths }    from '../libraries/internal/Maths.sol';

import { Auctions }        from '../libraries/external/Auctions.sol';
import { BorrowerActions } from '../libraries/external/BorrowerActions.sol';
import { LenderActions }   from '../libraries/external/LenderActions.sol';
import { PoolCommons }     from '../libraries/external/PoolCommons.sol';

/**
 *  @title  Pool Contract
 *  @dev    Base contract and entrypoint for commong logic of both ERC20 and ERC721 pools.
 */
abstract contract Pool is Clone, ReentrancyGuard, Multicall, IPool {

    using SafeERC20 for IERC20;

    /*****************/
    /*** Constants ***/
    /*****************/

    // immutable args offset
    uint256 internal constant POOL_TYPE          = 0;
    uint256 internal constant AJNA_ADDRESS       = 1;
    uint256 internal constant COLLATERAL_ADDRESS = 21;
    uint256 internal constant QUOTE_ADDRESS      = 41;
    uint256 internal constant QUOTE_SCALE        = 61;

    /***********************/
    /*** State Variables ***/
    /***********************/

    AuctionsState       internal auctions;
    DepositsState       internal deposits;
    LoansState          internal loans;
    InflatorState       internal inflatorState;
    InterestState       internal interestState;
    PoolBalancesState   internal poolBalances;
    ReserveAuctionState internal reserveAuction;

    mapping(uint256 => Bucket) internal buckets;   // deposit index -> bucket

    bool internal isPoolInitialized;

    mapping(address => mapping(address => mapping(uint256 => uint256))) private _lpAllowances; // owner address -> new owner address -> deposit index -> allowed amount

    /******************/
    /*** Immutables ***/
    /******************/

    /// @inheritdoc IPoolImmutables
    function poolType() external pure override returns (uint8) {
        return _getArgUint8(POOL_TYPE);
    }

    /// @inheritdoc IPoolImmutables
    function collateralAddress() external pure override returns (address) {
        return _getArgAddress(COLLATERAL_ADDRESS);
    }

    /// @inheritdoc IPoolImmutables
    function quoteTokenAddress() external pure override returns (address) {
        return _getArgAddress(QUOTE_ADDRESS);
    }

    /// @inheritdoc IPoolImmutables
    function quoteTokenScale() external pure override returns (uint256) {
        return _getArgUint256(QUOTE_SCALE);
    }

    function quoteTokenDust() external pure override returns (uint256) {
        return _getArgUint256(QUOTE_SCALE);
    }


    /*********************************/
    /*** Lender External Functions ***/
    /*********************************/

    /// @inheritdoc IPoolLenderActions
    function addQuoteToken(
        uint256 quoteTokenAmountToAdd_,
        uint256 index_,
        uint256 expiry_
    ) external override nonReentrant returns (uint256 bucketLPs_) {
        _revertOnExpiry(expiry_);
        PoolState memory poolState = _accruePoolInterest();

        // round to token precision
        quoteTokenAmountToAdd_ = _roundToScale(quoteTokenAmountToAdd_, poolState.quoteDustLimit);

        uint256 newLup;
        (bucketLPs_, newLup) = LenderActions.addQuoteToken(
            buckets,
            deposits,
            poolState,
            AddQuoteParams({
                amount: quoteTokenAmountToAdd_,
                index:  index_
            })
        );

        // update pool interest rate state
        _updateInterestState(poolState, newLup);

        // move quote token amount from lender to pool
        _transferQuoteTokenFrom(msg.sender, quoteTokenAmountToAdd_);
    }

    /**
     *  @inheritdoc IPoolLenderActions
     *  @dev write state:
     *          - _lpAllowances mapping
     */
    function approveLpOwnership(
        address newOwner,
        uint256 index_,
        uint256 amount_
    ) external nonReentrant {
        _lpAllowances[msg.sender][newOwner][index_] = amount_;
    }

    /// @inheritdoc IPoolLenderActions
    function moveQuoteToken(
        uint256 maxAmountToMove_,
        uint256 fromIndex_,
        uint256 toIndex_,
        uint256 expiry_
    ) external override nonReentrant returns (uint256 fromBucketLPs_, uint256 toBucketLPs_) {
        _revertOnExpiry(expiry_);
        PoolState memory poolState = _accruePoolInterest();

        _revertIfAuctionDebtLocked(deposits, poolBalances, fromIndex_, poolState.inflator);

        uint256 newLup;
        (
            fromBucketLPs_,
            toBucketLPs_,
            newLup
        ) = LenderActions.moveQuoteToken(
            buckets,
            deposits,
            poolState,
            MoveQuoteParams({
                maxAmountToMove: maxAmountToMove_,
                fromIndex:       fromIndex_,
                toIndex:         toIndex_,
                thresholdPrice:  Loans.getMax(loans).thresholdPrice
            })
        );

        // update pool interest rate state
        _updateInterestState(poolState, newLup);
    }

    /// @inheritdoc IPoolLenderActions
    function removeQuoteToken(
        uint256 maxAmount_,
        uint256 index_
    ) external override nonReentrant returns (uint256 removedAmount_, uint256 redeemedLPs_) {
        _revertIfAuctionClearable(auctions, loans);

        PoolState memory poolState = _accruePoolInterest();

        _revertIfAuctionDebtLocked(deposits, poolBalances, index_, poolState.inflator);

        uint256 newLup;
        (
            removedAmount_,
            redeemedLPs_,
            newLup
        ) = LenderActions.removeQuoteToken(
            buckets,
            deposits,
            poolState,
            RemoveQuoteParams({
                maxAmount:      maxAmount_,
                index:          index_,
                thresholdPrice: Loans.getMax(loans).thresholdPrice
            })
        );

        // update pool interest rate state
        _updateInterestState(poolState, newLup);

        // move quote token amount from pool to lender
        _transferQuoteToken(msg.sender, removedAmount_);
    }

    /// @inheritdoc IPoolLenderActions
    function transferLPs(
        address owner_,
        address newOwner_,
        uint256[] calldata indexes_
    ) external override nonReentrant {
        LenderActions.transferLPs(
            buckets,
            _lpAllowances,
            owner_,
            newOwner_,
            indexes_
        );
    }

    /*****************************/
    /*** Liquidation Functions ***/
    /*****************************/

    /**
     *  @inheritdoc IPoolLiquidationActions
     *  @dev write state:
     *       - increment poolBalances.t0DebtInAuction and poolBalances.t0Debt accumulators
     */
    function kick(
        address borrowerAddress_
    ) external override nonReentrant {
        PoolState memory poolState = _accruePoolInterest();

        // kick auction
        KickResult memory result = Auctions.kick(
            auctions,
            deposits,
            loans,
            poolState,
            borrowerAddress_
        );

        // update pool balances state
        poolBalances.t0Debt          = result.t0PoolDebt;
        poolBalances.t0DebtInAuction += result.t0KickedDebt;

        // update pool interest rate state
        poolState.debt = Maths.wmul(result.t0PoolDebt, poolState.inflator);
        _updateInterestState(poolState, result.lup);

        if(result.amountToCoverBond != 0) _transferQuoteTokenFrom(msg.sender, result.amountToCoverBond);
    }

    /**
     *  @inheritdoc IPoolLiquidationActions
     *  @dev write state:
     *       - increment poolBalances.t0DebtInAuction and poolBalances.t0Debt accumulators
     */
    function kickWithDeposit(
        uint256 index_
    ) external override nonReentrant {
        PoolState memory poolState = _accruePoolInterest();

        // kick auctions
        KickResult memory result = Auctions.kickWithDeposit(
            auctions,
            deposits,
            buckets,
            loans,
            poolState,
            index_
        );

        // update pool balances state
        poolBalances.t0Debt          = result.t0PoolDebt;
        poolBalances.t0DebtInAuction += result.t0KickedDebt;

        // update pool interest rate state
        poolState.debt = Maths.wmul(result.t0PoolDebt, poolState.inflator);
        _updateInterestState(poolState, result.lup);

        // transfer from kicker to pool the difference to cover bond
        if(result.amountToCoverBond != 0) _transferQuoteTokenFrom(msg.sender, result.amountToCoverBond);
    }

    /**
     *  @inheritdoc IPoolLiquidationActions
     *  @dev write state:
     *       - reset kicker's claimable accumulator
     */
    function withdrawBonds(address recipient_) external {
        uint256 claimable = auctions.kickers[msg.sender].claimable;
        auctions.kickers[msg.sender].claimable = 0;
        _transferQuoteToken(recipient_, claimable);
    }

    /*********************************/
    /*** Reserve Auction Functions ***/
    /*********************************/

    /**
     *  @inheritdoc IPoolReserveAuctionActions
     *  @dev  write state:
     *          - increment latestBurnEpoch counter
     *          - update reserveAuction.latestBurnEventEpoch and burn event timestamp state
     *  @dev reverts on:
     *          - 2 weeks not passed ReserveAuctionTooSoon()
     *  @dev emit events:
     *          - ReserveAuction
     */
    function startClaimableReserveAuction() external override nonReentrant {
        // retrieve timestamp of latest burn event and last burn timestamp
        uint256 latestBurnEpoch   = reserveAuction.latestBurnEventEpoch;
        uint256 lastBurnTimestamp = reserveAuction.burnEvents[latestBurnEpoch].timestamp;

        // check that at least two weeks have passed since the last reserve auction completed, and that the auction was not kicked within the past 72 hours
        if (block.timestamp < lastBurnTimestamp + 2 weeks || block.timestamp - reserveAuction.kicked <= 72 hours) {
            revert ReserveAuctionTooSoon();
        }

        // start a new claimable reserve auction, passing in relevant parameters such as the current pool size, debt, balance, and inflator value
        uint256 kickerAward = Auctions.startClaimableReserveAuction(
            auctions,
            reserveAuction,
            StartReserveAuctionParams({
                poolSize:    Deposits.treeSum(deposits),
                t0PoolDebt:  poolBalances.t0Debt,
                poolBalance: _getNormalizedPoolQuoteTokenBalance(),
                inflator:    inflatorState.inflator
            })
        );

        // increment latest burn event epoch and update burn event timestamp
        latestBurnEpoch += 1;

        reserveAuction.latestBurnEventEpoch = latestBurnEpoch;
        reserveAuction.burnEvents[latestBurnEpoch].timestamp = block.timestamp;

        // transfer kicker award to msg.sender
        _transferQuoteToken(msg.sender, kickerAward);
    }

    /**
     *  @inheritdoc IPoolReserveAuctionActions
     *  @dev  write state:
     *          - increment reserveAuction.totalAjnaBurned accumulator
     *          - update burn event totalInterest and totalBurned accumulators
     */
    function takeReserves(
        uint256 maxAmount_
    ) external override nonReentrant returns (uint256 amount_) {
        uint256 ajnaRequired;
        (amount_, ajnaRequired) = Auctions.takeReserves(
            reserveAuction,
            maxAmount_
        );

        uint256 totalBurned = reserveAuction.totalAjnaBurned + ajnaRequired;
        
        // accumulate additional ajna burned
        reserveAuction.totalAjnaBurned = totalBurned;

        uint256 burnEventEpoch = reserveAuction.latestBurnEventEpoch;

        // record burn event information to enable querying by staking rewards
        BurnEvent storage burnEvent = reserveAuction.burnEvents[burnEventEpoch];
        burnEvent.totalInterest = reserveAuction.totalInterestEarned;
        burnEvent.totalBurned   = totalBurned;

        // burn required number of ajna tokens to take quote from reserves
        IERC20(_getArgAddress(AJNA_ADDRESS)).safeTransferFrom(msg.sender, address(this), ajnaRequired);

        IERC20Token(_getArgAddress(AJNA_ADDRESS)).burn(ajnaRequired);

        // transfer quote token to caller
        _transferQuoteToken(msg.sender, amount_);
    }

    /*****************************/
    /*** Pool Helper Functions ***/
    /*****************************/

    /**
     *  @notice Accrues pool interest in current block and returns pool details.
     *  @dev    external libraries call:
     *              - PoolCommons.accrueInterest   
     *  @dev    write state:
     *              - PoolCommons.accrueInterest:
     *                  - Deposits.mult (scale Fenwick tree with new interest accrued):
     *                      - update scaling array state 
     *              - increment reserveAuction.totalInterestEarned accumulator
     *  @return poolState_ Struct containing pool details.
     */
    function _accruePoolInterest() internal returns (PoolState memory poolState_) {
<<<<<<< HEAD
        poolState_.t0Debt                  = poolBalances.t0Debt;
        poolState_.collateral              = poolBalances.pledgedCollateral;
        poolState_.inflator                = inflatorState.inflator;
        poolState_.rate                    = interestState.interestRate;
        poolState_.t0PoolUtilizationDebtWeight = interestState.t0PoolUtilizationDebtWeight;
        poolState_.poolType                = _getArgUint8(POOL_TYPE);
        poolState_.quoteDustLimit          = _getArgUint256(QUOTE_SCALE);
=======
        poolState_.t0Debt         = poolBalances.t0Debt;
        poolState_.collateral     = poolBalances.pledgedCollateral;
        poolState_.inflator       = inflatorState.inflator;
        poolState_.rate           = interestState.interestRate;
        poolState_.poolType       = _getArgUint8(POOL_TYPE);
        poolState_.quoteDustLimit = _getArgUint256(QUOTE_SCALE);
>>>>>>> ec791226

	    // check if t0Debt is not equal to 0, indicating that there is debt to be tracked for the pool
        if (poolState_.t0Debt != 0) {
            // Calculate prior pool debt
            poolState_.debt = Maths.wmul(poolState_.t0Debt, poolState_.inflator);

	        // calculate elapsed time since inflator was last updated
            uint256 elapsed = block.timestamp - inflatorState.inflatorUpdate;

	        // set isNewInterestAccrued field to true if elapsed time is not 0, indicating that new interest may have accrued
            poolState_.isNewInterestAccrued = elapsed != 0;

            // if new interest may have accrued, call accrueInterest function and update inflator and debt fields of poolState_ struct
            if (poolState_.isNewInterestAccrued) {
                (uint256 newInflator, uint256 newInterest) = PoolCommons.accrueInterest(
                    deposits,
                    poolState_,
                    Loans.getMax(loans).thresholdPrice,
                    elapsed
                );
                poolState_.inflator = newInflator;
                // After debt owed to lenders has accrued, calculate current debt owed by borrowers
                poolState_.debt = Maths.wmul(poolState_.t0Debt, poolState_.inflator);

                // update total interest earned accumulator with the newly accrued interest
                reserveAuction.totalInterestEarned += newInterest;
            }
        }
    }

    /**
     *  @notice Update interest rate and inflator of the pool.
     *  @dev    external libraries call:
     *              - PoolCommons.updateInterestRate     
     *  @dev    write state:
     *              - PoolCommons.updateInterestRate 
     *                  - interest debt and lup * collateral EMAs accumulators
     *                  - interest rate accumulator and interestRateUpdate state
     *              - pool inflator and inflatorUpdate state
     *  @dev    emit events:
     *              - PoolCommons.updateInterestRate:
     *                  - UpdateInterestRate
     *  @param  poolState_ Struct containing pool details.
     *  @param  lup_       Current LUP in pool.
     */
    function _updateInterestState(
        PoolState memory poolState_,
        uint256 lup_
    ) internal {
        // if it has been more than 12 hours since the last interest rate update, call updateInterestRate function
        if (block.timestamp - interestState.interestRateUpdate > 12 hours) {
            PoolCommons.updateInterestRate(interestState, deposits, poolState_, lup_);
        }

        // update pool utilization debt weight
        interestState.t0PoolUtilizationDebtWeight = poolState_.t0PoolUtilizationDebtWeight;

        // update pool inflator
        if (poolState_.isNewInterestAccrued) {
            inflatorState.inflator       = uint208(poolState_.inflator);
            inflatorState.inflatorUpdate = uint48(block.timestamp);
        // if the debt in the current pool state is 0, also update the inflator and inflatorUpdate fields in inflatorState
        // slither-disable-next-line incorrect-equality
        } else if (poolState_.debt == 0) {
            inflatorState.inflator       = uint208(Maths.WAD);
            inflatorState.inflatorUpdate = uint48(block.timestamp);
        }
    }

    function _transferQuoteTokenFrom(address from_, uint256 amount_) internal {
        IERC20(_getArgAddress(QUOTE_ADDRESS)).safeTransferFrom(from_, address(this), amount_ / _getArgUint256(QUOTE_SCALE));
    }

    function _transferQuoteToken(address to_, uint256 amount_) internal {
        IERC20(_getArgAddress(QUOTE_ADDRESS)).safeTransfer(to_, amount_ / _getArgUint256(QUOTE_SCALE));
    }

    /**
     *  @dev returns the pool quote token balance normalized to WAD to be used for calculating pool reserves
     */
    function _getNormalizedPoolQuoteTokenBalance() internal view returns (uint256) {
        return IERC20(_getArgAddress(QUOTE_ADDRESS)).balanceOf(address(this)) * _getArgUint256(QUOTE_SCALE);
    }

    function _lup(uint256 debt_) internal view returns (uint256) {
        return _priceAt(Deposits.findIndexOfSum(deposits, debt_));
    }

    /**************************/
    /*** External Functions ***/
    /**************************/

    /// @inheritdoc IPoolState
    function auctionInfo(
        address borrower_
    ) external
    view override returns (
        address kicker,
        uint256 bondFactor,
        uint256 bondSize,
        uint256 kickTime,
        uint256 kickMomp,
        uint256 neutralPrice,
        address head,
        address next,
        address prev
    ) {
        Liquidation memory liquidation = auctions.liquidations[borrower_];
        return (
            liquidation.kicker,
            liquidation.bondFactor,
            liquidation.bondSize,
            liquidation.kickTime,
            liquidation.kickMomp,
            liquidation.neutralPrice,
            auctions.head,
            liquidation.next,
            liquidation.prev
        );
    }

    /// @inheritdoc IPoolState
    function borrowerInfo(
        address borrower_
    ) external view override returns (uint256, uint256, uint256) {
        return (
            loans.borrowers[borrower_].t0Debt,
            loans.borrowers[borrower_].collateral,
            loans.borrowers[borrower_].t0Np
        );
    }

    /// @inheritdoc IPoolState
    function bucketInfo(
        uint256 index_
    ) external view override returns (uint256, uint256, uint256, uint256, uint256) {
        uint256 scale = Deposits.scale(deposits, index_);
        return (
            buckets[index_].lps,
            buckets[index_].collateral,
            buckets[index_].bankruptcyTime,
            Maths.wmul(scale, Deposits.unscaledValueAt(deposits, index_)),
            scale
        );
    }

    /// @inheritdoc IPoolDerivedState
    function bucketExchangeRate(
        uint256 index_
    ) external view returns (uint256 exchangeRate_) {
        Bucket storage bucket = buckets[index_];

        exchangeRate_ = Buckets.getExchangeRate(
            bucket.collateral,
            bucket.lps,
            Deposits.valueAt(deposits, index_),
            _priceAt(index_)
        );
    }

    /// @inheritdoc IPoolState
    function currentBurnEpoch() external view returns (uint256) {
        return reserveAuction.latestBurnEventEpoch;
    }

    /// @inheritdoc IPoolState
    function burnInfo(uint256 burnEventEpoch_) external view returns (uint256, uint256, uint256) {
        BurnEvent memory burnEvent = reserveAuction.burnEvents[burnEventEpoch_];

        return (
            burnEvent.timestamp,
            burnEvent.totalInterest,
            burnEvent.totalBurned
        );
    }

    /// @inheritdoc IPoolState
    function debtInfo() external view returns (uint256, uint256, uint256) {
        uint256 pendingInflator = PoolCommons.pendingInflator(
            inflatorState.inflator,
            inflatorState.inflatorUpdate,
            interestState.interestRate
        );
        return (
            Maths.wmul(poolBalances.t0Debt, pendingInflator),
            Maths.wmul(poolBalances.t0Debt, inflatorState.inflator),
            Maths.wmul(poolBalances.t0DebtInAuction, inflatorState.inflator)
        );
    }

    /// @inheritdoc IPoolDerivedState
    function depositIndex(uint256 debt_) external view override returns (uint256) {
        return Deposits.findIndexOfSum(deposits, debt_);
    }

    /// @inheritdoc IPoolDerivedState
    function depositSize() external view override returns (uint256) {
        return Deposits.treeSum(deposits);
    }

    /// @inheritdoc IPoolDerivedState
    function depositUtilization(
        uint256 debt_,
        uint256 collateral_
    ) external view override returns (uint256) {
        return PoolCommons.utilization(deposits, debt_, collateral_);
    }

    /// @inheritdoc IPoolState
    function emasInfo() external view override returns (uint256, uint256) {
        return (
            interestState.debtEma,
            interestState.lupColEma
        );
    }

    /// @inheritdoc IPoolState
    function inflatorInfo() external view override returns (uint256, uint256) {
        return (
            inflatorState.inflator,
            inflatorState.inflatorUpdate
        );
    }

    /// @inheritdoc IPoolState
    function interestRateInfo() external view returns (uint256, uint256) {
        return (
            interestState.interestRate,
            interestState.interestRateUpdate
        );
    }

    /// @inheritdoc IPoolState
    function kickerInfo(
        address kicker_
    ) external view override returns (uint256, uint256) {
        return(
            auctions.kickers[kicker_].claimable,
            auctions.kickers[kicker_].locked
        );
    }

    /// @inheritdoc IPoolState
    function lenderInfo(
        uint256 index_,
        address lender_
    ) external view override returns (uint256 lpBalance_, uint256 depositTime_) {
        depositTime_ = buckets[index_].lenders[lender_].depositTime;
        if (buckets[index_].bankruptcyTime < depositTime_) lpBalance_ = buckets[index_].lenders[lender_].lps;
    }

    /// @inheritdoc IPoolState
    function loanInfo(
        uint256 loanId_
    ) external view override returns (address, uint256) {
        return (
            Loans.getByIndex(loans, loanId_).borrower,
            Loans.getByIndex(loans, loanId_).thresholdPrice
        );
    }

    /// @inheritdoc IPoolState
    function loansInfo() external view override returns (address, uint256, uint256) {
        return (
            Loans.getMax(loans).borrower,
            Maths.wmul(Loans.getMax(loans).thresholdPrice, inflatorState.inflator),
            Loans.noOfLoans(loans)
        );
    }

    /// @inheritdoc IPoolState
    function pledgedCollateral() external view override returns (uint256) {
        return poolBalances.pledgedCollateral;
    }

    /// @inheritdoc IPoolState
    function reservesInfo() external view override returns (uint256, uint256, uint256) {
        return (
            auctions.totalBondEscrowed,
            reserveAuction.unclaimed,
            reserveAuction.kicked
        );
    }

    /// @inheritdoc IPoolState
    function totalAuctionsInPool() external view override returns (uint256) {
        return auctions.noOfAuctions;
    }

    /// @inheritdoc IPoolState
    function totalT0Debt() external view override returns (uint256) {
        return poolBalances.t0Debt;
    }

    /// @inheritdoc IPoolState
    function totalT0DebtInAuction() external view override returns (uint256) {
        return poolBalances.t0DebtInAuction;
    }
}<|MERGE_RESOLUTION|>--- conflicted
+++ resolved
@@ -429,22 +429,12 @@
      *  @return poolState_ Struct containing pool details.
      */
     function _accruePoolInterest() internal returns (PoolState memory poolState_) {
-<<<<<<< HEAD
-        poolState_.t0Debt                  = poolBalances.t0Debt;
-        poolState_.collateral              = poolBalances.pledgedCollateral;
-        poolState_.inflator                = inflatorState.inflator;
-        poolState_.rate                    = interestState.interestRate;
-        poolState_.t0PoolUtilizationDebtWeight = interestState.t0PoolUtilizationDebtWeight;
-        poolState_.poolType                = _getArgUint8(POOL_TYPE);
-        poolState_.quoteDustLimit          = _getArgUint256(QUOTE_SCALE);
-=======
         poolState_.t0Debt         = poolBalances.t0Debt;
         poolState_.collateral     = poolBalances.pledgedCollateral;
         poolState_.inflator       = inflatorState.inflator;
         poolState_.rate           = interestState.interestRate;
         poolState_.poolType       = _getArgUint8(POOL_TYPE);
         poolState_.quoteDustLimit = _getArgUint256(QUOTE_SCALE);
->>>>>>> ec791226
 
 	    // check if t0Debt is not equal to 0, indicating that there is debt to be tracked for the pool
         if (poolState_.t0Debt != 0) {
