--- conflicted
+++ resolved
@@ -327,28 +327,6 @@
         _transferQuoteToken(msg.sender, amountToBorrow_);
     }
 
-<<<<<<< HEAD
-=======
-    function repay(
-        address borrowerAddress_,
-        uint256 maxQuoteTokenAmountToRepay_
-    ) external override {
-        PoolState memory poolState     = _accruePoolInterest();
-        Loans.Borrower memory borrower = loans.getBorrowerInfo(borrowerAddress_);
-        if (borrower.t0debt == 0) revert NoDebt();
-
-        uint256 t0repaidDebt = Maths.min(
-            borrower.t0debt,
-            Maths.wdiv(maxQuoteTokenAmountToRepay_, poolState.inflator)
-        );
-        (uint256 quoteTokenAmountToRepay, uint256 newLup) = _payLoan(t0repaidDebt, poolState, borrowerAddress_, borrower);
-
-        emit Repay(borrowerAddress_, newLup, quoteTokenAmountToRepay);
-        // move amount to repay from sender to pool
-        _transferQuoteTokenFrom(msg.sender, quoteTokenAmountToRepay);
-    }
-
->>>>>>> 2b83da1b
     /*****************************/
     /*** Liquidation Functions ***/
     /*****************************/
@@ -567,11 +545,6 @@
         PoolState      memory poolState,
         uint256 collateralAmountToPull_
     ) internal {
-<<<<<<< HEAD
-
-=======
-        PoolState      memory poolState = _accruePoolInterest();
->>>>>>> 2b83da1b
         Loans.Borrower memory borrower  = loans.getBorrowerInfo(msg.sender);
         uint256 borrowerDebt            = Maths.wmul(borrower.t0debt, poolState.inflator);
 
@@ -609,13 +582,10 @@
             borrower.t0debt,
             Maths.wdiv(maxQuoteTokenAmountToRepay_, poolState.inflator)
         );
-        (
-            uint256 quoteTokenAmountToRepay,
-            uint256 newLup
-        ) = _payLoan(t0repaidDebt, poolState, borrowerAddress_, borrower);
-
+        (uint256 quoteTokenAmountToRepay, uint256 newLup) = _payLoan(t0repaidDebt, poolState, borrowerAddress_, borrower);
+
+        emit Repay(borrowerAddress_, newLup, quoteTokenAmountToRepay);
         // move amount to repay from sender to pool
-        emit Repay(borrowerAddress_, newLup, quoteTokenAmountToRepay);
         _transferQuoteTokenFrom(msg.sender, quoteTokenAmountToRepay);
     }
 
