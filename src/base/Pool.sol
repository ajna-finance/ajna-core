--- conflicted
+++ resolved
@@ -16,13 +16,7 @@
 import '../libraries/PoolUtils.sol';
 import '../libraries/BucketMath.sol';
 
-<<<<<<< HEAD
-import '@std/console.sol';
-
-abstract contract Pool is Clone, Multicall, IPool {
-=======
 abstract contract Pool is Clone, ReentrancyGuard, Multicall, IPool {
->>>>>>> b33eb1e9
     using Auctions for Auctions.Data;
     using Buckets  for mapping(uint256 => Buckets.Bucket);
     using Deposits for Deposits.Data;
@@ -499,15 +493,7 @@
         t0poolDebt      += kickPenalty;
         t0DebtInAuction += borrower.t0debt;
 
-<<<<<<< HEAD
-        // not needed here since always using external funds in this flow
-        // if (_htp(poolState.inflator) > lup) revert LUPBelowHTP();
-
-        // update pool state
-        _updatePool(poolState, lup);
-=======
         _updateInterestParams(poolState, lup);
->>>>>>> b33eb1e9
 
         emit Kick(borrowerAddress_, borrowerDebt, borrower.collateral, bondSize);
         if(kickAuctionAmount != 0) _transferQuoteTokenFrom(msg.sender, kickAuctionAmount);
@@ -522,37 +508,39 @@
         auctions.revertIfActive(borrowerAddress_);
 
         Loans.Borrower storage borrower = loans.borrowers[borrowerAddress_];
-        if (borrower.t0debt == 0) revert NoDebt(); // TODO: remove this check?
 
         PoolState memory poolState = _accruePoolInterest();
 
-        uint256 lup = _lup(poolState.accruedDebt);
         uint256 borrowerDebt = Maths.wmul(borrower.t0debt, poolState.inflator);
         if (
             _isCollateralized(
                 borrowerDebt,
                 borrower.collateral,
-                lup
+                _lup(poolState.accruedDebt)
             )
         ) revert BorrowerOk();
-
-        // update loan heap
-        loans.remove(borrowerAddress_);
-
+ 
         // kick auction
-        (uint256 kickAuctionAmount, uint256 bondSize) = auctions.kick(
+        (uint256 kickAuctionAmount, uint256 bondSize) = Auctions.kick(
+            auctions,
             borrowerAddress_,
             borrowerDebt,
             borrowerDebt * Maths.WAD / borrower.collateral,
-            deposits.momp(poolState.accruedDebt, loans.noOfLoans())
-        );
-
+            deposits.momp(poolState.accruedDebt, loans.noOfLoans()),
+            Maths.wmul(borrower.t0Np, poolState.inflator)
+        );
+
+        // update loan heap
+        loans.remove(borrowerAddress_);
+
+        // when loan is kicked, penalty of three months of interest is added
+        uint256 kickPenalty   =  Maths.wmul(Maths.wdiv(poolState.rate, 4 * 1e18), borrowerDebt);
         // update borrower & pool debt with kickPenalty
-        uint256 kickPenalty   =  Maths.wmul(Maths.wdiv(poolState.rate, 4 * 1e18), borrowerDebt); // when loan is kicked, penalty of three months of interest is added
         borrowerDebt          += kickPenalty;
         poolState.accruedDebt += kickPenalty;
 
-        kickPenalty     =  Maths.wdiv(kickPenalty, poolState.inflator); // convert to t0
+        // convert kick penalty to t0 amount
+        kickPenalty     =  Maths.wdiv(kickPenalty, poolState.inflator);
         borrower.t0debt += kickPenalty;
         t0poolDebt      += kickPenalty;
         t0DebtInAuction += borrower.t0debt;
@@ -566,10 +554,11 @@
         Buckets.Bucket storage bucket = buckets[index_];
 
         // calculate equivalent amount of LPB to kickAuctionAmount
+        uint256 deposit = deposits.valueAt(index_);
         uint256 lpTokenReq = Buckets.quoteTokensToLPs(
             bucket.collateral,
             bucket.lps,
-            deposits.valueAt(index_),
+            deposit,
             kickAuctionAmount,
             PoolUtils.indexToPrice(index_));
 
@@ -578,10 +567,7 @@
         if (lenderLpBalance < lpTokenReq) revert InsufficientLPs();
 
         // update fenwick tree for removal of quote from bucket for use as liquidation bond
-        deposits.remove(index_, kickAuctionAmount);
-
-        // update lup following deposit removal
-        uint256 newLup = _lup(poolState.accruedDebt);
+        deposits.remove(index_, kickAuctionAmount, deposit);
 
         // update bucket LPs balance
         bucket.lps -= lpTokenReq;
@@ -589,7 +575,7 @@
         bucket.lenders[msg.sender].lps -= lpTokenReq;
 
         // update pool state
-        _updatePool(poolState, newLup);
+        _updateInterestParams(poolState, _lup(poolState.accruedDebt));
 
         emit Kick(borrowerAddress_, borrowerDebt, borrower.collateral, bondSize);
     }
@@ -720,28 +706,6 @@
         uint256 quoteTokenAmountToRepay_, 
         uint256 newLup_
     ) {
-<<<<<<< HEAD
-
-        if (auctions._isActive(borrowerAddress)) t0DebtInAuction -= t0repaidDebt;
-
-        quoteTokenAmountToRepay_ = Maths.wmul(t0repaidDebt, poolState.inflator);
-        uint256 borrowerDebt      = Maths.wmul(borrower.t0debt, poolState.inflator) - quoteTokenAmountToRepay_;
-        poolState.accruedDebt    -= quoteTokenAmountToRepay_;
-
-        // check that repay or take doesn't leave borrower debt under min debt amount
-        _checkMinDebt(poolState.accruedDebt, borrowerDebt);
-
-        newLup_ = _lup(poolState.accruedDebt);
-
-        auctions.checkAndRemove(
-            borrowerAddress,
-            _isCollateralized(
-                borrowerDebt,
-                borrower.collateral,
-                newLup_
-            )
-        );
-=======
         quoteTokenAmountToRepay_ = Maths.wmul(t0repaidDebt_, poolState_.inflator);
         uint256 borrowerDebt     = Maths.wmul(borrower_.t0debt, poolState_.inflator) - quoteTokenAmountToRepay_;
         poolState_.accruedDebt   -= quoteTokenAmountToRepay_;
@@ -763,7 +727,6 @@
                 t0DebtInAuction -= t0repaidDebt_;
             }
         }
->>>>>>> b33eb1e9
         
         borrower_.t0debt -= t0repaidDebt_;
         loans.update(
