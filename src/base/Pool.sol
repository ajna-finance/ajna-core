// SPDX-License-Identifier: MIT

pragma solidity 0.8.14;

import '@clones/Clone.sol';
import '@openzeppelin/contracts/security/ReentrancyGuard.sol';
import '@openzeppelin/contracts/utils/Multicall.sol';

import './interfaces/IPool.sol';

import './PoolHelper.sol';

import '../libraries/Buckets.sol';
import '../libraries/Deposits.sol';
import '../libraries/Loans.sol';

import '../libraries/external/Auctions.sol';
import '../libraries/external/LenderActions.sol';
import '../libraries/external/PoolCommons.sol';

import '@std/console.sol';

abstract contract Pool is Clone, ReentrancyGuard, Multicall, IPool {
    using Auctions for Auctions.Data;
    using Buckets  for mapping(uint256 => Buckets.Bucket);
    using Deposits for Deposits.Data;
    using Loans    for Loans.Data;

    /***********************/
    /*** State Variables ***/
    /***********************/

    uint208 internal inflatorSnapshot;           // [WAD]
    uint48  internal lastInflatorSnapshotUpdate; // [SEC]

    InterestParams       internal interestParams;
    ReserveAuctionParams internal reserveAuction;

    uint256 public override pledgedCollateral;  // [WAD]

    uint256 internal t0DebtInAuction; // Total debt in auction used to restrict LPB holder from withdrawing [WAD]
    uint256 internal t0poolDebt;      // Pool debt as if the whole amount was incurred upon the first loan. [WAD]

    uint256 internal poolInitializations;

    uint256 internal totalAdvancedDeposit;

    mapping(address => mapping(address => mapping(uint256 => uint256))) private _lpTokenAllowances; // owner address -> new owner address -> deposit index -> allowed amount

    Auctions.Data                      internal auctions;
    mapping(uint256 => Buckets.Bucket) internal buckets;   // deposit index -> bucket
    Deposits.Data                      internal deposits;
    Loans.Data                         internal loans;

    struct InterestParams {
        uint208 interestRate;       // [WAD]
        uint48  interestRateUpdate; // [SEC]
        uint256 debtEma;            // [WAD]
        uint256 lupColEma;          // [WAD]
    }

    struct ReserveAuctionParams {
        uint256 kicked;    // Time a Claimable Reserve Auction was last kicked.
        uint256 unclaimed; // Amount of claimable reserves which has not been taken in the Claimable Reserve Auction.
    }

    struct PoolState {
        uint256 accruedDebt;
        uint256 collateral;
        bool    isNewInterestAccrued;
        uint256 rate;
        uint256 inflator;
    }

    /*********************************/
    /*** Lender External Functions ***/
    /*********************************/

    function addQuoteToken(
        uint256 quoteTokenAmountToAdd_,
        uint256 index_
    ) external override returns (uint256 bucketLPs_) {
        PoolState memory poolState = _accruePoolInterest();

        // repay advanced deposit if any
        if (buckets[index_].lenders[msg.sender].advancedDeposit != 0) {

            uint256 advancedDeposit = buckets[index_].lenders[msg.sender].advancedDeposit;

            if (advancedDeposit < quoteTokenAmountToAdd_) {
                buckets[index_].lenders[msg.sender].advancedDeposit = 0;
                totalAdvancedDeposit -= advancedDeposit;
                quoteTokenAmountToAdd_ -= advancedDeposit;
            }
            else {
                // all additional quote was used to pay down existing advanced deposit
                buckets[index_].lenders[msg.sender].advancedDeposit -= quoteTokenAmountToAdd_;
                totalAdvancedDeposit -= quoteTokenAmountToAdd_;
                return 0;
            }
        }

        bucketLPs_ = LenderActions.addQuoteToken(
            buckets,
            deposits,
            quoteTokenAmountToAdd_,
            index_
        );

        uint256 newLup = _lup(poolState.accruedDebt);
        _updateInterestParams(poolState, newLup);

        emit AddQuoteToken(msg.sender, index_, quoteTokenAmountToAdd_, newLup);
        // move quote token amount from lender to pool
        _transferQuoteTokenFrom(msg.sender, quoteTokenAmountToAdd_);
    }

    function approveLpOwnership(
        address allowedNewOwner_,
        uint256 index_,
        uint256 lpsAmountToApprove_
    ) external {
        _lpTokenAllowances[msg.sender][allowedNewOwner_][index_] = lpsAmountToApprove_;
    }

    function moveQuoteToken(
        uint256 maxAmountToMove_,
        uint256 fromIndex_,
        uint256 toIndex_
    ) external override returns (uint256 fromBucketLPs_, uint256 toBucketLPs_) {
        PoolState memory poolState = _accruePoolInterest();
        _revertIfAuctionDebtLocked(fromIndex_, poolState.inflator);

        LenderActions.MoveQuoteParams memory moveParams;
        moveParams.maxAmountToMove = maxAmountToMove_;
        moveParams.fromIndex       = fromIndex_;
        moveParams.toIndex         = toIndex_;
        moveParams.ptp             = _ptp(poolState.accruedDebt, poolState.collateral);
        moveParams.htp             = _htp(poolState.inflator);
        moveParams.poolDebt        = poolState.accruedDebt;
        moveParams.rate            = poolState.rate;

        uint256 newLup;
        (
            fromBucketLPs_,
            toBucketLPs_,
            newLup
        ) = LenderActions.moveQuoteToken(
            buckets,
            deposits,
            moveParams
        );

        _updateInterestParams(poolState, newLup);
    }

    function removeQuoteToken(
        uint256 maxAmount_,
        uint256 index_
    ) external override returns (uint256 removedAmount_, uint256 redeemedLPs_) {
        auctions.revertIfAuctionClearable(loans);

        PoolState memory poolState = _accruePoolInterest();
        _revertIfAuctionDebtLocked(index_, poolState.inflator);

        // update advanced deposit state if necessary
        uint256 advancedDeposit = buckets[index_].lenders[msg.sender].advancedDeposit;
        if (advancedDeposit > 0) {
            if (advancedDeposit > maxAmount_) {
                buckets[index_].lenders[msg.sender].advancedDeposit -= maxAmount_;
                totalAdvancedDeposit -= maxAmount_;
                return (0, 0);
            } else {
                maxAmount_ -= advancedDeposit;
                totalAdvancedDeposit -= advancedDeposit;
                buckets[index_].lenders[msg.sender].advancedDeposit = 0;
            }
        }

        LenderActions.RemoveQuoteParams memory removeParams;
        removeParams.maxAmount = maxAmount_;
        removeParams.index     = index_;
        removeParams.ptp       = _ptp(poolState.accruedDebt, poolState.collateral);
        removeParams.htp       = _htp(poolState.inflator);
        removeParams.poolDebt  = poolState.accruedDebt;
        removeParams.rate      = poolState.rate;

        uint256 newLup;
        (
            removedAmount_,
            redeemedLPs_,
            newLup
        ) = LenderActions.removeQuoteToken(
            buckets,
            deposits,
            removeParams
        );

        _updateInterestParams(poolState, newLup);

        // move quote token amount from pool to lender
        _transferQuoteToken(msg.sender, removedAmount_);
    }

    function transferLPTokens(
        address owner_,
        address newOwner_,
        uint256[] calldata indexes_
    ) external override {
        LenderActions.transferLPTokens(
            buckets,
            _lpTokenAllowances,
            owner_,
            newOwner_,
            indexes_
        );
    }

    function withdrawBonds() external {
        uint256 claimable = auctions.kickers[msg.sender].claimable;

        // check for advanced deposit
        if (auctions.kickers[msg.sender].advancedDepositIndexes.length != 0) {
            uint256[] storage advancedDepositIndexes = auctions.kickers[msg.sender].advancedDepositIndexes;

            // move backwards through list of advanced deposit indexes
            for (uint256 i = advancedDepositIndexes.length - 1; i > 0;) {
                uint256 index = advancedDepositIndexes[i];

                Buckets.Bucket storage bucket = buckets[index];

                // credit claimable against advancedDeposit
                uint256 advancedDeposit = bucket.lenders[msg.sender].advancedDeposit;

                if (advancedDeposit < claimable) {
                    bucket.lenders[msg.sender].advancedDeposit = 0;
                    totalAdvancedDeposit -= advancedDeposit;
                    claimable -= advancedDeposit;
                }
                else {
                    bucket.lenders[msg.sender].advancedDeposit -= claimable;
                    totalAdvancedDeposit -= claimable;
                    return;
                }

                // remove paid down advanced deposit from list
                advancedDepositIndexes.pop();

                unchecked {
                    --i;
                }
            }
        }

        // transfer any remaining tokens to kicker
        auctions.kickers[msg.sender].claimable = 0;
        _transferQuoteToken(msg.sender, claimable);
    }

    /***********************************/
    /*** Borrower External Functions ***/
    /***********************************/

    function repay(
        address borrowerAddress_,
        uint256 maxQuoteTokenAmountToRepay_
    ) external override {
        PoolState memory poolState     = _accruePoolInterest();
        Loans.Borrower memory borrower = loans.getBorrowerInfo(borrowerAddress_);
        if (borrower.t0debt == 0) revert NoDebt();

        uint256 t0repaidDebt = Maths.min(
            borrower.t0debt,
            Maths.wdiv(maxQuoteTokenAmountToRepay_, poolState.inflator)
        );
        (uint256 quoteTokenAmountToRepay, uint256 newLup) = _payLoan(t0repaidDebt, poolState, borrowerAddress_, borrower);

        emit Repay(borrowerAddress_, newLup, quoteTokenAmountToRepay);
        // move amount to repay from sender to pool
        _transferQuoteTokenFrom(msg.sender, quoteTokenAmountToRepay);
    }

    /*****************************/
    /*** Liquidation Functions ***/
    /*****************************/

    function bucketTake(
        address borrowerAddress_,
        bool    depositTake_,
        uint256 index_
    ) external override {

        PoolState memory poolState = _accruePoolInterest();
        Loans.Borrower memory borrower = loans.getBorrowerInfo(borrowerAddress_);

        Auctions.TakeParams memory params;
        params.borrower    = borrowerAddress_;
        params.collateral  = borrower.collateral;
        params.t0debt      = borrower.t0debt;
        params.inflator    = poolState.inflator;
        params.depositTake = depositTake_;
        params.index       = index_;
        (
            uint256 collateralAmount,
            uint256 t0repayAmount
        ) = Auctions.bucketTake(
            auctions,
            deposits,
            buckets,
            params
        );

        borrower.collateral  -= collateralAmount; // collateral is removed from the loan
        poolState.collateral -= collateralAmount; // collateral is removed from pledged collateral accumulator

        _payLoan(t0repayAmount, poolState, borrowerAddress_, borrower);
        pledgedCollateral = poolState.collateral;

    }

    function settle(
        address borrowerAddress_,
        uint256 maxDepth_
    ) external override {
        PoolState memory poolState = _accruePoolInterest();
        uint256 reserves = Maths.wmul(t0poolDebt, poolState.inflator) + _getPoolQuoteTokenBalance() - deposits.treeSum() - auctions.totalBondEscrowed - reserveAuction.unclaimed;
        Loans.Borrower storage borrower = loans.borrowers[borrowerAddress_];

        Auctions.SettleParams memory params;
        params.borrower    = borrowerAddress_;
        params.collateral  = borrower.collateral;
        params.t0debt      = borrower.t0debt;
        params.reserves    = reserves;
        params.inflator    = poolState.inflator;
        params.bucketDepth = maxDepth_;
        (uint256 remainingCollateral, uint256 remainingt0Debt) = Auctions.settlePoolDebt(
            auctions,
            buckets,
            deposits,
            params
        );

        if (remainingt0Debt == 0) remainingCollateral = _settleAuction(params.borrower, remainingCollateral);

        uint256 t0settledDebt = params.t0debt - remainingt0Debt;
        t0poolDebt      -= t0settledDebt;
        t0DebtInAuction -= t0settledDebt;

        poolState.collateral -= params.collateral - remainingCollateral;

        borrower.t0debt     = remainingt0Debt;
        borrower.collateral = remainingCollateral;

        pledgedCollateral = poolState.collateral;
        _updateInterestParams(poolState, _lup(poolState.accruedDebt));

        emit Settle(params.borrower, t0settledDebt);
    }

    function kick(address borrowerAddress_) external override {
        auctions.revertIfActive(borrowerAddress_);

        PoolState memory poolState = _accruePoolInterest();
        Loans.Borrower storage borrower = loans.borrowers[borrowerAddress_];
        uint256 borrowerT0debt = borrower.t0debt;

        Auctions.KickParams memory params;
        params.borrower     = borrowerAddress_;
        params.debt         = Maths.wmul(borrowerT0debt, poolState.inflator);
        params.collateral   = borrower.collateral;
        params.momp         = deposits.momp(poolState.accruedDebt, loans.noOfLoans());
        params.neutralPrice = Maths.wmul(borrower.t0Np, poolState.inflator);
        params.rate         = poolState.rate;

        uint256 lup = _lup(poolState.accruedDebt);
        if (
            _isCollateralized(params.debt , params.collateral, lup)
        ) revert BorrowerOk();

        // kick auction
        (uint256 kickAuctionAmount, uint256 kickPenalty) = Auctions.kick(
            auctions,
            params
        );

        // remove kicked loan from heap
        loans.remove(params.borrower);

        poolState.accruedDebt += kickPenalty;
        // convert kick penalty to t0 amount, update borrower t0 debt and pool t0 debt accumulators
        kickPenalty     =  Maths.wdiv(kickPenalty, poolState.inflator);
        borrowerT0debt  += kickPenalty;
        borrower.t0debt = borrowerT0debt;
        t0DebtInAuction += borrowerT0debt;
        t0poolDebt      += kickPenalty;

        _updateInterestParams(poolState, lup);

        if(kickAuctionAmount != 0) _transferQuoteTokenFrom(msg.sender, kickAuctionAmount);
    }

<<<<<<< HEAD
    function kickWithAdvancedDeposit(address borrowerAddress_, uint256[] calldata indices) external {
        auctions.revertIfActive(borrowerAddress_);

        PoolState memory poolState = _accruePoolInterest();
        Loans.Borrower storage borrower = loans.borrowers[borrowerAddress_];

        Auctions.KickParams memory params;
        params.borrower     = borrowerAddress_;
        params.debt         = Maths.wmul(borrower.t0debt, poolState.inflator);
        params.collateral   = borrower.collateral;
        params.momp         = deposits.momp(poolState.accruedDebt, loans.noOfLoans());
        params.neutralPrice = Maths.wmul(borrower.t0Np, poolState.inflator);
        params.rate         = poolState.rate;

        uint256 lup = _lup(poolState.accruedDebt);
        if (
            _isCollateralized(params.debt , borrower.collateral, lup)
        ) revert BorrowerOk();

        // kick auction
        (uint256 kickAuctionAmount, uint256 kickPenalty) = Auctions.kick(
            auctions,
            params
        );

        // remove kicked loan from heap
        loans.remove(params.borrower);

        poolState.accruedDebt += kickPenalty;
        // convert kick penalty to t0 amount
        kickPenalty     =  Maths.wdiv(kickPenalty, poolState.inflator);
        borrower.t0debt += kickPenalty;
        t0poolDebt      += kickPenalty;
        t0DebtInAuction += borrower.t0debt;

        //
        // UNIQUE BELOW HERE
        //

        for (uint256 i = 0; i < indices.length;) {
            uint256 index = indices[i];

            // FIXME: revert check failing
            // _revertIfAuctionDebtLocked(index, poolState.inflator);

           // get bucket info
            Buckets.Bucket storage bucket = buckets[index];
            uint256 deposit = deposits.valueAt(index);
            uint256 exchangeRate = Buckets.getExchangeRate(
                bucket.collateral,
                bucket.lps,
                deposit,
                _priceAt(index)
            );

            // calculate amount of quote tokens available for paying advanced deposit from lp balance in bucket
            (uint256 lenderLpBalance, , uint256 advancedDeposit) = buckets.getLenderInfo(index, msg.sender);
            uint256 depositAvailable = Maths.rayToWad(Maths.rmul(lenderLpBalance, exchangeRate));

            // check there is deposit available when account for any existing advancedDeposit
            depositAvailable > advancedDeposit ? depositAvailable -= advancedDeposit : depositAvailable = 0;

            if (depositAvailable >= kickAuctionAmount) {
                depositAvailable = kickAuctionAmount;
                kickAuctionAmount = 0;
            } else {
                kickAuctionAmount -= depositAvailable;
            }

            // update advanced deposit state
            Buckets.Lender storage kicker = bucket.lenders[msg.sender];
            if (kicker.advancedDeposit != 0) revert AdvancedDepositDuplicateIndex(); //can't use the same index for advanced deposit twice

            kicker.advancedDeposit += depositAvailable;
            totalAdvancedDeposit += depositAvailable;
            auctions.kickers[msg.sender].advancedDepositIndexes.push(index);

            unchecked {
                ++i;
            }
        }

        // FIXME: double check this logic
        // check that supplied range of indices have sufficent lpb to cover kick amount
        if (kickAuctionAmount != 0) revert InsufficientLPs();

        // update pool state
        _updateInterestParams(poolState, lup);
    }


=======
>>>>>>> 521cb76a
    /*********************************/
    /*** Reserve Auction Functions ***/
    /*********************************/

    function startClaimableReserveAuction() external override {
        Auctions.StartReserveAuctionParams memory params;
        params.poolSize    = deposits.treeSum();
        params.poolDebt    = t0poolDebt;
        params.poolBalance = _getPoolQuoteTokenBalance();
        params.inflator    = inflatorSnapshot;
        uint256 kickerAward = Auctions.startClaimableReserveAuction(
            auctions,
            reserveAuction,
            params
        );
        _transferQuoteToken(msg.sender, kickerAward);
    }

    function takeReserves(uint256 maxAmount_) external override returns (uint256 amount_) {
        uint256 ajnaRequired;
        (amount_, ajnaRequired) = Auctions.takeReserves(
            reserveAuction,
            maxAmount_
        );

        IERC20Token ajnaToken = IERC20Token(0x9a96ec9B57Fb64FbC60B423d1f4da7691Bd35079);
        if (!ajnaToken.transferFrom(msg.sender, address(this), ajnaRequired)) revert ERC20TransferFailed();
        ajnaToken.burn(ajnaRequired);
        _transferQuoteToken(msg.sender, amount_);
    }

    /***********************************/
    /*** Borrower Internal Functions ***/
    /***********************************/

    function _drawDebt(
        address borrowerAddress_,
        uint256 amountToBorrow_,
        uint256 limitIndex_,
        uint256 collateralToPledge_
    ) internal returns (bool pledge_, bool borrow_, uint256 newLup_) {
        PoolState memory poolState = _accruePoolInterest();
        Loans.Borrower memory borrower = loans.getBorrowerInfo(borrowerAddress_);

        pledge_ = collateralToPledge_ != 0;
        borrow_ = amountToBorrow_ != 0 || limitIndex_ != 0;
        newLup_ = _lup(poolState.accruedDebt);

        uint256 borrowerDebt = Maths.wmul(borrower.t0debt, poolState.inflator);

        // pledge collateral to pool
        if (pledge_) {
            borrower.collateral  += collateralToPledge_;
            poolState.collateral += collateralToPledge_;

            if (
                auctions.isActive(borrowerAddress_)
                &&
                _isCollateralized(borrowerDebt, borrower.collateral, newLup_)
            )
            {
                // borrower becomes collateralized, remove debt from pool accumulator and settle auction
                t0DebtInAuction     -= borrower.t0debt;
                borrower.collateral = _settleAuction(borrowerAddress_, borrower.collateral);
            }
            pledgedCollateral += collateralToPledge_;
        }

        // borrow against pledged collateral
        // check both values to enable an intentional 0 borrow loan call to update borrower's loan state
        if (borrow_) {
            // only intended recipient can borrow quote
            if (borrowerAddress_ != msg.sender) revert BorrowerNotSender();
            // if borrower auctioned then it cannot draw more debt
            auctions.revertIfActive(msg.sender);

            // add origination fee to the amount to borrow and add to borrower's debt
            uint256 debtChange = Maths.wmul(amountToBorrow_, _feeRate(interestParams.interestRate) + Maths.WAD);
            borrowerDebt += debtChange;
            _checkMinDebt(poolState.accruedDebt, borrowerDebt);

            // determine new lup index and revert if borrow happens at a price higher than the specified limit (lower index than lup index)
            uint256 lupId = _lupIndex(poolState.accruedDebt + amountToBorrow_);
            if (lupId > limitIndex_) revert LimitIndexReached();

            // calculate new lup and check borrow action won't push borrower into a state of under-collateralization
            newLup_ = _priceAt(lupId);
            if (
                !_isCollateralized(borrowerDebt, borrower.collateral, newLup_)
            ) revert BorrowerUnderCollateralized();

            // check borrow won't push pool into a state of under-collateralization
            poolState.accruedDebt += debtChange;
            if (
                !_isCollateralized(poolState.accruedDebt, poolState.collateral, newLup_)
            ) revert PoolUnderCollateralized();

            uint256 t0DebtChange = Maths.wdiv(debtChange, poolState.inflator);
            borrower.t0debt += t0DebtChange;
            t0poolDebt      += t0DebtChange;
        }

        // update loan state
        loans.update(
            deposits,
            borrowerAddress_,
            true,
            borrower,
            poolState.accruedDebt,
            poolState.inflator,
            poolState.rate,
            newLup_
        );

        // update pool global interest rate state
        _updateInterestParams(poolState, newLup_);
    }

    function _pullCollateral(
        uint256 collateralAmountToPull_
    ) internal {
        PoolState      memory poolState = _accruePoolInterest();
        Loans.Borrower memory borrower  = loans.getBorrowerInfo(msg.sender);
        uint256 borrowerDebt            = Maths.wmul(borrower.t0debt, poolState.inflator);

        uint256 curLup = _lup(poolState.accruedDebt);
        uint256 encumberedCollateral = borrower.t0debt != 0 ? Maths.wdiv(borrowerDebt, curLup) : 0;
        if (borrower.collateral - encumberedCollateral < collateralAmountToPull_) revert InsufficientCollateral();

        borrower.collateral  -= collateralAmountToPull_;
        poolState.collateral -= collateralAmountToPull_;

        loans.update(
            deposits,
            msg.sender,
            true,
            borrower,
            poolState.accruedDebt,
            poolState.inflator,
            poolState.rate,
            curLup
        );

        pledgedCollateral = poolState.collateral;
        _updateInterestParams(poolState, curLup);
    }

    function _payLoan(
        uint256 t0repaidDebt_,
        PoolState memory poolState_,
        address borrowerAddress_,
        Loans.Borrower memory borrower_
    ) internal returns(
        uint256 quoteTokenAmountToRepay_, 
        uint256 newLup_
    ) {
        quoteTokenAmountToRepay_ = Maths.wmul(t0repaidDebt_, poolState_.inflator);
        uint256 borrowerDebt     = Maths.wmul(borrower_.t0debt, poolState_.inflator) - quoteTokenAmountToRepay_;
        poolState_.accruedDebt   -= quoteTokenAmountToRepay_;

        // check that paying the loan doesn't leave borrower debt under min debt amount
        _checkMinDebt(poolState_.accruedDebt, borrowerDebt);

        newLup_ = _lup(poolState_.accruedDebt);

        if (auctions.isActive(borrowerAddress_)) {
            if (_isCollateralized(borrowerDebt, borrower_.collateral, newLup_)) {
                // borrower becomes re-collateralized
                // remove entire borrower debt from pool auctions debt accumulator
                t0DebtInAuction -= borrower_.t0debt;
                // settle auction and update borrower's collateral with value after settlement
                borrower_.collateral = _settleAuction(borrowerAddress_, borrower_.collateral);
            } else {
                // partial repay, remove only the paid debt from pool auctions debt accumulator
                t0DebtInAuction -= t0repaidDebt_;
            }
        }
        
        borrower_.t0debt -= t0repaidDebt_;
        loans.update(
            deposits,
            borrowerAddress_,
            false,
            borrower_,
            poolState_.accruedDebt,
            poolState_.inflator,
            poolState_.rate,
            newLup_
        );

        t0poolDebt -= t0repaidDebt_;
        _updateInterestParams(poolState_, newLup_);
    }

    function _checkMinDebt(uint256 accruedDebt_,  uint256 borrowerDebt_) internal view {
        if (borrowerDebt_ != 0) {
            uint256 loansCount = loans.noOfLoans();
            if (
                loansCount >= 10
                &&
                (borrowerDebt_ < _minDebtAmount(accruedDebt_, loansCount))
            ) revert AmountLTMinDebt();
        }
    }

    /******************************/
    /*** Pool Virtual Functions ***/
    /******************************/

    /**
     *  @notice Collateralization calculation (implemented by each pool accordingly).
     *  @param debt_       Debt to calculate collateralization for.
     *  @param collateral_ Collateral to calculate collateralization for.
     *  @param price_      Price to calculate collateralization for.
     *  @return True if collateralization calculated is equal or greater than 1.
     */
    function _isCollateralized(
        uint256 debt_,
        uint256 collateral_,
        uint256 price_
    ) internal virtual returns (bool);

    /**
     *  @notice Settle an auction when it exits the auction queue (implemented by each pool accordingly).
     *  @param  borrowerAddress_    Address of the borrower that exits auction.
     *  @param  borrowerCollateral_ Borrower collateral amount before auction exit.
     *  @return Remaining borrower collateral after auction exit.
     */
    function _settleAuction(
        address borrowerAddress_,
        uint256 borrowerCollateral_
    ) internal virtual returns (uint256);

    /*****************************/
    /*** Pool Helper Functions ***/
    /*****************************/

    function _accruePoolInterest() internal returns (PoolState memory poolState_) {
        uint256 t0Debt        = t0poolDebt;
        poolState_.collateral = pledgedCollateral;
        poolState_.inflator   = inflatorSnapshot;
        poolState_.rate       = interestParams.interestRate;

        if (t0Debt != 0) {
            // Calculate prior pool debt
            poolState_.accruedDebt = Maths.wmul(t0Debt, poolState_.inflator);

            uint256 elapsed = block.timestamp - lastInflatorSnapshotUpdate;
            poolState_.isNewInterestAccrued = elapsed != 0;

            if (poolState_.isNewInterestAccrued) {
                poolState_.inflator = PoolCommons.accrueInterest(
                    deposits,
                    poolState_.accruedDebt,
                    poolState_.collateral,
                    loans.getMax().thresholdPrice,
                    poolState_.inflator,
                    poolState_.rate,
                    elapsed
                );
                // After debt owed to lenders has accrued, calculate current debt owed by borrowers
                poolState_.accruedDebt = Maths.wmul(t0Debt, poolState_.inflator);
            }
        }
    }

    function _updateInterestParams(PoolState memory poolState_, uint256 lup_) internal {
        if (block.timestamp - interestParams.interestRateUpdate > 12 hours) {
            PoolCommons.updateInterestRate(interestParams, deposits, poolState_, lup_);
        }

        // update pool inflator
        if (poolState_.isNewInterestAccrued) {
            inflatorSnapshot           = uint208(poolState_.inflator);
            lastInflatorSnapshotUpdate = uint48(block.timestamp);
        } else if (poolState_.accruedDebt == 0) {
            inflatorSnapshot           = uint208(Maths.WAD);
            lastInflatorSnapshotUpdate = uint48(block.timestamp);
        }
    }

    function _transferQuoteTokenFrom(address from_, uint256 amount_) internal {
        if (!IERC20Token(_getArgAddress(20)).transferFrom(from_, address(this), amount_ / _getArgUint256(40))) revert ERC20TransferFailed();
    }

    function _transferQuoteToken(address to_, uint256 amount_) internal {
        if (!IERC20Token(_getArgAddress(20)).transfer(to_, amount_ / _getArgUint256(40))) revert ERC20TransferFailed();
    }

    function _getPoolQuoteTokenBalance() internal view returns (uint256) {
        return IERC20Token(_getArgAddress(20)).balanceOf(address(this));
    }

    function _htp(uint256 inflator_) internal view returns (uint256) {
        return Maths.wmul(loans.getMax().thresholdPrice, inflator_);
    }

    function _lupIndex(uint256 debt_) internal view returns (uint256) {
        return deposits.findIndexOfSum(debt_);
    }

    function _lup(uint256 debt_) internal view returns (uint256) {
        return _priceAt(_lupIndex(debt_));
    }

    /**************************/
    /*** External Functions ***/
    /**************************/

    function auctionInfo(
        address borrower_
    ) external 
    view override returns (
        address kicker,
        uint256 bondFactor,
        uint256 bondSize,
        uint256 kickTime,
        uint256 kickMomp,
        uint256 neutralPrice
    ) {
        return (
            auctions.liquidations[borrower_].kicker,
            auctions.liquidations[borrower_].bondFactor,
            auctions.liquidations[borrower_].bondSize,
            auctions.liquidations[borrower_].kickTime,
            auctions.liquidations[borrower_].kickMomp,
            auctions.liquidations[borrower_].neutralPrice
        );
    }

    function borrowerInfo(
        address borrower_
    ) external view override returns (uint256, uint256, uint256) {
        return (
            loans.borrowers[borrower_].t0debt,
            loans.borrowers[borrower_].collateral,
            loans.borrowers[borrower_].t0Np
        );
    }

    function bucketInfo(
        uint256 index_
    ) external view override returns (uint256, uint256, uint256, uint256, uint256) {
        return (
            buckets[index_].lps,
            buckets[index_].collateral,
            buckets[index_].bankruptcyTime,
            deposits.valueAt(index_),
            deposits.scale(index_)
        );
    }

    function debtInfo() external view returns (uint256, uint256, uint256) {
        uint256 pendingInflator = PoolCommons.pendingInflator(
            inflatorSnapshot,
            lastInflatorSnapshotUpdate,
            interestParams.interestRate
        );
        return (
            Maths.wmul(t0poolDebt, pendingInflator),
            Maths.wmul(t0poolDebt, inflatorSnapshot),
            Maths.wmul(t0DebtInAuction, inflatorSnapshot)
        );
    }

    function depositIndex(uint256 debt_) external view override returns (uint256) {
        return deposits.findIndexOfSum(debt_);
    }

    function depositSize() external view override returns (uint256) {
        return deposits.treeSum();
    }

    function depositUtilization(
        uint256 debt_,
        uint256 collateral_
    ) external view override returns (uint256) {
        return PoolCommons.utilization(deposits, debt_, collateral_);
    }

    function emasInfo() external view override returns (uint256, uint256) {
        return (
            interestParams.debtEma,
            interestParams.lupColEma
        );
    }

    function inflatorInfo() external view override returns (uint256, uint256) {
        return (
            inflatorSnapshot,
            lastInflatorSnapshotUpdate
        );
    }

    function interestRateInfo() external view returns (uint256, uint256) {
        return (
            interestParams.interestRate,
            interestParams.interestRateUpdate
        );
    }

    function kickerInfo(
        address kicker_
    ) external view override returns (uint256, uint256, uint256[] memory) {
        return(
            auctions.kickers[kicker_].claimable,
            auctions.kickers[kicker_].locked,
            auctions.kickers[kicker_].advancedDepositIndexes
        );
    }

    function lenderInfo(
        uint256 index_,
        address lender_
    ) external view override returns (uint256, uint256, uint256) {
        return buckets.getLenderInfo(index_, lender_);
    }

    function loansInfo() external view override returns (address, uint256, uint256) {
        return (
            loans.getMax().borrower,
            Maths.wmul(loans.getMax().thresholdPrice, inflatorSnapshot),
            loans.noOfLoans()
        );
    }

    function reservesInfo() external view override returns (uint256, uint256, uint256) {
        return (
            auctions.totalBondEscrowed,
            reserveAuction.unclaimed,
            reserveAuction.kicked
        );
    }

    function collateralAddress() external pure override returns (address) {
        return _getArgAddress(0);
    }

    function quoteTokenAddress() external pure override returns (address) {
        return _getArgAddress(20);
    }

    function quoteTokenScale() external pure override returns (uint256) {
        return _getArgUint256(40);
    }

    /**
     *  @notice Called by LPB removal functions assess whether or not LPB is locked.
     *  @param  index_    The deposit index from which LPB is attempting to be removed.
     *  @param  inflator_ The pool inflator used to properly assess t0 debt in auctions.
     */
    function _revertIfAuctionDebtLocked(
        uint256 index_,
        uint256 inflator_
    ) internal view {
        uint256 t0AuctionDebt = t0DebtInAuction;
        if (t0AuctionDebt != 0 ) {
            // deposit in buckets within liquidation debt from the top-of-book down are frozen.
            if (index_ <= deposits.findIndexOfSum(Maths.wmul(t0AuctionDebt, inflator_))) revert RemoveDepositLockedByAuctionDebt();
        } 
    }
}<|MERGE_RESOLUTION|>--- conflicted
+++ resolved
@@ -399,7 +399,6 @@
         if(kickAuctionAmount != 0) _transferQuoteTokenFrom(msg.sender, kickAuctionAmount);
     }
 
-<<<<<<< HEAD
     function kickWithAdvancedDeposit(address borrowerAddress_, uint256[] calldata indices) external {
         auctions.revertIfActive(borrowerAddress_);
 
@@ -491,8 +490,6 @@
     }
 
 
-=======
->>>>>>> 521cb76a
     /*********************************/
     /*** Reserve Auction Functions ***/
     /*********************************/
