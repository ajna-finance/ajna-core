// SPDX-License-Identifier: MIT

pragma solidity 0.8.14;

import '@clones/Clone.sol';
import '@openzeppelin/contracts/security/ReentrancyGuard.sol';
import '@openzeppelin/contracts/utils/Multicall.sol';

import './interfaces/IPool.sol';

import '../libraries/Auctions.sol';
import '../libraries/Buckets.sol';
import '../libraries/Deposits.sol';
import '../libraries/Loans.sol';
import '../libraries/Maths.sol';
import '../libraries/PoolUtils.sol';

abstract contract Pool is Clone, ReentrancyGuard, Multicall, IPool {
    using Auctions for Auctions.Data;
    using Buckets  for mapping(uint256 => Buckets.Bucket);
    using Deposits for Deposits.Data;
    using Loans    for Loans.Data;

    uint256 internal constant INCREASE_COEFFICIENT = 1.1 * 10**18;
    uint256 internal constant DECREASE_COEFFICIENT = 0.9 * 10**18;

    uint256 internal constant LAMBDA_EMA_7D      = 0.905723664263906671 * 1e18; // Lambda used for interest EMAs calculated as exp(-1/7   * ln2)
    uint256 internal constant EMA_7D_RATE_FACTOR = 1e18 - LAMBDA_EMA_7D;
    int256  internal constant PERCENT_102        = 1.02 * 10**18;

    /***********************/
    /*** State Variables ***/
    /***********************/

    uint208 public override interestRate;       // [WAD]
    uint48  public override interestRateUpdate; // [SEC]

    uint208 internal inflatorSnapshot;           // [WAD]
    uint48  internal lastInflatorSnapshotUpdate; // [SEC]

    uint256 public override pledgedCollateral;  // [WAD]

    uint256 internal debtEma;   // [WAD]
    uint256 internal lupColEma; // [WAD]

    uint256 internal reserveAuctionKicked;    // Time a Claimable Reserve Auction was last kicked.
    uint256 internal reserveAuctionUnclaimed; // Amount of claimable reserves which has not been taken in the Claimable Reserve Auction.
    uint256 internal t0DebtInAuction;         // Total debt in auction used to restrict LPB holder from withdrawing [WAD]

    uint256 internal poolInitializations;
    uint256 internal t0poolDebt;              // Pool debt as if the whole amount was incurred upon the first loan. [WAD]

    mapping(address => mapping(address => mapping(uint256 => uint256))) private _lpTokenAllowances; // owner address -> new owner address -> deposit index -> allowed amount

    Auctions.Data                      internal auctions;
    mapping(uint256 => Buckets.Bucket) internal buckets;   // deposit index -> bucket
    Deposits.Data                      internal deposits;
    Loans.Data                         internal loans;

    struct PoolState {
        uint256 accruedDebt;
        uint256 collateral;
        bool    isNewInterestAccrued;
        uint256 rate;
        uint256 inflator;
    }

    /*********************************/
    /*** Lender External Functions ***/
    /*********************************/

    function addQuoteToken(
        uint256 quoteTokenAmountToAdd_,
        uint256 index_
    ) external override returns (uint256 bucketLPs_) {
        PoolState memory poolState = _accruePoolInterest();

        bucketLPs_ = Buckets.addQuoteToken(
            buckets[index_],
            deposits.valueAt(index_),
            quoteTokenAmountToAdd_,
            PoolUtils.indexToPrice(index_)
        );
        deposits.add(index_, quoteTokenAmountToAdd_);

        uint256 newLup = _lup(poolState.accruedDebt);
        _updateInterestParams(poolState, newLup);

        emit AddQuoteToken(msg.sender, index_, quoteTokenAmountToAdd_, newLup);
        // move quote token amount from lender to pool
        _transferQuoteTokenFrom(msg.sender, quoteTokenAmountToAdd_);
    }

    function approveLpOwnership(
        address allowedNewOwner_,
        uint256 index_,
        uint256 lpsAmountToApprove_
    ) external {
        _lpTokenAllowances[msg.sender][allowedNewOwner_][index_] = lpsAmountToApprove_;
    }

    function moveQuoteToken(
        uint256 maxAmountToMove_,
        uint256 fromIndex_,
        uint256 toIndex_
    ) external override returns (uint256 fromBucketLPs_, uint256 toBucketLPs_) {
        if (fromIndex_ == toIndex_) revert MoveToSamePrice();

        PoolState memory poolState = _accruePoolInterest();
        _revertIfAuctionDebtLocked(fromIndex_, poolState.inflator);

        Buckets.Lender memory lender;
        (lender.lps, lender.depositTime) = buckets.getLenderInfo(
            fromIndex_,
            msg.sender
        );
        uint256 amountToMove;
        uint256 fromDeposit = deposits.valueAt(fromIndex_);
        Buckets.Bucket storage fromBucket = buckets[fromIndex_];
        (amountToMove, fromBucketLPs_, ) = Buckets.lpsToQuoteToken(
            fromBucket.lps,
            fromBucket.collateral,
            fromDeposit,
            lender.lps,
            maxAmountToMove_,
            PoolUtils.indexToPrice(fromIndex_)
        );

        deposits.remove(fromIndex_, amountToMove, fromDeposit);

        // apply early withdrawal penalty if quote token is moved from above the PTP to below the PTP
        amountToMove = PoolUtils.applyEarlyWithdrawalPenalty(
            poolState,
            lender.depositTime,
            fromIndex_,
            toIndex_,
            amountToMove
        );

        Buckets.Bucket storage toBucket = buckets[toIndex_];
        toBucketLPs_ = Buckets.quoteTokensToLPs(
            toBucket.collateral,
            toBucket.lps,
            deposits.valueAt(toIndex_),
            amountToMove,
            PoolUtils.indexToPrice(toIndex_)
        );

        deposits.add(toIndex_, amountToMove);

        // move lup if necessary and check loan book's htp against new lup
        uint256 newLup = _lup(poolState.accruedDebt);
        if (fromIndex_ < toIndex_) if(_htp(poolState.inflator) > newLup) revert LUPBelowHTP();

        Buckets.moveLPs(
            fromBucket,
            toBucket,
            fromBucketLPs_,
            toBucketLPs_
        );
        _updateInterestParams(poolState, newLup);

        emit MoveQuoteToken(msg.sender, fromIndex_, toIndex_, amountToMove, newLup);
    }

    function removeQuoteToken(
        uint256 maxAmount_,
        uint256 index_
    ) external returns (uint256 removedAmount_, uint256 redeemedLPs_) {
        auctions.revertIfAuctionClearable(loans);

        PoolState memory poolState = _accruePoolInterest();
        _revertIfAuctionDebtLocked(index_, poolState.inflator);

        (uint256 lenderLPsBalance, uint256 lastDeposit) = buckets.getLenderInfo(
            index_,
            msg.sender
        );
        if (lenderLPsBalance == 0) revert NoClaim();      // revert if no LP to claim

        uint256 deposit = deposits.valueAt(index_);
        if (deposit == 0) revert InsufficientLiquidity(); // revert if there's no liquidity in bucket

        Buckets.Bucket storage bucket = buckets[index_];
        uint256 exchangeRate = Buckets.getExchangeRate(
            bucket.collateral,
            bucket.lps,
            deposit,
            PoolUtils.indexToPrice(index_)
        );
        removedAmount_ = Maths.rayToWad(Maths.rmul(lenderLPsBalance, exchangeRate));
        uint256 removedAmountBefore = removedAmount_;

        // remove min amount of lender entitled LPBs, max amount desired and deposit in bucket
        if (removedAmount_ > maxAmount_) removedAmount_ = maxAmount_;
        if (removedAmount_ > deposit)    removedAmount_ = deposit;

        if (removedAmountBefore == removedAmount_) redeemedLPs_ = lenderLPsBalance;
        else {
            redeemedLPs_ = Maths.min(lenderLPsBalance, Maths.wrdivr(removedAmount_, exchangeRate));
        }

        deposits.remove(index_, removedAmount_, deposit); // update FenwickTree

        uint256 newLup = _lup(poolState.accruedDebt);
        if (_htp(poolState.inflator) > newLup) revert LUPBelowHTP();

        // update bucket and lender LPs balances
        bucket.lps -= redeemedLPs_;
        bucket.lenders[msg.sender].lps -= redeemedLPs_;

        removedAmount_ = PoolUtils.applyEarlyWithdrawalPenalty(
            poolState,
            lastDeposit,
            index_,
            0,
            removedAmount_
        );

        _updateInterestParams(poolState, newLup);

        emit RemoveQuoteToken(msg.sender, index_, removedAmount_, newLup);
        // move quote token amount from pool to lender
        _transferQuoteToken(msg.sender, removedAmount_);
    }

    function transferLPTokens(
        address owner_,
        address newOwner_,
        uint256[] calldata indexes_)
    external {
        uint256 tokensTransferred;
        uint256 indexesLength = indexes_.length;

        for (uint256 i = 0; i < indexesLength; ) {
            if (indexes_[i] > 8192 ) revert InvalidIndex();

            uint256 transferAmount = _lpTokenAllowances[owner_][newOwner_][indexes_[i]];
            (uint256 lenderLpBalance, uint256 lenderLastDepositTime) = buckets.getLenderInfo(
                indexes_[i],
                owner_
            );
            if (transferAmount == 0 || transferAmount != lenderLpBalance) revert NoAllowance();

            delete _lpTokenAllowances[owner_][newOwner_][indexes_[i]]; // delete allowance

            buckets.transferLPs(
                owner_,
                newOwner_,
                transferAmount,
                indexes_[i],
                lenderLastDepositTime
            );

            tokensTransferred += transferAmount;

            unchecked {
                ++i;
            }
        }

        emit TransferLPTokens(owner_, newOwner_, indexes_, tokensTransferred);
    }

    function withdrawBonds() external {
        uint256 claimable = auctions.kickers[msg.sender].claimable;
        auctions.kickers[msg.sender].claimable = 0;
        _transferQuoteToken(msg.sender, claimable);
    }


    /***********************************/
    /*** Borrower External Functions ***/
    /***********************************/

<<<<<<< HEAD
=======
    function borrow(
        uint256 amountToBorrow_,
        uint256 limitIndex_
    ) external override {
        // if borrower auctioned then it cannot draw more debt
        auctions.revertIfActive(msg.sender);

        PoolState memory poolState     = _accruePoolInterest();
        Loans.Borrower memory borrower = loans.getBorrowerInfo(msg.sender);
        uint256 borrowerDebt           = Maths.wmul(borrower.t0debt, poolState.inflator);

        // add origination fee to the amount to borrow and add to borrower's debt
        uint256 debtChange = Maths.wmul(amountToBorrow_, PoolUtils.feeRate(interestRate) + Maths.WAD);
        borrowerDebt += debtChange;
        _checkMinDebt(poolState.accruedDebt, borrowerDebt);

        // determine new lup index and revert if borrow happens at a price higher than the specified limit (lower index than lup index)
        uint256 lupId = _lupIndex(poolState.accruedDebt + amountToBorrow_);
        if (lupId > limitIndex_) revert LimitIndexReached();

        // calculate new lup and check borrow action won't push borrower into a state of under-collateralization
        uint256 newLup = PoolUtils.indexToPrice(lupId);
        if (
            !_isCollateralized(borrowerDebt, borrower.collateral, newLup)
        ) revert BorrowerUnderCollateralized();

        // check borrow won't push pool into a state of under-collateralization
        poolState.accruedDebt += debtChange;
        if (
            !_isCollateralized(poolState.accruedDebt, poolState.collateral, newLup)
        ) revert PoolUnderCollateralized();

        uint256 t0debtChange = Maths.wdiv(debtChange, poolState.inflator);
        borrower.t0debt += t0debtChange;

        loans.update(
            deposits,
            msg.sender,
            true,
            borrower,
            poolState.accruedDebt,
            poolState.inflator,
            poolState.rate,
            newLup
        );

        t0poolDebt += t0debtChange;
        _updateInterestParams(poolState, newLup);

        emit Borrow(msg.sender, newLup, amountToBorrow_);
        // move borrowed amount from pool to sender
        _transferQuoteToken(msg.sender, amountToBorrow_);
    }

>>>>>>> 2b83da1b
    function repay(
        address borrowerAddress_,
        uint256 maxQuoteTokenAmountToRepay_
    ) external override {
        PoolState memory poolState     = _accruePoolInterest();
        Loans.Borrower memory borrower = loans.getBorrowerInfo(borrowerAddress_);
        if (borrower.t0debt == 0) revert NoDebt();

        uint256 t0repaidDebt = Maths.min(
            borrower.t0debt,
            Maths.wdiv(maxQuoteTokenAmountToRepay_, poolState.inflator)
        );
        (uint256 quoteTokenAmountToRepay, uint256 newLup) = _payLoan(t0repaidDebt, poolState, borrowerAddress_, borrower);

        emit Repay(borrowerAddress_, newLup, quoteTokenAmountToRepay);
        // move amount to repay from sender to pool
        _transferQuoteTokenFrom(msg.sender, quoteTokenAmountToRepay);
    }

    /*****************************/
    /*** Liquidation Functions ***/
    /*****************************/

    function bucketTake(
        address borrowerAddress_,
        bool    depositTake_,
        uint256 index_
    ) external override {
        Loans.Borrower memory borrower  = loans.getBorrowerInfo(borrowerAddress_);
        if (borrower.collateral == 0) revert InsufficientCollateral(); // revert if borrower's collateral is 0

        PoolState memory poolState = _accruePoolInterest();
        uint256 bucketDeposit = deposits.valueAt(index_);
        if (bucketDeposit == 0) revert InsufficientLiquidity(); // revert if no quote tokens in arbed bucket

        Auctions.TakeParams memory params = Auctions.bucketTake(
            auctions,
            deposits,
            buckets[index_],
            borrowerAddress_,
            borrower,
            bucketDeposit,
            index_,
            depositTake_,
            poolState.inflator
        );

        borrower.collateral  -= params.collateralAmount; // collateral is removed from the loan
        poolState.collateral -= params.collateralAmount; // collateral is removed from pledged collateral accumulator

        _payLoan(params.t0repayAmount, poolState, borrowerAddress_, borrower);
        pledgedCollateral = poolState.collateral;

        emit BucketTake(
            borrowerAddress_,
            index_,
            params.quoteTokenAmount,
            params.collateralAmount,
            params.bondChange,
            params.isRewarded
        );
    }

    function settle(
        address borrowerAddress_,
        uint256 maxDepth_
    ) external override {
        PoolState memory poolState = _accruePoolInterest();
        uint256 reserves = Maths.wmul(t0poolDebt, poolState.inflator) + _getPoolQuoteTokenBalance() - deposits.treeSum() - auctions.totalBondEscrowed - reserveAuctionUnclaimed;
        Loans.Borrower storage borrower = loans.borrowers[borrowerAddress_];
        (uint256 remainingCollateral, uint256 remainingt0Debt) = Auctions.settlePoolDebt(
            auctions,
            buckets,
            deposits,
            borrower.collateral,
            borrower.t0debt,
            borrowerAddress_,
            reserves,
            poolState.inflator,
            maxDepth_
        );

        if (remainingt0Debt == 0) remainingCollateral = _settleAuction(borrowerAddress_, remainingCollateral);

        uint256 t0settledDebt = borrower.t0debt - remainingt0Debt;
        t0poolDebt      -= t0settledDebt;
        t0DebtInAuction -= t0settledDebt;

        poolState.collateral -= borrower.collateral - remainingCollateral;

        borrower.t0debt     = remainingt0Debt;
        borrower.collateral = remainingCollateral;

        pledgedCollateral = poolState.collateral;
        _updateInterestParams(poolState, _lup(poolState.accruedDebt));

        emit Settle(borrowerAddress_, t0settledDebt);
    }

    function kick(address borrowerAddress_) external override {
        auctions.revertIfActive(borrowerAddress_);

        Loans.Borrower storage borrower = loans.borrowers[borrowerAddress_];

        PoolState memory poolState = _accruePoolInterest();

        uint256 lup = _lup(poolState.accruedDebt);
        uint256 borrowerDebt = Maths.wmul(borrower.t0debt, poolState.inflator);
        if (
            _isCollateralized(borrowerDebt, borrower.collateral, lup)
        ) revert BorrowerOk();

        uint256 neutralPrice = Maths.wmul(borrower.t0Np, poolState.inflator);
 
        // kick auction
        (uint256 kickAuctionAmount, uint256 bondSize) = Auctions.kick(
            auctions,
            borrowerAddress_,
            borrowerDebt,
            borrowerDebt * Maths.WAD / borrower.collateral,
            deposits.momp(poolState.accruedDebt, loans.noOfLoans()),
            neutralPrice
        );

        loans.remove(borrowerAddress_);

        // when loan is kicked, penalty of three months of interest is added
        uint256 kickPenalty   =  Maths.wmul(Maths.wdiv(poolState.rate, 4 * 1e18), borrowerDebt);
        // update borrower & pool debt with kickPenalty
        borrowerDebt          += kickPenalty;
        poolState.accruedDebt += kickPenalty;

        // convert kick penalty to t0 amount
        kickPenalty     =  Maths.wdiv(kickPenalty, poolState.inflator);
        borrower.t0debt += kickPenalty;
        t0poolDebt      += kickPenalty;
        t0DebtInAuction += borrower.t0debt;

        _updateInterestParams(poolState, lup);

        emit Kick(borrowerAddress_, borrowerDebt, borrower.collateral, bondSize);
        if(kickAuctionAmount != 0) _transferQuoteTokenFrom(msg.sender, kickAuctionAmount);
    }


    /*********************************/
    /*** Reserve Auction Functions ***/
    /*********************************/

    function startClaimableReserveAuction() external override {
        uint256 curUnclaimedAuctionReserve = reserveAuctionUnclaimed;
        uint256 claimable = PoolUtils.claimableReserves(
            Maths.wmul(t0poolDebt, inflatorSnapshot),
            deposits.treeSum(),
            auctions.totalBondEscrowed,
            curUnclaimedAuctionReserve,
            _getPoolQuoteTokenBalance()
        );
        uint256 kickerAward = Maths.wmul(0.01 * 1e18, claimable);
        curUnclaimedAuctionReserve += claimable - kickerAward;
        if (curUnclaimedAuctionReserve != 0) {
            reserveAuctionUnclaimed = curUnclaimedAuctionReserve;
            reserveAuctionKicked    = block.timestamp;
            emit ReserveAuction(curUnclaimedAuctionReserve, PoolUtils.reserveAuctionPrice(block.timestamp));
            _transferQuoteToken(msg.sender, kickerAward);
        } else revert NoReserves();
    }

    function takeReserves(uint256 maxAmount_) external override returns (uint256 amount_) {
        uint256 kicked = reserveAuctionKicked;

        if (kicked != 0 && block.timestamp - kicked <= 72 hours) {
            amount_ = Maths.min(reserveAuctionUnclaimed, maxAmount_);
            uint256 price = PoolUtils.reserveAuctionPrice(kicked);
            uint256 ajnaRequired = Maths.wmul(amount_, price);
            reserveAuctionUnclaimed -= amount_;

            emit ReserveAuction(reserveAuctionUnclaimed, price);

            IERC20Token ajnaToken = IERC20Token(0x9a96ec9B57Fb64FbC60B423d1f4da7691Bd35079);
            if (!ajnaToken.transferFrom(msg.sender, address(this), ajnaRequired)) revert ERC20TransferFailed();
            ajnaToken.burn(ajnaRequired);
            _transferQuoteToken(msg.sender, amount_);
        } else revert NoReservesAuction();
    }


    /***********************************/
    /*** Borrower Internal Functions ***/
    /***********************************/

    function _borrow(
        PoolState      memory poolState,
        uint256 amountToBorrow_,
        uint256 limitIndex_
    ) internal {
        // if borrower auctioned then it cannot draw more debt
        auctions.revertIfActive(msg.sender);

        Loans.Borrower memory borrower = loans.getBorrowerInfo(msg.sender);
        uint256 borrowerDebt           = Maths.wmul(borrower.t0debt, poolState.inflator);

        // increase debt by the origination fee
        uint256 debtChange   = Maths.wmul(amountToBorrow_, PoolUtils.feeRate(interestRate) + Maths.WAD);
        uint256 t0debtChange = Maths.wdiv(debtChange, poolState.inflator);
        borrowerDebt += debtChange;
        _checkMinDebt(poolState.accruedDebt, borrowerDebt);

        // calculate the new LUP
        uint256 lupId = _lupIndex(poolState.accruedDebt + amountToBorrow_);
        if (lupId > limitIndex_) revert LimitIndexReached();
        uint256 newLup = PoolUtils.indexToPrice(lupId);

        // check borrow won't push borrower into a state of under-collateralization
        if (
            !_isCollateralized(
                borrowerDebt,
                borrower.collateral,
                newLup
            )
            ||
            borrower.collateral == 0
        ) revert BorrowerUnderCollateralized();

        // check borrow won't push pool into a state of under-collateralization
        poolState.accruedDebt += debtChange;
        if (
            !_isCollateralized(
                poolState.accruedDebt,
                poolState.collateral,
                newLup
            )
        ) revert PoolUnderCollateralized();

        borrower.t0debt += t0debtChange;
        loans.update(
            deposits,
            msg.sender,
            true,
            borrower,
            poolState.accruedDebt,
            poolState.inflator,
            poolState.rate,
            newLup
        );
        _updatePool(poolState, newLup);
        t0poolDebt += t0debtChange;

        // move borrowed amount from pool to sender
        emit Borrow(msg.sender, newLup, amountToBorrow_);
        _transferQuoteToken(msg.sender, amountToBorrow_);
    }

    function _pledgeCollateral(
        PoolState      memory poolState,
        address borrowerAddress_,
        uint256 collateralAmountToPledge_
    ) internal {
<<<<<<< HEAD

=======
        PoolState      memory poolState = _accruePoolInterest();
>>>>>>> 2b83da1b
        Loans.Borrower memory borrower  = loans.getBorrowerInfo(borrowerAddress_);

        borrower.collateral  += collateralAmountToPledge_;
        poolState.collateral += collateralAmountToPledge_;

        uint256 newLup = _lup(poolState.accruedDebt);

        if (
            auctions.isActive(borrowerAddress_)
            &&
            _isCollateralized(
                Maths.wmul(borrower.t0debt, poolState.inflator),
                borrower.collateral,
                newLup
            )
        )
        {
            // borrower becomes collateralized, remove debt from pool accumulator and settle auction
            t0DebtInAuction     -= borrower.t0debt;
            borrower.collateral = _settleAuction(borrowerAddress_, borrower.collateral);
        }

        loans.update(
            deposits,
            borrowerAddress_,
            false,
            borrower,
            poolState.accruedDebt,
            poolState.inflator,
            poolState.rate,
            newLup
        );

        pledgedCollateral = poolState.collateral;
        _updateInterestParams(poolState, newLup);
    }

    function _pullCollateral(
        uint256 collateralAmountToPull_
    ) internal {
        PoolState      memory poolState = _accruePoolInterest();
        Loans.Borrower memory borrower  = loans.getBorrowerInfo(msg.sender);
        uint256 borrowerDebt            = Maths.wmul(borrower.t0debt, poolState.inflator);

        uint256 curLup = _lup(poolState.accruedDebt);
        uint256 encumberedCollateral = borrower.t0debt != 0 ? Maths.wdiv(borrowerDebt, curLup) : 0;
        if (borrower.collateral - encumberedCollateral < collateralAmountToPull_) revert InsufficientCollateral();

        borrower.collateral  -= collateralAmountToPull_;
        poolState.collateral -= collateralAmountToPull_;

        loans.update(
            deposits,
            msg.sender,
            true,
            borrower,
            poolState.accruedDebt,
            poolState.inflator,
            poolState.rate,
            curLup
        );

        pledgedCollateral = poolState.collateral;
        _updateInterestParams(poolState, curLup);
    }

    function _payLoan(
        uint256 t0repaidDebt_,
        PoolState memory poolState_,
        address borrowerAddress_,
        Loans.Borrower memory borrower_
    ) internal returns(
        uint256 quoteTokenAmountToRepay_, 
        uint256 newLup_
    ) {
        quoteTokenAmountToRepay_ = Maths.wmul(t0repaidDebt_, poolState_.inflator);
        uint256 borrowerDebt     = Maths.wmul(borrower_.t0debt, poolState_.inflator) - quoteTokenAmountToRepay_;
        poolState_.accruedDebt   -= quoteTokenAmountToRepay_;

        // check that paying the loan doesn't leave borrower debt under min debt amount
        _checkMinDebt(poolState_.accruedDebt, borrowerDebt);

        newLup_ = _lup(poolState_.accruedDebt);

        if (auctions.isActive(borrowerAddress_)) {
            if (_isCollateralized(borrowerDebt, borrower_.collateral, newLup_)) {
                // borrower becomes re-collateralized
                // remove entire borrower debt from pool auctions debt accumulator
                t0DebtInAuction -= borrower_.t0debt;
                // settle auction and update borrower's collateral with value after settlement
                borrower_.collateral = _settleAuction(borrowerAddress_, borrower_.collateral);
            } else {
                // partial repay, remove only the paid debt from pool auctions debt accumulator
                t0DebtInAuction -= t0repaidDebt_;
            }
        }
        
        borrower_.t0debt -= t0repaidDebt_;
        loans.update(
            deposits,
            borrowerAddress_,
            false,
            borrower_,
            poolState_.accruedDebt,
            poolState_.inflator,
            poolState_.rate,
            newLup_
        );

        t0poolDebt -= t0repaidDebt_;
        _updateInterestParams(poolState_, newLup_);
    }

    function _checkMinDebt(uint256 accruedDebt_,  uint256 borrowerDebt_) internal view {
        if (borrowerDebt_ != 0) {
            uint256 loansCount = loans.noOfLoans();
            if (
                loansCount >= 10
                &&
                (borrowerDebt_ < PoolUtils.minDebtAmount(accruedDebt_, loansCount))
            ) revert AmountLTMinDebt();
        }
    }

    /*********************************/
    /*** Lender Internal Functions ***/
    /*********************************/

    function _addCollateral(
        uint256 collateralAmountToAdd_,
        uint256 index_
    ) internal returns (uint256 bucketLPs_) {
        PoolState memory poolState = _accruePoolInterest();
        bucketLPs_ = Buckets.addCollateral(
            buckets[index_],
            msg.sender,
            deposits.valueAt(index_),
            collateralAmountToAdd_,
            PoolUtils.indexToPrice(index_))
        ;
        _updateInterestParams(poolState, _lup(poolState.accruedDebt));
    }

    function _removeCollateral(
        uint256 collateralAmountToRemove_,
        uint256 index_
    ) internal returns (uint256 bucketLPs_) {
        auctions.revertIfAuctionClearable(loans);

        Buckets.Bucket storage bucket = buckets[index_];
        if (collateralAmountToRemove_ > bucket.collateral) revert InsufficientCollateral();

        PoolState memory poolState = _accruePoolInterest();
        
        bucketLPs_ = Buckets.collateralToLPs(
            bucket.collateral,
            bucket.lps,
            deposits.valueAt(index_),
            collateralAmountToRemove_,
            PoolUtils.indexToPrice(index_)
        );

        (uint256 lenderLpBalance, ) = buckets.getLenderInfo(index_, msg.sender);
        // ensure lender has enough balance to remove collateral amount
        if (lenderLpBalance == 0 || bucketLPs_ > lenderLpBalance) revert InsufficientLPs();

        Buckets.removeCollateral(
            bucket,
            collateralAmountToRemove_,
            bucketLPs_
        );

        _updateInterestParams(poolState, _lup(poolState.accruedDebt));
    }


    /******************************/
    /*** Pool Virtual Functions ***/
    /******************************/

    /**
     *  @notice Collateralization calculation (implemented by each pool accordingly).
     *  @param debt_       Debt to calculate collateralization for.
     *  @param collateral_ Collateral to calculate collateralization for.
     *  @param price_      Price to calculate collateralization for.
     *  @return True if collateralization calculated is equal or greater than 1.
     */
    function _isCollateralized(
        uint256 debt_,
        uint256 collateral_,
        uint256 price_
    ) internal virtual returns (bool);

    /**
     *  @notice Settle an auction when it exits the auction queue (implemented by each pool accordingly).
     *  @param  borrowerAddress_    Address of the borrower that exits auction.
     *  @param  borrowerCollateral_ Borrower collateral amount before auction exit.
     *  @return Remaining borrower collateral after auction exit.
     */
    function _settleAuction(
        address borrowerAddress_,
        uint256 borrowerCollateral_
    ) internal virtual returns (uint256);


    /*****************************/
    /*** Pool Helper Functions ***/
    /*****************************/

    function _accruePoolInterest() internal returns (PoolState memory poolState_) {
        uint256 t0Debt        = t0poolDebt;
        poolState_.collateral = pledgedCollateral;
        poolState_.inflator   = inflatorSnapshot;
        poolState_.rate       = interestRate;

        if (t0Debt != 0) {
            // Calculate prior pool debt
            poolState_.accruedDebt = Maths.wmul(t0Debt, poolState_.inflator);

            uint256 elapsed = block.timestamp - lastInflatorSnapshotUpdate;
            poolState_.isNewInterestAccrued = elapsed != 0;

            if (poolState_.isNewInterestAccrued) {
                // Scale the borrower inflator to update amount of interest owed by borrowers
                uint256 factor = PoolUtils.pendingInterestFactor(poolState_.rate, elapsed);
                poolState_.inflator = Maths.wmul(poolState_.inflator, factor);

                // Scale the fenwick tree to update amount of debt owed to lenders
                deposits.accrueInterest(
                    poolState_.accruedDebt,
                    poolState_.collateral,
                    _htp(poolState_.inflator),
                    factor
                );

                // After debt owed to lenders has accrued, calculate current debt owed by borrowers
                poolState_.accruedDebt = Maths.wmul(t0Debt, poolState_.inflator);
            }
        }
    }

    function _updateInterestParams(PoolState memory poolState_, uint256 lup_) internal {
        if (block.timestamp - interestRateUpdate > 12 hours) {
            // update pool EMAs for target utilization calculation
            uint256 curDebtEma = Maths.wmul(
                    poolState_.accruedDebt,
                    EMA_7D_RATE_FACTOR
                ) + Maths.wmul(debtEma, LAMBDA_EMA_7D
            );
            uint256 curLupColEma = Maths.wmul(
                    Maths.wmul(lup_, poolState_.collateral),
                    EMA_7D_RATE_FACTOR
                ) + Maths.wmul(lupColEma, LAMBDA_EMA_7D
            );

            debtEma   = curDebtEma;
            lupColEma = curLupColEma;

            // update pool interest rate
            if (poolState_.accruedDebt != 0) {                
                int256 mau = int256(                                       // meaningful actual utilization                   
                    deposits.utilization(
                        poolState_.accruedDebt,
                        poolState_.collateral
                    )
                );
                int256 tu = int256(Maths.wdiv(curDebtEma, curLupColEma));  // target utilization

                if (!poolState_.isNewInterestAccrued) poolState_.rate = interestRate;
                // raise rates if 4*(tu-1.02*mau) < (tu+1.02*mau-1)^2-1
                // decrease rates if 4*(tu-mau) > 1-(tu+mau-1)^2
                int256 mau102 = mau * PERCENT_102 / 10**18;

                uint256 newInterestRate = poolState_.rate;
                if (4 * (tu - mau102) < ((tu + mau102 - 10**18) ** 2) / 10**18 - 10**18) {
                    newInterestRate = Maths.wmul(poolState_.rate, INCREASE_COEFFICIENT);
                } else if (4 * (tu - mau) > 10**18 - ((tu + mau - 10**18) ** 2) / 10**18) {
                    newInterestRate = Maths.wmul(poolState_.rate, DECREASE_COEFFICIENT);
                }

                if (poolState_.rate != newInterestRate) {
                    interestRate       = uint208(newInterestRate);
                    interestRateUpdate = uint48(block.timestamp);

                    emit UpdateInterestRate(poolState_.rate, newInterestRate);
                }
            }
        }

        // update pool inflator
        if (poolState_.isNewInterestAccrued) {
            inflatorSnapshot           = uint208(poolState_.inflator);
            lastInflatorSnapshotUpdate = uint48(block.timestamp);
        } else if (poolState_.accruedDebt == 0) {
            inflatorSnapshot           = uint208(Maths.WAD);
            lastInflatorSnapshotUpdate = uint48(block.timestamp);
        }
    }

    function _transferQuoteTokenFrom(address from_, uint256 amount_) internal {
        if (!IERC20Token(_getArgAddress(20)).transferFrom(from_, address(this), amount_ / _getArgUint256(40))) revert ERC20TransferFailed();
    }

    function _transferQuoteToken(address to_, uint256 amount_) internal {
        if (!IERC20Token(_getArgAddress(20)).transfer(to_, amount_ / _getArgUint256(40))) revert ERC20TransferFailed();
    }

    function _getPoolQuoteTokenBalance() internal view returns (uint256) {
        return IERC20Token(_getArgAddress(20)).balanceOf(address(this));
    }

    function _htp(uint256 inflator_) internal view returns (uint256) {
        return Maths.wmul(loans.getMax().thresholdPrice, inflator_);
    }

    function _lupIndex(uint256 debt_) internal view returns (uint256) {
        return deposits.findIndexOfSum(debt_);
    }

    function _lup(uint256 debt_) internal view returns (uint256) {
        return PoolUtils.indexToPrice(_lupIndex(debt_));
    }


    /**************************/
    /*** External Functions ***/
    /**************************/

    function auctionInfo(
        address borrower_
    ) external view override returns (address, uint256, uint256, uint256, uint256, address, address) {
        return (
            auctions.liquidations[borrower_].kicker,
            auctions.liquidations[borrower_].bondFactor,
            auctions.liquidations[borrower_].kickTime,
            auctions.liquidations[borrower_].kickMomp,
            auctions.liquidations[borrower_].neutralPrice,
            auctions.liquidations[borrower_].prev,
            auctions.liquidations[borrower_].next
        );
    }

    function borrowerInfo(
        address borrower_
    ) external view override returns (uint256, uint256, uint256) {
        return (
            loans.borrowers[borrower_].t0debt,
            loans.borrowers[borrower_].collateral,
            loans.borrowers[borrower_].t0Np
        );
    }

    function bucketInfo(
        uint256 index_
    ) external view override returns (uint256, uint256, uint256, uint256, uint256) {
        return (
            buckets[index_].lps,
            buckets[index_].collateral,
            buckets[index_].bankruptcyTime,
            deposits.valueAt(index_),
            deposits.scale(index_)
        );
    }

    function debtInfo() external view returns (uint256, uint256, uint256) {
        uint256 pendingInflator = PoolUtils.pendingInflator(
            inflatorSnapshot,
            lastInflatorSnapshotUpdate,
            interestRate
        );
        return (
            Maths.wmul(t0poolDebt, pendingInflator),
            Maths.wmul(t0poolDebt, inflatorSnapshot),
            Maths.wmul(t0DebtInAuction, inflatorSnapshot)
        );
    }

    function depositIndex(uint256 debt_) external view override returns (uint256) {
        return deposits.findIndexOfSum(debt_);
    }

    function depositSize() external view override returns (uint256) {
        return deposits.treeSum();
    }

    function depositUtilization(
        uint256 debt_,
        uint256 collateral_
    ) external view override returns (uint256) {
        return deposits.utilization(debt_, collateral_);
    }

    function emasInfo() external view override returns (uint256, uint256) {
        return (
            debtEma,
            lupColEma
        );
    }

    function inflatorInfo() external view override returns (uint256, uint256) {
        return (
            inflatorSnapshot,
            lastInflatorSnapshotUpdate
        );
    }

    function kickerInfo(
        address kicker_
    ) external view override returns (uint256, uint256) {
        return(
            auctions.kickers[kicker_].claimable,
            auctions.kickers[kicker_].locked
        );
    }

    function lenderInfo(
        uint256 index_,
        address lender_
    ) external view override returns (uint256, uint256) {
        return buckets.getLenderInfo(index_, lender_);
    }

    function loansInfo() external view override returns (address, uint256, uint256) {
        return (
            loans.getMax().borrower,
            Maths.wmul(loans.getMax().thresholdPrice, inflatorSnapshot),
            loans.noOfLoans()
        );
    }

    function reservesInfo() external view override returns (uint256, uint256, uint256) {
        return (
            auctions.totalBondEscrowed,
            reserveAuctionUnclaimed,
            reserveAuctionKicked
        );
    }

    function collateralAddress() external pure override returns (address) {
        return _getArgAddress(0);
    }

    function quoteTokenAddress() external pure override returns (address) {
        return _getArgAddress(20);
    }

    function quoteTokenScale() external pure override returns (uint256) {
        return _getArgUint256(40);
    }

    /**
     *  @notice Called by LPB removal functions assess whether or not LPB is locked.
     *  @param  index_    The bucket index from which LPB is attempting to be removed.
     *  @param  inflator_ The pool inflator used to properly assess t0 debt in auctions.
     */
    function _revertIfAuctionDebtLocked(
        uint256 index_,
        uint256 inflator_
    ) internal view {
        uint256 t0AuctionDebt = t0DebtInAuction;
        if (t0AuctionDebt != 0 ) {
            // deposit in buckets within liquidation debt from the top-of-book down are frozen.
            if (index_ <= deposits.findIndexOfSum(Maths.wmul(t0AuctionDebt, inflator_))) revert RemoveDepositLockedByAuctionDebt();
        } 
    }

}<|MERGE_RESOLUTION|>--- conflicted
+++ resolved
@@ -273,63 +273,6 @@
     /*** Borrower External Functions ***/
     /***********************************/
 
-<<<<<<< HEAD
-=======
-    function borrow(
-        uint256 amountToBorrow_,
-        uint256 limitIndex_
-    ) external override {
-        // if borrower auctioned then it cannot draw more debt
-        auctions.revertIfActive(msg.sender);
-
-        PoolState memory poolState     = _accruePoolInterest();
-        Loans.Borrower memory borrower = loans.getBorrowerInfo(msg.sender);
-        uint256 borrowerDebt           = Maths.wmul(borrower.t0debt, poolState.inflator);
-
-        // add origination fee to the amount to borrow and add to borrower's debt
-        uint256 debtChange = Maths.wmul(amountToBorrow_, PoolUtils.feeRate(interestRate) + Maths.WAD);
-        borrowerDebt += debtChange;
-        _checkMinDebt(poolState.accruedDebt, borrowerDebt);
-
-        // determine new lup index and revert if borrow happens at a price higher than the specified limit (lower index than lup index)
-        uint256 lupId = _lupIndex(poolState.accruedDebt + amountToBorrow_);
-        if (lupId > limitIndex_) revert LimitIndexReached();
-
-        // calculate new lup and check borrow action won't push borrower into a state of under-collateralization
-        uint256 newLup = PoolUtils.indexToPrice(lupId);
-        if (
-            !_isCollateralized(borrowerDebt, borrower.collateral, newLup)
-        ) revert BorrowerUnderCollateralized();
-
-        // check borrow won't push pool into a state of under-collateralization
-        poolState.accruedDebt += debtChange;
-        if (
-            !_isCollateralized(poolState.accruedDebt, poolState.collateral, newLup)
-        ) revert PoolUnderCollateralized();
-
-        uint256 t0debtChange = Maths.wdiv(debtChange, poolState.inflator);
-        borrower.t0debt += t0debtChange;
-
-        loans.update(
-            deposits,
-            msg.sender,
-            true,
-            borrower,
-            poolState.accruedDebt,
-            poolState.inflator,
-            poolState.rate,
-            newLup
-        );
-
-        t0poolDebt += t0debtChange;
-        _updateInterestParams(poolState, newLup);
-
-        emit Borrow(msg.sender, newLup, amountToBorrow_);
-        // move borrowed amount from pool to sender
-        _transferQuoteToken(msg.sender, amountToBorrow_);
-    }
-
->>>>>>> 2b83da1b
     function repay(
         address borrowerAddress_,
         uint256 maxQuoteTokenAmountToRepay_
@@ -522,7 +465,7 @@
     /***********************************/
 
     function _borrow(
-        PoolState      memory poolState,
+        PoolState memory poolState,
         uint256 amountToBorrow_,
         uint256 limitIndex_
     ) internal {
@@ -532,39 +475,30 @@
         Loans.Borrower memory borrower = loans.getBorrowerInfo(msg.sender);
         uint256 borrowerDebt           = Maths.wmul(borrower.t0debt, poolState.inflator);
 
-        // increase debt by the origination fee
+        // add origination fee to the amount to borrow and add to borrower's debt
         uint256 debtChange   = Maths.wmul(amountToBorrow_, PoolUtils.feeRate(interestRate) + Maths.WAD);
-        uint256 t0debtChange = Maths.wdiv(debtChange, poolState.inflator);
         borrowerDebt += debtChange;
         _checkMinDebt(poolState.accruedDebt, borrowerDebt);
 
-        // calculate the new LUP
+        // determine new lup index and revert if borrow happens at a price higher than the specified limit (lower index than lup index)
         uint256 lupId = _lupIndex(poolState.accruedDebt + amountToBorrow_);
         if (lupId > limitIndex_) revert LimitIndexReached();
+
+        // calculate new lup and check borrow action won't push borrower into a state of under-collateralization
         uint256 newLup = PoolUtils.indexToPrice(lupId);
-
-        // check borrow won't push borrower into a state of under-collateralization
         if (
-            !_isCollateralized(
-                borrowerDebt,
-                borrower.collateral,
-                newLup
-            )
-            ||
-            borrower.collateral == 0
+            !_isCollateralized(borrowerDebt, borrower.collateral, newLup)
         ) revert BorrowerUnderCollateralized();
 
         // check borrow won't push pool into a state of under-collateralization
         poolState.accruedDebt += debtChange;
         if (
-            !_isCollateralized(
-                poolState.accruedDebt,
-                poolState.collateral,
-                newLup
-            )
+            !_isCollateralized(poolState.accruedDebt, poolState.collateral, newLup)
         ) revert PoolUnderCollateralized();
 
+        uint256 t0debtChange = Maths.wdiv(debtChange, poolState.inflator);
         borrower.t0debt += t0debtChange;
+
         loans.update(
             deposits,
             msg.sender,
@@ -575,11 +509,12 @@
             poolState.rate,
             newLup
         );
-        _updatePool(poolState, newLup);
+
         t0poolDebt += t0debtChange;
-
+        _updateInterestParams(poolState, newLup);
+
+        emit Borrow(msg.sender, newLup, amountToBorrow_);
         // move borrowed amount from pool to sender
-        emit Borrow(msg.sender, newLup, amountToBorrow_);
         _transferQuoteToken(msg.sender, amountToBorrow_);
     }
 
@@ -588,11 +523,6 @@
         address borrowerAddress_,
         uint256 collateralAmountToPledge_
     ) internal {
-<<<<<<< HEAD
-
-=======
-        PoolState      memory poolState = _accruePoolInterest();
->>>>>>> 2b83da1b
         Loans.Borrower memory borrower  = loans.getBorrowerInfo(borrowerAddress_);
 
         borrower.collateral  += collateralAmountToPledge_;
