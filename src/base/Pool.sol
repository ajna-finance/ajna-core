// SPDX-License-Identifier: MIT

pragma solidity 0.8.14;

import '@clones/Clone.sol';
import '@openzeppelin/contracts/security/ReentrancyGuard.sol';
import '@openzeppelin/contracts/utils/Multicall.sol';
import "@openzeppelin/contracts/token/ERC20/utils/SafeERC20.sol";
import "@openzeppelin/contracts/token/ERC20/IERC20.sol";

import './interfaces/IPool.sol';

import './PoolHelper.sol';

import '../libraries/Buckets.sol';
import '../libraries/Deposits.sol';
import '../libraries/Loans.sol';
<<<<<<< HEAD
import '../libraries/Maths.sol';
import '../libraries/PoolUtils.sol';
import '../libraries/BucketMath.sol';

import '@std/console.sol';

abstract contract Pool is Clone, ReentrancyGuard, Multicall, IPool {
    using Auctions for Auctions.Data;
    using Buckets  for mapping(uint256 => Buckets.Bucket);
    using Deposits for Deposits.Data;
    using Loans    for Loans.Data;
=======
>>>>>>> 7deb02e6

import '../libraries/external/Auctions.sol';
import '../libraries/external/LenderActions.sol';
import '../libraries/external/PoolCommons.sol';

abstract contract Pool is Clone, ReentrancyGuard, Multicall, IPool {
    using Auctions  for Auctions.Data;
    using Buckets   for mapping(uint256 => Buckets.Bucket);
    using Deposits  for Deposits.Data;
    using Loans     for Loans.Data;
    using SafeERC20 for IERC20;

    /***********************/
    /*** State Variables ***/
    /***********************/

    uint208 internal inflatorSnapshot;           // [WAD]
    uint48  internal lastInflatorSnapshotUpdate; // [SEC]

    InterestParams       internal interestParams;
    ReserveAuctionParams internal reserveAuction;

    uint256 public override pledgedCollateral;  // [WAD]

    uint256 internal t0DebtInAuction; // Total debt in auction used to restrict LPB holder from withdrawing [WAD]
    uint256 internal t0poolDebt;      // Pool debt as if the whole amount was incurred upon the first loan. [WAD]

    uint256 internal poolInitializations;

    mapping(address => mapping(address => mapping(uint256 => uint256))) private _lpTokenAllowances; // owner address -> new owner address -> deposit index -> allowed amount

    Auctions.Data                      internal auctions;
    mapping(uint256 => Buckets.Bucket) internal buckets;   // deposit index -> bucket
    Deposits.Data                      internal deposits;
    Loans.Data                         internal loans;

    struct InterestParams {
        uint208 interestRate;       // [WAD]
        uint48  interestRateUpdate; // [SEC]
        uint256 debtEma;            // [WAD]
        uint256 lupColEma;          // [WAD]
    }

    struct ReserveAuctionParams {
        uint256 kicked;    // Time a Claimable Reserve Auction was last kicked.
        uint256 unclaimed; // Amount of claimable reserves which has not been taken in the Claimable Reserve Auction.
    }

    struct PoolState {
        uint256 accruedDebt;
        uint256 collateral;
        bool    isNewInterestAccrued;
        uint256 rate;
        uint256 inflator;
    }

    /******************/
    /*** Immutables ***/
    /******************/

    function collateralAddress() external pure override returns (address) {
        return _getArgAddress(0);
    }

    function quoteTokenAddress() external pure override returns (address) {
        return _getArgAddress(20);
    }

    function quoteTokenScale() external pure override returns (uint256) {
        return _getArgUint256(40);
    }


    /*********************************/
    /*** Lender External Functions ***/
    /*********************************/

    function addQuoteToken(
        uint256 quoteTokenAmountToAdd_,
        uint256 index_
    ) external override returns (uint256 bucketLPs_) {
        PoolState memory poolState = _accruePoolInterest();

        bucketLPs_ = LenderActions.addQuoteToken(
            buckets,
            deposits,
            quoteTokenAmountToAdd_,
            index_
        );

        uint256 newLup = _lup(poolState.accruedDebt);
        _updateInterestParams(poolState, newLup);

        emit AddQuoteToken(msg.sender, index_, quoteTokenAmountToAdd_, newLup);
        // move quote token amount from lender to pool
        _transferQuoteTokenFrom(msg.sender, quoteTokenAmountToAdd_);
    }

    function approveLpOwnership(
        address allowedNewOwner_,
        uint256 index_,
        uint256 lpsAmountToApprove_
    ) external {
        _lpTokenAllowances[msg.sender][allowedNewOwner_][index_] = lpsAmountToApprove_;
    }

    function moveQuoteToken(
        uint256 maxAmountToMove_,
        uint256 fromIndex_,
        uint256 toIndex_
    ) external override returns (uint256 fromBucketLPs_, uint256 toBucketLPs_) {
        PoolState memory poolState = _accruePoolInterest();
        _revertIfAuctionDebtLocked(fromIndex_, poolState.inflator);

        LenderActions.MoveQuoteParams memory moveParams;
        moveParams.maxAmountToMove = maxAmountToMove_;
        moveParams.fromIndex       = fromIndex_;
        moveParams.toIndex         = toIndex_;
        moveParams.ptp             = _ptp(poolState.accruedDebt, poolState.collateral);
        moveParams.htp             = _htp(poolState.inflator);
        moveParams.poolDebt        = poolState.accruedDebt;
        moveParams.rate            = poolState.rate;

        uint256 newLup;
        (
            fromBucketLPs_,
            toBucketLPs_,
            newLup
        ) = LenderActions.moveQuoteToken(
            buckets,
            deposits,
            moveParams
        );

        _updateInterestParams(poolState, newLup);
    }

    function removeQuoteToken(
        uint256 maxAmount_,
        uint256 index_
    ) external override returns (uint256 removedAmount_, uint256 redeemedLPs_) {
        auctions.revertIfAuctionClearable(loans);

        PoolState memory poolState = _accruePoolInterest();
        _revertIfAuctionDebtLocked(index_, poolState.inflator);

        LenderActions.RemoveQuoteParams memory removeParams;
        removeParams.maxAmount = maxAmount_;
        removeParams.index     = index_;
        removeParams.ptp       = _ptp(poolState.accruedDebt, poolState.collateral);
        removeParams.htp       = _htp(poolState.inflator);
        removeParams.poolDebt  = poolState.accruedDebt;
        removeParams.rate      = poolState.rate;

        uint256 newLup;
        (
            removedAmount_,
            redeemedLPs_,
            newLup
        ) = LenderActions.removeQuoteToken(
            buckets,
            deposits,
            removeParams
        );

        _updateInterestParams(poolState, newLup);

        // move quote token amount from pool to lender
        _transferQuoteToken(msg.sender, removedAmount_);
    }

    function transferLPTokens(
        address owner_,
        address newOwner_,
        uint256[] calldata indexes_
    ) external override {
        LenderActions.transferLPTokens(
            buckets,
            _lpTokenAllowances,
            owner_,
            newOwner_,
            indexes_
        );
    }

    function withdrawBonds() external {
        uint256 claimable = auctions.kickers[msg.sender].claimable;
        auctions.kickers[msg.sender].claimable = 0;
        _transferQuoteToken(msg.sender, claimable);
    }

<<<<<<< HEAD

    /***********************************/
    /*** Borrower External Functions ***/
    /***********************************/

    function borrow(
        uint256 amountToBorrow_,
        uint256 limitIndex_
    ) external override {
        // if borrower auctioned then it cannot draw more debt
        auctions.revertIfActive(msg.sender);

        PoolState memory poolState     = _accruePoolInterest();
        Loans.Borrower memory borrower = loans.getBorrowerInfo(msg.sender);
        uint256 borrowerDebt           = Maths.wmul(borrower.t0debt, poolState.inflator);

        // add origination fee to the amount to borrow and add to borrower's debt
        uint256 debtChange = Maths.wmul(amountToBorrow_, PoolUtils.feeRate(interestRate) + Maths.WAD);
        borrowerDebt += debtChange;
        _checkMinDebt(poolState.accruedDebt, borrowerDebt);

        // determine new lup index and revert if borrow happens at a price higher than the specified limit (lower index than lup index)
        uint256 lupId = _lupIndex(poolState.accruedDebt + amountToBorrow_);
        if (lupId > limitIndex_) revert LimitIndexReached();

        // calculate new lup and check borrow action won't push borrower into a state of under-collateralization
        uint256 newLup = PoolUtils.indexToPrice(lupId);
        if (
            !_isCollateralized(borrowerDebt, borrower.collateral, newLup)
        ) revert BorrowerUnderCollateralized();

        // check borrow won't push pool into a state of under-collateralization
        poolState.accruedDebt += debtChange;
        if (
            !_isCollateralized(poolState.accruedDebt, poolState.collateral, newLup)
        ) revert PoolUnderCollateralized();

        uint256 t0debtChange = Maths.wdiv(debtChange, poolState.inflator);
        borrower.t0debt += t0debtChange;

        loans.update(
            deposits,
            msg.sender,
            true,
            borrower,
            poolState.accruedDebt,
            poolState.inflator,
            poolState.rate,
            newLup
        );

        t0poolDebt += t0debtChange;
        _updateInterestParams(poolState, newLup);

        emit Borrow(msg.sender, newLup, amountToBorrow_);
        // move borrowed amount from pool to sender
        _transferQuoteToken(msg.sender, amountToBorrow_);
    }

    function repay(
        address borrowerAddress_,
        uint256 maxQuoteTokenAmountToRepay_
    ) external override {
        PoolState memory poolState     = _accruePoolInterest();
        Loans.Borrower memory borrower = loans.getBorrowerInfo(borrowerAddress_);
        if (borrower.t0debt == 0) revert NoDebt();
        console.log("repay 01");

        uint256 t0repaidDebt = Maths.min(
            borrower.t0debt,
            Maths.wdiv(maxQuoteTokenAmountToRepay_, poolState.inflator)
        );
        console.log("t0repaidDebt", t0repaidDebt);
        console.log("borrowerAddress_", borrowerAddress_);
        (uint256 quoteTokenAmountToRepay, uint256 newLup) = _payLoan(t0repaidDebt, poolState, borrowerAddress_, borrower);
        console.log("repay 03");

        emit Repay(borrowerAddress_, newLup, quoteTokenAmountToRepay);
        // move amount to repay from sender to pool
        _transferQuoteTokenFrom(msg.sender, quoteTokenAmountToRepay);
    }

=======
>>>>>>> 7deb02e6
    /*****************************/
    /*** Liquidation Functions ***/
    /*****************************/

    function bucketTake(
        address borrowerAddress_,
        bool    depositTake_,
        uint256 index_
    ) external override {

        PoolState memory poolState = _accruePoolInterest();
        Loans.Borrower memory borrower = loans.getBorrowerInfo(borrowerAddress_);

        Auctions.TakeParams memory params;
        params.borrower    = borrowerAddress_;
        params.collateral  = borrower.collateral;
        params.t0debt      = borrower.t0debt;
        params.inflator    = poolState.inflator;
        params.depositTake = depositTake_;
        params.index       = index_;
        (
            uint256 collateralAmount,
            uint256 t0repayAmount
        ) = Auctions.bucketTake(
            auctions,
            deposits,
            buckets,
            params
        );

        borrower.collateral  -= collateralAmount; // collateral is removed from the loan
        poolState.collateral -= collateralAmount; // collateral is removed from pledged collateral accumulator

        _payLoan(t0repayAmount, poolState, borrowerAddress_, borrower);
        pledgedCollateral = poolState.collateral;

    }

    function settle(
        address borrowerAddress_,
        uint256 maxDepth_
    ) external override {
        PoolState memory poolState = _accruePoolInterest();
        uint256 reserves = Maths.wmul(t0poolDebt, poolState.inflator) + _getPoolQuoteTokenBalance() - deposits.treeSum() - auctions.totalBondEscrowed - reserveAuction.unclaimed;
        Loans.Borrower storage borrower = loans.borrowers[borrowerAddress_];

        Auctions.SettleParams memory params;
        params.borrower    = borrowerAddress_;
        params.collateral  = borrower.collateral;
        params.t0debt      = borrower.t0debt;
        params.reserves    = reserves;
        params.inflator    = poolState.inflator;
        params.bucketDepth = maxDepth_;
        (uint256 remainingCollateral, uint256 remainingt0Debt) = Auctions.settlePoolDebt(
            auctions,
            buckets,
            deposits,
            params
        );

        if (remainingt0Debt == 0) remainingCollateral = _settleAuction(params.borrower, remainingCollateral);

        uint256 t0settledDebt = params.t0debt - remainingt0Debt;
        t0poolDebt      -= t0settledDebt;
        t0DebtInAuction -= t0settledDebt;

<<<<<<< HEAD
        console.log("remainingCollateral", remainingCollateral);
        console.log("b col", borrower.collateral);
        poolState.collateral -= borrower.collateral - remainingCollateral;
        console.log("poolState.collateral", poolState.collateral);
        console.log("poolState.debt", poolState.accruedDebt);
=======
        poolState.collateral -= params.collateral - remainingCollateral;
>>>>>>> 7deb02e6

        borrower.t0debt     = remainingt0Debt;
        borrower.collateral = remainingCollateral;

        pledgedCollateral = poolState.collateral;
        _updateInterestParams(poolState, _lup(poolState.accruedDebt));
<<<<<<< HEAD
        console.log("overflow catch3");
        emit Settle(borrowerAddress_, t0settledDebt);
=======

        emit Settle(params.borrower, t0settledDebt);
>>>>>>> 7deb02e6
    }

    function kick(address borrowerAddress_) external override {
        auctions.revertIfActive(borrowerAddress_);

        PoolState memory poolState = _accruePoolInterest();
        Loans.Borrower storage borrower = loans.borrowers[borrowerAddress_];
        uint256 borrowerT0debt = borrower.t0debt;

        Auctions.KickParams memory params;
        params.borrower     = borrowerAddress_;
        params.debt         = Maths.wmul(borrowerT0debt, poolState.inflator);
        params.collateral   = borrower.collateral;
        params.momp         = deposits.momp(poolState.accruedDebt, loans.noOfLoans());
        params.neutralPrice = Maths.wmul(borrower.t0Np, poolState.inflator);
        params.rate         = poolState.rate;

        uint256 lup = _lup(poolState.accruedDebt);
        if (
            _isCollateralized(params.debt , params.collateral, lup)
        ) revert BorrowerOk();

        // kick auction
        (uint256 kickAuctionAmount, uint256 kickPenalty) = Auctions.kick(
            auctions,
            params
        );

        // remove kicked loan from heap
        loans.remove(params.borrower);

        poolState.accruedDebt += kickPenalty;
        // convert kick penalty to t0 amount, update borrower t0 debt and pool t0 debt accumulators
        kickPenalty     =  Maths.wdiv(kickPenalty, poolState.inflator);
        borrowerT0debt  += kickPenalty;
        borrower.t0debt = borrowerT0debt;
        t0DebtInAuction += borrowerT0debt;
        t0poolDebt      += kickPenalty;

        _updateInterestParams(poolState, lup);

        if(kickAuctionAmount != 0) _transferQuoteTokenFrom(msg.sender, kickAuctionAmount);
    }

    /*********************************/
    /*** Reserve Auction Functions ***/
    /*********************************/

    function startClaimableReserveAuction() external override {
        Auctions.StartReserveAuctionParams memory params;
        params.poolSize    = deposits.treeSum();
        params.poolDebt    = t0poolDebt;
        params.poolBalance = _getPoolQuoteTokenBalance();
        params.inflator    = inflatorSnapshot;
        uint256 kickerAward = Auctions.startClaimableReserveAuction(
            auctions,
            reserveAuction,
            params
        );
        _transferQuoteToken(msg.sender, kickerAward);
    }

    function takeReserves(uint256 maxAmount_) external override returns (uint256 amount_) {
        uint256 ajnaRequired;
        (amount_, ajnaRequired) = Auctions.takeReserves(
            reserveAuction,
            maxAmount_
        );

        IERC20Token ajnaToken = IERC20Token(_getArgAddress(72));
        if (!ajnaToken.transferFrom(msg.sender, address(this), ajnaRequired)) revert ERC20TransferFailed();
        ajnaToken.burn(ajnaRequired);
        _transferQuoteToken(msg.sender, amount_);
    }

    /***********************************/
    /*** Borrower Internal Functions ***/
    /***********************************/

    function _drawDebt(
        address borrowerAddress_,
        uint256 amountToBorrow_,
        uint256 limitIndex_,
        uint256 collateralToPledge_
    ) internal returns (bool pledge_, bool borrow_, uint256 newLup_) {
        PoolState memory poolState = _accruePoolInterest();
        Loans.Borrower memory borrower = loans.getBorrowerInfo(borrowerAddress_);

        pledge_ = collateralToPledge_ != 0;
        borrow_ = amountToBorrow_ != 0 || limitIndex_ != 0;
        newLup_ = _lup(poolState.accruedDebt);

        uint256 borrowerDebt = Maths.wmul(borrower.t0debt, poolState.inflator);

        // pledge collateral to pool
        if (pledge_) {
            borrower.collateral  += collateralToPledge_;
            poolState.collateral += collateralToPledge_;

            if (
                auctions.isActive(borrowerAddress_)
                &&
                _isCollateralized(borrowerDebt, borrower.collateral, newLup_)
            )
            {
                // borrower becomes collateralized, remove debt from pool accumulator and settle auction
                t0DebtInAuction     -= borrower.t0debt;
                borrower.collateral = _settleAuction(borrowerAddress_, borrower.collateral);
            }
            pledgedCollateral += collateralToPledge_;
        }

        // borrow against pledged collateral
        // check both values to enable an intentional 0 borrow loan call to update borrower's loan state
        if (borrow_) {
            // only intended recipient can borrow quote
            if (borrowerAddress_ != msg.sender) revert BorrowerNotSender();
            // if borrower auctioned then it cannot draw more debt
            auctions.revertIfActive(msg.sender);

            // add origination fee to the amount to borrow and add to borrower's debt
            uint256 debtChange = Maths.wmul(amountToBorrow_, _feeRate(interestParams.interestRate) + Maths.WAD);
            borrowerDebt += debtChange;
            _checkMinDebt(poolState.accruedDebt, borrowerDebt);

            // determine new lup index and revert if borrow happens at a price higher than the specified limit (lower index than lup index)
            uint256 lupId = _lupIndex(poolState.accruedDebt + amountToBorrow_);
            if (lupId > limitIndex_) revert LimitIndexReached();

            // calculate new lup and check borrow action won't push borrower into a state of under-collateralization
            newLup_ = _priceAt(lupId);
            if (
                !_isCollateralized(borrowerDebt, borrower.collateral, newLup_)
            ) revert BorrowerUnderCollateralized();

            // check borrow won't push pool into a state of under-collateralization
            poolState.accruedDebt += debtChange;
            if (
                !_isCollateralized(poolState.accruedDebt, poolState.collateral, newLup_)
            ) revert PoolUnderCollateralized();

            uint256 t0DebtChange = Maths.wdiv(debtChange, poolState.inflator);
            borrower.t0debt += t0DebtChange;
            t0poolDebt      += t0DebtChange;
        }

        // update loan state
        loans.update(
            deposits,
            borrowerAddress_,
            true,
            borrower,
            poolState.accruedDebt,
            poolState.inflator,
            poolState.rate,
            newLup_
        );

        // update pool global interest rate state
        _updateInterestParams(poolState, newLup_);
    }

    function _repayDebt(
        address borrowerAddress_,
        uint256 maxQuoteTokenAmountToRepay_,
        uint256 collateralAmountToPull_
    ) internal returns (uint256 quoteTokenToRepay_, uint256 newLup_) {
        PoolState memory poolState = _accruePoolInterest();
        Loans.Borrower memory borrower = loans.getBorrowerInfo(borrowerAddress_);

        newLup_ = _lup(poolState.accruedDebt);

        if (maxQuoteTokenAmountToRepay_ != 0) {
            if (borrower.t0debt == 0) revert NoDebt();

            uint256 t0repaidDebt = Maths.min(
                borrower.t0debt,
                Maths.wdiv(maxQuoteTokenAmountToRepay_, poolState.inflator)
            );
            (quoteTokenToRepay_, newLup_) = _payLoan(t0repaidDebt, poolState, borrowerAddress_, borrower);
        }

        if (collateralAmountToPull_ != 0) {
            // only intended recipient can pull collateral
            if (borrowerAddress_ != msg.sender) revert BorrowerNotSender();

            uint256 borrowerDebt = Maths.wmul(borrower.t0debt, poolState.inflator);

            uint256 encumberedCollateral = borrower.t0debt != 0 ? Maths.wdiv(borrowerDebt, newLup_) : 0;
            if (borrower.collateral - encumberedCollateral < collateralAmountToPull_) revert InsufficientCollateral();

            borrower.collateral  -= collateralAmountToPull_;
            poolState.collateral -= collateralAmountToPull_;

            // update loan state
            loans.update(
                deposits,
                msg.sender,
                true,
                borrower,
                poolState.accruedDebt,
                poolState.inflator,
                poolState.rate,
                newLup_
            );

            pledgedCollateral = poolState.collateral;
            _updateInterestParams(poolState, newLup_);
        }
    }

    function _payLoan(
        uint256 t0repaidDebt_,
        PoolState memory poolState_,
        address borrowerAddress_,
        Loans.Borrower memory borrower_
    ) internal returns(
        uint256 quoteTokenAmountToRepay_, 
        uint256 newLup_
    ) {
        quoteTokenAmountToRepay_ = Maths.wmul(t0repaidDebt_, poolState_.inflator);
        uint256 borrowerDebt     = Maths.wmul(borrower_.t0debt, poolState_.inflator) - quoteTokenAmountToRepay_;
        poolState_.accruedDebt   -= quoteTokenAmountToRepay_;

        // check that paying the loan doesn't leave borrower debt under min debt amount
        _checkMinDebt(poolState_.accruedDebt, borrowerDebt);
        console.log("lup check");
        newLup_ = _lup(poolState_.accruedDebt);

        if (auctions.isActive(borrowerAddress_)) {
            if (_isCollateralized(borrowerDebt, borrower_.collateral, newLup_)) {
                // borrower becomes re-collateralized
                // remove entire borrower debt from pool auctions debt accumulator
                t0DebtInAuction -= borrower_.t0debt;
                // settle auction and update borrower's collateral with value after settlement
                borrower_.collateral = _settleAuction(borrowerAddress_, borrower_.collateral);
                console.log("in col", borrower_.collateral);
            } else {
                // partial repay, remove only the paid debt from pool auctions debt accumulator
                console.log("partial else");
                t0DebtInAuction -= t0repaidDebt_;
            }
        }
        console.log("after is check");
        
        borrower_.t0debt -= t0repaidDebt_;
        loans.update(
            deposits,
            borrowerAddress_,
            false,
            borrower_,
            poolState_.accruedDebt,
            poolState_.inflator,
            poolState_.rate,
            newLup_
        );

        t0poolDebt -= t0repaidDebt_;
        _updateInterestParams(poolState_, newLup_);
    }

    function _checkMinDebt(uint256 accruedDebt_,  uint256 borrowerDebt_) internal view {
        if (borrowerDebt_ != 0) {
            uint256 loansCount = loans.noOfLoans();
            if (
                loansCount >= 10
                &&
                (borrowerDebt_ < _minDebtAmount(accruedDebt_, loansCount))
            ) revert AmountLTMinDebt();
        }
    }

    /******************************/
    /*** Pool Virtual Functions ***/
    /******************************/

    /**
     *  @notice Collateralization calculation (implemented by each pool accordingly).
     *  @param debt_       Debt to calculate collateralization for.
     *  @param collateral_ Collateral to calculate collateralization for.
     *  @param price_      Price to calculate collateralization for.
     *  @return True if collateralization calculated is equal or greater than 1.
     */
    function _isCollateralized(
        uint256 debt_,
        uint256 collateral_,
        uint256 price_
    ) internal virtual returns (bool);

    /**
     *  @notice Settle an auction when it exits the auction queue (implemented by each pool accordingly).
     *  @param  borrowerAddress_    Address of the borrower that exits auction.
     *  @param  borrowerCollateral_ Borrower collateral amount before auction exit.
     *  @return Remaining borrower collateral after auction exit.
     */
    function _settleAuction(
        address borrowerAddress_,
        uint256 borrowerCollateral_
    ) internal virtual returns (uint256);

    /*****************************/
    /*** Pool Helper Functions ***/
    /*****************************/

    function _accruePoolInterest() internal returns (PoolState memory poolState_) {
        uint256 t0Debt        = t0poolDebt;
        poolState_.collateral = pledgedCollateral;
        poolState_.inflator   = inflatorSnapshot;
        poolState_.rate       = interestParams.interestRate;

        if (t0Debt != 0) {
            // Calculate prior pool debt
            poolState_.accruedDebt = Maths.wmul(t0Debt, poolState_.inflator);

            uint256 elapsed = block.timestamp - lastInflatorSnapshotUpdate;
            poolState_.isNewInterestAccrued = elapsed != 0;

            if (poolState_.isNewInterestAccrued) {
                poolState_.inflator = PoolCommons.accrueInterest(
                    deposits,
                    poolState_.accruedDebt,
                    poolState_.collateral,
                    loans.getMax().thresholdPrice,
                    poolState_.inflator,
                    poolState_.rate,
                    elapsed
                );
                // After debt owed to lenders has accrued, calculate current debt owed by borrowers
                poolState_.accruedDebt = Maths.wmul(t0Debt, poolState_.inflator);
            }
        }
    }

    function _updateInterestParams(PoolState memory poolState_, uint256 lup_) internal {
<<<<<<< HEAD
        if (block.timestamp - interestRateUpdate > 12 hours) {
            // update pool EMAs for target utilization calculation
            uint256 curDebtEma = Maths.wmul(
                    poolState_.accruedDebt,
                    EMA_7D_RATE_FACTOR
                ) + Maths.wmul(debtEma, LAMBDA_EMA_7D
            );
            console.log("oldlupCol", lupColEma);
            console.log("lup", lup_);
            uint256 curLupColEma = Maths.wmul(
                    Maths.wmul(lup_, poolState_.collateral),
                    EMA_7D_RATE_FACTOR
                ) + Maths.wmul(lupColEma, LAMBDA_EMA_7D
            );
            console.log("overflow chk 01");

            debtEma   = curDebtEma;
            lupColEma = curLupColEma;

            // update pool interest rate
            if (poolState_.accruedDebt != 0) {                
                console.log("overflow chk 02");
                int256 mau = int256(                                       // meaningful actual utilization                   
                    deposits.utilization(
                        poolState_.accruedDebt,
                        poolState_.collateral
                    )
                );
                console.log("curLupColEma", curLupColEma);
                console.log("curDebtEma", curDebtEma);
                int256 tu = int256(Maths.wdiv(curDebtEma, curLupColEma)); // target utilization

                console.log("overflow chk 04");
                if (!poolState_.isNewInterestAccrued) poolState_.rate = interestRate;
                // raise rates if 4*(tu-1.02*mau) < (tu+1.02*mau-1)^2-1
                // decrease rates if 4*(tu-mau) > 1-(tu+mau-1)^2
                int256 mau102 = mau * PERCENT_102 / 10**18;

                uint256 newInterestRate = poolState_.rate;
                if (4 * (tu - mau102) < ((tu + mau102 - 10**18) ** 2) / 10**18 - 10**18) {
                    newInterestRate = Maths.wmul(poolState_.rate, INCREASE_COEFFICIENT);
                } else if (4 * (tu - mau) > 10**18 - ((tu + mau - 10**18) ** 2) / 10**18) {
                    newInterestRate = Maths.wmul(poolState_.rate, DECREASE_COEFFICIENT);
                }

                console.log("overflow chk 04");
                if (poolState_.rate != newInterestRate) {
                    interestRate       = uint208(newInterestRate);
                    interestRateUpdate = uint48(block.timestamp);

                    emit UpdateInterestRate(poolState_.rate, newInterestRate);
                }
            }
=======
        if (block.timestamp - interestParams.interestRateUpdate > 12 hours) {
            PoolCommons.updateInterestRate(interestParams, deposits, poolState_, lup_);
>>>>>>> 7deb02e6
        }

        // update pool inflator
        if (poolState_.isNewInterestAccrued) {
            inflatorSnapshot           = uint208(poolState_.inflator);
            lastInflatorSnapshotUpdate = uint48(block.timestamp);
        } else if (poolState_.accruedDebt == 0) {
            inflatorSnapshot           = uint208(Maths.WAD);
            lastInflatorSnapshotUpdate = uint48(block.timestamp);
        }
    }

    function _transferQuoteTokenFrom(address from_, uint256 amount_) internal {
        IERC20(_getArgAddress(20)).safeTransferFrom(from_, address(this), amount_ / _getArgUint256(40));
    }

    function _transferQuoteToken(address to_, uint256 amount_) internal {
        IERC20(_getArgAddress(20)).safeTransfer(to_, amount_ / _getArgUint256(40));
    }

    function _getPoolQuoteTokenBalance() internal view returns (uint256) {
        return IERC20(_getArgAddress(20)).balanceOf(address(this));
    }

    function _htp(uint256 inflator_) internal view returns (uint256) {
        return Maths.wmul(loans.getMax().thresholdPrice, inflator_);
    }

    function _lupIndex(uint256 debt_) internal view returns (uint256) {
        return deposits.findIndexOfSum(debt_);
    }

    function _lup(uint256 debt_) internal view returns (uint256) {
        return _priceAt(_lupIndex(debt_));
    }

    /**************************/
    /*** External Functions ***/
    /**************************/

    function auctionInfo(
        address borrower_
    ) external 
    view override returns (
        address kicker,
        uint256 bondFactor,
        uint256 bondSize,
        uint256 kickTime,
        uint256 kickMomp,
        uint256 neutralPrice
    ) {
        return (
            auctions.liquidations[borrower_].kicker,
            auctions.liquidations[borrower_].bondFactor,
            auctions.liquidations[borrower_].bondSize,
            auctions.liquidations[borrower_].kickTime,
            auctions.liquidations[borrower_].kickMomp,
            auctions.liquidations[borrower_].neutralPrice
        );
    }

    function borrowerInfo(
        address borrower_
    ) external view override returns (uint256, uint256, uint256) {
        return (
            loans.borrowers[borrower_].t0debt,
            loans.borrowers[borrower_].collateral,
            loans.borrowers[borrower_].t0Np
        );
    }

    function bucketInfo(
        uint256 index_
    ) external view override returns (uint256, uint256, uint256, uint256, uint256) {
        return (
            buckets[index_].lps,
            buckets[index_].collateral,
            buckets[index_].bankruptcyTime,
            deposits.valueAt(index_),
            deposits.scale(index_)
        );
    }

    function debtInfo() external view returns (uint256, uint256, uint256) {
        uint256 pendingInflator = PoolCommons.pendingInflator(
            inflatorSnapshot,
            lastInflatorSnapshotUpdate,
            interestParams.interestRate
        );
        return (
            Maths.wmul(t0poolDebt, pendingInflator),
            Maths.wmul(t0poolDebt, inflatorSnapshot),
            Maths.wmul(t0DebtInAuction, inflatorSnapshot)
        );
    }

    function depositIndex(uint256 debt_) external view override returns (uint256) {
        return deposits.findIndexOfSum(debt_);
    }

    function depositSize() external view override returns (uint256) {
        return deposits.treeSum();
    }

    function depositUtilization(
        uint256 debt_,
        uint256 collateral_
    ) external view override returns (uint256) {
        return PoolCommons.utilization(deposits, debt_, collateral_);
    }

    function emasInfo() external view override returns (uint256, uint256) {
        return (
            interestParams.debtEma,
            interestParams.lupColEma
        );
    }

    function inflatorInfo() external view override returns (uint256, uint256) {
        return (
            inflatorSnapshot,
            lastInflatorSnapshotUpdate
        );
    }

    function interestRateInfo() external view returns (uint256, uint256) {
        return (
            interestParams.interestRate,
            interestParams.interestRateUpdate
        );
    }

    function kickerInfo(
        address kicker_
    ) external view override returns (uint256, uint256) {
        return(
            auctions.kickers[kicker_].claimable,
            auctions.kickers[kicker_].locked
        );
    }

    function lenderInfo(
        uint256 index_,
        address lender_
    ) external view override returns (uint256, uint256) {
        return buckets.getLenderInfo(index_, lender_);
    }

    function loansInfo() external view override returns (address, uint256, uint256) {
        return (
            loans.getMax().borrower,
            Maths.wmul(loans.getMax().thresholdPrice, inflatorSnapshot),
            loans.noOfLoans()
        );
    }

    function reservesInfo() external view override returns (uint256, uint256, uint256) {
        return (
            auctions.totalBondEscrowed,
            reserveAuction.unclaimed,
            reserveAuction.kicked
        );
    }

    /**
     *  @notice Called by LPB removal functions assess whether or not LPB is locked.
     *  @param  index_    The deposit index from which LPB is attempting to be removed.
     *  @param  inflator_ The pool inflator used to properly assess t0 debt in auctions.
     */
    function _revertIfAuctionDebtLocked(
        uint256 index_,
        uint256 inflator_
    ) internal view {
        uint256 t0AuctionDebt = t0DebtInAuction;
        if (t0AuctionDebt != 0 ) {
            // deposit in buckets within liquidation debt from the top-of-book down are frozen.
            if (index_ <= deposits.findIndexOfSum(Maths.wmul(t0AuctionDebt, inflator_))) revert RemoveDepositLockedByAuctionDebt();
        } 
    }
}<|MERGE_RESOLUTION|>--- conflicted
+++ resolved
@@ -15,24 +15,12 @@
 import '../libraries/Buckets.sol';
 import '../libraries/Deposits.sol';
 import '../libraries/Loans.sol';
-<<<<<<< HEAD
-import '../libraries/Maths.sol';
-import '../libraries/PoolUtils.sol';
-import '../libraries/BucketMath.sol';
-
-import '@std/console.sol';
-
-abstract contract Pool is Clone, ReentrancyGuard, Multicall, IPool {
-    using Auctions for Auctions.Data;
-    using Buckets  for mapping(uint256 => Buckets.Bucket);
-    using Deposits for Deposits.Data;
-    using Loans    for Loans.Data;
-=======
->>>>>>> 7deb02e6
 
 import '../libraries/external/Auctions.sol';
 import '../libraries/external/LenderActions.sol';
 import '../libraries/external/PoolCommons.sol';
+
+import '@std/console.sol';
 
 abstract contract Pool is Clone, ReentrancyGuard, Multicall, IPool {
     using Auctions  for Auctions.Data;
@@ -220,91 +208,6 @@
         _transferQuoteToken(msg.sender, claimable);
     }
 
-<<<<<<< HEAD
-
-    /***********************************/
-    /*** Borrower External Functions ***/
-    /***********************************/
-
-    function borrow(
-        uint256 amountToBorrow_,
-        uint256 limitIndex_
-    ) external override {
-        // if borrower auctioned then it cannot draw more debt
-        auctions.revertIfActive(msg.sender);
-
-        PoolState memory poolState     = _accruePoolInterest();
-        Loans.Borrower memory borrower = loans.getBorrowerInfo(msg.sender);
-        uint256 borrowerDebt           = Maths.wmul(borrower.t0debt, poolState.inflator);
-
-        // add origination fee to the amount to borrow and add to borrower's debt
-        uint256 debtChange = Maths.wmul(amountToBorrow_, PoolUtils.feeRate(interestRate) + Maths.WAD);
-        borrowerDebt += debtChange;
-        _checkMinDebt(poolState.accruedDebt, borrowerDebt);
-
-        // determine new lup index and revert if borrow happens at a price higher than the specified limit (lower index than lup index)
-        uint256 lupId = _lupIndex(poolState.accruedDebt + amountToBorrow_);
-        if (lupId > limitIndex_) revert LimitIndexReached();
-
-        // calculate new lup and check borrow action won't push borrower into a state of under-collateralization
-        uint256 newLup = PoolUtils.indexToPrice(lupId);
-        if (
-            !_isCollateralized(borrowerDebt, borrower.collateral, newLup)
-        ) revert BorrowerUnderCollateralized();
-
-        // check borrow won't push pool into a state of under-collateralization
-        poolState.accruedDebt += debtChange;
-        if (
-            !_isCollateralized(poolState.accruedDebt, poolState.collateral, newLup)
-        ) revert PoolUnderCollateralized();
-
-        uint256 t0debtChange = Maths.wdiv(debtChange, poolState.inflator);
-        borrower.t0debt += t0debtChange;
-
-        loans.update(
-            deposits,
-            msg.sender,
-            true,
-            borrower,
-            poolState.accruedDebt,
-            poolState.inflator,
-            poolState.rate,
-            newLup
-        );
-
-        t0poolDebt += t0debtChange;
-        _updateInterestParams(poolState, newLup);
-
-        emit Borrow(msg.sender, newLup, amountToBorrow_);
-        // move borrowed amount from pool to sender
-        _transferQuoteToken(msg.sender, amountToBorrow_);
-    }
-
-    function repay(
-        address borrowerAddress_,
-        uint256 maxQuoteTokenAmountToRepay_
-    ) external override {
-        PoolState memory poolState     = _accruePoolInterest();
-        Loans.Borrower memory borrower = loans.getBorrowerInfo(borrowerAddress_);
-        if (borrower.t0debt == 0) revert NoDebt();
-        console.log("repay 01");
-
-        uint256 t0repaidDebt = Maths.min(
-            borrower.t0debt,
-            Maths.wdiv(maxQuoteTokenAmountToRepay_, poolState.inflator)
-        );
-        console.log("t0repaidDebt", t0repaidDebt);
-        console.log("borrowerAddress_", borrowerAddress_);
-        (uint256 quoteTokenAmountToRepay, uint256 newLup) = _payLoan(t0repaidDebt, poolState, borrowerAddress_, borrower);
-        console.log("repay 03");
-
-        emit Repay(borrowerAddress_, newLup, quoteTokenAmountToRepay);
-        // move amount to repay from sender to pool
-        _transferQuoteTokenFrom(msg.sender, quoteTokenAmountToRepay);
-    }
-
-=======
->>>>>>> 7deb02e6
     /*****************************/
     /*** Liquidation Functions ***/
     /*****************************/
@@ -371,28 +274,15 @@
         t0poolDebt      -= t0settledDebt;
         t0DebtInAuction -= t0settledDebt;
 
-<<<<<<< HEAD
-        console.log("remainingCollateral", remainingCollateral);
-        console.log("b col", borrower.collateral);
-        poolState.collateral -= borrower.collateral - remainingCollateral;
-        console.log("poolState.collateral", poolState.collateral);
-        console.log("poolState.debt", poolState.accruedDebt);
-=======
         poolState.collateral -= params.collateral - remainingCollateral;
->>>>>>> 7deb02e6
 
         borrower.t0debt     = remainingt0Debt;
         borrower.collateral = remainingCollateral;
 
         pledgedCollateral = poolState.collateral;
         _updateInterestParams(poolState, _lup(poolState.accruedDebt));
-<<<<<<< HEAD
-        console.log("overflow catch3");
-        emit Settle(borrowerAddress_, t0settledDebt);
-=======
 
         emit Settle(params.borrower, t0settledDebt);
->>>>>>> 7deb02e6
     }
 
     function kick(address borrowerAddress_) external override {
@@ -727,64 +617,8 @@
     }
 
     function _updateInterestParams(PoolState memory poolState_, uint256 lup_) internal {
-<<<<<<< HEAD
-        if (block.timestamp - interestRateUpdate > 12 hours) {
-            // update pool EMAs for target utilization calculation
-            uint256 curDebtEma = Maths.wmul(
-                    poolState_.accruedDebt,
-                    EMA_7D_RATE_FACTOR
-                ) + Maths.wmul(debtEma, LAMBDA_EMA_7D
-            );
-            console.log("oldlupCol", lupColEma);
-            console.log("lup", lup_);
-            uint256 curLupColEma = Maths.wmul(
-                    Maths.wmul(lup_, poolState_.collateral),
-                    EMA_7D_RATE_FACTOR
-                ) + Maths.wmul(lupColEma, LAMBDA_EMA_7D
-            );
-            console.log("overflow chk 01");
-
-            debtEma   = curDebtEma;
-            lupColEma = curLupColEma;
-
-            // update pool interest rate
-            if (poolState_.accruedDebt != 0) {                
-                console.log("overflow chk 02");
-                int256 mau = int256(                                       // meaningful actual utilization                   
-                    deposits.utilization(
-                        poolState_.accruedDebt,
-                        poolState_.collateral
-                    )
-                );
-                console.log("curLupColEma", curLupColEma);
-                console.log("curDebtEma", curDebtEma);
-                int256 tu = int256(Maths.wdiv(curDebtEma, curLupColEma)); // target utilization
-
-                console.log("overflow chk 04");
-                if (!poolState_.isNewInterestAccrued) poolState_.rate = interestRate;
-                // raise rates if 4*(tu-1.02*mau) < (tu+1.02*mau-1)^2-1
-                // decrease rates if 4*(tu-mau) > 1-(tu+mau-1)^2
-                int256 mau102 = mau * PERCENT_102 / 10**18;
-
-                uint256 newInterestRate = poolState_.rate;
-                if (4 * (tu - mau102) < ((tu + mau102 - 10**18) ** 2) / 10**18 - 10**18) {
-                    newInterestRate = Maths.wmul(poolState_.rate, INCREASE_COEFFICIENT);
-                } else if (4 * (tu - mau) > 10**18 - ((tu + mau - 10**18) ** 2) / 10**18) {
-                    newInterestRate = Maths.wmul(poolState_.rate, DECREASE_COEFFICIENT);
-                }
-
-                console.log("overflow chk 04");
-                if (poolState_.rate != newInterestRate) {
-                    interestRate       = uint208(newInterestRate);
-                    interestRateUpdate = uint48(block.timestamp);
-
-                    emit UpdateInterestRate(poolState_.rate, newInterestRate);
-                }
-            }
-=======
         if (block.timestamp - interestParams.interestRateUpdate > 12 hours) {
             PoolCommons.updateInterestRate(interestParams, deposits, poolState_, lup_);
->>>>>>> 7deb02e6
         }
 
         // update pool inflator
