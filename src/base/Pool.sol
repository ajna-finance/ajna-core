// SPDX-License-Identifier: MIT

pragma solidity 0.8.14;

import '@clones/Clone.sol';
import '@openzeppelin/contracts/utils/Multicall.sol';

import './interfaces/IPool.sol';

import '../libraries/Auctions.sol';
import '../libraries/Buckets.sol';
import '../libraries/Deposits.sol';
import '../libraries/Loans.sol';
import '../libraries/Maths.sol';
import '../libraries/PoolUtils.sol';

abstract contract Pool is Clone, Multicall, IPool {
    using Auctions for Auctions.Data;
    using Buckets  for mapping(uint256 => Buckets.Bucket);
    using Deposits for Deposits.Data;
    using Loans    for Loans.Data;

    uint256 internal constant INCREASE_COEFFICIENT = 1.1 * 10**18;
    uint256 internal constant DECREASE_COEFFICIENT = 0.9 * 10**18;

    uint256 internal constant LAMBDA_EMA_7D      = 0.905723664263906671 * 1e18; // Lambda used for interest EMAs calculated as exp(-1/7   * ln2)
    uint256 internal constant EMA_7D_RATE_FACTOR = 1e18 - LAMBDA_EMA_7D;

    /***********************/
    /*** State Variables ***/
    /***********************/

    uint256 public override interestRate;       // [WAD]
    uint256 public override interestRateUpdate; // [SEC]
    uint256 public override pledgedCollateral;  // [WAD]

    uint256 internal debtEma;   // [WAD]
    uint256 internal lupColEma; // [WAD]

    uint256 internal inflatorSnapshot;           // [WAD]
    uint256 internal lastInflatorSnapshotUpdate; // [SEC]

    uint256 internal reserveAuctionKicked;    // Time a Claimable Reserve Auction was last kicked.
    uint256 internal reserveAuctionUnclaimed; // Amount of claimable reserves which has not been taken in the Claimable Reserve Auction.

    mapping(address => mapping(address => mapping(uint256 => uint256))) private _lpTokenAllowances; // owner address -> new owner address -> deposit index -> allowed amount

    Auctions.Data                      internal auctions;
    mapping(uint256 => Buckets.Bucket) internal buckets;              // deposit index -> bucket
    Deposits.Data                      internal deposits;
    Loans.Data                         internal loans;
    uint256                            internal poolInitializations;
    uint256                            internal t0poolDebt;           // Pool debt as if the whole amount was incurred upon the first loan. [WAD]

    struct PoolState {
        uint256 accruedDebt;
        uint256 collateral;
        bool    isNewInterestAccrued;
        uint256 rate;
        uint256 inflator;
    }

    /*********************************/
    /*** Lender External Functions ***/
    /*********************************/

    function addQuoteToken(
        uint256 quoteTokenAmountToAdd_,
        uint256 index_
    ) external override returns (uint256 bucketLPs_) {
        PoolState memory poolState = _accruePoolInterest();

        bucketLPs_ = buckets.addQuoteToken(
            deposits.valueAt(index_),
            quoteTokenAmountToAdd_,
            index_
        );
        deposits.add(index_, quoteTokenAmountToAdd_);

        uint256 newLup = _lup(poolState.accruedDebt);
        _updatePool(poolState, newLup);

        // move quote token amount from lender to pool
        emit AddQuoteToken(msg.sender, index_, quoteTokenAmountToAdd_, newLup);
        _transferQuoteTokenFrom(msg.sender, quoteTokenAmountToAdd_);
    }

    function approveLpOwnership(
        address allowedNewOwner_,
        uint256 index_,
        uint256 lpsAmountToApprove_
    ) external {
        _lpTokenAllowances[msg.sender][allowedNewOwner_][index_] = lpsAmountToApprove_;
    }

    function moveQuoteToken(
        uint256 maxQuoteTokenAmountToMove_,
        uint256 fromIndex_,
        uint256 toIndex_
    ) external override returns (uint256 fromBucketLPs_, uint256 toBucketLPs_) {
        if (fromIndex_ == toIndex_) revert MoveToSamePrice();

        PoolState memory poolState = _accruePoolInterest();

        (uint256 lenderLpBalance, uint256 lenderLastDepositTime) = buckets.getLenderInfo(
            fromIndex_,
            msg.sender
        );
        uint256 quoteTokenAmountToMove;
        (quoteTokenAmountToMove, fromBucketLPs_, ) = buckets.lpsToQuoteToken(
            deposits.valueAt(fromIndex_),
            lenderLpBalance,
            maxQuoteTokenAmountToMove_,
            fromIndex_
        );

        deposits.remove(fromIndex_, quoteTokenAmountToMove);

        // apply early withdrawal penalty if quote token is moved from above the PTP to below the PTP
        quoteTokenAmountToMove = PoolUtils.applyEarlyWithdrawalPenalty(
            poolState,
            lenderLastDepositTime,
            fromIndex_,
            toIndex_,
            quoteTokenAmountToMove
        );

        toBucketLPs_ = buckets.quoteTokensToLPs(
            deposits.valueAt(toIndex_),
            quoteTokenAmountToMove,
            toIndex_
        );

        deposits.add(toIndex_, quoteTokenAmountToMove);

        uint256 newLup = _lup(poolState.accruedDebt); // move lup if necessary and check loan book's htp against new lup
        if (fromIndex_ < toIndex_) if(_htp(poolState.inflator) > newLup) revert LUPBelowHTP();

        buckets.moveLPs(fromBucketLPs_, toBucketLPs_, fromIndex_, toIndex_);
        _updatePool(poolState, newLup);

        emit MoveQuoteToken(msg.sender, fromIndex_, toIndex_, quoteTokenAmountToMove, newLup);
    }

    function removeAllQuoteToken(
        uint256 index_
    ) external returns (uint256 quoteTokenAmountRemoved_, uint256 redeemedLenderLPs_) {
        auctions.revertIfAuctionClearable(loans);

        PoolState memory poolState = _accruePoolInterest();

        (uint256 lenderLPsBalance, ) = buckets.getLenderInfo(
            index_,
            msg.sender
        );
        if (lenderLPsBalance == 0) revert NoClaim();

        uint256 deposit = deposits.valueAt(index_);
        (quoteTokenAmountRemoved_, , redeemedLenderLPs_) = buckets.lpsToQuoteToken(
            deposit,
            lenderLPsBalance,
            deposit,
            index_
        );

        _redeemLPForQuoteToken(
            index_,
            poolState,
            redeemedLenderLPs_,
            quoteTokenAmountRemoved_
        );
    }

    function removeQuoteToken(
        uint256 quoteTokenAmountToRemove_,
        uint256 index_
    ) external override returns (uint256 bucketLPs_) {
        auctions.revertIfAuctionClearable(loans);

        PoolState memory poolState = _accruePoolInterest();

        uint256 deposit = deposits.valueAt(index_);
        if (quoteTokenAmountToRemove_ > deposit) revert InsufficientLiquidity();

        bucketLPs_ = buckets.quoteTokensToLPs(
            deposit,
            quoteTokenAmountToRemove_,
            index_
        );

        (uint256 lenderLPsBalance, ) = buckets.getLenderInfo(index_, msg.sender);
        if (lenderLPsBalance == 0 || bucketLPs_ > lenderLPsBalance) revert InsufficientLPs();

        _redeemLPForQuoteToken(
            index_,
            poolState,
            bucketLPs_,
            quoteTokenAmountToRemove_
        );
    }

    function transferLPTokens(
        address owner_,
        address newOwner_,
        uint256[] calldata indexes_)
    external {
        uint256 tokensTransferred;
        uint256 indexesLength = indexes_.length;

        for (uint256 i = 0; i < indexesLength; ) {
            if (!Deposits.isDepositIndex(indexes_[i])) revert InvalidIndex();

            uint256 transferAmount = _lpTokenAllowances[owner_][newOwner_][indexes_[i]];
            if (transferAmount == 0) revert NoAllowance();

            (uint256 lenderLpBalance, uint256 lenderLastDepositTime) = buckets.getLenderInfo(
                indexes_[i],
                owner_
            );
            if (transferAmount != lenderLpBalance) revert NoAllowance();

            delete _lpTokenAllowances[owner_][newOwner_][indexes_[i]]; // delete allowance

            buckets.transferLPs(
                owner_,
                newOwner_,
                transferAmount,
                indexes_[i],
                lenderLastDepositTime
            );

            tokensTransferred += transferAmount;

            unchecked {
                ++i;
            }
        }

        emit TransferLPTokens(owner_, newOwner_, indexes_, tokensTransferred);
    }


    /***********************************/
    /*** Borrower External Functions ***/
    /***********************************/

    function borrow(
        uint256 amountToBorrow_,
        uint256 limitIndex_
    ) external override {
        // if borrower auctioned then it cannot draw more debt
        auctions.revertIfActive(msg.sender);

        PoolState memory poolState     = _accruePoolInterest();
        Loans.Borrower memory borrower = loans.getBorrowerInfo(msg.sender);
        uint256 borrowerDebt           = Maths.wmul(borrower.t0debt, poolState.inflator);
        uint256 loansCount             = loans.noOfLoans();
        if (
            loansCount >= 10
            &&
            (borrowerDebt + amountToBorrow_ < PoolUtils.minDebtAmount(poolState.accruedDebt, loansCount))
        ) revert AmountLTMinDebt();

        // increase debt by the origination fee
        uint256 debtChange   = Maths.wmul(amountToBorrow_, PoolUtils.feeRate(interestRate) + Maths.WAD);
        uint256 t0debtChange = Maths.wdiv(debtChange, poolState.inflator);
        borrowerDebt += debtChange;

        // calculate the new LUP
        uint256 lupId = _lupIndex(poolState.accruedDebt + amountToBorrow_);
        if (lupId > limitIndex_) revert LimitIndexReached();
        uint256 newLup = PoolUtils.indexToPrice(lupId);

        // check borrow won't push borrower into a state of under-collateralization
        if (
            _collateralization(
                borrowerDebt,
                borrower.collateral,
                newLup
            ) < Maths.WAD
            ||
            borrower.collateral == 0
        ) revert BorrowerUnderCollateralized();

        // check borrow won't push pool into a state of under-collateralization
        poolState.accruedDebt += debtChange;
        if (
            _collateralization(
                poolState.accruedDebt,
                poolState.collateral,
                newLup
            ) < Maths.WAD
        ) revert PoolUnderCollateralized();

        borrower.t0debt += t0debtChange;
        loans.update(
            deposits,
            msg.sender,
            borrower,
            poolState.accruedDebt,
            poolState.inflator
        );
        _updatePool(poolState, newLup);
        t0poolDebt += t0debtChange;

        // move borrowed amount from pool to sender
        emit Borrow(msg.sender, newLup, amountToBorrow_);
        _transferQuoteToken(msg.sender, amountToBorrow_);
    }

    function repay(
        address borrowerAddress_,
        uint256 maxQuoteTokenAmountToRepay_
    ) external override {

        PoolState memory poolState = _accruePoolInterest();

        Loans.Borrower memory borrower = loans.getBorrowerInfo(borrowerAddress_);
        if (borrower.t0debt == 0) revert NoDebt();
        uint256 borrowerDebt = Maths.wmul(borrower.t0debt, poolState.inflator);

        uint256 t0maxAmountToRepay = Maths.wdiv(maxQuoteTokenAmountToRepay_, poolState.inflator);
        uint256 t0repaidDebt = Maths.min(borrower.t0debt, t0maxAmountToRepay);
        uint256 quoteTokenAmountToRepay = Maths.wmul(t0repaidDebt, poolState.inflator);
        borrowerDebt          -= quoteTokenAmountToRepay;
        poolState.accruedDebt -= quoteTokenAmountToRepay;

        if (borrowerDebt != 0) {
            uint256 loansCount = loans.noOfLoans();
            if (
                loansCount >= 10
                &&
                (borrowerDebt < PoolUtils.minDebtAmount(poolState.accruedDebt, loansCount))
            ) revert AmountLTMinDebt();
        }

        uint256 newLup = _lup(poolState.accruedDebt);

        auctions.checkAndRemove(
            borrowerAddress_,
            _collateralization(
                borrowerDebt,
                borrower.collateral,
                newLup
            )
        );
        borrower.t0debt -= t0repaidDebt;
        loans.update(
            deposits,
            borrowerAddress_,
            borrower,
            poolState.accruedDebt,
            poolState.inflator
        );
        _updatePool(poolState, newLup);
        t0poolDebt -= t0repaidDebt;

        // move amount to repay from sender to pool
        emit Repay(borrowerAddress_, newLup, quoteTokenAmountToRepay);
        _transferQuoteTokenFrom(msg.sender, quoteTokenAmountToRepay);
    }


    /*****************************/
    /*** Liquidation Functions ***/
    /*****************************/

    function heal(
        address borrower_,
        uint256 maxDepth_
    ) external override {
        uint256 poolDebt          = Maths.wmul(t0poolDebt, inflatorSnapshot);
        uint256 quoteTokenBalance = IERC20Token(_getArgAddress(20)).balanceOf(address(this));
        uint256 reserves          = poolDebt + quoteTokenBalance - deposits.treeSum() - auctions.totalBondEscrowed - reserveAuctionUnclaimed;
        uint256 healedDebt        = auctions.heal(
            loans,
            buckets,
            deposits,
            borrower_,
            reserves, maxDepth_,
            inflatorSnapshot
        );
        if (healedDebt != 0) {
            t0poolDebt -= Maths.wdiv(healedDebt, inflatorSnapshot);
            emit Heal(borrower_, healedDebt);
        }
    }

    function kick(address borrowerAddress_) external override {
        auctions.revertIfActive(borrowerAddress_);

        PoolState      memory poolState = _accruePoolInterest();
        Loans.Borrower memory borrower  = loans.getBorrowerInfo(borrowerAddress_);
        if (borrower.t0debt == 0) revert NoDebt();

        uint256 lup = _lup(poolState.accruedDebt);
        uint256 borrowerDebt = Maths.wmul(borrower.t0debt, poolState.inflator);
        if (
            _collateralization(
                borrowerDebt,
                borrower.collateral,
                lup
            ) >= Maths.WAD
        ) revert BorrowerOk();

        uint256 kickPenalty = loans.kick(
            borrowerAddress_,
            borrowerDebt,
            poolState.inflator,
            poolState.rate
        );
        poolState.accruedDebt += kickPenalty;
        t0poolDebt += Maths.wdiv(kickPenalty, poolState.inflator);
        
        // kick auction
        uint256 kickAuctionAmount = auctions.kick(
            borrowerAddress_,
            borrowerDebt,
            borrowerDebt * Maths.WAD / borrower.collateral,
            deposits.momp(poolState.accruedDebt, loans.noOfLoans())
        );

        // update pool state
        _updatePool(poolState, lup);

        emit Kick(borrowerAddress_, borrowerDebt, borrower.collateral);
        _transferQuoteTokenFrom(msg.sender, kickAuctionAmount);
    }


    /*********************************/
    /*** Reserve Auction Functions ***/
    /*********************************/

    function startClaimableReserveAuction() external override {
        uint256 curUnclaimedAuctionReserve = reserveAuctionUnclaimed;
        uint256 claimable = PoolUtils.claimableReserves(
            Maths.wmul(t0poolDebt, inflatorSnapshot),
            deposits.treeSum(),
            auctions.totalBondEscrowed,
            curUnclaimedAuctionReserve,
            IERC20Token(_getArgAddress(20)).balanceOf(address(this))
        );
        uint256 kickerAward = Maths.wmul(0.01 * 1e18, claimable);
        curUnclaimedAuctionReserve += claimable - kickerAward;
        if (curUnclaimedAuctionReserve != 0) {
            reserveAuctionUnclaimed = curUnclaimedAuctionReserve;
            reserveAuctionKicked    = block.timestamp;
            emit ReserveAuction(curUnclaimedAuctionReserve, PoolUtils.reserveAuctionPrice(block.timestamp));
            _transferQuoteToken(msg.sender, kickerAward);
        }
        else revert NoReserves();
    }

    function takeReserves(uint256 maxAmount_) external override returns (uint256 amount_) {
        uint256 kicked = reserveAuctionKicked;

        if (kicked != 0 && block.timestamp - kicked <= 72 hours) {
            amount_ = Maths.min(reserveAuctionUnclaimed, maxAmount_);
            uint256 price = PoolUtils.reserveAuctionPrice(kicked);
            uint256 ajnaRequired = Maths.wmul(amount_, price);
            reserveAuctionUnclaimed -= amount_;

            emit ReserveAuction(reserveAuctionUnclaimed, price);

            IERC20Token ajnaToken = IERC20Token(0x9a96ec9B57Fb64FbC60B423d1f4da7691Bd35079);
            if (!ajnaToken.transferFrom(msg.sender, address(this), ajnaRequired)) revert ERC20TransferFailed();
            ajnaToken.burn(ajnaRequired);
            _transferQuoteToken(msg.sender, amount_);
        }
        else revert NoReservesAuction();
    }


    /***********************************/
    /*** Borrower Internal Functions ***/
    /***********************************/

    function _pledgeCollateral(
        address borrowerAddress_,
        uint256 collateralAmountToPledge_
    ) internal {

        PoolState      memory poolState = _accruePoolInterest();
        Loans.Borrower memory borrower  = loans.getBorrowerInfo(borrowerAddress_);

        borrower.collateral  += collateralAmountToPledge_;
        poolState.collateral += collateralAmountToPledge_;

        uint256 newLup = _lup(poolState.accruedDebt);

        auctions.checkAndRemove(
            borrowerAddress_,
            _collateralization(
                Maths.wmul(borrower.t0debt, poolState.inflator),
                borrower.collateral,
                newLup
            )
        );
        loans.update(
            deposits,
            borrowerAddress_,
            borrower,
            poolState.accruedDebt,
            poolState.inflator
        );
        _updatePool(poolState, newLup);
    }

    function _pullCollateral(
        uint256 collateralAmountToPull_
    ) internal {

        PoolState      memory poolState = _accruePoolInterest();
        Loans.Borrower memory borrower  = loans.getBorrowerInfo(msg.sender);
        uint256 borrowerDebt            = Maths.wmul(borrower.t0debt, poolState.inflator);

        uint256 curLup = _lup(poolState.accruedDebt);
        uint256 encumberedCollateral = borrower.t0debt != 0 ? Maths.wdiv(borrowerDebt, curLup) : 0;
        if (borrower.collateral - encumberedCollateral < collateralAmountToPull_) revert InsufficientCollateral();

        borrower.collateral  -= collateralAmountToPull_;
        poolState.collateral -= collateralAmountToPull_;

        loans.update(
            deposits,
            msg.sender,
            borrower,
            poolState.accruedDebt,
            poolState.inflator
        );
        _updatePool(poolState, curLup);
    }


    /*********************************/
    /*** Lender Internal Functions ***/
    /*********************************/

    function _addCollateral(
        uint256 collateralAmountToAdd_,
        uint256 index_
    ) internal returns (uint256 bucketLPs_) {
        PoolState memory poolState = _accruePoolInterest();
        bucketLPs_ = buckets.addCollateral(deposits.valueAt(index_), collateralAmountToAdd_, index_);
        _updatePool(poolState, _lup(poolState.accruedDebt));
    }

    function _removeCollateral(
        uint256 collateralAmountToRemove_,
        uint256 index_
    ) internal returns (uint256 bucketLPs_) {
        auctions.revertIfAuctionClearable(loans);

        PoolState memory poolState = _accruePoolInterest();

        uint256 bucketCollateral;
        (bucketLPs_, bucketCollateral) = buckets.collateralToLPs(
            deposits.valueAt(index_),
            collateralAmountToRemove_,
            index_
        );
        if (collateralAmountToRemove_ > bucketCollateral) revert InsufficientCollateral();

        (uint256 lenderLpBalance, ) = buckets.getLenderInfo(index_, msg.sender);
        if (lenderLpBalance == 0 || bucketLPs_ > lenderLpBalance) revert InsufficientLPs(); // ensure user can actually remove that much

        buckets.removeCollateral(collateralAmountToRemove_, bucketLPs_, index_);

        _updatePool(poolState, _lup(poolState.accruedDebt));
    }

    function _redeemLPForQuoteToken(
        uint256 index_,
        PoolState memory poolState_,
        uint256 lpAmount_,
        uint256 amount
    ) internal {
        deposits.remove(index_, amount);  // update FenwickTree

        uint256 newLup = _lup(poolState_.accruedDebt);
        if (_htp(poolState_.inflator) > newLup) revert LUPBelowHTP();

        // persist bucket changes
        buckets.removeLPs(lpAmount_, index_);

        (, uint256 lastDeposit) = buckets.getLenderInfo(index_, msg.sender);
        amount = PoolUtils.applyEarlyWithdrawalPenalty(
            poolState_,
            lastDeposit,
            index_,
            0,
            amount
        );

        _updatePool(poolState_, newLup);

        // move quote token amount from pool to lender
        emit RemoveQuoteToken(msg.sender, index_, amount, newLup);
        _transferQuoteToken(msg.sender, amount);
    }


    /**************************************/
    /*** Liquidation Internal Functions ***/
    /**************************************/

    /**
     *  @notice Performs take checks, calculates amounts and bpf reward / penalty.
     *  @dev Internal support method assisting in the ERC20 and ERC721 pool take calls.
     *  @param borrowerAddress_   Address of the borower take is being called upon.
     *  @param collateral_        Max amount of collateral to take, submited by the taker.
     *  @return collateralTaken_  Amount of collateral taken from the auction and sent to the taker.
     */
    function _take(
        address borrowerAddress_,
        uint256 collateral_
    ) internal returns(uint256) {

        PoolState      memory poolState = _accruePoolInterest();
<<<<<<< HEAD
        Loans.Borrower memory borrower  = loans.accrueBorrowerInterest(
            borrowerAddress_,
            poolState.inflator
        );
        if (borrower.collateral == 0 || collateral_ == 0) revert InsufficientCollateral(); // revert if borrower's collateral is 0 or if maxCollateral to be taken is 0
=======
        Loans.Borrower memory borrower  = loans.getBorrowerInfo(borrowerAddress_);
        if (borrower.collateral == 0) revert InsufficientCollateral();
>>>>>>> 2ef3ecbb

        (
            uint256 quoteTokenAmount,
            uint256 repayAmount,
            uint256 collateralTaken,
            uint256 bondChange,
            bool isRewarded
        ) = auctions.take(borrowerAddress_, borrower, collateral_, poolState.inflator);

        uint256 t0repaidDebt  = Maths.wdiv(repayAmount, poolState.inflator);
        uint256 borrowerDebt  = Maths.wmul(borrower.t0debt, poolState.inflator) - repayAmount;
        borrower.collateral   -= collateralTaken;
        poolState.accruedDebt -= repayAmount;
        poolState.collateral  -= collateralTaken;

        // check that take doesn't leave borrower debt under min debt amount
        if (
            borrowerDebt != 0
            &&
            borrowerDebt < PoolUtils.minDebtAmount(poolState.accruedDebt, loans.noOfLoans())
        ) revert AmountLTMinDebt();

        uint256 newLup = _lup(poolState.accruedDebt);

        auctions.checkAndRemove(
            borrowerAddress_,
            _collateralization(
                borrowerDebt,
                borrower.collateral,
                newLup
            )
        );
        borrower.t0debt -= t0repaidDebt;
        loans.update(
            deposits,
            borrowerAddress_,
            borrower,
            poolState.accruedDebt,
            poolState.inflator
        );
        _updatePool(poolState, newLup);
        t0poolDebt -= t0repaidDebt;

        emit Take(borrowerAddress_, quoteTokenAmount, collateralTaken, bondChange, isRewarded);
        _transferQuoteTokenFrom(msg.sender, quoteTokenAmount);
        return collateralTaken;
    }


    /*****************************/
    /*** Pool Helper Functions ***/
    /*****************************/

    function _accruePoolInterest() internal returns (PoolState memory poolState_) {
        uint256 t0Debt = t0poolDebt;

        poolState_.collateral  = pledgedCollateral;
        poolState_.inflator    = inflatorSnapshot;

        if (t0Debt != 0) {
            // TODO: when new interest has accrued, this gets overwriten, wasting a multiplication
            poolState_.accruedDebt = Maths.wmul(t0Debt, poolState_.inflator);

            uint256 elapsed = block.timestamp - lastInflatorSnapshotUpdate;
            poolState_.isNewInterestAccrued = elapsed != 0;
            if (poolState_.isNewInterestAccrued) {
                poolState_.rate = interestRate;
                uint256 factor = PoolUtils.pendingInterestFactor(poolState_.rate, elapsed);
                // Scale the borrower inflator to update amount of interest owed by borrowers
                poolState_.inflator = Maths.wmul(poolState_.inflator, factor);

                // Scale the fenwick tree to update amount of debt owed to lenders
                uint256 newHtp = _htp(poolState_.inflator);
                if (newHtp != 0) {
                    deposits.accrueInterest(
                        poolState_.accruedDebt,
                        poolState_.collateral,
                        newHtp,
                        factor
                    );
                }

                // Calculate pool debt using the new inflator
                poolState_.accruedDebt = Maths.wmul(t0Debt, poolState_.inflator);
            }
        }
    }

    /**
     *  @notice Default collateralization calculation (to be overridden in other pool implementations like NFT's).
     *  @param debt_       Debt to calculate collateralization for.
     *  @param collateral_ Collateral to calculate collateralization for.
     *  @param price_      Price to calculate collateralization for.
     *  @return Collateralization value.
     */
    function _collateralization(
        uint256 debt_,
        uint256 collateral_,
        uint256 price_
    ) internal virtual returns (uint256) {
        uint256 encumbered = price_ != 0 && debt_ != 0 ? Maths.wdiv(debt_, price_) : 0;
        return encumbered != 0 ? Maths.wdiv(collateral_, encumbered) : Maths.WAD;
    }

    function _updatePool(PoolState memory poolState_, uint256 lup_) internal {
        if (block.timestamp - interestRateUpdate > 12 hours) {
            // Update EMAs for target utilization

            uint256 curDebtEma   = Maths.wmul(
                poolState_.accruedDebt,
                EMA_7D_RATE_FACTOR) + Maths.wmul(debtEma,   LAMBDA_EMA_7D
            );
            uint256 curLupColEma = Maths.wmul(
                Maths.wmul(lup_, poolState_.collateral),
                EMA_7D_RATE_FACTOR) + Maths.wmul(lupColEma, LAMBDA_EMA_7D
            );

            debtEma   = curDebtEma;
            lupColEma = curLupColEma;

            if (
                _collateralization(
                    poolState_.accruedDebt,
                    poolState_.collateral,
                    lup_
                ) != Maths.WAD
            ) {

                int256 actualUtilization = int256(
                    deposits.utilization(
                        poolState_.accruedDebt,
                        poolState_.collateral
                    )
                );
                int256 targetUtilization = int256(Maths.wdiv(curDebtEma, curLupColEma));

                // raise rates if 4*(targetUtilization-actualUtilization) < (targetUtilization+actualUtilization-1)^2-1
                // decrease rates if 4*(targetUtilization-mau) > -(targetUtilization+mau-1)^2+1
                int256 decreaseFactor = 4 * (targetUtilization - actualUtilization);
                int256 increaseFactor = ((targetUtilization + actualUtilization - 10**18) ** 2) / 10**18;

                if (!poolState_.isNewInterestAccrued) poolState_.rate = interestRate;

                uint256 newInterestRate = poolState_.rate;
                if (decreaseFactor < increaseFactor - 10**18) {
                    newInterestRate = Maths.wmul(poolState_.rate, INCREASE_COEFFICIENT);
                } else if (decreaseFactor > 10**18 - increaseFactor) {
                    newInterestRate = Maths.wmul(poolState_.rate, DECREASE_COEFFICIENT);
                }
                if (poolState_.rate != newInterestRate) {
                    interestRate       = newInterestRate;
                    interestRateUpdate = block.timestamp;

                    emit UpdateInterestRate(poolState_.rate, newInterestRate);
                }
            }
        }

        pledgedCollateral = poolState_.collateral;

        if (poolState_.isNewInterestAccrued) {
            inflatorSnapshot           = poolState_.inflator;
            lastInflatorSnapshotUpdate = block.timestamp;
        }
    }

    function _transferQuoteTokenFrom(address from_, uint256 amount_) internal {
        if (!IERC20Token(_getArgAddress(20)).transferFrom(from_, address(this), amount_ / _getArgUint256(40))) revert ERC20TransferFailed();
    }

    function _transferQuoteToken(address to_, uint256 amount_) internal {
        if (!IERC20Token(_getArgAddress(20)).transfer(to_, amount_ / _getArgUint256(40))) revert ERC20TransferFailed();
    }

    function _htp(uint256 inflator_) internal view returns (uint256) {
        return Maths.wmul(loans.getMax().thresholdPrice, inflator_);
    }

    function _lupIndex(uint256 debt_) internal view returns (uint256) {
        return deposits.findIndexOfSum(debt_);
    }

    function _lup(uint256 debt_) internal view returns (uint256) {
        return PoolUtils.indexToPrice(_lupIndex(debt_));
    }


    /**************************/
    /*** External Functions ***/
    /**************************/

    function auctionInfo(
        address borrower_
    )
        external
        view
        override
        returns (
            address,
            uint256,
            uint256,
            uint256,
            address,
            address
        )
    {
        return (
            auctions.liquidations[borrower_].kicker,
            auctions.liquidations[borrower_].bondFactor,
            auctions.liquidations[borrower_].kickTime,
            auctions.liquidations[borrower_].kickMomp,
            auctions.liquidations[borrower_].prev,
            auctions.liquidations[borrower_].next
        );
    }

    function borrowerInfo(
        address borrower_
    )
        external
        view
        override
        returns (
            uint256,
            uint256,
            uint256
        )
    {
        return (
            loans.borrowers[borrower_].t0debt,
            loans.borrowers[borrower_].collateral,
            loans.borrowers[borrower_].mompFactor
        );
    }

    function bucketInfo(
        uint256 index_
    )
        external
        view
        override
        returns (
            uint256,
            uint256,
            uint256,
            uint256,
            uint256
        )
    {
        return (
            buckets[index_].lps,
            buckets[index_].collateral,
            buckets[index_].bankruptcyTime,
            deposits.valueAt(index_),
            deposits.scale(index_)
        );
    }

    // TODO: only PoolInfoUtils should access this
    function accruedDebt() external view override returns (uint256 accruedDebt_)
    {
        return Maths.wmul(t0poolDebt, inflatorSnapshot);
    }

    function debt() external view override returns (uint256 borrowerDebt_) {
        uint256 pendingInflator = PoolUtils.pendingInflator(inflatorSnapshot, lastInflatorSnapshotUpdate, interestRate);
        return Maths.wmul(t0poolDebt, pendingInflator);
    }

    function depositIndex(uint256 debt_) external view override returns (uint256) {
        return deposits.findIndexOfSum(debt_);
    }

    function depositSize() external view override returns (uint256) {
        return deposits.treeSum();
    }

    function depositUtilization(
        uint256 debt_,
        uint256 collateral_
    ) external view override returns (uint256) {
        return deposits.utilization(debt_, collateral_);
    }

    function emasInfo()
        external
        view
        override
        returns (
            uint256,
            uint256
        )
    {
        return (
            debtEma,
            lupColEma
        );
    }

    function inflatorInfo()
        external
        view
        override
        returns (
            uint256,
            uint256
        )
    {
        return (
            inflatorSnapshot,
            lastInflatorSnapshotUpdate
        );
    }

    function kickerInfo(
        address kicker_
    )
        external
        view
        override
        returns (
            uint256,
            uint256
    )
    {
        return(
            auctions.kickers[kicker_].claimable,
            auctions.kickers[kicker_].locked
        );
    }

    function lenderInfo(
        uint256 index_,
        address lender_
    )
        external
        view
        override
        returns (
            uint256,
            uint256
        )
    {
        return buckets.getLenderInfo(index_, lender_);
    }

    function lpsToQuoteTokens(
        uint256 deposit_,
        uint256 lpTokens_,
        uint256 index_
    ) external view override returns (uint256 quoteTokenAmount_) {
        (quoteTokenAmount_, , ) = buckets.lpsToQuoteToken(
            deposit_,
            lpTokens_,
            deposit_,
            index_
        );
    }

    function loansInfo()
        external
        view
        override
        returns (
            address,
            uint256,
            uint256
        )
    {
        return (
            loans.getMax().borrower,
            Maths.wmul(loans.getMax().thresholdPrice, inflatorSnapshot),
            loans.noOfLoans()
        );
    }

    function reservesInfo()
        external
        view
        override
        returns (
            uint256,
            uint256,
            uint256
        )
    {
        return (
            auctions.totalBondEscrowed,
            reserveAuctionUnclaimed,
            reserveAuctionKicked
        );
    }

    function collateralAddress() external pure override returns (address) {
        return _getArgAddress(0);
    }

    function quoteTokenAddress() external pure override returns (address) {
        return _getArgAddress(20);
    }

    function quoteTokenScale() external pure override returns (uint256) {
        return _getArgUint256(40);
    }
}<|MERGE_RESOLUTION|>--- conflicted
+++ resolved
@@ -618,16 +618,8 @@
     ) internal returns(uint256) {
 
         PoolState      memory poolState = _accruePoolInterest();
-<<<<<<< HEAD
-        Loans.Borrower memory borrower  = loans.accrueBorrowerInterest(
-            borrowerAddress_,
-            poolState.inflator
-        );
+        Loans.Borrower memory borrower  = loans.getBorrowerInfo(borrowerAddress_);
         if (borrower.collateral == 0 || collateral_ == 0) revert InsufficientCollateral(); // revert if borrower's collateral is 0 or if maxCollateral to be taken is 0
-=======
-        Loans.Borrower memory borrower  = loans.getBorrowerInfo(borrowerAddress_);
-        if (borrower.collateral == 0) revert InsufficientCollateral();
->>>>>>> 2ef3ecbb
 
         (
             uint256 quoteTokenAmount,
