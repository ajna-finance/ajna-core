// SPDX-License-Identifier: MIT

pragma solidity 0.8.14;

import '@clones/Clone.sol';
import '@openzeppelin/contracts/security/ReentrancyGuard.sol';
import '@openzeppelin/contracts/utils/Multicall.sol';
import "@openzeppelin/contracts/token/ERC20/utils/SafeERC20.sol";
import { Checkpoints } from '@openzeppelin/contracts/utils/Checkpoints.sol';
import { IERC20 }      from "@openzeppelin/contracts/token/ERC20/IERC20.sol";

import './interfaces/IPool.sol';

import './PoolHelper.sol';

import '../libraries/Buckets.sol';
import '../libraries/Deposits.sol';
import '../libraries/Loans.sol';

import { Auctions }      from '../libraries/external/Auctions.sol';
import { LenderActions } from '../libraries/external/LenderActions.sol';
import { PoolCommons }   from '../libraries/external/PoolCommons.sol';

abstract contract Pool is Clone, ReentrancyGuard, Multicall, IPool {
    using Buckets   for mapping(uint256 => Bucket);
    using Deposits  for DepositsState;
    using Loans     for LoansState;
    using SafeERC20 for IERC20;

    /*****************/
    /*** Constants ***/
    /*****************/

    // immutable args offset
    uint256 internal constant POOL_TYPE          = 0;
    uint256 internal constant AJNA_ADDRESS       = 1;
    uint256 internal constant COLLATERAL_ADDRESS = 21;
    uint256 internal constant QUOTE_ADDRESS      = 41;
    uint256 internal constant QUOTE_SCALE        = 61;

    /***********************/
    /*** State Variables ***/
    /***********************/

    uint208 internal inflatorSnapshot;           // [WAD]
    uint48  internal lastInflatorSnapshotUpdate; // [SEC]

    InterestState       internal interestParams;
    ReserveAuctionState internal reserveAuction;

    uint256 public override pledgedCollateral;  // [WAD]

    uint256 internal t0DebtInAuction; // Total debt in auction used to restrict LPB holder from withdrawing [WAD]
    uint256 internal t0poolDebt;      // Pool debt as if the whole amount was incurred upon the first loan. [WAD]

    uint256 internal poolInitializations;

    mapping(address => mapping(address => mapping(uint256 => uint256))) private _lpTokenAllowances; // owner address -> new owner address -> deposit index -> allowed amount

<<<<<<< HEAD
    Auctions.Data                      internal auctions;
    mapping(uint256 => Buckets.Bucket) internal buckets;   // deposit index -> bucket
    Deposits.Data                      internal deposits;
    Loans.Data                         internal loans;

    Checkpoints.History internal _burnEventCheckpoints;

    struct InterestParams {
        uint208 interestRate;       // [WAD]
        uint48  interestRateUpdate; // [SEC]
        uint256 debtEma;            // [WAD]
        uint256 lupColEma;          // [WAD]
    }

    struct ReserveAuctionParams {
        uint256 kicked;    // Time a Claimable Reserve Auction was last kicked.
        uint256 unclaimed; // Amount of claimable reserves which has not been taken in the Claimable Reserve Auction.
    }

    struct PoolState {
        uint256 accruedDebt;
        uint256 collateral;
        bool    isNewInterestAccrued;
        uint256 rate;
        uint256 inflator;
    }
=======
    AuctionsState              internal auctions;
    mapping(uint256 => Bucket) internal buckets;   // deposit index -> bucket
    DepositsState              internal deposits;
    LoansState                 internal loans;
>>>>>>> c303a0c7

    // TODO: remove this struct entirely in favor of writing totalAjnaBurned to the checkpoint
    // tracks ajna token burn events
    struct BurnEvent {
        uint256 totalInterest; // current pool interest accumulator `PoolCommons.accrueInterest().newInterest
        uint256 totalBurned; // burn amount accumulator
    }
    // mapping burnEventId => BurnEvent
    mapping (uint256 => BurnEvent) internal burnEvents;
    uint256 totalAjnaBurned; // total ajna burned in the pool
    uint256 totalInterestEarned; // total interest earned by all lenders in the pool

    /******************/
    /*** Immutables ***/
    /******************/

    function poolType() external pure override returns (uint8) {
        return _getArgUint8(POOL_TYPE);
    }

    function collateralAddress() external pure override returns (address) {
        return _getArgAddress(COLLATERAL_ADDRESS);
    }

    function quoteTokenAddress() external pure override returns (address) {
        return _getArgAddress(QUOTE_ADDRESS);
    }

    function quoteTokenScale() external pure override returns (uint256) {
        return _getArgUint256(QUOTE_SCALE);
    }


    /*********************************/
    /*** Lender External Functions ***/
    /*********************************/

    function addQuoteToken(
        uint256 quoteTokenAmountToAdd_,
        uint256 index_
    ) external override returns (uint256 bucketLPs_) {
        PoolState memory poolState = _accruePoolInterest();

        bucketLPs_ = LenderActions.addQuoteToken(
            buckets,
            deposits,
            quoteTokenAmountToAdd_,
            index_
        );

        uint256 newLup = _lup(poolState.accruedDebt);
        _updateInterestParams(poolState, newLup);

        emit AddQuoteToken(msg.sender, index_, quoteTokenAmountToAdd_, bucketLPs_, newLup);
        // move quote token amount from lender to pool
        _transferQuoteTokenFrom(msg.sender, quoteTokenAmountToAdd_);
    }

    function approveLpOwnership(
        address allowedNewOwner_,
        uint256 index_,
        uint256 lpsAmountToApprove_
    ) external {
        _lpTokenAllowances[msg.sender][allowedNewOwner_][index_] = lpsAmountToApprove_;
    }

    function moveQuoteToken(
        uint256 maxAmountToMove_,
        uint256 fromIndex_,
        uint256 toIndex_
    ) external override returns (uint256 fromBucketLPs_, uint256 toBucketLPs_) {
        PoolState memory poolState = _accruePoolInterest();
        _revertIfAuctionDebtLocked(fromIndex_, poolState.inflator);

        uint256 newLup;
        (
            fromBucketLPs_,
            toBucketLPs_,
            newLup
        ) = LenderActions.moveQuoteToken(
            buckets,
            deposits,
            MoveQuoteParams(
                {
                    maxAmountToMove: maxAmountToMove_,
                    fromIndex:       fromIndex_,
                    toIndex:         toIndex_,
                    ptp:             _ptp(poolState.accruedDebt, poolState.collateral),
                    htp:             _htp(poolState.inflator),
                    poolDebt:        poolState.accruedDebt,
                    rate:            poolState.rate
                }
            )
        );

        _updateInterestParams(poolState, newLup);
    }

    function removeQuoteToken(
        uint256 maxAmount_,
        uint256 index_
    ) external override returns (uint256 removedAmount_, uint256 redeemedLPs_) {
        Auctions.revertIfAuctionClearable(auctions, loans);

        PoolState memory poolState = _accruePoolInterest();
        _revertIfAuctionDebtLocked(index_, poolState.inflator);

        uint256 newLup;
        (
            removedAmount_,
            redeemedLPs_,
            newLup
        ) = LenderActions.removeQuoteToken(
            buckets,
            deposits,
            RemoveQuoteParams(
                {
                    maxAmount: maxAmount_,
                    index:     index_,
                    ptp:       _ptp(poolState.accruedDebt, poolState.collateral),
                    htp:       _htp(poolState.inflator),
                    poolDebt:  poolState.accruedDebt,
                    rate:      poolState.rate
                }
            )
        );

        _updateInterestParams(poolState, newLup);

        // move quote token amount from pool to lender
        _transferQuoteToken(msg.sender, removedAmount_);
    }

    function transferLPTokens(
        address owner_,
        address newOwner_,
        uint256[] calldata indexes_
    ) external override {
        LenderActions.transferLPTokens(
            buckets,
            _lpTokenAllowances,
            owner_,
            newOwner_,
            indexes_
        );
    }

    function withdrawBonds() external {
        uint256 claimable = auctions.kickers[msg.sender].claimable;
        auctions.kickers[msg.sender].claimable = 0;
        _transferQuoteToken(msg.sender, claimable);
    }

    /*****************************/
    /*** Liquidation Functions ***/
    /*****************************/

    function bucketTake(
        address borrowerAddress_,
        bool    depositTake_,
        uint256 index_
    ) external override {

        PoolState memory poolState = _accruePoolInterest();
        Borrower  memory borrower = loans.getBorrowerInfo(borrowerAddress_);

        (
            uint256 collateralAmount,
            uint256 t0repayAmount
        ) = Auctions.bucketTake(
            auctions,
            deposits,
            buckets,
            BucketTakeParams(
                {
                    borrower:    borrowerAddress_,
                    collateral:  borrower.collateral,
                    t0debt:      borrower.t0debt,
                    inflator:    poolState.inflator,
                    depositTake: depositTake_,
                    index:       index_
                }
            )
        );

        borrower.collateral  -= collateralAmount; // collateral is removed from the loan
        poolState.collateral -= collateralAmount; // collateral is removed from pledged collateral accumulator

        _payLoan(t0repayAmount, poolState, borrowerAddress_, borrower);
        pledgedCollateral = poolState.collateral;
    }

    function settle(
        address borrowerAddress_,
        uint256 maxDepth_
    ) external override {
        PoolState memory poolState = _accruePoolInterest();

        uint256 assets = Maths.wmul(t0poolDebt, poolState.inflator) + _getPoolQuoteTokenBalance();
        uint256 liabilities = deposits.treeSum() + auctions.totalBondEscrowed + reserveAuction.unclaimed;

        Borrower storage borrower = loans.borrowers[borrowerAddress_];

        SettleParams memory params = SettleParams(
            {
                borrower:    borrowerAddress_,
                collateral:  borrower.collateral,
                t0debt:      borrower.t0debt,
                reserves:    (assets > liabilities) ? (assets-liabilities) : 0,
                inflator:    poolState.inflator,
                bucketDepth: maxDepth_
            }
        );
        (uint256 remainingCollateral, uint256 remainingt0Debt) = Auctions.settlePoolDebt(
            auctions,
            buckets,
            deposits,
            params
        );
        // slither-disable-next-line incorrect-equality
        if (remainingt0Debt == 0) remainingCollateral = _settleAuction(params.borrower, remainingCollateral);

        uint256 t0settledDebt = params.t0debt - remainingt0Debt;
        t0poolDebt      -= t0settledDebt;
        t0DebtInAuction -= t0settledDebt;

        poolState.collateral -= params.collateral - remainingCollateral;

        borrower.t0debt     = remainingt0Debt;
        borrower.collateral = remainingCollateral;

        pledgedCollateral = poolState.collateral;
        _updateInterestParams(poolState, _lup(poolState.accruedDebt));

        emit Settle(params.borrower, t0settledDebt);
    }

    function kick(address borrowerAddress_) external override {
        Auctions.revertIfActive(auctions, borrowerAddress_);

        PoolState memory poolState = _accruePoolInterest();

        Borrower storage borrower = loans.borrowers[borrowerAddress_];
        uint256 borrowerT0debt = borrower.t0debt;

        KickParams memory params = KickParams(
            {
                borrower:     borrowerAddress_,
                debt:         Maths.wmul(borrowerT0debt, poolState.inflator),
                collateral:   borrower.collateral,
                momp:         _momp(poolState.accruedDebt, loans.noOfLoans()),
                neutralPrice: Maths.wmul(borrower.t0Np, poolState.inflator),
                rate:         poolState.rate
            }
        );

        uint256 lup = _lup(poolState.accruedDebt);
        if (
            _isCollateralized(params.debt , params.collateral, lup, _getArgUint8(POOL_TYPE))
        ) revert BorrowerOk();

        // kick auction
        (uint256 kickAuctionAmount, uint256 kickPenalty) = Auctions.kick(
            auctions,
            params
        );

        // remove kicked loan from heap
        loans.remove(params.borrower, loans.indices[params.borrower]);

        poolState.accruedDebt += kickPenalty;
        // convert kick penalty to t0 amount, update borrower t0 debt and pool t0 debt accumulators
        kickPenalty     =  Maths.wdiv(kickPenalty, poolState.inflator);
        borrowerT0debt  += kickPenalty;
        borrower.t0debt = borrowerT0debt;
        t0DebtInAuction += borrowerT0debt;
        t0poolDebt      += kickPenalty;

        _updateInterestParams(poolState, lup);

        if(kickAuctionAmount != 0) _transferQuoteTokenFrom(msg.sender, kickAuctionAmount);
    }

    /*********************************/
    /*** Reserve Auction Functions ***/
    /*********************************/

    function startClaimableReserveAuction() external override {
        uint256 kickerAward = Auctions.startClaimableReserveAuction(
            auctions,
            reserveAuction,
            StartReserveAuctionParams(
            {
                poolSize:    deposits.treeSum(),
                poolDebt:    t0poolDebt,
                poolBalance: _getPoolQuoteTokenBalance(),
                inflator:    inflatorSnapshot
            }
        )
        );
        _transferQuoteToken(msg.sender, kickerAward);
    }

    function takeReserves(uint256 maxAmount_) external override returns (uint256 amount_) {
        uint256 ajnaRequired;
        (amount_, ajnaRequired) = Auctions.takeReserves(
            reserveAuction,
            maxAmount_
        );

<<<<<<< HEAD
        // burn required number of ajna tokens to take quote from reserves
        IERC20Token ajnaToken = IERC20Token(_getArgAddress(72));
=======
        IERC20Token ajnaToken = IERC20Token(_getArgAddress(AJNA_ADDRESS));
>>>>>>> c303a0c7
        if (!ajnaToken.transferFrom(msg.sender, address(this), ajnaRequired)) revert ERC20TransferFailed();
        ajnaToken.burn(ajnaRequired);

        // record burn event information to enable querying by staking rewards
        totalAjnaBurned += ajnaRequired;
        BurnEvent memory burnEvent = BurnEvent({
            totalInterest: totalInterestEarned,
            totalBurned: totalAjnaBurned
        });
        uint256 burnEventId = Auctions.getNewBurnEventId(_burnEventCheckpoints);
        burnEvents[burnEventId] = burnEvent;
        Auctions.addCheckpoint(_burnEventCheckpoints, burnEventId);

        // transfer quote token to caller
        _transferQuoteToken(msg.sender, amount_);
    }

    /***********************************/
    /*** Borrower Internal Functions ***/
    /***********************************/

    function _drawDebt(
        address borrowerAddress_,
        uint256 amountToBorrow_,
        uint256 limitIndex_,
        uint256 collateralToPledge_
    ) internal returns (bool pledge_, bool borrow_, uint256 newLup_) {
        PoolState memory poolState = _accruePoolInterest();
        Borrower  memory borrower = loans.getBorrowerInfo(borrowerAddress_);

        pledge_ = collateralToPledge_ != 0;
        borrow_ = amountToBorrow_ != 0 || limitIndex_ != 0;
        newLup_ = _lup(poolState.accruedDebt);

        uint256 borrowerDebt = Maths.wmul(borrower.t0debt, poolState.inflator);

        // pledge collateral to pool
        if (pledge_) {
            borrower.collateral  += collateralToPledge_;
            poolState.collateral += collateralToPledge_;

            if (
                Auctions.isActive(auctions, borrowerAddress_)
                &&
                _isCollateralized(borrowerDebt, borrower.collateral, newLup_, _getArgUint8(POOL_TYPE))
            )
            {
                // borrower becomes collateralized, remove debt from pool accumulator and settle auction
                t0DebtInAuction     -= borrower.t0debt;
                borrower.collateral = _settleAuction(borrowerAddress_, borrower.collateral);
            }
            pledgedCollateral += collateralToPledge_;
        }

        // borrow against pledged collateral
        // check both values to enable an intentional 0 borrow loan call to update borrower's loan state
        if (borrow_) {
            // only intended recipient can borrow quote
            if (borrowerAddress_ != msg.sender) revert BorrowerNotSender();
            // if borrower auctioned then it cannot draw more debt
            Auctions.revertIfActive(auctions, msg.sender);

            // add origination fee to the amount to borrow and add to borrower's debt
            uint256 debtChange = Maths.wmul(amountToBorrow_, _feeRate(interestParams.interestRate) + Maths.WAD);
            borrowerDebt += debtChange;
            _checkMinDebt(poolState.accruedDebt, borrowerDebt);

            // determine new lup index and revert if borrow happens at a price higher than the specified limit (lower index than lup index)
            uint256 lupId = _lupIndex(poolState.accruedDebt + amountToBorrow_);
            if (lupId > limitIndex_) revert LimitIndexReached();

            // calculate new lup and check borrow action won't push borrower into a state of under-collateralization
            newLup_ = _priceAt(lupId);
            if (
                !_isCollateralized(borrowerDebt, borrower.collateral, newLup_, _getArgUint8(POOL_TYPE))
            ) revert BorrowerUnderCollateralized();

            // check borrow won't push pool into a state of under-collateralization
            poolState.accruedDebt += debtChange;
            if (
                !_isCollateralized(poolState.accruedDebt, poolState.collateral, newLup_, _getArgUint8(POOL_TYPE))
            ) revert PoolUnderCollateralized();

            uint256 t0DebtChange = Maths.wdiv(debtChange, poolState.inflator);
            borrower.t0debt += t0DebtChange;
            t0poolDebt      += t0DebtChange;
        }

        // update loan state
        uint256 loanId = loans.indices[borrowerAddress_];
        // stamp borrower t0Np
        borrower.t0Np = _t0Np(
            loanId,
            borrower.t0debt,
            borrower.collateral,
            borrowerDebt,
            poolState.inflator,
            poolState.rate,
            newLup_
        );
        loans.update(borrowerAddress_, borrower, loanId);

        // update pool global interest rate state
        _updateInterestParams(poolState, newLup_);
    }

    function _repayDebt(
        address borrowerAddress_,
        uint256 maxQuoteTokenAmountToRepay_,
        uint256 collateralAmountToPull_
    ) internal returns (uint256 quoteTokenToRepay_, uint256 newLup_) {
        PoolState memory poolState = _accruePoolInterest();
        Borrower  memory borrower = loans.getBorrowerInfo(borrowerAddress_);

        newLup_ = _lup(poolState.accruedDebt);

        if (maxQuoteTokenAmountToRepay_ != 0) {
            if (borrower.t0debt == 0) revert NoDebt();

            uint256 t0repaidDebt = Maths.min(
                borrower.t0debt,
                Maths.wdiv(maxQuoteTokenAmountToRepay_, poolState.inflator)
            );
            (quoteTokenToRepay_, newLup_) = _payLoan(t0repaidDebt, poolState, borrowerAddress_, borrower);
        }

        if (collateralAmountToPull_ != 0) {
            // only intended recipient can pull collateral
            if (borrowerAddress_ != msg.sender) revert BorrowerNotSender();

            uint256 borrowerDebt = Maths.wmul(borrower.t0debt, poolState.inflator);

            uint256 encumberedCollateral = borrower.t0debt != 0 ? Maths.wdiv(borrowerDebt, newLup_) : 0;
            if (borrower.collateral - encumberedCollateral < collateralAmountToPull_) revert InsufficientCollateral();

            borrower.collateral  -= collateralAmountToPull_;
            poolState.collateral -= collateralAmountToPull_;

            // update loan state
            uint256 loanId = loans.indices[borrowerAddress_];
            // stamp borrower t0Np
            borrower.t0Np = _t0Np(
                loanId,
                borrower.t0debt,
                borrower.collateral,
                borrowerDebt,
                poolState.inflator,
                poolState.rate,
                newLup_
            );
            loans.update(msg.sender, borrower, loanId);

            pledgedCollateral = poolState.collateral;
            _updateInterestParams(poolState, newLup_);
        }
    }

    function _payLoan(
        uint256 t0repaidDebt_,
        PoolState memory poolState_,
        address borrowerAddress_,
        Borrower memory borrower_
    ) internal returns(
        uint256 quoteTokenAmountToRepay_, 
        uint256 newLup_
    ) {
        quoteTokenAmountToRepay_ = Maths.wmul(t0repaidDebt_, poolState_.inflator);
        uint256 borrowerDebt     = Maths.wmul(borrower_.t0debt, poolState_.inflator) - quoteTokenAmountToRepay_;
        poolState_.accruedDebt   -= quoteTokenAmountToRepay_;

        // check that paying the loan doesn't leave borrower debt under min debt amount
        _checkMinDebt(poolState_.accruedDebt, borrowerDebt);

        newLup_ = _lup(poolState_.accruedDebt);

        if (Auctions.isActive(auctions, borrowerAddress_)) {
            if (_isCollateralized(borrowerDebt, borrower_.collateral, newLup_, _getArgUint8(POOL_TYPE))) {
                // borrower becomes re-collateralized
                // remove entire borrower debt from pool auctions debt accumulator
                t0DebtInAuction -= borrower_.t0debt;
                // settle auction and update borrower's collateral with value after settlement
                borrower_.collateral = _settleAuction(borrowerAddress_, borrower_.collateral);
            } else {
                // partial repay, remove only the paid debt from pool auctions debt accumulator
                t0DebtInAuction -= t0repaidDebt_;
            }
        }
        
        borrower_.t0debt -= t0repaidDebt_;

        // update loan state, no need to stamp borrower t0Np in repay action
        uint256 loanId = loans.indices[borrowerAddress_];
        loans.update(borrowerAddress_, borrower_, loanId);

        t0poolDebt -= t0repaidDebt_;
        _updateInterestParams(poolState_, newLup_);
    }

    function _checkMinDebt(uint256 accruedDebt_,  uint256 borrowerDebt_) internal view {
        if (borrowerDebt_ != 0) {
            uint256 loansCount = loans.noOfLoans();
            if (
                loansCount >= 10
                &&
                (borrowerDebt_ < _minDebtAmount(accruedDebt_, loansCount))
            ) revert AmountLTMinDebt();
        }
    }

    /******************************/
    /*** Pool Virtual Functions ***/
    /******************************/

    /**
     *  @notice Settle an auction when it exits the auction queue (implemented by each pool accordingly).
     *  @param  borrowerAddress_    Address of the borrower that exits auction.
     *  @param  borrowerCollateral_ Borrower collateral amount before auction exit.
     *  @return Remaining borrower collateral after auction exit.
     */
    function _settleAuction(
        address borrowerAddress_,
        uint256 borrowerCollateral_
    ) internal virtual returns (uint256);

    /*****************************/
    /*** Pool Helper Functions ***/
    /*****************************/

    function _accruePoolInterest() internal returns (PoolState memory poolState_) {
        uint256 t0Debt        = t0poolDebt;
        poolState_.collateral = pledgedCollateral;
        poolState_.inflator   = inflatorSnapshot;
        poolState_.rate       = interestParams.interestRate;

        if (t0Debt != 0) {
            // Calculate prior pool debt
            poolState_.accruedDebt = Maths.wmul(t0Debt, poolState_.inflator);

            uint256 elapsed = block.timestamp - lastInflatorSnapshotUpdate;
            poolState_.isNewInterestAccrued = elapsed != 0;

            if (poolState_.isNewInterestAccrued) {
                (uint256 newInflator, uint256 newInterest) = PoolCommons.accrueInterest(
                    deposits,
                    poolState_.accruedDebt,
                    poolState_.collateral,
                    loans.getMax().thresholdPrice,
                    poolState_.inflator,
                    poolState_.rate,
                    elapsed
                );
                poolState_.inflator = newInflator;
                // After debt owed to lenders has accrued, calculate current debt owed by borrowers
                poolState_.accruedDebt = Maths.wmul(t0Debt, poolState_.inflator);

                // update total interest earned accumulator with the newly accrued interest
                totalInterestEarned += newInterest;
            }
        }
    }

    function _updateInterestParams(PoolState memory poolState_, uint256 lup_) internal {
        if (block.timestamp - interestParams.interestRateUpdate > 12 hours) {
            PoolCommons.updateInterestRate(interestParams, deposits, poolState_, lup_);
        }

        // update pool inflator
        if (poolState_.isNewInterestAccrued) {
            inflatorSnapshot           = uint208(poolState_.inflator);
            lastInflatorSnapshotUpdate = uint48(block.timestamp);
        // slither-disable-next-line incorrect-equality
        } else if (poolState_.accruedDebt == 0) {
            inflatorSnapshot           = uint208(Maths.WAD);
            lastInflatorSnapshotUpdate = uint48(block.timestamp);
        }
    }

    function _transferQuoteTokenFrom(address from_, uint256 amount_) internal {
        IERC20(_getArgAddress(QUOTE_ADDRESS)).safeTransferFrom(from_, address(this), amount_ / _getArgUint256(QUOTE_SCALE));
    }

    function _transferQuoteToken(address to_, uint256 amount_) internal {
        IERC20(_getArgAddress(QUOTE_ADDRESS)).safeTransfer(to_, amount_ / _getArgUint256(QUOTE_SCALE));
    }

    function _getPoolQuoteTokenBalance() internal view returns (uint256) {
        return IERC20(_getArgAddress(QUOTE_ADDRESS)).balanceOf(address(this));
    }

    function _htp(uint256 inflator_) internal view returns (uint256) {
        return Maths.wmul(loans.getMax().thresholdPrice, inflator_);
    }

    function _momp(uint256 debt_, uint256 noOfLoans_) internal view returns (uint256) {
        return noOfLoans_ != 0 ? _priceAt(deposits.findIndexOfSum(Maths.wdiv(debt_, noOfLoans_ * 1e18))) : 0;
    }

    function _t0Np (
        uint256 loanId_,
        uint256 t0Debt_,
        uint256 collateral_,
        uint256 debt_,
        uint256 inflator_,
        uint256 rate_,
        uint256 lup_
    ) internal view returns (uint256 t0Np_) {
        if (t0Debt_ != 0 && collateral_ != 0) {
            // if loan id is 0 then it is a new loan, count it as part of total loans in pool
            uint256 noOfLoans = loanId_ != 0 ? loans.loans.length - 1 : loans.loans.length;
            uint256 thresholdPrice = debt_ * Maths.WAD / collateral_;
            uint256 curMomp = _momp(t0Debt_, noOfLoans);
            t0Np_ = (1e18 + rate_) * curMomp * thresholdPrice / lup_ / inflator_;
        }
    }

    function _lupIndex(uint256 debt_) internal view returns (uint256) {
        return deposits.findIndexOfSum(debt_);
    }

    function _lup(uint256 debt_) internal view returns (uint256) {
        return _priceAt(_lupIndex(debt_));
    }

    /**************************/
    /*** External Functions ***/
    /**************************/

    function auctionInfo(
        address borrower_
    ) external 
    view override returns (
        address kicker,
        uint256 bondFactor,
        uint256 bondSize,
        uint256 kickTime,
        uint256 kickMomp,
        uint256 neutralPrice
    ) {
        return (
            auctions.liquidations[borrower_].kicker,
            auctions.liquidations[borrower_].bondFactor,
            auctions.liquidations[borrower_].bondSize,
            auctions.liquidations[borrower_].kickTime,
            auctions.liquidations[borrower_].kickMomp,
            auctions.liquidations[borrower_].neutralPrice
        );
    }

    function borrowerInfo(
        address borrower_
    ) external view override returns (uint256, uint256, uint256) {
        return (
            loans.borrowers[borrower_].t0debt,
            loans.borrowers[borrower_].collateral,
            loans.borrowers[borrower_].t0Np
        );
    }

    function bucketInfo(
        uint256 index_
    ) external view override returns (uint256, uint256, uint256, uint256, uint256) {
        return (
            buckets[index_].lps,
            buckets[index_].collateral,
            buckets[index_].bankruptcyTime,
            deposits.valueAt(index_),
            deposits.scale(index_)
        );
    }

    function bucketExchangeRate(
        uint256 index_
    ) external view returns (uint256 exchangeRate_) {
        Buckets.Bucket storage bucket = buckets[index_];

        exchangeRate_ = Buckets.getExchangeRate(
            bucket.collateral,
            bucket.lps,
            deposits.valueAt(index_),
            _priceAt(index_)
        );
    }

    function burnInfoAtBlock(uint256 blockNumber_) external view returns (uint256, uint256) {
        uint256 burnEventId = Auctions.getBurnAtBlock(_burnEventCheckpoints, blockNumber_);
        BurnEvent memory burnEvent = burnEvents[burnEventId];

        return (
            burnEvent.totalInterest,
            burnEvent.totalBurned
        );
    }

    function burnInfoLatest() external view returns (uint256, uint256) {
        return (
            totalInterestEarned,
            totalAjnaBurned
        );
    }

    function debtInfo() external view returns (uint256, uint256, uint256) {
        uint256 pendingInflator = PoolCommons.pendingInflator(
            inflatorSnapshot,
            lastInflatorSnapshotUpdate,
            interestParams.interestRate
        );
        return (
            Maths.wmul(t0poolDebt, pendingInflator),
            Maths.wmul(t0poolDebt, inflatorSnapshot),
            Maths.wmul(t0DebtInAuction, inflatorSnapshot)
        );
    }

    function depositIndex(uint256 debt_) external view override returns (uint256) {
        return deposits.findIndexOfSum(debt_);
    }

    function depositSize() external view override returns (uint256) {
        return deposits.treeSum();
    }

    function depositUtilization(
        uint256 debt_,
        uint256 collateral_
    ) external view override returns (uint256) {
        return PoolCommons.utilization(deposits, debt_, collateral_);
    }

    function emasInfo() external view override returns (uint256, uint256) {
        return (
            interestParams.debtEma,
            interestParams.lupColEma
        );
    }

    function inflatorInfo() external view override returns (uint256, uint256) {
        return (
            inflatorSnapshot,
            lastInflatorSnapshotUpdate
        );
    }

    function interestRateInfo() external view returns (uint256, uint256) {
        return (
            interestParams.interestRate,
            interestParams.interestRateUpdate
        );
    }

    function kickerInfo(
        address kicker_
    ) external view override returns (uint256, uint256) {
        return(
            auctions.kickers[kicker_].claimable,
            auctions.kickers[kicker_].locked
        );
    }

    function lenderInfo(
        uint256 index_,
        address lender_
    ) external view override returns (uint256, uint256) {
        return buckets.getLenderInfo(index_, lender_);
    }

    function loansInfo() external view override returns (address, uint256, uint256) {
        return (
            loans.getMax().borrower,
            Maths.wmul(loans.getMax().thresholdPrice, inflatorSnapshot),
            loans.noOfLoans()
        );
    }

    function reservesInfo() external view override returns (uint256, uint256, uint256) {
        return (
            auctions.totalBondEscrowed,
            reserveAuction.unclaimed,
            reserveAuction.kicked
        );
    }

    /**
     *  @notice Called by LPB removal functions assess whether or not LPB is locked.
     *  @param  index_    The deposit index from which LPB is attempting to be removed.
     *  @param  inflator_ The pool inflator used to properly assess t0 debt in auctions.
     */
    function _revertIfAuctionDebtLocked(
        uint256 index_,
        uint256 inflator_
    ) internal view {
        uint256 t0AuctionDebt = t0DebtInAuction;
        if (t0AuctionDebt != 0 ) {
            // deposit in buckets within liquidation debt from the top-of-book down are frozen.
            if (index_ <= deposits.findIndexOfSum(Maths.wmul(t0AuctionDebt, inflator_))) revert RemoveDepositLockedByAuctionDebt();
        }
    }
}<|MERGE_RESOLUTION|>--- conflicted
+++ resolved
@@ -57,39 +57,12 @@
 
     mapping(address => mapping(address => mapping(uint256 => uint256))) private _lpTokenAllowances; // owner address -> new owner address -> deposit index -> allowed amount
 
-<<<<<<< HEAD
-    Auctions.Data                      internal auctions;
-    mapping(uint256 => Buckets.Bucket) internal buckets;   // deposit index -> bucket
-    Deposits.Data                      internal deposits;
-    Loans.Data                         internal loans;
-
-    Checkpoints.History internal _burnEventCheckpoints;
-
-    struct InterestParams {
-        uint208 interestRate;       // [WAD]
-        uint48  interestRateUpdate; // [SEC]
-        uint256 debtEma;            // [WAD]
-        uint256 lupColEma;          // [WAD]
-    }
-
-    struct ReserveAuctionParams {
-        uint256 kicked;    // Time a Claimable Reserve Auction was last kicked.
-        uint256 unclaimed; // Amount of claimable reserves which has not been taken in the Claimable Reserve Auction.
-    }
-
-    struct PoolState {
-        uint256 accruedDebt;
-        uint256 collateral;
-        bool    isNewInterestAccrued;
-        uint256 rate;
-        uint256 inflator;
-    }
-=======
     AuctionsState              internal auctions;
     mapping(uint256 => Bucket) internal buckets;   // deposit index -> bucket
     DepositsState              internal deposits;
     LoansState                 internal loans;
->>>>>>> c303a0c7
+
+    Checkpoints.History internal _burnEventCheckpoints;
 
     // TODO: remove this struct entirely in favor of writing totalAjnaBurned to the checkpoint
     // tracks ajna token burn events
@@ -400,12 +373,8 @@
             maxAmount_
         );
 
-<<<<<<< HEAD
         // burn required number of ajna tokens to take quote from reserves
-        IERC20Token ajnaToken = IERC20Token(_getArgAddress(72));
-=======
         IERC20Token ajnaToken = IERC20Token(_getArgAddress(AJNA_ADDRESS));
->>>>>>> c303a0c7
         if (!ajnaToken.transferFrom(msg.sender, address(this), ajnaRequired)) revert ERC20TransferFailed();
         ajnaToken.burn(ajnaRequired);
 
