// SPDX-License-Identifier: MIT

pragma solidity 0.8.14;

import '@clones/Clone.sol';
import '@openzeppelin/contracts/utils/Multicall.sol';

import './interfaces/IPool.sol';

import '../libraries/Auctions.sol';
import '../libraries/Buckets.sol';
import '../libraries/Deposits.sol';
import '../libraries/Loans.sol';
import '../libraries/Maths.sol';
import '../libraries/PoolUtils.sol';

abstract contract Pool is Clone, Multicall, IPool {
    using Auctions for Auctions.Data;
    using Buckets  for mapping(uint256 => Buckets.Bucket);
    using Deposits for Deposits.Data;
    using Loans    for Loans.Data;

    uint256 internal constant INCREASE_COEFFICIENT = 1.1 * 10**18;
    uint256 internal constant DECREASE_COEFFICIENT = 0.9 * 10**18;

    uint256 internal constant LAMBDA_EMA_7D      = 0.905723664263906671 * 1e18; // Lambda used for interest EMAs calculated as exp(-1/7   * ln2)
    uint256 internal constant EMA_7D_RATE_FACTOR = 1e18 - LAMBDA_EMA_7D;

    /***********************/
    /*** State Variables ***/
    /***********************/

    uint256 public override interestRate;       // [WAD]
    uint256 public override interestRateUpdate; // [SEC]
    uint256 public override pledgedCollateral;  // [WAD]

    uint256 internal debtEma;   // [WAD]
    uint256 internal lupColEma; // [WAD]

    uint256 internal inflatorSnapshot;           // [WAD]
    uint256 internal lastInflatorSnapshotUpdate; // [SEC]

    uint256 internal reserveAuctionKicked;    // Time a Claimable Reserve Auction was last kicked.
    uint256 internal reserveAuctionUnclaimed; // Amount of claimable reserves which has not been taken in the Claimable Reserve Auction.

    mapping(address => mapping(address => mapping(uint256 => uint256))) private _lpTokenAllowances; // owner address -> new owner address -> deposit index -> allowed amount

    Auctions.Data                      internal auctions;
    mapping(uint256 => Buckets.Bucket) internal buckets;              // deposit index -> bucket
    Deposits.Data                      internal deposits;
    Loans.Data                         internal loans;
    uint256                            internal poolInitializations;
    uint256                            internal t0poolDebt;           // Pool debt as if the whole amount was incurred upon the first loan. [WAD]

    struct PoolState {
        uint256 accruedDebt;
        uint256 collateral;
        bool    isNewInterestAccrued;
        uint256 rate;
        uint256 inflator;
    }

    /*********************************/
    /*** Lender External Functions ***/
    /*********************************/

    function addQuoteToken(
        uint256 quoteTokenAmountToAdd_,
        uint256 index_
    ) external override returns (uint256 bucketLPs_) {
        PoolState memory poolState = _accruePoolInterest();

        bucketLPs_ = buckets.addQuoteToken(
            deposits.valueAt(index_),
            quoteTokenAmountToAdd_,
            index_
        );
        deposits.add(index_, quoteTokenAmountToAdd_);

        uint256 newLup = _lup(poolState.accruedDebt);
        _updatePool(poolState, newLup);

        // move quote token amount from lender to pool
        emit AddQuoteToken(msg.sender, index_, quoteTokenAmountToAdd_, newLup);
        _transferQuoteTokenFrom(msg.sender, quoteTokenAmountToAdd_);
    }

    function approveLpOwnership(
        address allowedNewOwner_,
        uint256 index_,
        uint256 lpsAmountToApprove_
    ) external {
        _lpTokenAllowances[msg.sender][allowedNewOwner_][index_] = lpsAmountToApprove_;
    }

    function moveQuoteToken(
        uint256 maxQuoteTokenAmountToMove_,
        uint256 fromIndex_,
        uint256 toIndex_
    ) external override returns (uint256 fromBucketLPs_, uint256 toBucketLPs_) {
        if (fromIndex_ == toIndex_) revert MoveToSamePrice();

        PoolState memory poolState = _accruePoolInterest();

        (uint256 lenderLpBalance, uint256 lenderLastDepositTime) = buckets.getLenderInfo(
            fromIndex_,
            msg.sender
        );
        uint256 quoteTokenAmountToMove;
        (quoteTokenAmountToMove, fromBucketLPs_, ) = buckets.lpsToQuoteToken(
            deposits.valueAt(fromIndex_),
            lenderLpBalance,
            maxQuoteTokenAmountToMove_,
            fromIndex_
        );

        deposits.remove(fromIndex_, quoteTokenAmountToMove);

        // apply early withdrawal penalty if quote token is moved from above the PTP to below the PTP
        quoteTokenAmountToMove = PoolUtils.applyEarlyWithdrawalPenalty(
            poolState,
            lenderLastDepositTime,
            fromIndex_,
            toIndex_,
            quoteTokenAmountToMove
        );

        toBucketLPs_ = buckets.quoteTokensToLPs(
            deposits.valueAt(toIndex_),
            quoteTokenAmountToMove,
            toIndex_
        );

        deposits.add(toIndex_, quoteTokenAmountToMove);

        uint256 newLup = _lup(poolState.accruedDebt); // move lup if necessary and check loan book's htp against new lup
        if (fromIndex_ < toIndex_) if(_htp(poolState.inflator) > newLup) revert LUPBelowHTP();

        buckets.moveLPs(fromBucketLPs_, toBucketLPs_, fromIndex_, toIndex_);
        _updatePool(poolState, newLup);

        emit MoveQuoteToken(msg.sender, fromIndex_, toIndex_, quoteTokenAmountToMove, newLup);
    }

    function removeAllQuoteToken(
        uint256 index_
    ) external returns (uint256 quoteTokenAmountRemoved_, uint256 redeemedLenderLPs_) {
        auctions.revertIfAuctionClearable(loans);

        PoolState memory poolState = _accruePoolInterest();

        (uint256 lenderLPsBalance, ) = buckets.getLenderInfo(
            index_,
            msg.sender
        );
        if (lenderLPsBalance == 0) revert NoClaim();

        uint256 deposit = deposits.valueAt(index_);
        (quoteTokenAmountRemoved_, , redeemedLenderLPs_) = buckets.lpsToQuoteToken(
            deposit,
            lenderLPsBalance,
            deposit,
            index_
        );

        _redeemLPForQuoteToken(
            index_,
            poolState,
            redeemedLenderLPs_,
            quoteTokenAmountRemoved_
        );
    }

    function removeQuoteToken(
        uint256 quoteTokenAmountToRemove_,
        uint256 index_
    ) external override returns (uint256 bucketLPs_) {
        auctions.revertIfAuctionClearable(loans);

        PoolState memory poolState = _accruePoolInterest();

        uint256 deposit = deposits.valueAt(index_);
        if (quoteTokenAmountToRemove_ > deposit) revert InsufficientLiquidity();

        bucketLPs_ = buckets.quoteTokensToLPs(
            deposit,
            quoteTokenAmountToRemove_,
            index_
        );

        (uint256 lenderLPsBalance, ) = buckets.getLenderInfo(index_, msg.sender);
        if (lenderLPsBalance == 0 || bucketLPs_ > lenderLPsBalance) revert InsufficientLPs();

        _redeemLPForQuoteToken(
            index_,
            poolState,
            bucketLPs_,
            quoteTokenAmountToRemove_
        );
    }

    function transferLPTokens(
        address owner_,
        address newOwner_,
        uint256[] calldata indexes_)
    external {
        uint256 tokensTransferred;
        uint256 indexesLength = indexes_.length;

        for (uint256 i = 0; i < indexesLength; ) {
            if (!Deposits.isDepositIndex(indexes_[i])) revert InvalidIndex();

            uint256 transferAmount = _lpTokenAllowances[owner_][newOwner_][indexes_[i]];
            if (transferAmount == 0) revert NoAllowance();

            (uint256 lenderLpBalance, uint256 lenderLastDepositTime) = buckets.getLenderInfo(
                indexes_[i],
                owner_
            );
            if (transferAmount != lenderLpBalance) revert NoAllowance();

            delete _lpTokenAllowances[owner_][newOwner_][indexes_[i]]; // delete allowance

            buckets.transferLPs(
                owner_,
                newOwner_,
                transferAmount,
                indexes_[i],
                lenderLastDepositTime
            );

            tokensTransferred += transferAmount;

            unchecked {
                ++i;
            }
        }

        emit TransferLPTokens(owner_, newOwner_, indexes_, tokensTransferred);
    }


    /***********************************/
    /*** Borrower External Functions ***/
    /***********************************/

    function borrow(
        uint256 amountToBorrow_,
        uint256 limitIndex_
    ) external override {
        // if borrower auctioned then it cannot draw more debt
        auctions.revertIfActive(msg.sender);

        PoolState memory poolState     = _accruePoolInterest();
        Loans.Borrower memory borrower = loans.getBorrowerInfo(msg.sender);
        uint256 borrowerDebt           = Maths.wmul(borrower.t0debt, poolState.inflator);
        uint256 loansCount             = loans.noOfLoans();
        if (
            loansCount >= 10
            &&
            (borrowerDebt + amountToBorrow_ < PoolUtils.minDebtAmount(poolState.accruedDebt, loansCount))
        ) revert AmountLTMinDebt();

        // increase debt by the origination fee
        uint256 debtChange   = Maths.wmul(amountToBorrow_, PoolUtils.feeRate(interestRate) + Maths.WAD);
        uint256 t0debtChange = Maths.wdiv(debtChange, poolState.inflator);
        borrowerDebt += debtChange;

        // calculate the new LUP
        uint256 lupId = _lupIndex(poolState.accruedDebt + amountToBorrow_);
        if (lupId > limitIndex_) revert LimitIndexReached();
        uint256 newLup = PoolUtils.indexToPrice(lupId);

        // check borrow won't push borrower into a state of under-collateralization
        if (
            _collateralization(
                borrowerDebt,
                borrower.collateral,
                newLup
            ) < Maths.WAD
            ||
            borrower.collateral == 0
        ) revert BorrowerUnderCollateralized();

        // check borrow won't push pool into a state of under-collateralization
        poolState.accruedDebt += debtChange;
        if (
            _collateralization(
                poolState.accruedDebt,
                poolState.collateral,
                newLup
            ) < Maths.WAD
        ) revert PoolUnderCollateralized();

        borrower.t0debt += t0debtChange;
        loans.update(
            deposits,
            msg.sender,
            borrower,
            poolState.accruedDebt,
            poolState.inflator
        );
        _updatePool(poolState, newLup);
        t0poolDebt += t0debtChange;

        // move borrowed amount from pool to sender
        emit Borrow(msg.sender, newLup, amountToBorrow_);
        _transferQuoteToken(msg.sender, amountToBorrow_);
    }

    function repay(
        address borrowerAddress_,
        uint256 maxQuoteTokenAmountToRepay_
    ) external override {

        PoolState memory poolState = _accruePoolInterest();

        Loans.Borrower memory borrower = loans.getBorrowerInfo(borrowerAddress_);
        if (borrower.t0debt == 0) revert NoDebt();
        uint256 borrowerDebt = Maths.wmul(borrower.t0debt, poolState.inflator);

        uint256 t0maxAmountToRepay = Maths.wdiv(maxQuoteTokenAmountToRepay_, poolState.inflator);
        uint256 t0repaidDebt = Maths.min(borrower.t0debt, t0maxAmountToRepay);
        uint256 quoteTokenAmountToRepay = Maths.wmul(t0repaidDebt, poolState.inflator);
        borrowerDebt          -= quoteTokenAmountToRepay;
        poolState.accruedDebt -= quoteTokenAmountToRepay;

        if (borrowerDebt != 0) {
            uint256 loansCount = loans.noOfLoans();
            if (
                loansCount >= 10
                &&
                (borrowerDebt < PoolUtils.minDebtAmount(poolState.accruedDebt, loansCount))
            ) revert AmountLTMinDebt();
        }

        uint256 newLup = _lup(poolState.accruedDebt);

        auctions.checkAndRemove(
            borrowerAddress_,
            _collateralization(
                borrowerDebt,
                borrower.collateral,
                newLup
            )
        );
        borrower.t0debt -= t0repaidDebt;
        loans.update(
            deposits,
            borrowerAddress_,
            borrower,
            poolState.accruedDebt,
            poolState.inflator
        );
        _updatePool(poolState, newLup);
        t0poolDebt -= t0repaidDebt;

        // move amount to repay from sender to pool
        emit Repay(borrowerAddress_, newLup, quoteTokenAmountToRepay);
        _transferQuoteTokenFrom(msg.sender, quoteTokenAmountToRepay);
    }


    /*****************************/
    /*** Liquidation Functions ***/
    /*****************************/

    function heal(
        address borrower_,
        uint256 maxDepth_
    ) external override {
        uint256 poolDebt          = Maths.wmul(t0poolDebt, inflatorSnapshot);
        uint256 quoteTokenBalance = IERC20Token(_getArgAddress(20)).balanceOf(address(this));
        uint256 reserves          = poolDebt + quoteTokenBalance - deposits.treeSum() - auctions.liquidationBondEscrowed - reserveAuctionUnclaimed;
        uint256 healedDebt        = auctions.heal(
            loans,
            buckets,
            deposits,
            borrower_,
            reserves, maxDepth_,
            inflatorSnapshot
        );
        if (healedDebt != 0) {
            t0poolDebt -= Maths.wdiv(healedDebt, inflatorSnapshot);
            emit Heal(borrower_, healedDebt);
        }
    }

    function kick(address borrowerAddress_) external override {
        auctions.revertIfActive(borrowerAddress_);

        PoolState      memory poolState = _accruePoolInterest();
        Loans.Borrower memory borrower  = loans.getBorrowerInfo(borrowerAddress_);
        if (borrower.t0debt == 0) revert NoDebt();

        uint256 lup = _lup(poolState.accruedDebt);
        uint256 borrowerDebt = Maths.wmul(borrower.t0debt, poolState.inflator);
        if (
            _collateralization(
                borrowerDebt,
                borrower.collateral,
                lup
            ) >= Maths.WAD
        ) revert BorrowerOk();

        uint256 kickPenalty = loans.kick(
            borrowerAddress_,
            borrowerDebt,
            poolState.inflator,
            poolState.rate
        );
        poolState.accruedDebt += kickPenalty;
        t0poolDebt += Maths.wdiv(kickPenalty, poolState.inflator);
        
        // kick auction
        uint256 kickAuctionAmount = auctions.kick(
            borrowerAddress_,
            borrowerDebt,
            borrowerDebt * Maths.WAD / borrower.collateral,
            deposits.momp(poolState.accruedDebt, loans.noOfLoans())
        );

        // update pool state
        _updatePool(poolState, lup);

        emit Kick(borrowerAddress_, borrowerDebt, borrower.collateral);
        _transferQuoteTokenFrom(msg.sender, kickAuctionAmount);
    }


    /*********************************/
    /*** Reserve Auction Functions ***/
    /*********************************/

    function startClaimableReserveAuction() external override {
        uint256 curUnclaimedAuctionReserve = reserveAuctionUnclaimed;
        uint256 claimable = PoolUtils.claimableReserves(
            Maths.wmul(t0poolDebt, inflatorSnapshot),
            deposits.treeSum(),
            auctions.totalBondEscrowed,
            curUnclaimedAuctionReserve,
            IERC20Token(_getArgAddress(20)).balanceOf(address(this))
        );
        uint256 kickerAward = Maths.wmul(0.01 * 1e18, claimable);
        curUnclaimedAuctionReserve += claimable - kickerAward;
        if (curUnclaimedAuctionReserve != 0) {
            reserveAuctionUnclaimed = curUnclaimedAuctionReserve;
            reserveAuctionKicked    = block.timestamp;
            emit ReserveAuction(curUnclaimedAuctionReserve, PoolUtils.reserveAuctionPrice(block.timestamp));
            _transferQuoteToken(msg.sender, kickerAward);
        }
        else revert NoReserves();
    }

    function takeReserves(uint256 maxAmount_) external override returns (uint256 amount_) {
        uint256 kicked = reserveAuctionKicked;

        if (kicked != 0 && block.timestamp - kicked <= 72 hours) {
            amount_ = Maths.min(reserveAuctionUnclaimed, maxAmount_);
            uint256 price = PoolUtils.reserveAuctionPrice(kicked);
            uint256 ajnaRequired = Maths.wmul(amount_, price);
            reserveAuctionUnclaimed -= amount_;

            emit ReserveAuction(reserveAuctionUnclaimed, price);

            IERC20Token ajnaToken = IERC20Token(0x9a96ec9B57Fb64FbC60B423d1f4da7691Bd35079);
            if (!ajnaToken.transferFrom(msg.sender, address(this), ajnaRequired)) revert ERC20TransferFailed();
            ajnaToken.burn(ajnaRequired);
            _transferQuoteToken(msg.sender, amount_);
        }
        else revert NoReservesAuction();
    }


    /***********************************/
    /*** Borrower Internal Functions ***/
    /***********************************/

    function _pledgeCollateral(
        address borrowerAddress_,
        uint256 collateralAmountToPledge_
    ) internal {

        PoolState      memory poolState = _accruePoolInterest();
        Loans.Borrower memory borrower  = loans.getBorrowerInfo(borrowerAddress_);

        borrower.collateral  += collateralAmountToPledge_;
        poolState.collateral += collateralAmountToPledge_;

        uint256 newLup = _lup(poolState.accruedDebt);

        auctions.checkAndRemove(
            borrowerAddress_,
            _collateralization(
                Maths.wmul(borrower.t0debt, poolState.inflator),
                borrower.collateral,
                newLup
            )
        );
        loans.update(
            deposits,
            borrowerAddress_,
            borrower,
            poolState.accruedDebt,
            poolState.inflator
        );
        _updatePool(poolState, newLup);
    }

    function _pullCollateral(
        uint256 collateralAmountToPull_
    ) internal {

        PoolState      memory poolState = _accruePoolInterest();
        Loans.Borrower memory borrower  = loans.getBorrowerInfo(msg.sender);
        uint256 borrowerDebt            = Maths.wmul(borrower.t0debt, poolState.inflator);

        uint256 curLup = _lup(poolState.accruedDebt);
        uint256 encumberedCollateral = borrower.t0debt != 0 ? Maths.wdiv(borrowerDebt, curLup) : 0;
        if (borrower.collateral - encumberedCollateral < collateralAmountToPull_) revert InsufficientCollateral();

        borrower.collateral  -= collateralAmountToPull_;
        poolState.collateral -= collateralAmountToPull_;

        loans.update(
            deposits,
            msg.sender,
            borrower,
            poolState.accruedDebt,
            poolState.inflator
        );
        _updatePool(poolState, curLup);
    }


    /*********************************/
    /*** Lender Internal Functions ***/
    /*********************************/

    function _addCollateral(
        uint256 collateralAmountToAdd_,
        uint256 index_
    ) internal returns (uint256 bucketLPs_) {
        PoolState memory poolState = _accruePoolInterest();
        bucketLPs_ = buckets.addCollateral(deposits.valueAt(index_), collateralAmountToAdd_, index_);
        _updatePool(poolState, _lup(poolState.accruedDebt));
    }

    function _removeCollateral(
        uint256 collateralAmountToRemove_,
        uint256 index_
    ) internal returns (uint256 bucketLPs_) {
        auctions.revertIfAuctionClearable(loans);

        PoolState memory poolState = _accruePoolInterest();

        uint256 bucketCollateral;
        (bucketLPs_, bucketCollateral) = buckets.collateralToLPs(
            deposits.valueAt(index_),
            collateralAmountToRemove_,
            index_
        );
        if (collateralAmountToRemove_ > bucketCollateral) revert InsufficientCollateral();

        (uint256 lenderLpBalance, ) = buckets.getLenderInfo(index_, msg.sender);
        if (lenderLpBalance == 0 || bucketLPs_ > lenderLpBalance) revert InsufficientLPs(); // ensure user can actually remove that much

        buckets.removeCollateral(collateralAmountToRemove_, bucketLPs_, index_);

        _updatePool(poolState, _lup(poolState.accruedDebt));
    }

    function _redeemLPForQuoteToken(
        uint256 index_,
        PoolState memory poolState_,
        uint256 lpAmount_,
        uint256 amount
    ) internal {
        deposits.remove(index_, amount);  // update FenwickTree

        uint256 newLup = _lup(poolState_.accruedDebt);
        if (_htp(poolState_.inflator) > newLup) revert LUPBelowHTP();

        // persist bucket changes
        buckets.removeLPs(lpAmount_, index_);

        (, uint256 lastDeposit) = buckets.getLenderInfo(index_, msg.sender);
        amount = PoolUtils.applyEarlyWithdrawalPenalty(
            poolState_,
            lastDeposit,
            index_,
            0,
            amount
        );

        _updatePool(poolState_, newLup);

        // move quote token amount from pool to lender
        emit RemoveQuoteToken(msg.sender, index_, amount, newLup);
        _transferQuoteToken(msg.sender, amount);
    }


    /**************************************/
    /*** Liquidation Internal Functions ***/
    /**************************************/

    /**
     *  @notice Performs take checks, calculates amounts and bpf reward / penalty.
     *  @dev Internal support method assisting in the ERC20 and ERC721 pool take calls.
     *  @param borrowerAddress_   Address of the borower take is being called upon.
     *  @param collateral_        Max amount of collateral to take, submited by the taker.
     *  @return collateralTaken_  Amount of collateral taken from the auction and sent to the taker.
     */
    function _take(
        address borrowerAddress_,
        uint256 collateral_
    ) internal returns(uint256) {

        PoolState      memory poolState = _accruePoolInterest();
        Loans.Borrower memory borrower  = loans.getBorrowerInfo(borrowerAddress_);
        if (borrower.collateral == 0) revert InsufficientCollateral();

        (
            uint256 quoteTokenAmount,
            uint256 repayAmount,
            uint256 collateralTaken,
            uint256 bondChange,
            bool isRewarded
        ) = auctions.take(borrowerAddress_, borrower, collateral_, poolState.inflator);

        uint256 t0repaidDebt  = Maths.wdiv(repayAmount, poolState.inflator);
        uint256 borrowerDebt  = Maths.wmul(borrower.t0debt, poolState.inflator) - repayAmount;
        borrower.collateral   -= collateralTaken;
        poolState.accruedDebt -= repayAmount;
        poolState.collateral  -= collateralTaken;

        // check that take doesn't leave borrower debt under min debt amount
        if (
            borrowerDebt != 0
            &&
            borrowerDebt < PoolUtils.minDebtAmount(poolState.accruedDebt, loans.noOfLoans())
        ) revert AmountLTMinDebt();

        uint256 newLup = _lup(poolState.accruedDebt);

        auctions.checkAndRemove(
            borrowerAddress_,
            _collateralization(
                borrowerDebt,
                borrower.collateral,
                newLup
            )
        );
        borrower.t0debt -= t0repaidDebt;
        loans.update(
            deposits,
            borrowerAddress_,
            borrower,
            poolState.accruedDebt,
            poolState.inflator
        );
        _updatePool(poolState, newLup);
        t0poolDebt -= t0repaidDebt;

        emit Take(borrowerAddress_, quoteTokenAmount, collateralTaken, bondChange, isRewarded);
        _transferQuoteTokenFrom(msg.sender, quoteTokenAmount);
        return collateralTaken;
    }


    /*****************************/
    /*** Pool Helper Functions ***/
    /*****************************/

    function _accruePoolInterest() internal returns (PoolState memory poolState_) {
        uint256 t0Debt = t0poolDebt;

        poolState_.collateral  = pledgedCollateral;
        poolState_.inflator    = inflatorSnapshot;

        if (t0Debt != 0) {
            // TODO: when new interest has accrued, this gets overwriten, wasting a multiplication
            poolState_.accruedDebt = Maths.wmul(t0Debt, poolState_.inflator);

            uint256 elapsed = block.timestamp - lastInflatorSnapshotUpdate;
            poolState_.isNewInterestAccrued = elapsed != 0;
            if (poolState_.isNewInterestAccrued) {
                poolState_.rate = interestRate;
                uint256 factor = PoolUtils.pendingInterestFactor(poolState_.rate, elapsed);
                // Scale the borrower inflator to update amount of interest owed by borrowers
                poolState_.inflator = Maths.wmul(poolState_.inflator, factor);

                // Scale the fenwick tree to update amount of debt owed to lenders
                uint256 newHtp = _htp(poolState_.inflator);
                if (newHtp != 0) {
                    deposits.accrueInterest(
                        poolState_.accruedDebt,
                        poolState_.collateral,
                        newHtp,
                        factor
                    );
                }

                // Calculate pool debt using the new inflator
                poolState_.accruedDebt = Maths.wmul(t0Debt, poolState_.inflator);
            }
        }
    }

    /**
     *  @notice Default collateralization calculation (to be overridden in other pool implementations like NFT's).
     *  @param debt_       Debt to calculate collateralization for.
     *  @param collateral_ Collateral to calculate collateralization for.
     *  @param price_      Price to calculate collateralization for.
     *  @return Collateralization value.
     */
    function _collateralization(
        uint256 debt_,
        uint256 collateral_,
        uint256 price_
    ) internal virtual returns (uint256) {
        uint256 encumbered = price_ != 0 && debt_ != 0 ? Maths.wdiv(debt_, price_) : 0;
        return encumbered != 0 ? Maths.wdiv(collateral_, encumbered) : Maths.WAD;
    }

    function _updatePool(PoolState memory poolState_, uint256 lup_) internal {
        if (block.timestamp - interestRateUpdate > 12 hours) {
            // Update EMAs for target utilization

            uint256 curDebtEma   = Maths.wmul(
                poolState_.accruedDebt,
                EMA_7D_RATE_FACTOR) + Maths.wmul(debtEma,   LAMBDA_EMA_7D
            );
            uint256 curLupColEma = Maths.wmul(
                Maths.wmul(lup_, poolState_.collateral),
                EMA_7D_RATE_FACTOR) + Maths.wmul(lupColEma, LAMBDA_EMA_7D
            );

            debtEma   = curDebtEma;
            lupColEma = curLupColEma;

            if (
                _collateralization(
                    poolState_.accruedDebt,
                    poolState_.collateral,
                    lup_
                ) != Maths.WAD
            ) {

                int256 actualUtilization = int256(
                    deposits.utilization(
                        poolState_.accruedDebt,
                        poolState_.collateral
                    )
                );
                int256 targetUtilization = int256(Maths.wdiv(curDebtEma, curLupColEma));

                // raise rates if 4*(targetUtilization-actualUtilization) < (targetUtilization+actualUtilization-1)^2-1
                // decrease rates if 4*(targetUtilization-mau) > -(targetUtilization+mau-1)^2+1
                int256 decreaseFactor = 4 * (targetUtilization - actualUtilization);
                int256 increaseFactor = ((targetUtilization + actualUtilization - 10**18) ** 2) / 10**18;

                if (!poolState_.isNewInterestAccrued) poolState_.rate = interestRate;

                uint256 newInterestRate = poolState_.rate;
                if (decreaseFactor < increaseFactor - 10**18) {
                    newInterestRate = Maths.wmul(poolState_.rate, INCREASE_COEFFICIENT);
                } else if (decreaseFactor > 10**18 - increaseFactor) {
                    newInterestRate = Maths.wmul(poolState_.rate, DECREASE_COEFFICIENT);
                }
                if (poolState_.rate != newInterestRate) {
                    interestRate       = newInterestRate;
                    interestRateUpdate = block.timestamp;

                    emit UpdateInterestRate(poolState_.rate, newInterestRate);
                }
            }
        }

        pledgedCollateral = poolState_.collateral;

        if (poolState_.isNewInterestAccrued) {
            inflatorSnapshot           = poolState_.inflator;
            lastInflatorSnapshotUpdate = block.timestamp;
        }
    }

    function _transferQuoteTokenFrom(address from_, uint256 amount_) internal {
        if (!IERC20Token(_getArgAddress(20)).transferFrom(from_, address(this), amount_ / _getArgUint256(40))) revert ERC20TransferFailed();
    }

    function _transferQuoteToken(address to_, uint256 amount_) internal {
        if (!IERC20Token(_getArgAddress(20)).transfer(to_, amount_ / _getArgUint256(40))) revert ERC20TransferFailed();
    }

    function _htp(uint256 inflator_) internal view returns (uint256) {
        return Maths.wmul(loans.getMax().thresholdPrice, inflator_);
    }

    function _lupIndex(uint256 debt_) internal view returns (uint256) {
        return deposits.findIndexOfSum(debt_);
    }

    function _lup(uint256 debt_) internal view returns (uint256) {
        return PoolUtils.indexToPrice(_lupIndex(debt_));
    }


    /**************************/
    /*** External Functions ***/
    /**************************/

    function auctionInfo(
        address borrower_
    )
        external
        view
        override
        returns (
            address,
            uint256,
            uint256,
            uint256,
            address,
            address
        )
    {
        return (
            auctions.liquidations[borrower_].kicker,
            auctions.liquidations[borrower_].bondFactor,
            auctions.liquidations[borrower_].kickTime,
            auctions.liquidations[borrower_].kickMomp,
            auctions.liquidations[borrower_].prev,
            auctions.liquidations[borrower_].next
        );
    }

    function borrowerInfo(
        address borrower_
    )
        external
        view
        override
        returns (
            uint256,
            uint256,
            uint256
        )
    {
        return (
            loans.borrowers[borrower_].t0debt,
            loans.borrowers[borrower_].collateral,
            loans.borrowers[borrower_].mompFactor
        );
    }

    function bucketInfo(
        uint256 index_
    )
        external
        view
        override
        returns (
            uint256,
            uint256,
            uint256,
            uint256,
            uint256
        )
    {
        return (
            buckets[index_].lps,
            buckets[index_].collateral,
            buckets[index_].bankruptcyTime,
            deposits.valueAt(index_),
            deposits.scale(index_)
        );
    }

    // TODO: only PoolInfoUtils should access this
    function accruedDebt() external view override returns (uint256 accruedDebt_)
    {
        return Maths.wmul(t0poolDebt, inflatorSnapshot);
    }

    function debt() external view override returns (uint256 borrowerDebt_) {
        uint256 pendingInflator = PoolUtils.pendingInflator(inflatorSnapshot, lastInflatorSnapshotUpdate, interestRate);
        return Maths.wmul(t0poolDebt, pendingInflator);
    }

    function depositIndex(uint256 debt_) external view override returns (uint256) {
        return deposits.findIndexOfSum(debt_);
    }

    function depositSize() external view override returns (uint256) {
        return deposits.treeSum();
    }

    function depositUtilization(
        uint256 debt_,
        uint256 collateral_
    ) external view override returns (uint256) {
        return deposits.utilization(debt_, collateral_);
    }

    function emasInfo()
        external
        view
        override
        returns (
            uint256,
            uint256
        )
    {
        return (
            debtEma,
            lupColEma
        );
    }

    function inflatorInfo()
        external
        view
        override
        returns (
            uint256,
            uint256
        )
    {
        return (
            inflatorSnapshot,
            lastInflatorSnapshotUpdate
        );
    }

    function kickerInfo(
        address kicker_
    )
        external
        view
        override
        returns (
            uint256,
            uint256
    )
    {
        return(
            auctions.kickers[kicker_].claimable,
            auctions.kickers[kicker_].locked
        );
    }

    function lenderInfo(
        uint256 index_,
        address lender_
    )
        external
        view
        override
        returns (
            uint256,
            uint256
        )
    {
        return buckets.getLenderInfo(index_, lender_);
    }

<<<<<<< HEAD
    function totalBondEscrowed() external view override returns (uint256) {
        return auctions.totalBondEscrowed;
    }

=======
>>>>>>> 9ba3b404
    function lpsToQuoteTokens(
        uint256 deposit_,
        uint256 lpTokens_,
        uint256 index_
    ) external view override returns (uint256 quoteTokenAmount_) {
        (quoteTokenAmount_, , ) = buckets.lpsToQuoteToken(
            deposit_,
            lpTokens_,
            deposit_,
            index_
        );
    }

    function loansInfo()
        external
        view
        override
        returns (
            address,
            uint256,
            uint256
        )
    {
        return (
            loans.getMax().borrower,
            Maths.wmul(loans.getMax().thresholdPrice, inflatorSnapshot),
            loans.noOfLoans()
        );
    }

    function reservesInfo()
        external
        view
        override
        returns (
            uint256,
            uint256,
            uint256
        )
    {
        return (
            auctions.liquidationBondEscrowed,
            reserveAuctionUnclaimed,
            reserveAuctionKicked
        );
    }

    function collateralAddress() external pure override returns (address) {
        return _getArgAddress(0);
    }

    function quoteTokenAddress() external pure override returns (address) {
        return _getArgAddress(20);
    }

    function quoteTokenScale() external pure override returns (uint256) {
        return _getArgUint256(40);
    }
}<|MERGE_RESOLUTION|>--- conflicted
+++ resolved
@@ -371,7 +371,7 @@
     ) external override {
         uint256 poolDebt          = Maths.wmul(t0poolDebt, inflatorSnapshot);
         uint256 quoteTokenBalance = IERC20Token(_getArgAddress(20)).balanceOf(address(this));
-        uint256 reserves          = poolDebt + quoteTokenBalance - deposits.treeSum() - auctions.liquidationBondEscrowed - reserveAuctionUnclaimed;
+        uint256 reserves          = poolDebt + quoteTokenBalance - deposits.treeSum() - auctions.totalBondEscrowed - reserveAuctionUnclaimed;
         uint256 healedDebt        = auctions.heal(
             loans,
             buckets,
@@ -966,13 +966,6 @@
         return buckets.getLenderInfo(index_, lender_);
     }
 
-<<<<<<< HEAD
-    function totalBondEscrowed() external view override returns (uint256) {
-        return auctions.totalBondEscrowed;
-    }
-
-=======
->>>>>>> 9ba3b404
     function lpsToQuoteTokens(
         uint256 deposit_,
         uint256 lpTokens_,
@@ -1014,7 +1007,7 @@
         )
     {
         return (
-            auctions.liquidationBondEscrowed,
+            auctions.totalBondEscrowed,
             reserveAuctionUnclaimed,
             reserveAuctionKicked
         );
