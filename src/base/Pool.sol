// SPDX-License-Identifier: BUSL-1.1

pragma solidity 0.8.14;

import { Clone }           from '@clones/Clone.sol';
import { ReentrancyGuard } from '@openzeppelin/contracts/security/ReentrancyGuard.sol';
import { Multicall }       from '@openzeppelin/contracts/utils/Multicall.sol';
import { SafeERC20 }       from "@openzeppelin/contracts/token/ERC20/utils/SafeERC20.sol";
import { IERC20 }          from "@openzeppelin/contracts/token/ERC20/IERC20.sol";

import {
    IPool,
    IPoolImmutables,
    IPoolLenderActions,
    IPoolState,
    IPoolLiquidationActions,
    IPoolReserveAuctionActions,
    IPoolDerivedState,
    IERC20Token
}                                    from '../interfaces/pool/IPool.sol';
import {
    PoolState,
    AuctionsState,
    DepositsState,
    LoansState,
    InflatorState,
    InterestState,
    PoolBalancesState,
    ReserveAuctionState,
    Bucket,
    BurnEvent,
    Liquidation
}                                    from '../interfaces/pool/commons/IPoolState.sol';
import {
    KickResult,
    RemoveQuoteParams,
    MoveQuoteParams,
    AddQuoteParams
}                                    from '../interfaces/pool/commons/IPoolInternals.sol';
import { StartReserveAuctionParams } from '../interfaces/pool/commons/IPoolReserveAuctionActions.sol';

import {
    _priceAt,
    _roundToScale
}                               from '../libraries/helpers/PoolHelper.sol';
import {
    _revertIfAuctionDebtLocked,
    _revertIfAuctionClearable,
    _revertOnExpiry
}                               from '../libraries/helpers/RevertsHelper.sol';

import { Buckets }  from '../libraries/internal/Buckets.sol';
import { Deposits } from '../libraries/internal/Deposits.sol';
import { Loans }    from '../libraries/internal/Loans.sol';
import { Maths }    from '../libraries/internal/Maths.sol';

import { Auctions }        from '../libraries/external/Auctions.sol';
import { BorrowerActions } from '../libraries/external/BorrowerActions.sol';
import { LenderActions }   from '../libraries/external/LenderActions.sol';
import { PoolCommons }     from '../libraries/external/PoolCommons.sol';

/**
 *  @title  Pool Contract
 *  @dev    Base contract and entrypoint for commong logic of both ERC20 and ERC721 pools.
 */
abstract contract Pool is Clone, ReentrancyGuard, Multicall, IPool {

    using SafeERC20 for IERC20;

    /*****************/
    /*** Constants ***/
    /*****************/

    // immutable args offset
    uint256 internal constant POOL_TYPE          = 0;
    uint256 internal constant AJNA_ADDRESS       = 1;
    uint256 internal constant COLLATERAL_ADDRESS = 21;
    uint256 internal constant QUOTE_ADDRESS      = 41;
    uint256 internal constant QUOTE_SCALE        = 61;

    /***********************/
    /*** State Variables ***/
    /***********************/

    AuctionsState       internal auctions;
    DepositsState       internal deposits;
    LoansState          internal loans;
    InflatorState       internal inflatorState;
    InterestState       internal interestState;
    PoolBalancesState   internal poolBalances;
    ReserveAuctionState internal reserveAuction;

    mapping(uint256 => Bucket) internal buckets;   // deposit index -> bucket

    bool internal isPoolInitialized;

    mapping(address => mapping(address => mapping(uint256 => uint256))) private _lpAllowances; // owner address -> new owner address -> deposit index -> allowed amount
<<<<<<< HEAD
=======

    mapping(address => mapping(address => bool)) public override approvedTransferors; // owner address -> transferor address -> approved flag
>>>>>>> 5b04336a

    /******************/
    /*** Immutables ***/
    /******************/

    /// @inheritdoc IPoolImmutables
    function poolType() external pure override returns (uint8) {
        return _getArgUint8(POOL_TYPE);
    }

    /// @inheritdoc IPoolImmutables
    function collateralAddress() external pure override returns (address) {
        return _getArgAddress(COLLATERAL_ADDRESS);
    }

    /// @inheritdoc IPoolImmutables
    function quoteTokenAddress() external pure override returns (address) {
        return _getArgAddress(QUOTE_ADDRESS);
    }

    /// @inheritdoc IPoolImmutables
    function quoteTokenScale() external pure override returns (uint256) {
        return _getArgUint256(QUOTE_SCALE);
    }

    function quoteTokenDust() external pure override returns (uint256) {
        return _getArgUint256(QUOTE_SCALE);
    }


    /*********************************/
    /*** Lender External Functions ***/
    /*********************************/

    /// @inheritdoc IPoolLenderActions
    function addQuoteToken(
        uint256 quoteTokenAmountToAdd_,
        uint256 index_,
        uint256 expiry_
    ) external override nonReentrant returns (uint256 bucketLPs_) {
        _revertOnExpiry(expiry_);
        PoolState memory poolState = _accruePoolInterest();

        // round to token precision
        quoteTokenAmountToAdd_ = _roundToScale(quoteTokenAmountToAdd_, poolState.quoteDustLimit);

        uint256 newLup;
        (bucketLPs_, newLup) = LenderActions.addQuoteToken(
            buckets,
            deposits,
            poolState,
            AddQuoteParams({
                amount: quoteTokenAmountToAdd_,
                index:  index_
            })
        );

        // update pool interest rate state
        _updateInterestState(poolState, newLup);

        // move quote token amount from lender to pool
        _transferQuoteTokenFrom(msg.sender, quoteTokenAmountToAdd_);
    }

    /**
     *  @inheritdoc IPoolLenderActions
     *  @dev write state:
     *          - _lpAllowances mapping
     */
    function approveLpOwnership(
<<<<<<< HEAD
        address newOwner,
        uint256 index_,
        uint256 amount_
    ) external nonReentrant {
        _lpAllowances[msg.sender][newOwner][index_] = amount_;
=======
        address newOwner_,
        uint256[] calldata indexes_,
        uint256[] calldata amounts_
    ) external override nonReentrant {
        mapping(uint256 => uint256) storage allowances = _lpAllowances[msg.sender][newOwner_];

        uint256 indexesLength = indexes_.length;
        for (uint256 i = 0; i < indexesLength; ) {
            allowances[indexes_[i]] = amounts_[i];

            unchecked { ++i; }
        }

        emit ApproveLpOwnership(
            msg.sender,
            newOwner_,
            indexes_,
            amounts_
        );
    }

    /**
     *  @inheritdoc IPoolLenderActions
     *  @dev write state:
     *          - approvedTransferors mapping
     */
    function approveLpTransferors(
        address[] calldata transferors_
    ) external override {
        mapping(address => bool) storage allowances = approvedTransferors[msg.sender];

        uint256 transferorsLength = transferors_.length;
        for (uint256 i = 0; i < transferorsLength; ) {
            allowances[transferors_[i]] = true;

            unchecked { ++i; }
        }

        emit ApproveLpTransferors(
            msg.sender,
            transferors_
        );
    }

    /**
     *  @inheritdoc IPoolLenderActions
     *  @dev write state:
     *          - approvedTransferors mapping
     */
    function revokeLpTransferors(
        address[] calldata transferors_
    ) external override {
        mapping(address => bool) storage allowances = approvedTransferors[msg.sender];

        uint256 transferorsLength = transferors_.length;
        for (uint256 i = 0; i < transferorsLength; ) {
            delete allowances[transferors_[i]];

            unchecked { ++i; }
        }

        emit RevokeLpTransferors(
            msg.sender,
            transferors_
        );
>>>>>>> 5b04336a
    }

    /// @inheritdoc IPoolLenderActions
    function moveQuoteToken(
        uint256 maxAmountToMove_,
        uint256 fromIndex_,
        uint256 toIndex_,
        uint256 expiry_
    ) external override nonReentrant returns (uint256 fromBucketLPs_, uint256 toBucketLPs_) {
        _revertOnExpiry(expiry_);
        PoolState memory poolState = _accruePoolInterest();

        _revertIfAuctionDebtLocked(deposits, poolBalances, fromIndex_, poolState.inflator);

        uint256 newLup;
        (
            fromBucketLPs_,
            toBucketLPs_,
            newLup
        ) = LenderActions.moveQuoteToken(
            buckets,
            deposits,
            poolState,
            MoveQuoteParams({
                maxAmountToMove: maxAmountToMove_,
                fromIndex:       fromIndex_,
                toIndex:         toIndex_,
                thresholdPrice:  Loans.getMax(loans).thresholdPrice
            })
        );

        // update pool interest rate state
        _updateInterestState(poolState, newLup);
    }

    /// @inheritdoc IPoolLenderActions
    function removeQuoteToken(
        uint256 maxAmount_,
        uint256 index_
    ) external override nonReentrant returns (uint256 removedAmount_, uint256 redeemedLPs_) {
        _revertIfAuctionClearable(auctions, loans);

        PoolState memory poolState = _accruePoolInterest();

        _revertIfAuctionDebtLocked(deposits, poolBalances, index_, poolState.inflator);

        uint256 newLup;
        (
            removedAmount_,
            redeemedLPs_,
            newLup
        ) = LenderActions.removeQuoteToken(
            buckets,
            deposits,
            poolState,
            RemoveQuoteParams({
                maxAmount:      maxAmount_,
                index:          index_,
                thresholdPrice: Loans.getMax(loans).thresholdPrice
            })
        );

        // update pool interest rate state
        _updateInterestState(poolState, newLup);

        // move quote token amount from pool to lender
        _transferQuoteToken(msg.sender, removedAmount_);
    }

    /// @inheritdoc IPoolLenderActions
    function transferLPs(
        address owner_,
        address newOwner_,
        uint256[] calldata indexes_
    ) external override nonReentrant {
        LenderActions.transferLPs(
            buckets,
            _lpAllowances,
<<<<<<< HEAD
=======
            approvedTransferors,
>>>>>>> 5b04336a
            owner_,
            newOwner_,
            indexes_
        );
    }

    /*****************************/
    /*** Liquidation Functions ***/
    /*****************************/

    /**
     *  @inheritdoc IPoolLiquidationActions
     *  @dev write state:
     *       - increment poolBalances.t0DebtInAuction and poolBalances.t0Debt accumulators
     */
    function kick(
        address borrowerAddress_
    ) external override nonReentrant {
        PoolState memory poolState = _accruePoolInterest();

        // kick auction
        KickResult memory result = Auctions.kick(
            auctions,
            deposits,
            loans,
            poolState,
            borrowerAddress_
        );

        // update pool balances state
        poolBalances.t0Debt          = result.t0PoolDebt;
        poolBalances.t0DebtInAuction += result.t0KickedDebt;

        // update pool interest rate state
        poolState.debt = Maths.wmul(result.t0PoolDebt, poolState.inflator);
<<<<<<< HEAD
        poolState.t0PoolUtilizationDebtWeight = result.t0PoolUtilizationDebtWeight;
=======
>>>>>>> 5b04336a
        _updateInterestState(poolState, result.lup);

        if(result.amountToCoverBond != 0) _transferQuoteTokenFrom(msg.sender, result.amountToCoverBond);
    }

    /**
     *  @inheritdoc IPoolLiquidationActions
     *  @dev write state:
     *       - increment poolBalances.t0DebtInAuction and poolBalances.t0Debt accumulators
     */
    function kickWithDeposit(
        uint256 index_
    ) external override nonReentrant {
        PoolState memory poolState = _accruePoolInterest();

        // kick auctions
        KickResult memory result = Auctions.kickWithDeposit(
            auctions,
            deposits,
            buckets,
            loans,
            poolState,
            index_
        );

        // update pool balances state
<<<<<<< HEAD
        poolBalances.t0Debt          =  result.t0PoolDebt;
=======
        poolBalances.t0Debt          = result.t0PoolDebt;
>>>>>>> 5b04336a
        poolBalances.t0DebtInAuction += result.t0KickedDebt;

        // update pool interest rate state
        poolState.debt = Maths.wmul(result.t0PoolDebt, poolState.inflator);
<<<<<<< HEAD
        poolState.t0PoolUtilizationDebtWeight = result.t0PoolUtilizationDebtWeight;
=======
>>>>>>> 5b04336a
        _updateInterestState(poolState, result.lup);

        // transfer from kicker to pool the difference to cover bond
        if(result.amountToCoverBond != 0) _transferQuoteTokenFrom(msg.sender, result.amountToCoverBond);
    }

    /**
     *  @inheritdoc IPoolLiquidationActions
     *  @dev write state:
     *       - reset kicker's claimable accumulator
     */
    function withdrawBonds(address recipient_) external {
        uint256 claimable = auctions.kickers[msg.sender].claimable;
        auctions.kickers[msg.sender].claimable = 0;
        _transferQuoteToken(recipient_, claimable);
    }

    /*********************************/
    /*** Reserve Auction Functions ***/
    /*********************************/

    /**
     *  @inheritdoc IPoolReserveAuctionActions
     *  @dev  write state:
     *          - increment latestBurnEpoch counter
     *          - update reserveAuction.latestBurnEventEpoch and burn event timestamp state
     *  @dev reverts on:
     *          - 2 weeks not passed ReserveAuctionTooSoon()
     *  @dev emit events:
     *          - ReserveAuction
     */
    function startClaimableReserveAuction() external override nonReentrant {
        // retrieve timestamp of latest burn event and last burn timestamp
        uint256 latestBurnEpoch   = reserveAuction.latestBurnEventEpoch;
        uint256 lastBurnTimestamp = reserveAuction.burnEvents[latestBurnEpoch].timestamp;

        // check that at least two weeks have passed since the last reserve auction completed, and that the auction was not kicked within the past 72 hours
        if (block.timestamp < lastBurnTimestamp + 2 weeks || block.timestamp - reserveAuction.kicked <= 72 hours) {
            revert ReserveAuctionTooSoon();
        }

        // start a new claimable reserve auction, passing in relevant parameters such as the current pool size, debt, balance, and inflator value
        uint256 kickerAward = Auctions.startClaimableReserveAuction(
            auctions,
            reserveAuction,
            StartReserveAuctionParams({
                poolSize:    Deposits.treeSum(deposits),
                t0PoolDebt:  poolBalances.t0Debt,
                poolBalance: _getNormalizedPoolQuoteTokenBalance(),
                inflator:    inflatorState.inflator
            })
        );

        // increment latest burn event epoch and update burn event timestamp
        latestBurnEpoch += 1;

        reserveAuction.latestBurnEventEpoch = latestBurnEpoch;
        reserveAuction.burnEvents[latestBurnEpoch].timestamp = block.timestamp;

        // transfer kicker award to msg.sender
        _transferQuoteToken(msg.sender, kickerAward);
    }

    /**
     *  @inheritdoc IPoolReserveAuctionActions
     *  @dev  write state:
     *          - increment reserveAuction.totalAjnaBurned accumulator
     *          - update burn event totalInterest and totalBurned accumulators
     */
    function takeReserves(
        uint256 maxAmount_
    ) external override nonReentrant returns (uint256 amount_) {
        uint256 ajnaRequired;
        (amount_, ajnaRequired) = Auctions.takeReserves(
            reserveAuction,
            maxAmount_
        );

        uint256 totalBurned = reserveAuction.totalAjnaBurned + ajnaRequired;
        
        // accumulate additional ajna burned
        reserveAuction.totalAjnaBurned = totalBurned;

        uint256 burnEventEpoch = reserveAuction.latestBurnEventEpoch;

        // record burn event information to enable querying by staking rewards
        BurnEvent storage burnEvent = reserveAuction.burnEvents[burnEventEpoch];
        burnEvent.totalInterest = reserveAuction.totalInterestEarned;
        burnEvent.totalBurned   = totalBurned;

        // burn required number of ajna tokens to take quote from reserves
        IERC20(_getArgAddress(AJNA_ADDRESS)).safeTransferFrom(msg.sender, address(this), ajnaRequired);

        IERC20Token(_getArgAddress(AJNA_ADDRESS)).burn(ajnaRequired);

        // transfer quote token to caller
        _transferQuoteToken(msg.sender, amount_);
    }

    /*****************************/
    /*** Pool Helper Functions ***/
    /*****************************/

    /**
     *  @notice Accrues pool interest in current block and returns pool details.
     *  @dev    external libraries call:
     *              - PoolCommons.accrueInterest   
     *  @dev    write state:
     *              - PoolCommons.accrueInterest:
     *                  - Deposits.mult (scale Fenwick tree with new interest accrued):
     *                      - update scaling array state 
     *              - increment reserveAuction.totalInterestEarned accumulator
     *  @return poolState_ Struct containing pool details.
     */
    function _accruePoolInterest() internal returns (PoolState memory poolState_) {
        poolState_.t0Debt         = poolBalances.t0Debt;
        poolState_.collateral     = poolBalances.pledgedCollateral;
        poolState_.inflator       = inflatorState.inflator;
        poolState_.rate           = interestState.interestRate;
        poolState_.t0PoolUtilizationDebtWeight = interestState.t0PoolUtilizationDebtWeight;
        poolState_.poolType       = _getArgUint8(POOL_TYPE);
        poolState_.quoteDustLimit = _getArgUint256(QUOTE_SCALE);

	    // check if t0Debt is not equal to 0, indicating that there is debt to be tracked for the pool
        if (poolState_.t0Debt != 0) {
            // Calculate prior pool debt
            poolState_.debt = Maths.wmul(poolState_.t0Debt, poolState_.inflator);

	        // calculate elapsed time since inflator was last updated
            uint256 elapsed = block.timestamp - inflatorState.inflatorUpdate;

	        // set isNewInterestAccrued field to true if elapsed time is not 0, indicating that new interest may have accrued
            poolState_.isNewInterestAccrued = elapsed != 0;

            // if new interest may have accrued, call accrueInterest function and update inflator and debt fields of poolState_ struct
            if (poolState_.isNewInterestAccrued) {
                (uint256 newInflator, uint256 newInterest) = PoolCommons.accrueInterest(
                    deposits,
                    poolState_,
                    Loans.getMax(loans).thresholdPrice,
                    elapsed
                );
                poolState_.inflator = newInflator;
                // After debt owed to lenders has accrued, calculate current debt owed by borrowers
                poolState_.debt = Maths.wmul(poolState_.t0Debt, poolState_.inflator);

                // update total interest earned accumulator with the newly accrued interest
                reserveAuction.totalInterestEarned += newInterest;
            }
        }
    }

    /**
     *  @notice Update interest rate and inflator of the pool.
     *  @dev    external libraries call:
     *              - PoolCommons.updateInterestRate     
     *  @dev    write state:
     *              - PoolCommons.updateInterestRate 
     *                  - interest debt and lup * collateral EMAs accumulators
     *                  - interest rate accumulator and interestRateUpdate state
     *              - pool inflator and inflatorUpdate state
     *  @dev    emit events:
     *              - PoolCommons.updateInterestRate:
     *                  - UpdateInterestRate
     *  @param  poolState_ Struct containing pool details.
     *  @param  lup_       Current LUP in pool.
     */
    function _updateInterestState(
        PoolState memory poolState_,
        uint256 lup_
    ) internal {
        // if it has been more than 12 hours since the last interest rate update, call updateInterestRate function
        if (block.timestamp - interestState.interestRateUpdate > 12 hours) {
            PoolCommons.updateInterestRate(interestState, deposits, poolState_, lup_);
        }

        // update pool utilization debt weight
        interestState.t0PoolUtilizationDebtWeight = poolState_.t0PoolUtilizationDebtWeight;

        // update pool inflator
        if (poolState_.isNewInterestAccrued) {
            inflatorState.inflator       = uint208(poolState_.inflator);
            inflatorState.inflatorUpdate = uint48(block.timestamp);
        // if the debt in the current pool state is 0, also update the inflator and inflatorUpdate fields in inflatorState
        // slither-disable-next-line incorrect-equality
        } else if (poolState_.debt == 0) {
            inflatorState.inflator       = uint208(Maths.WAD);
            inflatorState.inflatorUpdate = uint48(block.timestamp);
        }
    }

    function _transferQuoteTokenFrom(address from_, uint256 amount_) internal {
        IERC20(_getArgAddress(QUOTE_ADDRESS)).safeTransferFrom(from_, address(this), amount_ / _getArgUint256(QUOTE_SCALE));
    }

    function _transferQuoteToken(address to_, uint256 amount_) internal {
        IERC20(_getArgAddress(QUOTE_ADDRESS)).safeTransfer(to_, amount_ / _getArgUint256(QUOTE_SCALE));
    }

    /**
     *  @dev returns the pool quote token balance normalized to WAD to be used for calculating pool reserves
     */
    function _getNormalizedPoolQuoteTokenBalance() internal view returns (uint256) {
        return IERC20(_getArgAddress(QUOTE_ADDRESS)).balanceOf(address(this)) * _getArgUint256(QUOTE_SCALE);
    }

    function _lup(uint256 debt_) internal view returns (uint256) {
        return _priceAt(Deposits.findIndexOfSum(deposits, debt_));
    }

    /**************************/
    /*** External Functions ***/
    /**************************/

    /// @inheritdoc IPoolState
    function auctionInfo(
        address borrower_
    ) external
    view override returns (
        address kicker,
        uint256 bondFactor,
        uint256 bondSize,
        uint256 kickTime,
        uint256 kickMomp,
        uint256 neutralPrice,
        address head,
        address next,
        address prev
    ) {
        Liquidation memory liquidation = auctions.liquidations[borrower_];
        return (
            liquidation.kicker,
            liquidation.bondFactor,
            liquidation.bondSize,
            liquidation.kickTime,
            liquidation.kickMomp,
            liquidation.neutralPrice,
            auctions.head,
            liquidation.next,
            liquidation.prev
        );
    }

    /// @inheritdoc IPoolState
    function borrowerInfo(
        address borrower_
    ) external view override returns (uint256, uint256, uint256) {
        return (
            loans.borrowers[borrower_].t0Debt,
            loans.borrowers[borrower_].collateral,
            loans.borrowers[borrower_].t0Np
        );
    }

    /// @inheritdoc IPoolState
    function bucketInfo(
        uint256 index_
    ) external view override returns (uint256, uint256, uint256, uint256, uint256) {
        uint256 scale = Deposits.scale(deposits, index_);
        return (
            buckets[index_].lps,
            buckets[index_].collateral,
            buckets[index_].bankruptcyTime,
            Maths.wmul(scale, Deposits.unscaledValueAt(deposits, index_)),
            scale
        );
    }

    /// @inheritdoc IPoolDerivedState
    function bucketExchangeRate(
        uint256 index_
    ) external view returns (uint256 exchangeRate_) {
        Bucket storage bucket = buckets[index_];

        exchangeRate_ = Buckets.getExchangeRate(
            bucket.collateral,
            bucket.lps,
            Deposits.valueAt(deposits, index_),
            _priceAt(index_)
        );
    }

    /// @inheritdoc IPoolState
    function currentBurnEpoch() external view returns (uint256) {
        return reserveAuction.latestBurnEventEpoch;
    }

    /// @inheritdoc IPoolState
    function burnInfo(uint256 burnEventEpoch_) external view returns (uint256, uint256, uint256) {
        BurnEvent memory burnEvent = reserveAuction.burnEvents[burnEventEpoch_];

        return (
            burnEvent.timestamp,
            burnEvent.totalInterest,
            burnEvent.totalBurned
        );
    }

    /// @inheritdoc IPoolState
    function debtInfo() external view returns (uint256, uint256, uint256) {
        uint256 pendingInflator = PoolCommons.pendingInflator(
            inflatorState.inflator,
            inflatorState.inflatorUpdate,
            interestState.interestRate
        );
        return (
            Maths.wmul(poolBalances.t0Debt, pendingInflator),
            Maths.wmul(poolBalances.t0Debt, inflatorState.inflator),
            Maths.wmul(poolBalances.t0DebtInAuction, inflatorState.inflator)
        );
    }

    /// @inheritdoc IPoolDerivedState
    function depositIndex(uint256 debt_) external view override returns (uint256) {
        return Deposits.findIndexOfSum(deposits, debt_);
    }

    /// @inheritdoc IPoolDerivedState
    function depositSize() external view override returns (uint256) {
        return Deposits.treeSum(deposits);
    }

    /// @inheritdoc IPoolDerivedState
    function depositUtilization(
        uint256 debt_,
        uint256 collateral_
    ) external view override returns (uint256) {
        return PoolCommons.utilization(deposits, debt_, collateral_);
    }

    /// @inheritdoc IPoolState
    function emasInfo() external view override returns (uint256, uint256) {
        return (
            interestState.debtEma,
            interestState.lupColEma
        );
    }

    /// @inheritdoc IPoolState
    function inflatorInfo() external view override returns (uint256, uint256) {
        return (
            inflatorState.inflator,
            inflatorState.inflatorUpdate
        );
    }

    /// @inheritdoc IPoolState
    function interestRateInfo() external view returns (uint256, uint256) {
        return (
            interestState.interestRate,
            interestState.interestRateUpdate
        );
    }

    /// @inheritdoc IPoolState
    function kickerInfo(
        address kicker_
    ) external view override returns (uint256, uint256) {
        return(
            auctions.kickers[kicker_].claimable,
            auctions.kickers[kicker_].locked
        );
    }

    /// @inheritdoc IPoolState
    function lenderInfo(
        uint256 index_,
        address lender_
    ) external view override returns (uint256 lpBalance_, uint256 depositTime_) {
        depositTime_ = buckets[index_].lenders[lender_].depositTime;
        if (buckets[index_].bankruptcyTime < depositTime_) lpBalance_ = buckets[index_].lenders[lender_].lps;
    }

    /// @inheritdoc IPoolState
    function loanInfo(
        uint256 loanId_
    ) external view override returns (address, uint256) {
        return (
            Loans.getByIndex(loans, loanId_).borrower,
            Loans.getByIndex(loans, loanId_).thresholdPrice
        );
    }

    /// @inheritdoc IPoolState
    function loansInfo() external view override returns (address, uint256, uint256) {
        return (
            Loans.getMax(loans).borrower,
            Maths.wmul(Loans.getMax(loans).thresholdPrice, inflatorState.inflator),
            Loans.noOfLoans(loans)
        );
    }

    /// @inheritdoc IPoolState
    function pledgedCollateral() external view override returns (uint256) {
        return poolBalances.pledgedCollateral;
    }

    /// @inheritdoc IPoolState
    function reservesInfo() external view override returns (uint256, uint256, uint256) {
        return (
            auctions.totalBondEscrowed,
            reserveAuction.unclaimed,
            reserveAuction.kicked
        );
    }

    /// @inheritdoc IPoolState
    function totalAuctionsInPool() external view override returns (uint256) {
        return auctions.noOfAuctions;
    }

    /// @inheritdoc IPoolState
    function totalT0Debt() external view override returns (uint256) {
        return poolBalances.t0Debt;
    }

    /// @inheritdoc IPoolState
    function totalT0DebtInAuction() external view override returns (uint256) {
        return poolBalances.t0DebtInAuction;
    }
}<|MERGE_RESOLUTION|>--- conflicted
+++ resolved
@@ -95,11 +95,8 @@
     bool internal isPoolInitialized;
 
     mapping(address => mapping(address => mapping(uint256 => uint256))) private _lpAllowances; // owner address -> new owner address -> deposit index -> allowed amount
-<<<<<<< HEAD
-=======
 
     mapping(address => mapping(address => bool)) public override approvedTransferors; // owner address -> transferor address -> approved flag
->>>>>>> 5b04336a
 
     /******************/
     /*** Immutables ***/
@@ -170,13 +167,6 @@
      *          - _lpAllowances mapping
      */
     function approveLpOwnership(
-<<<<<<< HEAD
-        address newOwner,
-        uint256 index_,
-        uint256 amount_
-    ) external nonReentrant {
-        _lpAllowances[msg.sender][newOwner][index_] = amount_;
-=======
         address newOwner_,
         uint256[] calldata indexes_,
         uint256[] calldata amounts_
@@ -242,7 +232,6 @@
             msg.sender,
             transferors_
         );
->>>>>>> 5b04336a
     }
 
     /// @inheritdoc IPoolLenderActions
@@ -321,10 +310,7 @@
         LenderActions.transferLPs(
             buckets,
             _lpAllowances,
-<<<<<<< HEAD
-=======
             approvedTransferors,
->>>>>>> 5b04336a
             owner_,
             newOwner_,
             indexes_
@@ -360,10 +346,7 @@
 
         // update pool interest rate state
         poolState.debt = Maths.wmul(result.t0PoolDebt, poolState.inflator);
-<<<<<<< HEAD
         poolState.t0PoolUtilizationDebtWeight = result.t0PoolUtilizationDebtWeight;
-=======
->>>>>>> 5b04336a
         _updateInterestState(poolState, result.lup);
 
         if(result.amountToCoverBond != 0) _transferQuoteTokenFrom(msg.sender, result.amountToCoverBond);
@@ -390,19 +373,12 @@
         );
 
         // update pool balances state
-<<<<<<< HEAD
         poolBalances.t0Debt          =  result.t0PoolDebt;
-=======
-        poolBalances.t0Debt          = result.t0PoolDebt;
->>>>>>> 5b04336a
         poolBalances.t0DebtInAuction += result.t0KickedDebt;
 
         // update pool interest rate state
         poolState.debt = Maths.wmul(result.t0PoolDebt, poolState.inflator);
-<<<<<<< HEAD
         poolState.t0PoolUtilizationDebtWeight = result.t0PoolUtilizationDebtWeight;
-=======
->>>>>>> 5b04336a
         _updateInterestState(poolState, result.lup);
 
         // transfer from kicker to pool the difference to cover bond
