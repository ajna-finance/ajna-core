--- conflicted
+++ resolved
@@ -129,62 +129,6 @@
         PoolState memory poolState = _accruePoolInterest();
         _revertIfAuctionDebtLocked(fromIndex_, poolState.inflator);
 
-<<<<<<< HEAD
-        Buckets.Lender memory lender;
-        (lender.lps, lender.depositTime) = buckets.getLenderInfo(
-            fromIndex_,
-            msg.sender
-        );
-
-        Buckets.Bucket storage fromBucket = buckets[fromIndex_];
-        uint256 amountToCredit;
-        
-        {
-            uint256 rawAmountToMove;
-            uint256 fromRawDeposit = deposits.rawValueAt(fromIndex_);
-            uint256 fromScale = deposits.scale(fromIndex_);
-            uint256 fromPrice = PoolUtils.indexToPrice(fromIndex_);
-        
-            (rawAmountToMove, fromBucketLPs_) = Buckets.getRawConstrainedDeposit(
-                    fromRawDeposit,
-                    maxAmountToMove_,
-                    lender.lps,
-                    fromBucket,
-                    fromScale,
-                    fromPrice
-            );
-        
-            deposits.rawRemove(fromIndex_, rawAmountToMove);
-
-            // apply early withdrawal penalty if quote token is moved from above the PTP to below the PTP
-            amountToCredit = PoolUtils.applyEarlyWithdrawalPenalty(
-                    poolState,
-                    lender.depositTime,
-                    fromIndex_,
-                    toIndex_,
-                    Maths.wmul(rawAmountToMove, fromScale)
-            );
-        }
-        
-        Buckets.Bucket storage toBucket = buckets[toIndex_];
-        toBucketLPs_ = Buckets.quoteTokensToLPs(
-            toBucket.collateral,
-            toBucket.lps,
-            deposits.valueAt(toIndex_),
-            amountToCredit,
-            PoolUtils.indexToPrice(toIndex_)
-        );
-
-        deposits.add(toIndex_, amountToCredit);
-
-        // move lup if necessary and check loan book's htp against new lup
-        uint256 newLup = _lup(poolState.accruedDebt);
-        if (fromIndex_ < toIndex_) if(_htp(poolState.inflator) > newLup) revert LUPBelowHTP();
-
-        Buckets.moveLPs(
-            fromBucket,
-            toBucket,
-=======
         LenderActions.MoveQuoteParams memory moveParams;
         moveParams.maxAmountToMove = maxAmountToMove_;
         moveParams.fromIndex       = fromIndex_;
@@ -196,7 +140,6 @@
 
         uint256 newLup;
         (
->>>>>>> 7deb02e6
             fromBucketLPs_,
             toBucketLPs_,
             newLup
@@ -206,11 +149,7 @@
             moveParams
         );
 
-<<<<<<< HEAD
-        emit MoveQuoteToken(msg.sender, fromIndex_, toIndex_, amountToCredit, newLup);
-=======
         _updateInterestParams(poolState, newLup);
->>>>>>> 7deb02e6
     }
 
     function removeQuoteToken(
@@ -222,49 +161,6 @@
         PoolState memory poolState = _accruePoolInterest();
         _revertIfAuctionDebtLocked(index_, poolState.inflator);
 
-<<<<<<< HEAD
-        uint256 lastDepositTime;
-        Buckets.Bucket storage bucket = buckets[index_];
-
-        {
-            uint256 lenderLPsBalance;
-            uint256 depositScale = deposits.scale(index_);
-            (lenderLPsBalance, lastDepositTime) = buckets.getLenderInfo(
-                   index_,
-                   msg.sender
-            );
-            if (lenderLPsBalance == 0) revert NoClaim();      // revert if no LP to claim
-
-            uint256 rawDeposit = deposits.rawValueAt(index_);
-            if (rawDeposit == 0) revert InsufficientLiquidity(); // revert if there's no liquidity in bucket
-
-            (rawDeposit, redeemedLPs_) = Buckets.getRawConstrainedDeposit(
-                   rawDeposit,
-                   maxAmount_,
-                   lenderLPsBalance,
-                   bucket,
-                   depositScale,
-                   PoolUtils.indexToPrice(index_)
-            );
-        
-            deposits.rawRemove(index_, rawDeposit); // update FenwickTree
-            removedAmount_ = Maths.wmul(rawDeposit, depositScale);
-        }
-        
-        uint256 newLup = _lup(poolState.accruedDebt);
-        if (_htp(poolState.inflator) > newLup) revert LUPBelowHTP();
-
-        // update bucket and lender LPs balances
-        bucket.lps -= redeemedLPs_;
-        bucket.lenders[msg.sender].lps -= redeemedLPs_;
-
-        removedAmount_ = PoolUtils.applyEarlyWithdrawalPenalty(
-            poolState,
-            lastDepositTime,
-            index_,
-            0,
-            removedAmount_
-=======
         LenderActions.RemoveQuoteParams memory removeParams;
         removeParams.maxAmount = maxAmount_;
         removeParams.index     = index_;
@@ -282,7 +178,6 @@
             buckets,
             deposits,
             removeParams
->>>>>>> 7deb02e6
         );
 
         _updateInterestParams(poolState, newLup);
@@ -354,17 +249,12 @@
         uint256 maxDepth_
     ) external override {
         PoolState memory poolState = _accruePoolInterest();
-<<<<<<< HEAD
         uint256 reserves;
         {
             uint256 assets = Maths.wmul(t0poolDebt, poolState.inflator) + _getPoolQuoteTokenBalance();
-            uint256 liabilities = deposits.treeSum() + auctions.totalBondEscrowed + reserveAuctionUnclaimed;
+            uint256 liabilities = deposits.treeSum() + auctions.totalBondEscrowed + reserveAuction.unclaimed;
             reserves = (assets > liabilities) ? (assets-liabilities) : 0;
         }
-
-=======
-        uint256 reserves = Maths.wmul(t0poolDebt, poolState.inflator) + _getPoolQuoteTokenBalance() - deposits.treeSum() - auctions.totalBondEscrowed - reserveAuction.unclaimed;
->>>>>>> 7deb02e6
         Loans.Borrower storage borrower = loans.borrowers[borrowerAddress_];
 
         Auctions.SettleParams memory params;
