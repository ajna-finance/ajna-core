// SPDX-License-Identifier: MIT

pragma solidity 0.8.14;

import '@clones/Clone.sol';
import '@openzeppelin/contracts/utils/Multicall.sol';

import './interfaces/IPool.sol';

import '../libraries/Auctions.sol';
import '../libraries/Buckets.sol';
import '../libraries/Deposits.sol';
import '../libraries/Loans.sol';
import '../libraries/Maths.sol';
import '../libraries/PoolUtils.sol';

abstract contract Pool is Clone, Multicall, IPool {
    using Auctions for Auctions.Data;
    using Buckets  for mapping(uint256 => Buckets.Bucket);
    using Deposits for Deposits.Data;
    using Loans    for Loans.Data;

    uint256 internal constant INCREASE_COEFFICIENT = 1.1 * 10**18;
    uint256 internal constant DECREASE_COEFFICIENT = 0.9 * 10**18;

    uint256 internal constant LAMBDA_EMA_7D      = 0.905723664263906671 * 1e18; // Lambda used for interest EMAs calculated as exp(-1/7   * ln2)
    uint256 internal constant EMA_7D_RATE_FACTOR = 1e18 - LAMBDA_EMA_7D;

    /***********************/
    /*** State Variables ***/
    /***********************/

    uint256 public override interestRate;       // [WAD]
    uint256 public override interestRateUpdate; // [SEC]
    uint256 public override pledgedCollateral;  // [WAD]

    uint256 internal debtEma;   // [WAD]
    uint256 internal lupColEma; // [WAD]

    uint256 internal inflatorSnapshot;           // [WAD]
    uint256 internal lastInflatorSnapshotUpdate; // [SEC]

    uint256 internal reserveAuctionKicked;    // Time a Claimable Reserve Auction was last kicked.
    uint256 internal reserveAuctionUnclaimed; // Amount of claimable reserves which has not been taken in the Claimable Reserve Auction.
    uint256 internal t0DebtInAuction;         // Total debt in auction used to restrict LPB holder from withdrawing [WAD]

    mapping(address => mapping(address => mapping(uint256 => uint256))) private _lpTokenAllowances; // owner address -> new owner address -> deposit index -> allowed amount

    Auctions.Data                      internal auctions;
    mapping(uint256 => Buckets.Bucket) internal buckets;              // deposit index -> bucket
    Deposits.Data                      internal deposits;
    Loans.Data                         internal loans;
    uint256                            internal poolInitializations;
    uint256                            internal t0poolDebt;           // Pool debt as if the whole amount was incurred upon the first loan. [WAD]

    struct PoolState {
        uint256 accruedDebt;
        uint256 collateral;
        bool    isNewInterestAccrued;
        uint256 rate;
        uint256 inflator;
    }

    /*********************************/
    /*** Lender External Functions ***/
    /*********************************/

    function addQuoteToken(
        uint256 quoteTokenAmountToAdd_,
        uint256 index_
    ) external override returns (uint256 bucketLPs_) {
        PoolState memory poolState = _accruePoolInterest();

        bucketLPs_ = buckets.addQuoteToken(
            deposits.valueAt(index_),
            quoteTokenAmountToAdd_,
            index_
        );
        deposits.add(index_, quoteTokenAmountToAdd_);

        uint256 newLup = _lup(poolState.accruedDebt);
        _updatePool(poolState, newLup);

        // move quote token amount from lender to pool
        emit AddQuoteToken(msg.sender, index_, quoteTokenAmountToAdd_, newLup);
        _transferQuoteTokenFrom(msg.sender, quoteTokenAmountToAdd_);
    }

    function approveLpOwnership(
        address allowedNewOwner_,
        uint256 index_,
        uint256 lpsAmountToApprove_
    ) external {
        _lpTokenAllowances[msg.sender][allowedNewOwner_][index_] = lpsAmountToApprove_;
    }

    function moveQuoteToken(
        uint256 maxQuoteTokenAmountToMove_,
        uint256 fromIndex_,
        uint256 toIndex_
    ) external override returns (uint256 fromBucketLPs_, uint256 toBucketLPs_) {
        if (fromIndex_ == toIndex_) revert MoveToSamePrice();

        PoolState memory poolState = _accruePoolInterest();

        _revertIfAuctionDebtLocked(fromIndex_, poolState.inflator);
        (uint256 lenderLpBalance, uint256 lenderLastDepositTime) = buckets.getLenderInfo(
            fromIndex_,
            msg.sender
        );
        uint256 quoteTokenAmountToMove;
        (quoteTokenAmountToMove, fromBucketLPs_, ) = buckets.lpsToQuoteToken(
            deposits.valueAt(fromIndex_),
            lenderLpBalance,
            maxQuoteTokenAmountToMove_,
            fromIndex_
        );

        deposits.remove(fromIndex_, quoteTokenAmountToMove);

        // apply early withdrawal penalty if quote token is moved from above the PTP to below the PTP
        quoteTokenAmountToMove = PoolUtils.applyEarlyWithdrawalPenalty(
            poolState,
            lenderLastDepositTime,
            fromIndex_,
            toIndex_,
            quoteTokenAmountToMove
        );

        toBucketLPs_ = buckets.quoteTokensToLPs(
            deposits.valueAt(toIndex_),
            quoteTokenAmountToMove,
            toIndex_
        );

        deposits.add(toIndex_, quoteTokenAmountToMove);

        uint256 newLup = _lup(poolState.accruedDebt); // move lup if necessary and check loan book's htp against new lup
        if (fromIndex_ < toIndex_) if(_htp(poolState.inflator) > newLup) revert LUPBelowHTP();

        buckets.moveLPs(fromBucketLPs_, toBucketLPs_, fromIndex_, toIndex_);
        _updatePool(poolState, newLup);

        emit MoveQuoteToken(msg.sender, fromIndex_, toIndex_, quoteTokenAmountToMove, newLup);
    }

    function removeQuoteToken(
        uint256 maxAmount_,
        uint256 index_
    ) external returns (uint256 removedAmount_, uint256 redeemedLPs_) {
        auctions.revertIfAuctionClearable(loans);

        PoolState memory poolState = _accruePoolInterest();

<<<<<<< HEAD
        _revertIfAuctionDebtLocked(index_, poolState.inflator);

        (uint256 lenderLPsBalance, ) = buckets.getLenderInfo(
=======
        (uint256 lenderLPsBalance, uint256 lastDeposit) = buckets.getLenderInfo(
>>>>>>> 210fec42
            index_,
            msg.sender
        );
        if (lenderLPsBalance == 0) revert NoClaim(); // revert if no LP to claim

        uint256 deposit = deposits.valueAt(index_);
        if (deposit == 0) revert InsufficientLiquidity(); // revert if there's no liquidity in bucket

        (uint256 exchangeRate, ) = buckets.getExchangeRate(deposit, index_);
        removedAmount_ = Maths.rayToWad(Maths.rmul(lenderLPsBalance, exchangeRate));

        // remove min amount of lender entitled LPBs, max amount desired and deposit in bucket
        if (removedAmount_ > maxAmount_) removedAmount_ = maxAmount_;
        if (removedAmount_ > deposit)    removedAmount_ = deposit;
        redeemedLPs_ = Maths.min(lenderLPsBalance, Maths.wrdivr(removedAmount_, exchangeRate));

<<<<<<< HEAD
        PoolState memory poolState = _accruePoolInterest();

        _revertIfAuctionDebtLocked(index_, poolState.inflator);
        uint256 deposit = deposits.valueAt(index_);
        if (quoteTokenAmountToRemove_ > deposit) revert InsufficientLiquidity();
=======
        deposits.remove(index_, removedAmount_);  // update FenwickTree
>>>>>>> 210fec42

        uint256 newLup = _lup(poolState.accruedDebt);
        if (_htp(poolState.inflator) > newLup) revert LUPBelowHTP();

        // persist bucket changes
        buckets.removeLPs(redeemedLPs_, index_);

        removedAmount_ = PoolUtils.applyEarlyWithdrawalPenalty(
            poolState,
            lastDeposit,
            index_,
            0,
            removedAmount_
        );

        _updatePool(poolState, newLup);

        // move quote token amount from pool to lender
        emit RemoveQuoteToken(msg.sender, index_, removedAmount_, newLup);
        _transferQuoteToken(msg.sender, removedAmount_);
    }

    function transferLPTokens(
        address owner_,
        address newOwner_,
        uint256[] calldata indexes_)
    external {
        uint256 tokensTransferred;
        uint256 indexesLength = indexes_.length;

        for (uint256 i = 0; i < indexesLength; ) {
            if (!Deposits.isDepositIndex(indexes_[i])) revert InvalidIndex();

            uint256 transferAmount = _lpTokenAllowances[owner_][newOwner_][indexes_[i]];
            if (transferAmount == 0) revert NoAllowance();

            (uint256 lenderLpBalance, uint256 lenderLastDepositTime) = buckets.getLenderInfo(
                indexes_[i],
                owner_
            );
            if (transferAmount != lenderLpBalance) revert NoAllowance();

            delete _lpTokenAllowances[owner_][newOwner_][indexes_[i]]; // delete allowance

            buckets.transferLPs(
                owner_,
                newOwner_,
                transferAmount,
                indexes_[i],
                lenderLastDepositTime
            );

            tokensTransferred += transferAmount;

            unchecked {
                ++i;
            }
        }

        emit TransferLPTokens(owner_, newOwner_, indexes_, tokensTransferred);
    }

    function withdrawBonds() external {
        uint256 claimable = auctions.kickers[msg.sender].claimable;
        auctions.kickers[msg.sender].claimable = 0;
        _transferQuoteToken(msg.sender, claimable);
    }


    /***********************************/
    /*** Borrower External Functions ***/
    /***********************************/

    function borrow(
        uint256 amountToBorrow_,
        uint256 limitIndex_
    ) external override {
        // if borrower auctioned then it cannot draw more debt
        auctions.revertIfActive(msg.sender);

        PoolState memory poolState     = _accruePoolInterest();
        Loans.Borrower memory borrower = loans.getBorrowerInfo(msg.sender);
        uint256 borrowerDebt           = Maths.wmul(borrower.t0debt, poolState.inflator);

        // increase debt by the origination fee
        uint256 debtChange   = Maths.wmul(amountToBorrow_, PoolUtils.feeRate(interestRate) + Maths.WAD);
        uint256 t0debtChange = Maths.wdiv(debtChange, poolState.inflator);
        borrowerDebt += debtChange;
        _checkMinDebt(poolState.accruedDebt, borrowerDebt);

        // calculate the new LUP
        uint256 lupId = _lupIndex(poolState.accruedDebt + amountToBorrow_);
        if (lupId > limitIndex_) revert LimitIndexReached();
        uint256 newLup = PoolUtils.indexToPrice(lupId);

        // check borrow won't push borrower into a state of under-collateralization
        if (
            _collateralization(
                borrowerDebt,
                borrower.collateral,
                newLup
            ) < Maths.WAD
            ||
            borrower.collateral == 0
        ) revert BorrowerUnderCollateralized();

        // check borrow won't push pool into a state of under-collateralization
        poolState.accruedDebt += debtChange;
        if (
            _collateralization(
                poolState.accruedDebt,
                poolState.collateral,
                newLup
            ) < Maths.WAD
        ) revert PoolUnderCollateralized();

        borrower.t0debt += t0debtChange;
        loans.update(
            deposits,
            msg.sender,
            borrower,
            poolState.accruedDebt,
            poolState.inflator
        );
        _updatePool(poolState, newLup);
        t0poolDebt += t0debtChange;

        // move borrowed amount from pool to sender
        emit Borrow(msg.sender, newLup, amountToBorrow_);
        _transferQuoteToken(msg.sender, amountToBorrow_);
    }

    function repay(
        address borrowerAddress_,
        uint256 maxQuoteTokenAmountToRepay_
    ) external override {
        PoolState memory poolState     = _accruePoolInterest();
        Loans.Borrower memory borrower = loans.getBorrowerInfo(borrowerAddress_);
        if (borrower.t0debt == 0) revert NoDebt();

        uint256 t0repaidDebt = Maths.min(borrower.t0debt, Maths.wdiv(maxQuoteTokenAmountToRepay_, poolState.inflator));

        (
            uint256 quoteTokenAmountToRepay, 
            uint256 newLup
        ) = _payLoan(t0repaidDebt, poolState, borrowerAddress_, borrower);

        // move amount to repay from sender to pool
        emit Repay(borrowerAddress_, newLup, quoteTokenAmountToRepay);
        _transferQuoteTokenFrom(msg.sender, quoteTokenAmountToRepay);
    }

    /*****************************/
    /*** Liquidation Functions ***/
    /*****************************/

    function heal(
        address borrower_,
        uint256 maxDepth_
    ) external override {
        uint256 poolDebt          = Maths.wmul(t0poolDebt, inflatorSnapshot);
        uint256 quoteTokenBalance = IERC20Token(_getArgAddress(20)).balanceOf(address(this));
        uint256 reserves          = poolDebt + quoteTokenBalance - deposits.treeSum() - auctions.totalBondEscrowed - reserveAuctionUnclaimed;
        uint256 healedDebt        = auctions.heal(
            loans,
            buckets,
            deposits,
            borrower_,
            reserves, maxDepth_,
            inflatorSnapshot
        );
        if (healedDebt != 0) {
            uint256 t0HealedDebt = Maths.wdiv(healedDebt, inflatorSnapshot); 
            t0poolDebt           -= t0HealedDebt;
            t0DebtInAuction      -= t0HealedDebt;
            emit Heal(borrower_, healedDebt);
        }
    }

    function kick(address borrowerAddress_) external override {
        auctions.revertIfActive(borrowerAddress_);

        PoolState      memory poolState = _accruePoolInterest();
        Loans.Borrower memory borrower  = loans.getBorrowerInfo(borrowerAddress_);
        if (borrower.t0debt == 0) revert NoDebt();

        uint256 lup = _lup(poolState.accruedDebt);
        uint256 borrowerDebt = Maths.wmul(borrower.t0debt, poolState.inflator);
        if (
            _collateralization(
                borrowerDebt,
                borrower.collateral,
                lup
            ) >= Maths.WAD
        ) revert BorrowerOk();
 
         // update loan heap
        loans._remove(borrowerAddress_);
 
        // kick auction
        uint256 kickAuctionAmount = auctions.kick(
            borrowerAddress_,
            borrowerDebt,
            borrowerDebt * Maths.WAD / borrower.collateral,
            deposits.momp(poolState.accruedDebt, loans.noOfLoans())
        );

        // update borrower & pool debt with kickPenalty
        uint256 kickPenalty    =  Maths.wmul(Maths.wdiv(poolState.rate, 4 * 1e18), borrowerDebt); // when loan is kicked, penalty of three months of interest is added
        borrowerDebt           += kickPenalty;
        poolState.accruedDebt  += kickPenalty; 

        uint256 t0kickPenalty  =  Maths.wdiv(kickPenalty, poolState.inflator);
        t0poolDebt             += t0kickPenalty;
        borrower.t0debt        += t0kickPenalty;     
        t0DebtInAuction        += borrower.t0debt;
        loans.borrowers[borrowerAddress_].t0debt = borrower.t0debt;

        // update pool state
        _updatePool(poolState, lup);

        emit Kick(borrowerAddress_, borrowerDebt, borrower.collateral);
        _transferQuoteTokenFrom(msg.sender, kickAuctionAmount);
    }


    /*********************************/
    /*** Reserve Auction Functions ***/
    /*********************************/

    function startClaimableReserveAuction() external override {
        uint256 curUnclaimedAuctionReserve = reserveAuctionUnclaimed;
        uint256 claimable = PoolUtils.claimableReserves(
            Maths.wmul(t0poolDebt, inflatorSnapshot),
            deposits.treeSum(),
            auctions.totalBondEscrowed,
            curUnclaimedAuctionReserve,
            IERC20Token(_getArgAddress(20)).balanceOf(address(this))
        );
        uint256 kickerAward = Maths.wmul(0.01 * 1e18, claimable);
        curUnclaimedAuctionReserve += claimable - kickerAward;
        if (curUnclaimedAuctionReserve != 0) {
            reserveAuctionUnclaimed = curUnclaimedAuctionReserve;
            reserveAuctionKicked    = block.timestamp;
            emit ReserveAuction(curUnclaimedAuctionReserve, PoolUtils.reserveAuctionPrice(block.timestamp));
            _transferQuoteToken(msg.sender, kickerAward);
        }
        else revert NoReserves();
    }

    function takeReserves(uint256 maxAmount_) external override returns (uint256 amount_) {
        uint256 kicked = reserveAuctionKicked;

        if (kicked != 0 && block.timestamp - kicked <= 72 hours) {
            amount_ = Maths.min(reserveAuctionUnclaimed, maxAmount_);
            uint256 price = PoolUtils.reserveAuctionPrice(kicked);
            uint256 ajnaRequired = Maths.wmul(amount_, price);
            reserveAuctionUnclaimed -= amount_;

            emit ReserveAuction(reserveAuctionUnclaimed, price);

            IERC20Token ajnaToken = IERC20Token(0x9a96ec9B57Fb64FbC60B423d1f4da7691Bd35079);
            if (!ajnaToken.transferFrom(msg.sender, address(this), ajnaRequired)) revert ERC20TransferFailed();
            ajnaToken.burn(ajnaRequired);
            _transferQuoteToken(msg.sender, amount_);
        }
        else revert NoReservesAuction();
    }


    /***********************************/
    /*** Borrower Internal Functions ***/
    /***********************************/

    function _pledgeCollateral(
        address borrowerAddress_,
        uint256 collateralAmountToPledge_
    ) internal {

        PoolState      memory poolState = _accruePoolInterest();
        Loans.Borrower memory borrower  = loans.getBorrowerInfo(borrowerAddress_);

        borrower.collateral  += collateralAmountToPledge_;
        poolState.collateral += collateralAmountToPledge_;

        uint256 newLup = _lup(poolState.accruedDebt);

        uint256 collateralization = _collateralization(
                    Maths.wmul(borrower.t0debt, poolState.inflator),
                    borrower.collateral,
                    newLup
                );

        if (collateralization >= Maths.WAD && auctions.isActive(borrowerAddress_)) t0DebtInAuction -= borrower.t0debt;

        auctions.checkAndRemove(
            borrowerAddress_,
            collateralization 
        );

        loans.update(
            deposits,
            borrowerAddress_,
            borrower,
            poolState.accruedDebt,
            poolState.inflator
        );
        _updatePool(poolState, newLup);
    }

    function _pullCollateral(
        uint256 collateralAmountToPull_
    ) internal {

        PoolState      memory poolState = _accruePoolInterest();
        Loans.Borrower memory borrower  = loans.getBorrowerInfo(msg.sender);
        uint256 borrowerDebt            = Maths.wmul(borrower.t0debt, poolState.inflator);

        uint256 curLup = _lup(poolState.accruedDebt);
        uint256 encumberedCollateral = borrower.t0debt != 0 ? Maths.wdiv(borrowerDebt, curLup) : 0;
        if (borrower.collateral - encumberedCollateral < collateralAmountToPull_) revert InsufficientCollateral();

        borrower.collateral  -= collateralAmountToPull_;
        poolState.collateral -= collateralAmountToPull_;

        loans.update(
            deposits,
            msg.sender,
            borrower,
            poolState.accruedDebt,
            poolState.inflator
        );
        _updatePool(poolState, curLup);
    }

    function _payLoan(
        uint256 t0repaidDebt, 
        PoolState memory poolState, 
        address borrowerAddress,
        Loans.Borrower memory borrower
    ) internal returns(
        uint256 quoteTokenAmountToRepay_, 
        uint256 newLup_
    ) {

        if (auctions.isActive(borrowerAddress)) t0DebtInAuction -= t0repaidDebt;

        quoteTokenAmountToRepay_ = Maths.wmul(t0repaidDebt, poolState.inflator);
        uint256 borrowerDebt     = Maths.wmul(borrower.t0debt, poolState.inflator) - quoteTokenAmountToRepay_;
        poolState.accruedDebt    -= quoteTokenAmountToRepay_;

        // check that repay or take doesn't leave borrower debt under min debt amount
        _checkMinDebt(poolState.accruedDebt, borrowerDebt);

        newLup_ = _lup(poolState.accruedDebt);

        auctions.checkAndRemove(
            borrowerAddress,
            _collateralization(
                borrowerDebt,
                borrower.collateral,
                newLup_
            )
        );
        
        borrower.t0debt -= t0repaidDebt;
        loans.update(
            deposits,
            borrowerAddress,
            borrower,
            poolState.accruedDebt,
            poolState.inflator
        );
        _updatePool(poolState, newLup_);
        t0poolDebt -= t0repaidDebt;
    }

    function _checkMinDebt(uint256 accruedDebt_,  uint256 borrowerDebt_) internal view {
        if (borrowerDebt_ != 0) {
            uint256 loansCount = loans.noOfLoans();
            if (
                loansCount >= 10
                &&
                (borrowerDebt_ < PoolUtils.minDebtAmount(accruedDebt_, loansCount))
            ) revert AmountLTMinDebt();
        }
    }

    /*********************************/
    /*** Lender Internal Functions ***/
    /*********************************/

    function _addCollateral(
        uint256 collateralAmountToAdd_,
        uint256 index_
    ) internal returns (uint256 bucketLPs_) {
        PoolState memory poolState = _accruePoolInterest();
        bucketLPs_ = buckets.addCollateral(deposits.valueAt(index_), collateralAmountToAdd_, index_);
        _updatePool(poolState, _lup(poolState.accruedDebt));
    }

    function _removeCollateral(
        uint256 collateralAmountToRemove_,
        uint256 index_
    ) internal returns (uint256 bucketLPs_) {
        auctions.revertIfAuctionClearable(loans);

        PoolState memory poolState = _accruePoolInterest();

        uint256 bucketCollateral;
        (bucketLPs_, bucketCollateral) = buckets.collateralToLPs(
            deposits.valueAt(index_),
            collateralAmountToRemove_,
            index_
        );
        if (collateralAmountToRemove_ > bucketCollateral) revert InsufficientCollateral();

        (uint256 lenderLpBalance, ) = buckets.getLenderInfo(index_, msg.sender);
        if (lenderLpBalance == 0 || bucketLPs_ > lenderLpBalance) revert InsufficientLPs(); // ensure user can actually remove that much

        buckets.removeCollateral(collateralAmountToRemove_, bucketLPs_, index_);

        _updatePool(poolState, _lup(poolState.accruedDebt));
    }


    /*****************************/
    /*** Pool Helper Functions ***/
    /*****************************/

    function _accruePoolInterest() internal returns (PoolState memory poolState_) {
        uint256 t0Debt        = t0poolDebt;
        poolState_.collateral = pledgedCollateral;
        poolState_.inflator   = inflatorSnapshot;

        if (t0Debt != 0) {
            // Calculate prior pool debt
            poolState_.accruedDebt = Maths.wmul(t0Debt, poolState_.inflator);

            uint256 elapsed = block.timestamp - lastInflatorSnapshotUpdate;
            poolState_.isNewInterestAccrued = elapsed != 0;

            if (poolState_.isNewInterestAccrued) {
                // Scale the borrower inflator to update amount of interest owed by borrowers
                poolState_.rate = interestRate;
                uint256 factor = PoolUtils.pendingInterestFactor(poolState_.rate, elapsed);
                poolState_.inflator = Maths.wmul(poolState_.inflator, factor);

                // Scale the fenwick tree to update amount of debt owed to lenders
                deposits.accrueInterest(
                    poolState_.accruedDebt,
                    poolState_.collateral,
                    _htp(poolState_.inflator),
                    factor
                );

                // After debt owed to lenders has accrued, calculate current debt owed by borrowers
                poolState_.accruedDebt = Maths.wmul(t0Debt, poolState_.inflator);
            }
        }
    }

    /**
     *  @notice Default collateralization calculation (to be overridden in other pool implementations like NFT's).
     *  @param debt_       Debt to calculate collateralization for.
     *  @param collateral_ Collateral to calculate collateralization for.
     *  @param price_      Price to calculate collateralization for.
     *  @return Collateralization value.
     */
    function _collateralization(
        uint256 debt_,
        uint256 collateral_,
        uint256 price_
    ) internal virtual returns (uint256) {
        uint256 encumbered = price_ != 0 && debt_ != 0 ? Maths.wdiv(debt_, price_) : 0;
        return encumbered != 0 ? Maths.wdiv(collateral_, encumbered) : Maths.WAD;
    }

    function _updatePool(PoolState memory poolState_, uint256 lup_) internal {
        if (block.timestamp - interestRateUpdate > 12 hours) {
            // Update EMAs for target utilization

            uint256 curDebtEma   = Maths.wmul(
                poolState_.accruedDebt,
                EMA_7D_RATE_FACTOR) + Maths.wmul(debtEma,   LAMBDA_EMA_7D
            );
            uint256 curLupColEma = Maths.wmul(
                Maths.wmul(lup_, poolState_.collateral),
                EMA_7D_RATE_FACTOR) + Maths.wmul(lupColEma, LAMBDA_EMA_7D
            );

            debtEma   = curDebtEma;
            lupColEma = curLupColEma;

            if (
                _collateralization(
                    poolState_.accruedDebt,
                    poolState_.collateral,
                    lup_
                ) != Maths.WAD
            ) {

                int256 actualUtilization = int256(
                    deposits.utilization(
                        poolState_.accruedDebt,
                        poolState_.collateral
                    )
                );
                int256 targetUtilization = int256(Maths.wdiv(curDebtEma, curLupColEma));

                // raise rates if 4*(targetUtilization-actualUtilization) < (targetUtilization+actualUtilization-1)^2-1
                // decrease rates if 4*(targetUtilization-mau) > -(targetUtilization+mau-1)^2+1
                int256 decreaseFactor = 4 * (targetUtilization - actualUtilization);
                int256 increaseFactor = ((targetUtilization + actualUtilization - 10**18) ** 2) / 10**18;

                if (!poolState_.isNewInterestAccrued) poolState_.rate = interestRate;

                uint256 newInterestRate = poolState_.rate;
                if (decreaseFactor < increaseFactor - 10**18) {
                    newInterestRate = Maths.wmul(poolState_.rate, INCREASE_COEFFICIENT);
                } else if (decreaseFactor > 10**18 - increaseFactor) {
                    newInterestRate = Maths.wmul(poolState_.rate, DECREASE_COEFFICIENT);
                }
                if (poolState_.rate != newInterestRate) {
                    interestRate       = newInterestRate;
                    interestRateUpdate = block.timestamp;

                    emit UpdateInterestRate(poolState_.rate, newInterestRate);
                }
            }
        }

        pledgedCollateral = poolState_.collateral;

        if (poolState_.isNewInterestAccrued) {
            inflatorSnapshot           = poolState_.inflator;
            lastInflatorSnapshotUpdate = block.timestamp;
        } else if (poolState_.accruedDebt == 0) {
            inflatorSnapshot           = Maths.WAD;
            lastInflatorSnapshotUpdate = block.timestamp;
        }
    }

    function _transferQuoteTokenFrom(address from_, uint256 amount_) internal {
        if (!IERC20Token(_getArgAddress(20)).transferFrom(from_, address(this), amount_ / _getArgUint256(40))) revert ERC20TransferFailed();
    }

    function _transferQuoteToken(address to_, uint256 amount_) internal {
        if (!IERC20Token(_getArgAddress(20)).transfer(to_, amount_ / _getArgUint256(40))) revert ERC20TransferFailed();
    }

    function _htp(uint256 inflator_) internal view returns (uint256) {
        return Maths.wmul(loans.getMax().thresholdPrice, inflator_);
    }

    function _lupIndex(uint256 debt_) internal view returns (uint256) {
        return deposits.findIndexOfSum(debt_);
    }

    function _lup(uint256 debt_) internal view returns (uint256) {
        return PoolUtils.indexToPrice(_lupIndex(debt_));
    }


    /**************************/
    /*** External Functions ***/
    /**************************/

    function auctionInfo(
        address borrower_
    )
        external
        view
        override
        returns (
            address,
            uint256,
            uint256,
            uint256,
            address,
            address
        )
    {
        return (
            auctions.liquidations[borrower_].kicker,
            auctions.liquidations[borrower_].bondFactor,
            auctions.liquidations[borrower_].kickTime,
            auctions.liquidations[borrower_].kickMomp,
            auctions.liquidations[borrower_].prev,
            auctions.liquidations[borrower_].next
        );
    }

    function borrowerInfo(
        address borrower_
    )
        external
        view
        override
        returns (
            uint256,
            uint256,
            uint256
        )
    {
        return (
            loans.borrowers[borrower_].t0debt,
            loans.borrowers[borrower_].collateral,
            loans.borrowers[borrower_].mompFactor
        );
    }

    function bucketInfo(
        uint256 index_
    )
        external
        view
        override
        returns (
            uint256,
            uint256,
            uint256,
            uint256,
            uint256
        )
    {
        return (
            buckets[index_].lps,
            buckets[index_].collateral,
            buckets[index_].bankruptcyTime,
            deposits.valueAt(index_),
            deposits.scale(index_)
        );
    }

    function debtInfo() external view returns (uint256 debt_, uint256 accruedDebt_, uint256 debtInAuction_) {
        uint256 pendingInflator = PoolUtils.pendingInflator(inflatorSnapshot, lastInflatorSnapshotUpdate, interestRate);
        return (Maths.wmul(t0poolDebt, pendingInflator), Maths.wmul(t0poolDebt, inflatorSnapshot), Maths.wmul(t0DebtInAuction, inflatorSnapshot));
    }

    function depositIndex(uint256 debt_) external view override returns (uint256) {
        return deposits.findIndexOfSum(debt_);
    }

    function depositSize() external view override returns (uint256) {
        return deposits.treeSum();
    }

    function depositUtilization(
        uint256 debt_,
        uint256 collateral_
    ) external view override returns (uint256) {
        return deposits.utilization(debt_, collateral_);
    }

    function emasInfo()
        external
        view
        override
        returns (
            uint256,
            uint256
        )
    {
        return (
            debtEma,
            lupColEma
        );
    }

    function inflatorInfo()
        external
        view
        override
        returns (
            uint256,
            uint256
        )
    {
        return (
            inflatorSnapshot,
            lastInflatorSnapshotUpdate
        );
    }

    function kickerInfo(
        address kicker_
    )
        external
        view
        override
        returns (
            uint256,
            uint256
    )
    {
        return(
            auctions.kickers[kicker_].claimable,
            auctions.kickers[kicker_].locked
        );
    }

    function lenderInfo(
        uint256 index_,
        address lender_
    )
        external
        view
        override
        returns (
            uint256,
            uint256
        )
    {
        (uint256 exchangeRate, uint256 collateral) = buckets.getLenderInfo(index_, lender_);
        return (exchangeRate, collateral);
    }

    function lpsToQuoteTokens(
        uint256 deposit_,
        uint256 lpTokens_,
        uint256 index_
    ) external view override returns (uint256 quoteTokenAmount_) {
        (quoteTokenAmount_, , ) = buckets.lpsToQuoteToken(
            deposit_,
            lpTokens_,
            deposit_,
            index_
        );
    }

    function loansInfo()
        external
        view
        override
        returns (
            address,
            uint256,
            uint256
        )
    {
        return (
            loans.getMax().borrower,
            Maths.wmul(loans.getMax().thresholdPrice, inflatorSnapshot),
            loans.noOfLoans()
        );
    }

    function reservesInfo()
        external
        view
        override
        returns (
            uint256,
            uint256,
            uint256
        )
    {
        return (
            auctions.totalBondEscrowed,
            reserveAuctionUnclaimed,
            reserveAuctionKicked
        );
    }

    function collateralAddress() external pure override returns (address) {
        return _getArgAddress(0);
    }

    function quoteTokenAddress() external pure override returns (address) {
        return _getArgAddress(20);
    }

    function quoteTokenScale() external pure override returns (uint256) {
        return _getArgUint256(40);
    }

    /**
     *  @notice Called by LPB removal functions assess whether or not LPB is locked.
     *  @param  index_   The bucket index from which LPB is attempting to be removed.
     *  @param  inflator_ The pool inflator used to properly assess t0DebtInAuction.
     */
    function _revertIfAuctionDebtLocked(
        uint256 index_,
        uint256 inflator_
    ) internal view {
        if (t0DebtInAuction != 0 ) {
            // deposit in buckets within liquidation debt from the top-of-book down are frozen.
            if (index_ <= deposits.findIndexOfSum(Maths.wmul(t0DebtInAuction, inflator_))) revert RemoveDepositLockedByAuctionDebt();
        } 
    }

}<|MERGE_RESOLUTION|>--- conflicted
+++ resolved
@@ -151,14 +151,9 @@
         auctions.revertIfAuctionClearable(loans);
 
         PoolState memory poolState = _accruePoolInterest();
-
-<<<<<<< HEAD
         _revertIfAuctionDebtLocked(index_, poolState.inflator);
 
-        (uint256 lenderLPsBalance, ) = buckets.getLenderInfo(
-=======
         (uint256 lenderLPsBalance, uint256 lastDeposit) = buckets.getLenderInfo(
->>>>>>> 210fec42
             index_,
             msg.sender
         );
@@ -175,15 +170,7 @@
         if (removedAmount_ > deposit)    removedAmount_ = deposit;
         redeemedLPs_ = Maths.min(lenderLPsBalance, Maths.wrdivr(removedAmount_, exchangeRate));
 
-<<<<<<< HEAD
-        PoolState memory poolState = _accruePoolInterest();
-
-        _revertIfAuctionDebtLocked(index_, poolState.inflator);
-        uint256 deposit = deposits.valueAt(index_);
-        if (quoteTokenAmountToRemove_ > deposit) revert InsufficientLiquidity();
-=======
         deposits.remove(index_, removedAmount_);  // update FenwickTree
->>>>>>> 210fec42
 
         uint256 newLup = _lup(poolState.accruedDebt);
         if (_htp(poolState.inflator) > newLup) revert LUPBelowHTP();
