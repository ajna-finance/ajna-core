--- conflicted
+++ resolved
@@ -356,13 +356,8 @@
             reserveAuction,
             StartReserveAuctionParams({
                 poolSize:    Deposits.treeSum(deposits),
-<<<<<<< HEAD
                 t0PoolDebt:  poolBalances.t0Debt,
-                poolBalance: _getPoolQuoteTokenBalance(),
-=======
-                poolDebt:    poolBalances.t0Debt,
                 poolBalance: _getNormalizedPoolQuoteTokenBalance(),
->>>>>>> 50b64c21
                 inflator:    inflatorState.inflator
             })
         );
