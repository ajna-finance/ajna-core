// SPDX-License-Identifier: MIT

pragma solidity 0.8.14;

import '@clones/Clone.sol';
import '@openzeppelin/contracts/utils/Multicall.sol';

import './interfaces/IPool.sol';

import '../libraries/Auctions.sol';
import '../libraries/Buckets.sol';
import '../libraries/Deposits.sol';
import '../libraries/Loans.sol';
import '../libraries/Maths.sol';
import '../libraries/PoolUtils.sol';

abstract contract Pool is Clone, Multicall, IPool {
    using Auctions for Auctions.Data;
    using Buckets  for mapping(uint256 => Buckets.Bucket);
    using Deposits for Deposits.Data;
    using Loans    for Loans.Data;

    uint256 internal constant INCREASE_COEFFICIENT = 1.1 * 10**18;
    uint256 internal constant DECREASE_COEFFICIENT = 0.9 * 10**18;

    uint256 internal constant LAMBDA_EMA_7D      = 0.905723664263906671 * 1e18; // Lambda used for interest EMAs calculated as exp(-1/7   * ln2)
    uint256 internal constant EMA_7D_RATE_FACTOR = 1e18 - LAMBDA_EMA_7D;

    /***********************/
    /*** State Variables ***/
    /***********************/

    uint256 public override interestRate;       // [WAD]
    uint256 public override interestRateUpdate; // [SEC]
    uint256 public override pledgedCollateral;  // [WAD]

    uint256 internal debtEma;   // [WAD]
    uint256 internal lupColEma; // [WAD]

    uint256 internal inflatorSnapshot;           // [WAD]
    uint256 internal lastInflatorSnapshotUpdate; // [SEC]

    uint256 internal reserveAuctionKicked;    // Time a Claimable Reserve Auction was last kicked.
    uint256 internal reserveAuctionUnclaimed; // Amount of claimable reserves which has not been taken in the Claimable Reserve Auction.
    uint256 internal t0DebtInAuction;         // Total debt in auction used to restrict LPB holder from withdrawing [WAD]

    mapping(address => mapping(address => mapping(uint256 => uint256))) private _lpTokenAllowances; // owner address -> new owner address -> deposit index -> allowed amount

    Auctions.Data                      internal auctions;
    mapping(uint256 => Buckets.Bucket) internal buckets;              // deposit index -> bucket
    Deposits.Data                      internal deposits;
    Loans.Data                         internal loans;
    uint256                            internal poolInitializations;
    uint256                            internal t0poolDebt;           // Pool debt as if the whole amount was incurred upon the first loan. [WAD]

    struct PoolState {
        uint256 accruedDebt;
        uint256 collateral;
        bool    isNewInterestAccrued;
        uint256 rate;
        uint256 inflator;
    }

    /*********************************/
    /*** Lender External Functions ***/
    /*********************************/

    function addQuoteToken(
        uint256 quoteTokenAmountToAdd_,
        uint256 index_
    ) external override returns (uint256 bucketLPs_) {
        PoolState memory poolState = _accruePoolInterest();

        bucketLPs_ = buckets.addQuoteToken(
            deposits.valueAt(index_),
            quoteTokenAmountToAdd_,
            index_
        );
        deposits.add(index_, quoteTokenAmountToAdd_);

        uint256 newLup = _lup(poolState.accruedDebt);
        _updatePool(poolState, newLup);

        // move quote token amount from lender to pool
        emit AddQuoteToken(msg.sender, index_, quoteTokenAmountToAdd_, newLup);
        _transferQuoteTokenFrom(msg.sender, quoteTokenAmountToAdd_);
    }

    function approveLpOwnership(
        address allowedNewOwner_,
        uint256 index_,
        uint256 lpsAmountToApprove_
    ) external {
        _lpTokenAllowances[msg.sender][allowedNewOwner_][index_] = lpsAmountToApprove_;
    }

    function moveQuoteToken(
        uint256 maxQuoteTokenAmountToMove_,
        uint256 fromIndex_,
        uint256 toIndex_
    ) external override returns (uint256 fromBucketLPs_, uint256 toBucketLPs_) {
        if (fromIndex_ == toIndex_) revert MoveToSamePrice();

        PoolState memory poolState = _accruePoolInterest();

        _checkAuctionDebtLock(fromIndex_, poolState.inflator);
        (uint256 lenderLpBalance, uint256 lenderLastDepositTime) = buckets.getLenderInfo(
            fromIndex_,
            msg.sender
        );
        uint256 quoteTokenAmountToMove;
        (quoteTokenAmountToMove, fromBucketLPs_, ) = buckets.lpsToQuoteToken(
            deposits.valueAt(fromIndex_),
            lenderLpBalance,
            maxQuoteTokenAmountToMove_,
            fromIndex_
        );

        deposits.remove(fromIndex_, quoteTokenAmountToMove);

        // apply early withdrawal penalty if quote token is moved from above the PTP to below the PTP
        quoteTokenAmountToMove = PoolUtils.applyEarlyWithdrawalPenalty(
            poolState,
            lenderLastDepositTime,
            fromIndex_,
            toIndex_,
            quoteTokenAmountToMove
        );

        toBucketLPs_ = buckets.quoteTokensToLPs(
            deposits.valueAt(toIndex_),
            quoteTokenAmountToMove,
            toIndex_
        );

        deposits.add(toIndex_, quoteTokenAmountToMove);

        uint256 newLup = _lup(poolState.accruedDebt); // move lup if necessary and check loan book's htp against new lup
        if (fromIndex_ < toIndex_) if(_htp(poolState.inflator) > newLup) revert LUPBelowHTP();

        buckets.moveLPs(fromBucketLPs_, toBucketLPs_, fromIndex_, toIndex_);
        _updatePool(poolState, newLup);

        emit MoveQuoteToken(msg.sender, fromIndex_, toIndex_, quoteTokenAmountToMove, newLup);
    }

    function removeAllQuoteToken(
        uint256 index_
    ) external returns (uint256 quoteTokenAmountRemoved_, uint256 redeemedLenderLPs_) {
        auctions.revertIfAuctionClearable(loans);

        PoolState memory poolState = _accruePoolInterest();

        _checkAuctionDebtLock(index_, poolState.inflator);
        (uint256 lenderLPsBalance, ) = buckets.getLenderInfo(
            index_,
            msg.sender
        );
        if (lenderLPsBalance == 0) revert NoClaim();

        uint256 deposit = deposits.valueAt(index_);
        (quoteTokenAmountRemoved_, , redeemedLenderLPs_) = buckets.lpsToQuoteToken(
            deposit,
            lenderLPsBalance,
            deposit,
            index_
        );

        _redeemLPForQuoteToken(
            index_,
            poolState,
            redeemedLenderLPs_,
            quoteTokenAmountRemoved_
        );
    }

    function removeQuoteToken(
        uint256 quoteTokenAmountToRemove_,
        uint256 index_
    ) external override returns (uint256 bucketLPs_) {
        auctions.revertIfAuctionClearable(loans);

        PoolState memory poolState = _accruePoolInterest();

        _checkAuctionDebtLock(index_, poolState.inflator);
        uint256 deposit = deposits.valueAt(index_);
        if (quoteTokenAmountToRemove_ > deposit) revert InsufficientLiquidity();

        bucketLPs_ = buckets.quoteTokensToLPs(
            deposit,
            quoteTokenAmountToRemove_,
            index_
        );

        (uint256 lenderLPsBalance, ) = buckets.getLenderInfo(index_, msg.sender);
        if (lenderLPsBalance == 0 || bucketLPs_ > lenderLPsBalance) revert InsufficientLPs();

        _redeemLPForQuoteToken(
            index_,
            poolState,
            bucketLPs_,
            quoteTokenAmountToRemove_
        );
    }

    function transferLPTokens(
        address owner_,
        address newOwner_,
        uint256[] calldata indexes_)
    external {
        uint256 tokensTransferred;
        uint256 indexesLength = indexes_.length;

        for (uint256 i = 0; i < indexesLength; ) {
            if (!Deposits.isDepositIndex(indexes_[i])) revert InvalidIndex();

            uint256 transferAmount = _lpTokenAllowances[owner_][newOwner_][indexes_[i]];
            if (transferAmount == 0) revert NoAllowance();

            (uint256 lenderLpBalance, uint256 lenderLastDepositTime) = buckets.getLenderInfo(
                indexes_[i],
                owner_
            );
            if (transferAmount != lenderLpBalance) revert NoAllowance();

            delete _lpTokenAllowances[owner_][newOwner_][indexes_[i]]; // delete allowance

            buckets.transferLPs(
                owner_,
                newOwner_,
                transferAmount,
                indexes_[i],
                lenderLastDepositTime
            );

            tokensTransferred += transferAmount;

            unchecked {
                ++i;
            }
        }

        emit TransferLPTokens(owner_, newOwner_, indexes_, tokensTransferred);
    }

    function withdrawBonds() external {
        uint256 claimable = auctions.kickers[msg.sender].claimable;
        auctions.kickers[msg.sender].claimable = 0;
        _transferQuoteToken(msg.sender, claimable);
    }


    /***********************************/
    /*** Borrower External Functions ***/
    /***********************************/

    function borrow(
        uint256 amountToBorrow_,
        uint256 limitIndex_
    ) external override {
        // if borrower auctioned then it cannot draw more debt
        auctions.revertIfActive(msg.sender);

        PoolState memory poolState     = _accruePoolInterest();
        Loans.Borrower memory borrower = loans.getBorrowerInfo(msg.sender);
        uint256 borrowerDebt           = Maths.wmul(borrower.t0debt, poolState.inflator);

        // increase debt by the origination fee
        uint256 debtChange   = Maths.wmul(amountToBorrow_, PoolUtils.feeRate(interestRate) + Maths.WAD);
        uint256 t0debtChange = Maths.wdiv(debtChange, poolState.inflator);
        borrowerDebt += debtChange;
        _checkMinDebt(poolState.accruedDebt, borrowerDebt);

        // calculate the new LUP
        uint256 lupId = _lupIndex(poolState.accruedDebt + amountToBorrow_);
        if (lupId > limitIndex_) revert LimitIndexReached();
        uint256 newLup = PoolUtils.indexToPrice(lupId);

        // check borrow won't push borrower into a state of under-collateralization
        if (
            _collateralization(
                borrowerDebt,
                borrower.collateral,
                newLup
            ) < Maths.WAD
            ||
            borrower.collateral == 0
        ) revert BorrowerUnderCollateralized();

        // check borrow won't push pool into a state of under-collateralization
        poolState.accruedDebt += debtChange;
        if (
            _collateralization(
                poolState.accruedDebt,
                poolState.collateral,
                newLup
            ) < Maths.WAD
        ) revert PoolUnderCollateralized();

        borrower.t0debt += t0debtChange;
        loans.update(
            deposits,
            msg.sender,
            borrower,
            poolState.accruedDebt,
            poolState.inflator
        );
        _updatePool(poolState, newLup);
        t0poolDebt += t0debtChange;

        // move borrowed amount from pool to sender
        emit Borrow(msg.sender, newLup, amountToBorrow_);
        _transferQuoteToken(msg.sender, amountToBorrow_);
    }

    function repay(
        address borrowerAddress_,
        uint256 maxQuoteTokenAmountToRepay_
    ) external override {
        PoolState memory poolState     = _accruePoolInterest();
        Loans.Borrower memory borrower = loans.getBorrowerInfo(borrowerAddress_);
        if (borrower.t0debt == 0) revert NoDebt();

        uint256 t0repaidDebt = Maths.min(borrower.t0debt, Maths.wdiv(maxQuoteTokenAmountToRepay_, poolState.inflator));

        (
            uint256 quoteTokenAmountToRepay, 
            uint256 newLup
        ) = _payLoan(t0repaidDebt, poolState, borrowerAddress_, borrower);

        // move amount to repay from sender to pool
        emit Repay(borrowerAddress_, newLup, quoteTokenAmountToRepay);
        _transferQuoteTokenFrom(msg.sender, quoteTokenAmountToRepay);
    }

    /*****************************/
    /*** Liquidation Functions ***/
    /*****************************/

    function heal(
        address borrower_,
        uint256 maxDepth_
    ) external override {
        uint256 poolDebt          = Maths.wmul(t0poolDebt, inflatorSnapshot);
        uint256 quoteTokenBalance = IERC20Token(_getArgAddress(20)).balanceOf(address(this));
        uint256 reserves          = poolDebt + quoteTokenBalance - deposits.treeSum() - auctions.totalBondEscrowed - reserveAuctionUnclaimed;
        uint256 healedDebt        = auctions.heal(
            loans,
            buckets,
            deposits,
            borrower_,
            reserves, maxDepth_,
            inflatorSnapshot
        );
        if (healedDebt != 0) {
            uint256 t0HealedDebt = Maths.wdiv(healedDebt, inflatorSnapshot); 
            t0poolDebt           -= t0HealedDebt;
            t0DebtInAuction      -= t0HealedDebt;
            emit Heal(borrower_, healedDebt);
        }
    }

    function kick(address borrowerAddress_) external override {
        auctions.revertIfActive(borrowerAddress_);

        PoolState      memory poolState = _accruePoolInterest();
        Loans.Borrower memory borrower  = loans.getBorrowerInfo(borrowerAddress_);
        if (borrower.t0debt == 0) revert NoDebt();

        uint256 lup = _lup(poolState.accruedDebt);
        uint256 borrowerDebt = Maths.wmul(borrower.t0debt, poolState.inflator);
        if (
            _collateralization(
                borrowerDebt,
                borrower.collateral,
                lup
            ) >= Maths.WAD
        ) revert BorrowerOk();

        (uint256 kickPenalty, uint256 t0borrowerDebt)= loans.kick(
            borrowerAddress_,
            borrowerDebt,
            poolState.inflator,
            poolState.rate
        );
        poolState.accruedDebt += kickPenalty;
        t0poolDebt            += Maths.wdiv(kickPenalty, poolState.inflator);
        
        // kick auction
        uint256 kickAuctionAmount = auctions.kick(
            borrowerAddress_,
            borrowerDebt,
            borrowerDebt * Maths.WAD / borrower.collateral,
            deposits.momp(poolState.accruedDebt, loans.noOfLoans())
        );

        // update pool state
        t0DebtInAuction += t0borrowerDebt;
        _updatePool(poolState, lup);

        emit Kick(borrowerAddress_, borrowerDebt, borrower.collateral);
        _transferQuoteTokenFrom(msg.sender, kickAuctionAmount);
    }


    /*********************************/
    /*** Reserve Auction Functions ***/
    /*********************************/

    function startClaimableReserveAuction() external override {
        uint256 curUnclaimedAuctionReserve = reserveAuctionUnclaimed;
        uint256 claimable = PoolUtils.claimableReserves(
            Maths.wmul(t0poolDebt, inflatorSnapshot),
            deposits.treeSum(),
            auctions.totalBondEscrowed,
            curUnclaimedAuctionReserve,
            IERC20Token(_getArgAddress(20)).balanceOf(address(this))
        );
        uint256 kickerAward = Maths.wmul(0.01 * 1e18, claimable);
        curUnclaimedAuctionReserve += claimable - kickerAward;
        if (curUnclaimedAuctionReserve != 0) {
            reserveAuctionUnclaimed = curUnclaimedAuctionReserve;
            reserveAuctionKicked    = block.timestamp;
            emit ReserveAuction(curUnclaimedAuctionReserve, PoolUtils.reserveAuctionPrice(block.timestamp));
            _transferQuoteToken(msg.sender, kickerAward);
        }
        else revert NoReserves();
    }

    function takeReserves(uint256 maxAmount_) external override returns (uint256 amount_) {
        uint256 kicked = reserveAuctionKicked;

        if (kicked != 0 && block.timestamp - kicked <= 72 hours) {
            amount_ = Maths.min(reserveAuctionUnclaimed, maxAmount_);
            uint256 price = PoolUtils.reserveAuctionPrice(kicked);
            uint256 ajnaRequired = Maths.wmul(amount_, price);
            reserveAuctionUnclaimed -= amount_;

            emit ReserveAuction(reserveAuctionUnclaimed, price);

            IERC20Token ajnaToken = IERC20Token(0x9a96ec9B57Fb64FbC60B423d1f4da7691Bd35079);
            if (!ajnaToken.transferFrom(msg.sender, address(this), ajnaRequired)) revert ERC20TransferFailed();
            ajnaToken.burn(ajnaRequired);
            _transferQuoteToken(msg.sender, amount_);
        }
        else revert NoReservesAuction();
    }


    /***********************************/
    /*** Borrower Internal Functions ***/
    /***********************************/

    function _pledgeCollateral(
        address borrowerAddress_,
        uint256 collateralAmountToPledge_
    ) internal {

        PoolState      memory poolState = _accruePoolInterest();
        Loans.Borrower memory borrower  = loans.getBorrowerInfo(borrowerAddress_);

        borrower.collateral  += collateralAmountToPledge_;
        poolState.collateral += collateralAmountToPledge_;

        uint256 newLup = _lup(poolState.accruedDebt);

        auctions.checkAndRemove(
            borrowerAddress_,
            _collateralization(
                Maths.wmul(borrower.t0debt, poolState.inflator),
                borrower.collateral,
                newLup
            )
        );
        loans.update(
            deposits,
            borrowerAddress_,
            borrower,
            poolState.accruedDebt,
            poolState.inflator
        );
        _updatePool(poolState, newLup);
    }

    function _pullCollateral(
        uint256 collateralAmountToPull_
    ) internal {

        PoolState      memory poolState = _accruePoolInterest();
        Loans.Borrower memory borrower  = loans.getBorrowerInfo(msg.sender);
        uint256 borrowerDebt            = Maths.wmul(borrower.t0debt, poolState.inflator);

        uint256 curLup = _lup(poolState.accruedDebt);
        uint256 encumberedCollateral = borrower.t0debt != 0 ? Maths.wdiv(borrowerDebt, curLup) : 0;
        if (borrower.collateral - encumberedCollateral < collateralAmountToPull_) revert InsufficientCollateral();

        borrower.collateral  -= collateralAmountToPull_;
        poolState.collateral -= collateralAmountToPull_;

        loans.update(
            deposits,
            msg.sender,
            borrower,
            poolState.accruedDebt,
            poolState.inflator
        );
        _updatePool(poolState, curLup);
    }

    function _payLoan(
        uint256 t0repaidDebt, 
        PoolState memory poolState, 
        address borrowerAddress,
        Loans.Borrower memory borrower
    ) internal returns(
        uint256 quoteTokenAmountToRepay_, 
        uint256 newLup_
    ) {
        quoteTokenAmountToRepay_ = Maths.wmul(t0repaidDebt, poolState.inflator);
        uint256 borrowerDebt     = Maths.wmul(borrower.t0debt, poolState.inflator) - quoteTokenAmountToRepay_;
        poolState.accruedDebt    -= quoteTokenAmountToRepay_;

        // check that repay or take doesn't leave borrower debt under min debt amount
        _checkMinDebt(poolState.accruedDebt, borrowerDebt);

        newLup_ = _lup(poolState.accruedDebt);

        auctions.checkAndRemove(
            borrowerAddress,
            _collateralization(
                borrowerDebt,
                borrower.collateral,
                newLup_
            )
        );
        
        borrower.t0debt -= t0repaidDebt;
        loans.update(
            deposits,
            borrowerAddress,
            borrower,
            poolState.accruedDebt,
            poolState.inflator
        );
        _updatePool(poolState, newLup_);
        t0poolDebt -= t0repaidDebt;
    }

    function _checkMinDebt(uint256 accruedDebt_,  uint256 borrowerDebt_) internal view {
        if (borrowerDebt_ != 0) {
            uint256 loansCount = loans.noOfLoans();
            if (
                loansCount >= 10
                &&
                (borrowerDebt_ < PoolUtils.minDebtAmount(accruedDebt_, loansCount))
            ) revert AmountLTMinDebt();
        }
    }

    /*********************************/
    /*** Lender Internal Functions ***/
    /*********************************/

    function _addCollateral(
        uint256 collateralAmountToAdd_,
        uint256 index_
    ) internal returns (uint256 bucketLPs_) {
        PoolState memory poolState = _accruePoolInterest();
        bucketLPs_ = buckets.addCollateral(deposits.valueAt(index_), collateralAmountToAdd_, index_);
        _updatePool(poolState, _lup(poolState.accruedDebt));
    }

    function _removeCollateral(
        uint256 collateralAmountToRemove_,
        uint256 index_
    ) internal returns (uint256 bucketLPs_) {
        auctions.revertIfAuctionClearable(loans);

        PoolState memory poolState = _accruePoolInterest();

        uint256 bucketCollateral;
        (bucketLPs_, bucketCollateral) = buckets.collateralToLPs(
            deposits.valueAt(index_),
            collateralAmountToRemove_,
            index_
        );
        if (collateralAmountToRemove_ > bucketCollateral) revert InsufficientCollateral();

        (uint256 lenderLpBalance, ) = buckets.getLenderInfo(index_, msg.sender);
        if (lenderLpBalance == 0 || bucketLPs_ > lenderLpBalance) revert InsufficientLPs(); // ensure user can actually remove that much

        buckets.removeCollateral(collateralAmountToRemove_, bucketLPs_, index_);

        _updatePool(poolState, _lup(poolState.accruedDebt));
    }

    function _redeemLPForQuoteToken(
        uint256 index_,
        PoolState memory poolState_,
        uint256 lpAmount_,
        uint256 amount
    ) internal {
        deposits.remove(index_, amount);  // update FenwickTree

        uint256 newLup = _lup(poolState_.accruedDebt);
        if (_htp(poolState_.inflator) > newLup) revert LUPBelowHTP();

        // persist bucket changes
        buckets.removeLPs(lpAmount_, index_);

        (, uint256 lastDeposit) = buckets.getLenderInfo(index_, msg.sender);
        amount = PoolUtils.applyEarlyWithdrawalPenalty(
            poolState_,
            lastDeposit,
            index_,
            0,
            amount
        );

        _updatePool(poolState_, newLup);

        // move quote token amount from pool to lender
        emit RemoveQuoteToken(msg.sender, index_, amount, newLup);
        _transferQuoteToken(msg.sender, amount);
    }


<<<<<<< HEAD
    /**************************************/
    /*** Liquidation Internal Functions ***/
    /**************************************/

    /**
     *  @notice Performs take checks, calculates amounts and bpf reward / penalty.
     *  @dev Internal support method assisting in the ERC20 and ERC721 pool take calls.
     *  @param borrowerAddress_   Address of the borower take is being called upon.
     *  @param collateral_        Max amount of collateral to take, submited by the taker.
     *  @return collateralTaken_  Amount of collateral taken from the auction and sent to the taker.
     */
    function _take(
        address borrowerAddress_,
        uint256 collateral_
    ) internal returns(uint256) {

        PoolState      memory poolState = _accruePoolInterest();
        Loans.Borrower memory borrower  = loans.getBorrowerInfo(borrowerAddress_);
        if (borrower.collateral == 0 || collateral_ == 0) revert InsufficientCollateral(); // revert if borrower's collateral is 0 or if maxCollateral to be taken is 0

        (
            uint256 quoteTokenAmount,
            uint256 t0repaidDebt,
            uint256 collateralTaken,
            uint256 bondChange,
            bool isRewarded
        ) = auctions.take(borrowerAddress_, borrower, collateral_, poolState.inflator);

        borrower.collateral  -= collateralTaken;
        poolState.collateral -= collateralTaken;

        _payLoan(t0repaidDebt, poolState, borrowerAddress_, borrower);
        t0DebtInAuction -= t0repaidDebt;

        emit Take(borrowerAddress_, quoteTokenAmount, collateralTaken, bondChange, isRewarded);
        _transferQuoteTokenFrom(msg.sender, quoteTokenAmount);
        return collateralTaken;
    }


=======
>>>>>>> 8e352ab0
    /*****************************/
    /*** Pool Helper Functions ***/
    /*****************************/

    function _accruePoolInterest() internal returns (PoolState memory poolState_) {
        uint256 t0Debt = t0poolDebt;

        poolState_.collateral  = pledgedCollateral;
        poolState_.inflator    = inflatorSnapshot;

        if (t0Debt != 0) {
            // TODO: when new interest has accrued, this gets overwriten, wasting a multiplication
            poolState_.accruedDebt = Maths.wmul(t0Debt, poolState_.inflator);

            uint256 elapsed = block.timestamp - lastInflatorSnapshotUpdate;
            poolState_.isNewInterestAccrued = elapsed != 0;
            if (poolState_.isNewInterestAccrued) {
                poolState_.rate = interestRate;
                uint256 factor = PoolUtils.pendingInterestFactor(poolState_.rate, elapsed);
                // Scale the borrower inflator to update amount of interest owed by borrowers
                poolState_.inflator = Maths.wmul(poolState_.inflator, factor);

                // Scale the fenwick tree to update amount of debt owed to lenders
                uint256 newHtp = _htp(poolState_.inflator);
                if (newHtp != 0) {
                    deposits.accrueInterest(
                        poolState_.accruedDebt,
                        poolState_.collateral,
                        newHtp,
                        factor
                    );
                }

                // Calculate pool debt using the new inflator
                poolState_.accruedDebt = Maths.wmul(t0Debt, poolState_.inflator);
            }
        }
    }

    /**
     *  @notice Default collateralization calculation (to be overridden in other pool implementations like NFT's).
     *  @param debt_       Debt to calculate collateralization for.
     *  @param collateral_ Collateral to calculate collateralization for.
     *  @param price_      Price to calculate collateralization for.
     *  @return Collateralization value.
     */
    function _collateralization(
        uint256 debt_,
        uint256 collateral_,
        uint256 price_
    ) internal virtual returns (uint256) {
        uint256 encumbered = price_ != 0 && debt_ != 0 ? Maths.wdiv(debt_, price_) : 0;
        return encumbered != 0 ? Maths.wdiv(collateral_, encumbered) : Maths.WAD;
    }

    function _updatePool(PoolState memory poolState_, uint256 lup_) internal {
        if (block.timestamp - interestRateUpdate > 12 hours) {
            // Update EMAs for target utilization

            uint256 curDebtEma   = Maths.wmul(
                poolState_.accruedDebt,
                EMA_7D_RATE_FACTOR) + Maths.wmul(debtEma,   LAMBDA_EMA_7D
            );
            uint256 curLupColEma = Maths.wmul(
                Maths.wmul(lup_, poolState_.collateral),
                EMA_7D_RATE_FACTOR) + Maths.wmul(lupColEma, LAMBDA_EMA_7D
            );

            debtEma   = curDebtEma;
            lupColEma = curLupColEma;

            if (
                _collateralization(
                    poolState_.accruedDebt,
                    poolState_.collateral,
                    lup_
                ) != Maths.WAD
            ) {

                int256 actualUtilization = int256(
                    deposits.utilization(
                        poolState_.accruedDebt,
                        poolState_.collateral
                    )
                );
                int256 targetUtilization = int256(Maths.wdiv(curDebtEma, curLupColEma));

                // raise rates if 4*(targetUtilization-actualUtilization) < (targetUtilization+actualUtilization-1)^2-1
                // decrease rates if 4*(targetUtilization-mau) > -(targetUtilization+mau-1)^2+1
                int256 decreaseFactor = 4 * (targetUtilization - actualUtilization);
                int256 increaseFactor = ((targetUtilization + actualUtilization - 10**18) ** 2) / 10**18;

                if (!poolState_.isNewInterestAccrued) poolState_.rate = interestRate;

                uint256 newInterestRate = poolState_.rate;
                if (decreaseFactor < increaseFactor - 10**18) {
                    newInterestRate = Maths.wmul(poolState_.rate, INCREASE_COEFFICIENT);
                } else if (decreaseFactor > 10**18 - increaseFactor) {
                    newInterestRate = Maths.wmul(poolState_.rate, DECREASE_COEFFICIENT);
                }
                if (poolState_.rate != newInterestRate) {
                    interestRate       = newInterestRate;
                    interestRateUpdate = block.timestamp;

                    emit UpdateInterestRate(poolState_.rate, newInterestRate);
                }
            }
        }

        pledgedCollateral = poolState_.collateral;

        if (poolState_.isNewInterestAccrued) {
            inflatorSnapshot           = poolState_.inflator;
            lastInflatorSnapshotUpdate = block.timestamp;
        }
    }

    function _transferQuoteTokenFrom(address from_, uint256 amount_) internal {
        if (!IERC20Token(_getArgAddress(20)).transferFrom(from_, address(this), amount_ / _getArgUint256(40))) revert ERC20TransferFailed();
    }

    function _transferQuoteToken(address to_, uint256 amount_) internal {
        if (!IERC20Token(_getArgAddress(20)).transfer(to_, amount_ / _getArgUint256(40))) revert ERC20TransferFailed();
    }

    function _htp(uint256 inflator_) internal view returns (uint256) {
        return Maths.wmul(loans.getMax().thresholdPrice, inflator_);
    }

    function _lupIndex(uint256 debt_) internal view returns (uint256) {
        return deposits.findIndexOfSum(debt_);
    }

    function _lup(uint256 debt_) internal view returns (uint256) {
        return PoolUtils.indexToPrice(_lupIndex(debt_));
    }


    /**************************/
    /*** External Functions ***/
    /**************************/

    function auctionInfo(
        address borrower_
    )
        external
        view
        override
        returns (
            address,
            uint256,
            uint256,
            uint256,
            address,
            address
        )
    {
        return (
            auctions.liquidations[borrower_].kicker,
            auctions.liquidations[borrower_].bondFactor,
            auctions.liquidations[borrower_].kickTime,
            auctions.liquidations[borrower_].kickMomp,
            auctions.liquidations[borrower_].prev,
            auctions.liquidations[borrower_].next
        );
    }

    function borrowerInfo(
        address borrower_
    )
        external
        view
        override
        returns (
            uint256,
            uint256,
            uint256
        )
    {
        return (
            loans.borrowers[borrower_].t0debt,
            loans.borrowers[borrower_].collateral,
            loans.borrowers[borrower_].mompFactor
        );
    }

    function bucketInfo(
        uint256 index_
    )
        external
        view
        override
        returns (
            uint256,
            uint256,
            uint256,
            uint256,
            uint256
        )
    {
        return (
            buckets[index_].lps,
            buckets[index_].collateral,
            buckets[index_].bankruptcyTime,
            deposits.valueAt(index_),
            deposits.scale(index_)
        );
    }

    // TODO: only PoolInfoUtils should access this
    function accruedDebt() external view override returns (uint256 accruedDebt_)
    {
        return Maths.wmul(t0poolDebt, inflatorSnapshot);
    }

    function debt() external view override returns (uint256 borrowerDebt_) {
        uint256 pendingInflator = PoolUtils.pendingInflator(inflatorSnapshot, lastInflatorSnapshotUpdate, interestRate);
        return Maths.wmul(t0poolDebt, pendingInflator);
    }

    function depositIndex(uint256 debt_) external view override returns (uint256) {
        return deposits.findIndexOfSum(debt_);
    }

    function depositSize() external view override returns (uint256) {
        return deposits.treeSum();
    }

    function depositUtilization(
        uint256 debt_,
        uint256 collateral_
    ) external view override returns (uint256) {
        return deposits.utilization(debt_, collateral_);
    }

    function emasInfo()
        external
        view
        override
        returns (
            uint256,
            uint256
        )
    {
        return (
            debtEma,
            lupColEma
        );
    }

    function inflatorInfo()
        external
        view
        override
        returns (
            uint256,
            uint256
        )
    {
        return (
            inflatorSnapshot,
            lastInflatorSnapshotUpdate
        );
    }

    function kickerInfo(
        address kicker_
    )
        external
        view
        override
        returns (
            uint256,
            uint256
    )
    {
        return(
            auctions.kickers[kicker_].claimable,
            auctions.kickers[kicker_].locked
        );
    }

    function lenderInfo(
        uint256 index_,
        address lender_
    )
        external
        view
        override
        returns (
            uint256,
            uint256
        )
    {
        return buckets.getLenderInfo(index_, lender_);
    }

    function lpsToQuoteTokens(
        uint256 deposit_,
        uint256 lpTokens_,
        uint256 index_
    ) external view override returns (uint256 quoteTokenAmount_) {
        (quoteTokenAmount_, , ) = buckets.lpsToQuoteToken(
            deposit_,
            lpTokens_,
            deposit_,
            index_
        );
    }

    function loansInfo()
        external
        view
        override
        returns (
            address,
            uint256,
            uint256
        )
    {
        return (
            loans.getMax().borrower,
            Maths.wmul(loans.getMax().thresholdPrice, inflatorSnapshot),
            loans.noOfLoans()
        );
    }

    function reservesInfo()
        external
        view
        override
        returns (
            uint256,
            uint256,
            uint256
        )
    {
        return (
            auctions.totalBondEscrowed,
            reserveAuctionUnclaimed,
            reserveAuctionKicked
        );
    }

    function collateralAddress() external pure override returns (address) {
        return _getArgAddress(0);
    }

    function quoteTokenAddress() external pure override returns (address) {
        return _getArgAddress(20);
    }

    function quoteTokenScale() external pure override returns (uint256) {
        return _getArgUint256(40);
    }

    /**
     *  @notice Called by LPB removal functions assess whether or not LPB is locked.
     *  @param  index_   The bucket index from which LPB is attempting to be removed.
     *  @param  inflator_ The pool inflator used to properly assess t0DebtInAuction.
     */
    function _checkAuctionDebtLock(
        uint256 index_,
        uint256 inflator_
    ) internal view {
        // deposit in buckets within liquidation debt from the top-of-book down are frozen.
        if(index_ <= deposits.findIndexOfSum(Maths.wmul(t0DebtInAuction, inflator_))) revert DepositLockedByAuctionDebt();
    }

}<|MERGE_RESOLUTION|>--- conflicted
+++ resolved
@@ -625,49 +625,6 @@
     }
 
 
-<<<<<<< HEAD
-    /**************************************/
-    /*** Liquidation Internal Functions ***/
-    /**************************************/
-
-    /**
-     *  @notice Performs take checks, calculates amounts and bpf reward / penalty.
-     *  @dev Internal support method assisting in the ERC20 and ERC721 pool take calls.
-     *  @param borrowerAddress_   Address of the borower take is being called upon.
-     *  @param collateral_        Max amount of collateral to take, submited by the taker.
-     *  @return collateralTaken_  Amount of collateral taken from the auction and sent to the taker.
-     */
-    function _take(
-        address borrowerAddress_,
-        uint256 collateral_
-    ) internal returns(uint256) {
-
-        PoolState      memory poolState = _accruePoolInterest();
-        Loans.Borrower memory borrower  = loans.getBorrowerInfo(borrowerAddress_);
-        if (borrower.collateral == 0 || collateral_ == 0) revert InsufficientCollateral(); // revert if borrower's collateral is 0 or if maxCollateral to be taken is 0
-
-        (
-            uint256 quoteTokenAmount,
-            uint256 t0repaidDebt,
-            uint256 collateralTaken,
-            uint256 bondChange,
-            bool isRewarded
-        ) = auctions.take(borrowerAddress_, borrower, collateral_, poolState.inflator);
-
-        borrower.collateral  -= collateralTaken;
-        poolState.collateral -= collateralTaken;
-
-        _payLoan(t0repaidDebt, poolState, borrowerAddress_, borrower);
-        t0DebtInAuction -= t0repaidDebt;
-
-        emit Take(borrowerAddress_, quoteTokenAmount, collateralTaken, bondChange, isRewarded);
-        _transferQuoteTokenFrom(msg.sender, quoteTokenAmount);
-        return collateralTaken;
-    }
-
-
-=======
->>>>>>> 8e352ab0
     /*****************************/
     /*** Pool Helper Functions ***/
     /*****************************/
