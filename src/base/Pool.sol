--- conflicted
+++ resolved
@@ -82,35 +82,27 @@
     ) external override returns (uint256 bucketLPs_) {
         PoolState memory poolState = _accruePoolInterest();
 
-<<<<<<< HEAD
-        Buckets.Bucket storage bucket = buckets[index_];
-
         // repay advanced deposit if any
-        if (bucket.lenders[msg.sender].advancedDeposit != 0) {
-
-            uint256 advancedDeposit = bucket.lenders[msg.sender].advancedDeposit;
+        if (buckets[index_].lenders[msg.sender].advancedDeposit != 0) {
+
+            uint256 advancedDeposit = buckets[index_].lenders[msg.sender].advancedDeposit;
 
             if (advancedDeposit < quoteTokenAmountToAdd_) {
-                bucket.lenders[msg.sender].advancedDeposit = 0;
+                buckets[index_].lenders[msg.sender].advancedDeposit = 0;
                 totalAdvancedDeposit -= advancedDeposit;
                 quoteTokenAmountToAdd_ -= advancedDeposit;
             }
             else {
                 // all additional quote was used to pay down existing advanced deposit
-                bucket.lenders[msg.sender].advancedDeposit -= quoteTokenAmountToAdd_;
+                buckets[index_].lenders[msg.sender].advancedDeposit -= quoteTokenAmountToAdd_;
                 totalAdvancedDeposit -= quoteTokenAmountToAdd_;
                 return 0;
             }
         }
 
-        bucketLPs_ = Buckets.addQuoteToken(
-            bucket,
-            deposits.valueAt(index_),
-=======
         bucketLPs_ = LenderActions.addQuoteToken(
             buckets,
             deposits,
->>>>>>> 6eda570b
             quoteTokenAmountToAdd_,
             index_
         );
@@ -139,54 +131,6 @@
         PoolState memory poolState = _accruePoolInterest();
         _revertIfAuctionDebtLocked(fromIndex_, poolState.inflator);
 
-<<<<<<< HEAD
-        Buckets.Lender memory lender;
-        (lender.lps, lender.depositTime,) = buckets.getLenderInfo(
-            fromIndex_,
-            msg.sender
-        );
-        uint256 amountToMove;
-        uint256 fromDeposit = deposits.valueAt(fromIndex_);
-        Buckets.Bucket storage fromBucket = buckets[fromIndex_];
-        (amountToMove, fromBucketLPs_) = Buckets.lpsToQuoteToken(
-            fromBucket.lps,
-            fromBucket.collateral,
-            fromDeposit,
-            lender.lps,
-            maxAmountToMove_,
-            PoolUtils.indexToPrice(fromIndex_)
-        );
-
-        deposits.remove(fromIndex_, amountToMove, fromDeposit);
-
-        // apply early withdrawal penalty if quote token is moved from above the PTP to below the PTP
-        amountToMove = PoolUtils.applyEarlyWithdrawalPenalty(
-            poolState,
-            lender.depositTime,
-            fromIndex_,
-            toIndex_,
-            amountToMove
-        );
-
-        Buckets.Bucket storage toBucket = buckets[toIndex_];
-        toBucketLPs_ = Buckets.quoteTokensToLPs(
-            toBucket.collateral,
-            toBucket.lps,
-            deposits.valueAt(toIndex_),
-            amountToMove,
-            PoolUtils.indexToPrice(toIndex_)
-        );
-
-        deposits.add(toIndex_, amountToMove);
-
-        // move lup if necessary and check loan book's htp against new lup
-        uint256 newLup = _lup(poolState.accruedDebt);
-        if (fromIndex_ < toIndex_) if(_htp(poolState.inflator) > newLup) revert LUPBelowHTP();
-
-        Buckets.moveLPs(
-            fromBucket,
-            toBucket,
-=======
         LenderActions.MoveQuoteParams memory moveParams;
         moveParams.maxAmountToMove = maxAmountToMove_;
         moveParams.fromIndex       = fromIndex_;
@@ -198,7 +142,6 @@
 
         uint256 newLup;
         (
->>>>>>> 6eda570b
             fromBucketLPs_,
             toBucketLPs_,
             newLup
@@ -220,62 +163,20 @@
         PoolState memory poolState = _accruePoolInterest();
         _revertIfAuctionDebtLocked(index_, poolState.inflator);
 
-<<<<<<< HEAD
-        (uint256 lenderLPsBalance, uint256 lastDeposit, uint256 advancedDeposit) = buckets.getLenderInfo(
-            index_,
-            msg.sender
-        );
-        if (lenderLPsBalance == 0) revert NoClaim();      // revert if no LP to claim
-
-        uint256 deposit = deposits.valueAt(index_);
-        if (deposit == 0) revert InsufficientLiquidity(); // revert if there's no liquidity in bucket
-
-        Buckets.Bucket storage bucket = buckets[index_];
-        uint256 exchangeRate = Buckets.getExchangeRate(
-            bucket.collateral,
-            bucket.lps,
-            deposit,
-            PoolUtils.indexToPrice(index_)
-        );
-        removedAmount_ = Maths.rayToWad(Maths.rmul(lenderLPsBalance, exchangeRate));
-        uint256 removedAmountBefore = removedAmount_;
-
-        // remove min amount of lender entitled LPBs, max amount desired and deposit in bucket
-        if (removedAmount_ > maxAmount_) removedAmount_ = maxAmount_;
-        if (removedAmount_ > deposit)    removedAmount_ = deposit;
-
         // update advanced deposit state if necessary
+        uint256 advancedDeposit = buckets[index_].lenders[msg.sender].advancedDeposit;
         if (advancedDeposit > 0) {
-            if (advancedDeposit > removedAmount_) {
-                revert AdvancedDepositNonZero();
+            if (advancedDeposit > maxAmount_) {
+                buckets[index_].lenders[msg.sender].advancedDeposit -= maxAmount_;
+                totalAdvancedDeposit -= maxAmount_;
+                return (0, 0);
             } else {
-                removedAmount_ -= advancedDeposit;
+                maxAmount_ -= advancedDeposit;
                 totalAdvancedDeposit -= advancedDeposit;
-                bucket.lenders[msg.sender].advancedDeposit = 0;
+                buckets[index_].lenders[msg.sender].advancedDeposit = 0;
             }
         }
 
-        if (removedAmountBefore == removedAmount_) redeemedLPs_ = lenderLPsBalance;
-        else {
-            redeemedLPs_ = Maths.min(lenderLPsBalance, Maths.wrdivr(removedAmount_, exchangeRate));
-        }
-
-        deposits.remove(index_, removedAmount_, deposit); // update FenwickTree
-
-        uint256 newLup = _lup(poolState.accruedDebt);
-        if (_htp(poolState.inflator) > newLup) revert LUPBelowHTP();
-
-        // update bucket and lender LPs balances
-        bucket.lps -= redeemedLPs_;
-        bucket.lenders[msg.sender].lps -= redeemedLPs_;
-
-        removedAmount_ = PoolUtils.applyEarlyWithdrawalPenalty(
-            poolState,
-            lastDeposit,
-            index_,
-            0,
-            removedAmount_
-=======
         LenderActions.RemoveQuoteParams memory removeParams;
         removeParams.maxAmount = maxAmount_;
         removeParams.index     = index_;
@@ -293,7 +194,6 @@
             buckets,
             deposits,
             removeParams
->>>>>>> 6eda570b
         );
 
         _updateInterestParams(poolState, newLup);
@@ -305,41 +205,6 @@
     function transferLPTokens(
         address owner_,
         address newOwner_,
-<<<<<<< HEAD
-        uint256[] calldata indexes_)
-    external {
-        uint256 tokensTransferred;
-        uint256 indexesLength = indexes_.length;
-
-        for (uint256 i = 0; i < indexesLength; ) {
-            if (indexes_[i] > 8192 ) revert InvalidIndex();
-
-            uint256 transferAmount = _lpTokenAllowances[owner_][newOwner_][indexes_[i]];
-            (uint256 lenderLpBalance, uint256 lenderLastDepositTime, ) = buckets.getLenderInfo(
-                indexes_[i],
-                owner_
-            );
-            if (transferAmount == 0 || transferAmount != lenderLpBalance) revert NoAllowance();
-
-            delete _lpTokenAllowances[owner_][newOwner_][indexes_[i]]; // delete allowance
-
-            buckets.transferLPs(
-                owner_,
-                newOwner_,
-                transferAmount,
-                indexes_[i],
-                lenderLastDepositTime
-            );
-
-            tokensTransferred += transferAmount;
-
-            unchecked {
-                ++i;
-            }
-        }
-
-        emit TransferLPTokens(owner_, newOwner_, indexes_, tokensTransferred);
-=======
         uint256[] calldata indexes_
     ) external override {
         LenderActions.transferLPTokens(
@@ -349,7 +214,6 @@
             newOwner_,
             indexes_
         );
->>>>>>> 6eda570b
     }
 
     function withdrawBonds() external {
@@ -536,36 +400,32 @@
     function kickWithAdvancedDeposit(address borrowerAddress_, uint256[] calldata indices) external {
         auctions.revertIfActive(borrowerAddress_);
 
+        PoolState memory poolState = _accruePoolInterest();
         Loans.Borrower storage borrower = loans.borrowers[borrowerAddress_];
 
-        PoolState memory poolState = _accruePoolInterest();
+        Auctions.KickParams memory params;
+        params.borrower     = borrowerAddress_;
+        params.debt         = Maths.wmul(borrower.t0debt, poolState.inflator);
+        params.collateral   = borrower.collateral;
+        params.momp         = deposits.momp(poolState.accruedDebt, loans.noOfLoans());
+        params.neutralPrice = Maths.wmul(borrower.t0Np, poolState.inflator);
+        params.rate         = poolState.rate;
 
         uint256 lup = _lup(poolState.accruedDebt);
-        uint256 borrowerDebt = Maths.wmul(borrower.t0debt, poolState.inflator);
         if (
-            _isCollateralized(borrowerDebt, borrower.collateral, lup)
+            _isCollateralized(params.debt , borrower.collateral, lup)
         ) revert BorrowerOk();
 
-        uint256 neutralPrice = Maths.wmul(borrower.t0Np, poolState.inflator);
-
         // kick auction
-        (uint256 kickAuctionAmountReq, uint256 bondSize) = Auctions.kick(
+        (uint256 kickAuctionAmount, uint256 kickPenalty) = Auctions.kick(
             auctions,
-            borrowerAddress_,
-            borrowerDebt,
-            borrowerDebt * Maths.WAD / borrower.collateral,
-            deposits.momp(poolState.accruedDebt, loans.noOfLoans()),
-            neutralPrice
-        );
-
-        loans.remove(borrowerAddress_);
-
-        // when loan is kicked, penalty of three months of interest is added
-        uint256 kickPenalty   =  Maths.wmul(Maths.wdiv(poolState.rate, 4 * 1e18), borrowerDebt);
-        // update borrower & pool debt with kickPenalty
-        borrowerDebt          += kickPenalty;
+            params
+        );
+
+        // remove kicked loan from heap
+        loans.remove(params.borrower);
+
         poolState.accruedDebt += kickPenalty;
-
         // convert kick penalty to t0 amount
         kickPenalty     =  Maths.wdiv(kickPenalty, poolState.inflator);
         borrower.t0debt += kickPenalty;
@@ -589,7 +449,7 @@
                 bucket.collateral,
                 bucket.lps,
                 deposit,
-                PoolUtils.indexToPrice(index)
+                _priceAt(index)
             );
 
             // calculate amount of quote tokens available for paying advanced deposit from lp balance in bucket
@@ -599,11 +459,11 @@
             // check there is deposit available when account for any existing advancedDeposit
             depositAvailable > advancedDeposit ? depositAvailable -= advancedDeposit : depositAvailable = 0;
 
-            if (depositAvailable >= kickAuctionAmountReq) {
-                depositAvailable = kickAuctionAmountReq;
-                kickAuctionAmountReq = 0;
+            if (depositAvailable >= kickAuctionAmount) {
+                depositAvailable = kickAuctionAmount;
+                kickAuctionAmount = 0;
             } else {
-                kickAuctionAmountReq -= depositAvailable;
+                kickAuctionAmount -= depositAvailable;
             }
 
             // update advanced deposit state
@@ -619,13 +479,12 @@
             }
         }
 
+        // FIXME: double check this logic
         // check that supplied range of indices have sufficent lpb to cover kick amount
-        if (kickAuctionAmountReq != 0) revert InsufficientLPs();
+        if (kickAuctionAmount != 0) revert InsufficientLPs();
 
         // update pool state
         _updateInterestParams(poolState, lup);
-
-        emit Kick(borrowerAddress_, borrowerDebt, borrower.collateral, bondSize);
     }
 
 
