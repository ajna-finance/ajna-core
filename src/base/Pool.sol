--- conflicted
+++ resolved
@@ -233,17 +233,14 @@
     /*** Liquidation Functions ***/
     /*****************************/
 
-<<<<<<< HEAD
     /**
      *  @inheritdoc IPoolLiquidationActions
      *  @dev write state:
      *       - increment poolBalances.t0DebtInAuction and poolBalances.t0Debt accumulators
      */
-    function kick(address borrowerAddress_) external override {
-=======
-    /// @inheritdoc IPoolLiquidationActions
-    function kick(address borrowerAddress_) external override nonReentrant {
->>>>>>> b8747e14
+    function kick(
+        address borrowerAddress_
+    ) external override nonReentrant {
         PoolState memory poolState = _accruePoolInterest();
 
         // kick auction
@@ -313,7 +310,6 @@
     /*** Reserve Auction Functions ***/
     /*********************************/
 
-<<<<<<< HEAD
     /**
      *  @inheritdoc IPoolReserveAuctionActions
      *  @dev  write state:
@@ -324,11 +320,7 @@
      *  @dev emit events:
      *          - ReserveAuction
      */
-    function startClaimableReserveAuction() external override {
-=======
-    /// @inheritdoc IPoolReserveAuctionActions
     function startClaimableReserveAuction() external override nonReentrant {
->>>>>>> b8747e14
         // retrieve timestamp of latest burn event and last burn timestamp
         uint256 latestBurnEpoch   = reserveAuction.latestBurnEventEpoch;
         uint256 lastBurnTimestamp = reserveAuction.burnEvents[latestBurnEpoch].timestamp;
@@ -360,18 +352,15 @@
         _transferQuoteToken(msg.sender, kickerAward);
     }
 
-<<<<<<< HEAD
     /**
      *  @inheritdoc IPoolReserveAuctionActions
      *  @dev  write state:
      *          - increment reserveAuction.totalAjnaBurned accumulator
      *          - update burn event totalInterest and totalBurned accumulators
      */
-    function takeReserves(uint256 maxAmount_) external override returns (uint256 amount_) {
-=======
-    /// @inheritdoc IPoolReserveAuctionActions
-    function takeReserves(uint256 maxAmount_) external override nonReentrant returns (uint256 amount_) {
->>>>>>> b8747e14
+    function takeReserves(
+        uint256 maxAmount_
+    ) external override nonReentrant returns (uint256 amount_) {
         uint256 ajnaRequired;
         (amount_, ajnaRequired) = Auctions.takeReserves(
             reserveAuction,
