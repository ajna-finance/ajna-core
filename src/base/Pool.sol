--- conflicted
+++ resolved
@@ -11,7 +11,7 @@
 import './interfaces/IPool.sol';
 
 import './PoolHelper.sol';
-import { _revertIfAuctionClearable, _revertIfAuctionDebtLocked } from './RevertsHelper.sol';
+import './RevertsHelper.sol';
 
 import '../libraries/Buckets.sol';
 import '../libraries/Deposits.sol';
@@ -115,12 +115,8 @@
         uint256 toIndex_
     ) external override returns (uint256 fromBucketLPs_, uint256 toBucketLPs_) {
         PoolState memory poolState = _accruePoolInterest();
-<<<<<<< HEAD
+
         _revertIfAuctionDebtLocked(deposits, poolBalances, fromIndex_, poolState.inflator);
-=======
-
-        _revertIfAuctionDebtLocked(fromIndex_, poolState.inflator);
->>>>>>> a4f51b5c
 
         uint256 newLup;
         (
@@ -150,6 +146,7 @@
         _revertIfAuctionClearable(auctions, loans);
 
         PoolState memory poolState = _accruePoolInterest();
+
         _revertIfAuctionDebtLocked(deposits, poolBalances, index_, poolState.inflator);
 
         uint256 newLup;
@@ -199,92 +196,6 @@
     /*** Liquidation Functions ***/
     /*****************************/
 
-<<<<<<< HEAD
-=======
-    function bucketTake(
-        address borrowerAddress_,
-        bool    depositTake_,
-        uint256 index_
-    ) external override {
-        PoolState memory poolState = _accruePoolInterest();
-        Borrower  memory borrower  = Loans.getBorrowerInfo(loans, borrowerAddress_);
-
-        uint256 collateralAmount;
-        uint256 t0RepayAmount;
-        uint256 t0DebtPenalty;
-        (
-            collateralAmount,
-            t0RepayAmount,
-            borrower.t0Debt,
-            t0DebtPenalty
-        ) = Auctions.bucketTake(
-            auctions,
-            deposits,
-            buckets,
-            BucketTakeParams({
-                borrower:    borrowerAddress_,
-                collateral:  borrower.collateral,
-                t0Debt:      borrower.t0Debt,
-                inflator:    poolState.inflator,
-                depositTake: depositTake_,
-                index:       index_
-            })
-        );
-
-        _takeFromLoan(poolState, borrower, borrowerAddress_, collateralAmount, t0RepayAmount, t0DebtPenalty);
-    }
-
-    function settle(
-        address borrowerAddress_,
-        uint256 maxDepth_
-    ) external override {
-        PoolState memory poolState = _accruePoolInterest();
-
-        uint256 assets = Maths.wmul(poolBalances.t0Debt, poolState.inflator) + _getPoolQuoteTokenBalance();
-
-        uint256 liabilities = Deposits.treeSum(deposits) + auctions.totalBondEscrowed + reserveAuction.unclaimed;
-
-        Borrower storage borrower = loans.borrowers[borrowerAddress_];
-
-        SettleParams memory params = SettleParams({
-            borrower:    borrowerAddress_,
-            collateral:  borrower.collateral,
-            t0Debt:      borrower.t0Debt,
-            reserves:    (assets > liabilities) ? (assets-liabilities) : 0,
-            inflator:    poolState.inflator,
-            bucketDepth: maxDepth_
-        });
-
-        (uint256 remainingCollateral, uint256 t0RemainingDebt) = Auctions.settlePoolDebt(
-            auctions,
-            buckets,
-            deposits,
-            params
-        );
-
-        // slither-disable-next-line incorrect-equality
-        if (t0RemainingDebt == 0) remainingCollateral = _settleAuction(params.borrower, remainingCollateral);
-
-        // update borrower state
-        borrower.t0Debt     = t0RemainingDebt;
-        borrower.collateral = remainingCollateral;
-
-        // update pool balances state
-        uint256 t0SettledDebt = params.t0Debt - t0RemainingDebt;
-
-        poolBalances.t0Debt          -= t0SettledDebt;
-        poolBalances.t0DebtInAuction -= t0SettledDebt;
-
-        uint256 settledCollateral = params.collateral - remainingCollateral;
-
-        poolBalances.pledgedCollateral -= settledCollateral;
-
-        // update pool interest rate state
-        poolState.collateral -= settledCollateral;
-        _updateInterestState(poolState, _lup(poolState.debt));
-    }
-
->>>>>>> a4f51b5c
     function kick(address borrowerAddress_) external override {
         PoolState memory poolState = _accruePoolInterest();
 
@@ -367,321 +278,6 @@
         _transferQuoteToken(msg.sender, amount_);
     }
 
-<<<<<<< HEAD
-=======
-    /***********************************/
-    /*** Borrower Internal Functions ***/
-    /***********************************/
-
-    function _drawDebt(
-        address borrowerAddress_,
-        uint256 amountToBorrow_,
-        uint256 limitIndex_,
-        uint256 collateralToPledge_
-    ) internal returns (uint256 newLup_) {
-        PoolState memory poolState = _accruePoolInterest();
-        Borrower  memory borrower  = Loans.getBorrowerInfo(loans, borrowerAddress_);
-
-        newLup_ = _lup(poolState.debt);
-
-        uint256 borrowerDebt = Maths.wmul(borrower.t0Debt, poolState.inflator);
-        // loan can only be in auction when pledging more collateral
-        // if loan in auction and more debt to draw then borrower collateralization check should revert
-        bool inAuction;
-
-        // pledge collateral to pool
-        if (collateralToPledge_ != 0) {
-            // add new amount of collateral to pledge to borrower balance
-            borrower.collateral  += collateralToPledge_;
-
-            uint256 t0DebtInAuctionChange;
-
-            // load loan's auction state
-            inAuction = Auctions.isActive(auctions, borrowerAddress_);
-
-            // if loan is auctioned and becomes collateralized by newly pledged collateral then settle auction
-            if (
-                inAuction &&
-                _isCollateralized(borrowerDebt, borrower.collateral, newLup_, poolState.poolType)
-            ) {
-                // borrower becomes collateralized, remove debt from pool accumulator and settle auction
-                t0DebtInAuctionChange = borrower.t0Debt;
-                borrower.collateral   = _settleAuction(borrowerAddress_, borrower.collateral);
-
-                // auction was settled, reset inAuction flag
-                inAuction = false;
-            }
-
-            // add new amount of collateral to pledge to pool balance
-            poolState.collateral += collateralToPledge_;
-
-            // update pool balances state
-            if (t0DebtInAuctionChange != 0) {
-                poolBalances.t0DebtInAuction -= t0DebtInAuctionChange;
-            }
-
-            poolBalances.pledgedCollateral += collateralToPledge_;
-        }
-
-        // borrow against pledged collateral
-        // check both values to enable an intentional 0 borrow loan call to update borrower's loan state
-        if (amountToBorrow_ != 0 || limitIndex_ != 0) {
-            // only intended recipient can borrow quote
-            if (borrowerAddress_ != msg.sender) revert BorrowerNotSender();
-
-            // add origination fee to the amount to borrow and add to borrower's debt
-            uint256 debtChange = Maths.wmul(amountToBorrow_, _feeRate(poolState.rate) + Maths.WAD);
-
-            borrowerDebt += debtChange;
-
-            // check that drawing debt doesn't leave borrower debt under min debt amount
-            _revertOnMinDebt(poolState.debt, borrowerDebt);
-
-            // add debt change to pool's debt
-            poolState.debt += debtChange;
-
-            // determine new lup index and revert if borrow happens at a price higher than the specified limit (lower index than lup index)
-            uint256 lupId = _lupIndex(poolState.debt);
-            if (lupId > limitIndex_) revert LimitIndexReached();
-
-            // calculate new lup and check borrow action won't push borrower into a state of under-collateralization
-            // this check also covers the scenario when loan is already auctioned
-            newLup_ = _priceAt(lupId);
-
-            if (!_isCollateralized(borrowerDebt, borrower.collateral, newLup_, poolState.poolType)) {
-                revert BorrowerUnderCollateralized();
-            }
-
-            uint256 t0DebtChange = Maths.wdiv(debtChange, poolState.inflator);
-
-            borrower.t0Debt += t0DebtChange;
-
-            // update pool balances state
-            poolBalances.t0Debt += t0DebtChange;
-        }
-
-        // update loan state
-        Loans.update(
-            loans,
-            auctions,
-            deposits,
-            borrower,
-            borrowerAddress_,
-            borrowerDebt,
-            poolState.rate,
-            newLup_,
-            inAuction,
-            true
-        );
-
-        // update pool interest rate state
-        _updateInterestState(poolState, newLup_);
-    }
-
-    function _repayDebt(
-        address borrowerAddress_,
-        uint256 maxQuoteTokenAmountToRepay_,
-        uint256 collateralAmountToPull_
-    ) internal returns (uint256 quoteTokenToRepay_, uint256 newLup_) {
-        PoolState memory poolState = _accruePoolInterest();
-        Borrower  memory borrower  = Loans.getBorrowerInfo(loans, borrowerAddress_);
-
-        RepayDebtLocalVars memory vars;
-
-        vars.repay        = maxQuoteTokenAmountToRepay_ != 0;
-        vars.pull         = collateralAmountToPull_ != 0;
-        vars.borrowerDebt = Maths.wmul(borrower.t0Debt, poolState.inflator);
-
-        if (vars.repay) {
-            if (borrower.t0Debt == 0) revert NoDebt();
-
-            vars.t0RepaidDebt = Maths.min(
-                borrower.t0Debt,
-                Maths.wdiv(maxQuoteTokenAmountToRepay_, poolState.inflator)
-            );
-            quoteTokenToRepay_ = Maths.wmul(vars.t0RepaidDebt, poolState.inflator);
-
-            poolState.debt    -= quoteTokenToRepay_;
-            vars.borrowerDebt -= quoteTokenToRepay_;
-
-            // check that paying the loan doesn't leave borrower debt under min debt amount
-            _revertOnMinDebt(poolState.debt, vars.borrowerDebt);
-
-            newLup_        = _lup(poolState.debt);
-            vars.inAuction = Auctions.isActive(auctions, borrowerAddress_);
-
-            if (vars.inAuction) {
-                if (_isCollateralized(vars.borrowerDebt, borrower.collateral, newLup_, poolState.poolType)) {
-                    // borrower becomes re-collateralized
-                    // remove entire borrower debt from pool auctions debt accumulator
-                    vars.t0DebtInAuctionChange = borrower.t0Debt;
-
-                    // settle auction and update borrower's collateral with value after settlement
-                    borrower.collateral = _settleAuction(borrowerAddress_, borrower.collateral);
-
-                    vars.inAuction = false;
-                    vars.stampT0Np = true;  // stamp borrower t0Np when exiting from auction
-                } else {
-                    // partial repay, remove only the paid debt from pool auctions debt accumulator
-                    vars.t0DebtInAuctionChange = vars.t0RepaidDebt;
-                }
-            }
-
-            borrower.t0Debt -= vars.t0RepaidDebt;
-
-            // update pool balances state
-            poolBalances.t0Debt -= vars.t0RepaidDebt;
-            if (vars.t0DebtInAuctionChange != 0) {
-                poolBalances.t0DebtInAuction -= vars.t0DebtInAuctionChange;
-            }
-        }
-
-        if (vars.pull) {
-            // only intended recipient can pull collateral
-            if (borrowerAddress_ != msg.sender) revert BorrowerNotSender();
-
-            // calculate LUP only if it wasn't calculated by repay action
-            if (!vars.repay) newLup_ = _lup(poolState.debt);
-
-            uint256 encumberedCollateral = borrower.t0Debt != 0 ? Maths.wdiv(vars.borrowerDebt, newLup_) : 0;
-
-            if (borrower.collateral - encumberedCollateral < collateralAmountToPull_) revert InsufficientCollateral();
-
-            // stamp borrower t0Np when pull collateral action
-            vars.stampT0Np = true;
-
-            borrower.collateral  -= collateralAmountToPull_;
-            poolState.collateral -= collateralAmountToPull_;
-
-            // update pool balances state
-            poolBalances.pledgedCollateral = poolState.collateral;
-        }
-
-        // update loan state
-        Loans.update(
-            loans,
-            auctions,
-            deposits,
-            borrower,
-            borrowerAddress_,
-            vars.borrowerDebt,
-            poolState.rate,
-            newLup_,
-            vars.inAuction,
-            vars.stampT0Np
-        );
-
-        // update pool interest rate state
-        _updateInterestState(poolState, newLup_);
-    }
-
-    /***********************************/
-    /*** Auctions Internal Functions ***/
-    /***********************************/
-
-    /**
-     *  @notice Updates loan with result of a take action. Settles auction if borrower becomes collateralized.
-     *  @notice Saves loan state, t0 debt and collateral pledged pool accumulators and updates pool interest state.
-     *  @param  poolState_        Current state of the pool.
-     *  @param  borrower_         Details of the borrower whose loan is taken.
-     *  @param  borrowerAddress_  Address of the borrower whose loan is taken.
-     *  @param  collateralAmount_ Collateral amount that was taken from borrower.
-     *  @param  t0RepaidDebt_     Amount of t0 debt repaid by take action.
-     *  @param  t0DebtPenalty_    Amount of t0 penalty if intial take (7% from t0 debt).
-    */
-    function _takeFromLoan(
-        PoolState memory poolState_,
-        Borrower memory borrower_,
-        address borrowerAddress_,
-        uint256 collateralAmount_,
-        uint256 t0RepaidDebt_,
-        uint256 t0DebtPenalty_
-    ) internal {
-
-        borrower_.collateral  -= collateralAmount_; // collateral is removed from the loan
-        poolState_.collateral -= collateralAmount_; // collateral is removed from pledged collateral accumulator
-
-        TakeFromLoanLocalVars memory vars;
-
-        vars.borrowerDebt = Maths.wmul(borrower_.t0Debt, poolState_.inflator);
-        vars.repaidDebt   = Maths.wmul(t0RepaidDebt_,    poolState_.inflator);
-
-        vars.borrowerDebt -= vars.repaidDebt;
-        poolState_.debt   -= vars.repaidDebt;
-
-        if (t0DebtPenalty_ != 0) poolState_.debt += Maths.wmul(t0DebtPenalty_, poolState_.inflator);
-
-        // check that taking from loan doesn't leave borrower debt under min debt amount
-        _revertOnMinDebt(poolState_.debt, vars.borrowerDebt);
-
-        vars.newLup    = _lup(poolState_.debt);
-        vars.inAuction = true;
-
-        if (_isCollateralized(vars.borrowerDebt, borrower_.collateral, vars.newLup, poolState_.poolType)) {
-            // borrower becomes re-collateralized
-            // remove entire borrower debt from pool auctions debt accumulator
-            vars.t0DebtInAuctionChange = borrower_.t0Debt;
-
-            // settle auction and update borrower's collateral with value after settlement
-            borrower_.collateral = _settleAuction(borrowerAddress_, borrower_.collateral);
-            vars.inAuction = false;
-        } else {
-            // partial repay, remove only the paid debt from pool auctions debt accumulator
-            vars.t0DebtInAuctionChange = t0RepaidDebt_;
-        }
-
-        borrower_.t0Debt -= t0RepaidDebt_;
-
-        // update loan state, stamp borrower t0Np only when exiting from auction
-        Loans.update(
-            loans,
-            auctions,
-            deposits,
-            borrower_,
-            borrowerAddress_,
-            vars.borrowerDebt,
-            poolState_.rate,
-            vars.newLup,
-            vars.inAuction,
-            !vars.inAuction // stamp borrower t0Np if exiting from auction
-        );
-
-        // update pool balances state
-        vars.t0PoolDebt      = poolBalances.t0Debt;
-        vars.t0DebtInAuction = poolBalances.t0DebtInAuction;
-
-        if (t0DebtPenalty_ != 0) {
-            vars.t0PoolDebt      += t0DebtPenalty_;
-            vars.t0DebtInAuction += t0DebtPenalty_;
-        }
-
-        vars.t0PoolDebt      -= t0RepaidDebt_;
-        vars.t0DebtInAuction -= vars.t0DebtInAuctionChange;
-
-        poolBalances.t0Debt            = vars.t0PoolDebt;
-        poolBalances.t0DebtInAuction   = vars.t0DebtInAuction;
-        poolBalances.pledgedCollateral =  poolState_.collateral;
-
-        // update pool interest rate state
-        _updateInterestState(poolState_, vars.newLup);
-    }
-
-    /******************************/
-    /*** Pool Virtual Functions ***/
-    /******************************/
-
-    /**
-     *  @notice Settle an auction when it exits the auction queue (implemented by each pool accordingly).
-     *  @param  borrowerAddress_    Address of the borrower that exits auction.
-     *  @param  borrowerCollateral_ Borrower collateral amount before auction exit.
-     *  @return Remaining borrower collateral after auction exit.
-     */
-    function _settleAuction(
-        address borrowerAddress_,
-        uint256 borrowerCollateral_
-    ) internal virtual returns (uint256);
-
->>>>>>> a4f51b5c
     /*****************************/
     /*** Pool Helper Functions ***/
     /*****************************/
@@ -730,35 +326,6 @@
         }
     }
 
-<<<<<<< HEAD
-=======
-    /**
-     *  @notice Called by LPB removal functions assess whether or not LPB is locked.
-     *  @param  index_    The deposit index from which LPB is attempting to be removed.
-     *  @param  inflator_ The pool inflator used to properly assess t0 debt in auctions.
-     */
-    function _revertIfAuctionDebtLocked(
-        uint256 index_,
-        uint256 inflator_
-    ) internal view {
-        uint256 t0AuctionDebt = poolBalances.t0DebtInAuction;
-        if (t0AuctionDebt != 0 ) {
-            // deposit in buckets within liquidation debt from the top-of-book down are frozen.
-            if (index_ <= Deposits.findIndexOfSum(deposits, Maths.wmul(t0AuctionDebt, inflator_))) revert RemoveDepositLockedByAuctionDebt();
-        }
-    }
-
-    function _revertOnMinDebt(uint256 poolDebt_, uint256 borrowerDebt_) internal view {
-        if (borrowerDebt_ != 0) {
-            uint256 loansCount = Loans.noOfLoans(loans);
-            if (
-                loansCount >= 10 &&
-                (borrowerDebt_ < _minDebtAmount(poolDebt_, loansCount))
-            ) revert AmountLTMinDebt();
-        }
-    }
-
->>>>>>> a4f51b5c
     function _transferQuoteTokenFrom(address from_, uint256 amount_) internal {
         IERC20(_getArgAddress(QUOTE_ADDRESS)).safeTransferFrom(from_, address(this), amount_ / _getArgUint256(QUOTE_SCALE));
     }
