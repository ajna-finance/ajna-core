import brownie
from brownie import Contract
import pytest
from decimal import *


def test_inflator(
    lenders,
    borrowers,
    mkr_dai_pool,
    dai,
    mkr,
    chain,
):

    lender = lenders[0]
    borrower1 = borrowers[0]

    assert mkr_dai_pool.inflatorSnapshot() == 1 * 1e18

    block_time = chain.time()
    # check inflator update on quote token deposit
    mkr_dai_pool.addQuoteToken(10_000 * 1e18, 4000 * 1e18, {"from": lender})
    assert mkr_dai_pool.lastBorrowerInflatorUpdate() == block_time
    assert Decimal(mkr_dai_pool.inflatorSnapshot()) == calculate_inflator(
        mkr_dai_pool, block_time
    )

    chain.sleep(8200)
    chain.mine()
    block_time = chain.time()
    # check inflator update on collateral deposit
    mkr_dai_pool.addCollateral(10 * 1e18, {"from": borrower1})
    assert mkr_dai_pool.lastBorrowerInflatorUpdate() == block_time
    assert Decimal(mkr_dai_pool.inflatorSnapshot()) == calculate_inflator(
        mkr_dai_pool, block_time
    )

    chain.sleep(8200)
    chain.mine()
    block_time = chain.time()
    # check inflator update on loan
    mkr_dai_pool.borrow(10_000 * 1e18, 4000 * 1e18, {"from": borrower1})
    assert mkr_dai_pool.lastBorrowerInflatorUpdate() == block_time
    assert Decimal(mkr_dai_pool.inflatorSnapshot()) == calculate_inflator(
        mkr_dai_pool, block_time
    )

    chain.sleep(8200)
    chain.mine()
    block_time = chain.time()
    # check inflator update on repay
    mkr_dai_pool.repay(1_000 * 1e18, {"from": borrower1})
    assert mkr_dai_pool.lastBorrowerInflatorUpdate() == block_time
    assert Decimal(mkr_dai_pool.inflatorSnapshot()) == calculate_inflator(
        mkr_dai_pool, block_time
    )

    chain.sleep(8200)
    chain.mine()
    block_time = chain.time()
    # check inflator update on collateral remove
    mkr_dai_pool.removeCollateral(1 * 1e18, {"from": borrower1})
    assert mkr_dai_pool.lastBorrowerInflatorUpdate() == block_time
    assert Decimal(mkr_dai_pool.inflatorSnapshot()) == calculate_inflator(
        mkr_dai_pool, block_time
    )


def calculate_inflator(mkr_dai_pool, block_time):
    secs_elapsed = block_time - mkr_dai_pool.lastBorrowerInflatorUpdate()
    spr = Decimal(mkr_dai_pool.previousRate()) / (3600 * 24 * 365)

<<<<<<< HEAD
    return Decimal(mkr_dai_pool.borrowerInflator() * (1 + spr * secs_elapsed))

WAD = 10 ** 18

def calculate_inflator_v2(spr: int, secs: int):
    assert isinstance(spr, int)
    assert isinstance(secs, int)

    return (1 + (spr / (WAD))) ** secs


def test_calculate_inflator_two(mkr_dai_pool, chain):
    chain.sleep(8200)
    chain.mine()
    block_time = chain.time()

    secs_elapsed = block_time - mkr_dai_pool.lastBorrowerInflatorUpdate()
    secs_in_year = 3600 * 24 * 365
    spr = int(mkr_dai_pool.previousRate() / secs_in_year) # (secs_in_year * 10**18))
    print(f"prev rate: {mkr_dai_pool.previousRate()}")
    print(f"spr: {int(spr)}")
    print(f"secs_elapsed: {secs_elapsed}")

    inflator_py = calculate_inflator_v2(spr, secs_elapsed)
    print(f"python calculated inflator: {inflator_py}")
    
    assert mkr_dai_pool.testInflatorTwo(spr, secs_elapsed) > 0
    # return Decimal(mkr_dai_pool.borrowerInflator() * (1 + spr * secs_elapsed))
=======
    return Decimal(mkr_dai_pool.inflatorSnapshot() * (1 + spr * secs_elapsed))
>>>>>>> ec3e5da5
<|MERGE_RESOLUTION|>--- conflicted
+++ resolved
@@ -71,8 +71,7 @@
     secs_elapsed = block_time - mkr_dai_pool.lastBorrowerInflatorUpdate()
     spr = Decimal(mkr_dai_pool.previousRate()) / (3600 * 24 * 365)
 
-<<<<<<< HEAD
-    return Decimal(mkr_dai_pool.borrowerInflator() * (1 + spr * secs_elapsed))
+    return Decimal(mkr_dai_pool.inflatorSnapshot() * (1 + spr * secs_elapsed))
 
 WAD = 10 ** 18
 
@@ -99,7 +98,4 @@
     print(f"python calculated inflator: {inflator_py}")
     
     assert mkr_dai_pool.testInflatorTwo(spr, secs_elapsed) > 0
-    # return Decimal(mkr_dai_pool.borrowerInflator() * (1 + spr * secs_elapsed))
-=======
-    return Decimal(mkr_dai_pool.inflatorSnapshot() * (1 + spr * secs_elapsed))
->>>>>>> ec3e5da5
+    # return Decimal(mkr_dai_pool.borrowerInflator() * (1 + spr * secs_elapsed))