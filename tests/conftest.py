--- conflicted
+++ resolved
@@ -1,14 +1,9 @@
 import pytest
 from sdk import *
-from brownie import test, network
+from brownie import test, network, PositionManager
 from brownie.network.state import TxHistory
 from brownie.utils import color
 
-<<<<<<< HEAD
-# TODO: move this to SDK
-from brownie import PositionManager
-=======
->>>>>>> db7d71af
 
 @pytest.fixture(autouse=True)
 def get_capsys(capsys):
