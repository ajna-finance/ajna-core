--- conflicted
+++ resolved
@@ -5,7 +5,7 @@
 from brownie.network.state import TxHistory
 from brownie.utils import color
 
-ZRO_ADD = '0x0000000000000000000000000000000000000000' 
+ZRO_ADD = '0x0000000000000000000000000000000000000000'
 MIN_PRICE = 99836282890
 MAX_PRICE = 1_004_968_987606512354182109771
 
@@ -174,7 +174,7 @@
         in_eth = gas * 50 * 1e-9
         in_fiat = in_eth * 1700
         return f"Gas amount: {gas}, Gas in ETH: {in_eth}, Gas price: ${in_fiat}"
-    
+
 
 
     class GasWatcher(object):
@@ -304,11 +304,6 @@
         if pool.lupIndex() > ScaledPoolUtils.price_to_index_safe(pool, pool.htp()):
             # ...ensure debt is less than the size of the pool
             assert pool.borrowerDebt <= pool.poolSize()
-<<<<<<< HEAD
-            # ...ensure borrowers owe more than lenders are owed
-            assert pool.borrowerDebt() >= pool.lenderDebt()
-=======
->>>>>>> d43b5665
 
         # if there are no borrowers in the pool, ensure there is no debt
         if pool.totalBorrowers() == 0:
@@ -406,10 +401,6 @@
               f"target utlzn: {pool.poolTargetUtilization()/1e18:>10.1%}   "
               f"collateralization: {pool.poolCollateralization()/1e18:>7.1%}  "
               f"borrowerDebt: {pool.borrowerDebt()/1e18:>12.1f}  "
-<<<<<<< HEAD
-              f"lenderDebt: {pool.lenderDebt()/1e18:>12.1f}  "
-=======
->>>>>>> d43b5665
               f"pendingInf: {pool.pendingInflator()/1e18:>20.18f}")
 
         contract_quote_balance = Contract(pool.quoteToken()).balanceOf(pool)
