import math
import pytest
from sdk import *
from brownie import test, network, Contract, ERC20PoolFactory, ERC20Pool, PoolInfoUtils
from brownie.exceptions import VirtualMachineError
from brownie.network.state import TxHistory
from brownie.utils import color

ZRO_ADD = '0x0000000000000000000000000000000000000000'
MIN_PRICE = 99836282890
MAX_PRICE = 1_004_968_987606512354182109771

@pytest.fixture(autouse=True)
def get_capsys(capsys):
    if not TestUtils.capsys:
        TestUtils.capsys = capsys


@pytest.fixture()
def ajna_protocol() -> AjnaProtocol:
    protocol_definition = (
        InitialProtocolStateBuilder()
        .add_token(MKR_ADDRESS, MKR_RESERVE_ADDRESS)
        .add_token(WETH_ADDRESS, WETH_RESERVE_ADDRESS)
        .add_token(DAI_ADDRESS, DAI_RESERVE_ADDRESS)
    )

    ajna_protocol = AjnaProtocol()
    ajna_protocol.get_runner().prepare_protocol_to_state_by_definition(
        protocol_definition.build()
    )

    return ajna_protocol


@pytest.fixture
def deployer(ajna_protocol):
    return ajna_protocol.deployer


@pytest.fixture
def dai(ajna_protocol):
    return ajna_protocol.get_token(DAI_ADDRESS).get_contract()


@pytest.fixture
def mkr(ajna_protocol):
    return ajna_protocol.get_token(MKR_ADDRESS).get_contract()


@pytest.fixture
def weth(ajna_protocol):
    return ajna_protocol.get_token(WETH_ADDRESS).get_contract()


@pytest.fixture
def scaled_pool(deployer):
    scaled_factory = ERC20PoolFactory.deploy({"from": deployer})
    scaled_factory.deployPool(MKR_ADDRESS, DAI_ADDRESS, 0.05 * 1e18, {"from": deployer})
    return ERC20Pool.at(
        scaled_factory.deployedPools("2263c4378b4920f0bef611a3ff22c506afa4745b3319c50b6d704a874990b8b2", MKR_ADDRESS, DAI_ADDRESS)
        )

@pytest.fixture
def pool_utils(deployer):
    return PoolInfoUtils.deploy({"from": deployer})

@pytest.fixture
def lenders(ajna_protocol, scaled_pool):
    amount = 200_000 * 10**18  # 200,000 DAI for each lender
    dai_client = ajna_protocol.get_token(scaled_pool.quoteToken())

    lenders = []
    for _ in range(10):
        lender = ajna_protocol.add_lender()

        dai_client.top_up(lender, amount)
        dai_client.approve_max(scaled_pool, lender)

        lenders.append(lender)

    return lenders


@pytest.fixture
def borrowers(ajna_protocol, scaled_pool):
    amount = 100 * 10**18  # 100 MKR for each borrower
    dai_client = ajna_protocol.get_token(scaled_pool.quoteToken())
    mkr_client = ajna_protocol.get_token(scaled_pool.collateral())

    borrowers = []
    for _ in range(10):
        borrower = ajna_protocol.add_borrower()

        mkr_client.top_up(borrower, amount)
        mkr_client.approve_max(scaled_pool, borrower)
        dai_client.approve_max(scaled_pool, borrower)

        borrowers.append(borrower)

    return borrowers


class PoolUtils:
    def __init__(self, ajna_protocol: AjnaProtocol):
        self.bucket_math = ajna_protocol.bucket_math

    @staticmethod
    def get_origination_fee(pool: ERC20Pool, amount):
        fee_rate = max(pool.interestRate() / 52, 0.0005 * 10**18)
        assert fee_rate >= (0.0005 * 10**18)
        assert fee_rate < (100 * 10**18)
        return fee_rate * amount / 10**18

    @staticmethod
    def price_to_index_safe(pool_utils, price):
        if price < MIN_PRICE:
            return pool_utils.priceToIndex(MIN_PRICE)
        elif price > MAX_PRICE:
            return pool_utils.priceToIndex(MAX_PRICE)
        else:
            return pool_utils.priceToIndex(price)


@pytest.fixture
def scaled_pool_utils(ajna_protocol):
    return PoolUtils(ajna_protocol)


class LoansHeapUtils:
    @staticmethod
    def _worst_case(a, root, level, offset):
        """
        Args:
            a:      pre-allocated list in which we build up the values to insert in order
            root:   index 0, max node, head
            level:  depth of the tree being created
            offset: value by which all elements will be offset

        Returns:
            mutated list
        """
        if level == 0:
            a[root] = offset
            return offset + 1
        else:
            offset = LoansHeapUtils._worst_case(a, 2 * root + 1, level - 1, offset)
            offset = LoansHeapUtils._worst_case(a, 2 * root + 2, level - 1, offset)
            a[root] = offset
            return offset + 1

    @staticmethod
    def _find_next_power_of_two(n):
        return 2 ** (int(math.log(n - 1, 2)) + 1)

    @staticmethod
    def worst_case_heap_orientation(n, scale=1):
        # build a larger tree which can hold all required nodes
        tree_size = LoansHeapUtils._find_next_power_of_two(n)
        a = [0] * tree_size
        max_depth = int(math.log(tree_size, 2) - 1)
        # populate the tree
        LoansHeapUtils._worst_case(a, 0, max_depth, 0)
        # scale the tree
        a = list(map(lambda i: i * scale, a))
        # return the first n elements
        return a[:n]


class TestUtils:
    capsys = None

    @staticmethod
    def get_usage(gas) -> str:
        in_eth = gas * 50 * 1e-9
        in_fiat = in_eth * 1700
        return f"Gas amount: {gas}, Gas in ETH: {in_eth}, Gas price: ${in_fiat}"

    class GasWatcher(object):
        _cache = {}

        def __init__(self, method_names=None):
            self._method_names = method_names

        def __enter__(self):
            self._start_profiling()
            return TestUtils.GasWatcher

        def __exit__(self, exc_type, exc_value, exc_traceback):
            self._print()
            self._end_profiling()

        # @notice print the gas statistics of the txs collected since last cleared
        def _print(self):
            with TestUtils.capsys.disabled():
                for line in self._build_cust_output():
                    print(line)

                print("==================================")

        def _filter_methods(self, gas):
            def by_methods(x):
                contract, function = x[0].split(".", 1)
                for method in self._method_names:
                    if method in function:
                        return x

            return filter(by_methods, gas)

        def _build_cust_output(self):
            gas = network.state.TxHistory().gas_profile

            sorted_gas = self._filter_methods(sorted(gas.items())) if self._method_names else sorted(gas.items())

            grouped_by_contract = {}
            padding = {}

            lines = [""]

            for full_name, values in sorted_gas:
                contract, function = full_name.split(".", 1)
                # calculate padding to get table-like formatting
                padding["fn"] = max(padding.get("fn", 0), len(str(function)))
                for k, v in values.items():
                    padding[k] = max(padding.get(k, 0), len(str(v)))

                # group functions with payload by contract name
                if contract in grouped_by_contract.keys():
                    grouped_by_contract[contract][function] = values
                else:
                    grouped_by_contract[contract] = {function: values}

            for contract, functions in grouped_by_contract.items():
                lines.append(f"{color('bright magenta')}{contract}{color} <Contract>")
                sorted_functions = dict(
                    sorted(functions.items(), key=lambda value: value[1]["avg"], reverse=True)
                )
                for ix, (fn_name, values) in enumerate(sorted_functions.items()):
                    prefix = "\u2514\u2500" if ix == len(functions) - 1 else "\u251c\u2500"
                    fn_name = fn_name.ljust(padding["fn"])
                    values["avg"] = int(values["avg"])
                    values = {k: str(v).rjust(padding[k]) for k, v in values.items()}
                    lines.append(
                        f"   {prefix} {fn_name} -  avg: {values['avg']}  avg (confirmed):"
                        f" {values['avg_success']}  low: {values['low']}  high: {values['high']}"
                        f"  tx count: {values['count']}"
                    )

            return lines + [""]

        def _start_profiling(self):
            TestUtils.GasWatcher._cache = TxHistory().gas_profile.copy()
            TxHistory().gas_profile.clear()

        def _combined_mean(self, old_avg, old_count, new_avg, new_count):
            prod_count_avgs = old_count * old_avg + new_count * new_avg
            total_count = old_count + new_count
            return prod_count_avgs // total_count

        def _combine_profiles(self, old, new):
            overlap = {}
            for method in old:
                if new.get(method):
                    overlap[method] = {}

                    overlap[method]["high"] = max(
                        old[method]["high"], new[method]["high"]
                    )
                    overlap[method]["low"] = min(old[method]["low"], new[method]["low"])

                    # avg
                    overlap[method]["avg"] = self._combined_mean(
                        old[method]["avg"],
                        old[method]["count"],
                        new[method]["avg"],
                        new[method]["count"],
                    )

                    overlap[method]["avg_success"] = self._combined_mean(
                        old[method]["avg_success"],
                        old[method]["count_success"],
                        new[method]["avg_success"],
                        new[method]["count_success"],
                    )

                    overlap[method]["count"] = (
                        old[method]["count"] + new[method]["count"]
                    )
                    overlap[method]["count_success"] = (
                        old[method]["count_success"] + new[method]["count_success"]
                    )

            # include unique methods, overlap overwrites all duplicates
            return {**old, **new, **overlap}

        def _end_profiling(self):
            network.state.TxHistory().gas_profile = self._combine_profiles(
                TestUtils.GasWatcher._cache, network.state.TxHistory().gas_profile
            )

    @staticmethod
    def validate_pool(pool, pool_utils):
        # if pool is collateralized...
        if pool_utils.lupIndex(pool.address) > PoolUtils.price_to_index_safe(pool_utils, pool_utils.htp(pool.address)):
            # ...ensure debt is less than the size of the pool
            assert pool.borrowerDebt() <= pool.depositSize()

        # if there are no borrowers in the pool, ensure there is no debt
        if pool.noOfLoans() == 0:
            assert pool.borrowerDebt() == 0

        # loan count should be decremented as borrowers repay debt
        if pool.noOfLoans() > 0:
            assert pool.borrowerDebt() > 0

    @staticmethod
    def dump_book(pool, pool_utils, with_headers=True, csv=False) -> str:
        """
        :param pool:             pool contract for which report shall be generated
        :param pool_utils:       pool utils contract
        :param min_bucket_index: highest-priced bucket from which to iterate downward in price
        :param max_bucket_index: lowest-priced bucket
        :param with_headers:     print column headings
        :param csv:              export as CSV for importing into a spreadsheet
        :return:                 multi-line string
        """

        # formatting shortcuts
        w = 15
        def j(text):
            return str.rjust(text, w)
        def nw(wad):
            return wad/1e18
        def ny(ray):
            return ray/1e27
        def fw(wad):
            return f"{nw(wad):>{w}.3f}"
        def fy(ray):
            return f"{ny(ray):>{w}.3f}"

        lup_index = pool_utils.lupIndex(pool.address)
        htp_index = PoolUtils.price_to_index_safe(pool_utils, pool_utils.htp(pool.address))
        ptp_index = PoolUtils.price_to_index_safe(pool_utils, int(pool.borrowerDebt() * 1e18 / pool.pledgedCollateral()))

        min_bucket_index = max(0, pool_utils.priceToIndex(pool_utils.hpb(pool.address)) - 3)  # HPB
<<<<<<< HEAD
        max_bucket_index = max(lup_index, htp_index, ptp_index) + 3
=======
        max_bucket_index = min(7388, max(lup_index, htp_index, ptp_index) + 3)
>>>>>>> ef841c16
        assert min_bucket_index < max_bucket_index

        lines = []
        if with_headers:
            if csv:
                lines.append("Index,Price,Pointer,Quote,Collateral,LP Outstanding,Scale")
            else:
                lines.append(j('Index') + j('Price') + j('Pointer') + j('Quote') + j('Collateral')
                             + j('LP Outstanding') + j('Scale'))
        for i in range(min_bucket_index, max_bucket_index):
            price = pool_utils.indexToPrice(i)
            pointer = ""
            if i == lup_index:
                pointer += "LUP"
            if i == htp_index:
                pointer += "HTP"
            if i == ptp_index:
                pointer += "PTP"
            try:
                (
                    _,
                    bucket_quote,
                    bucket_collateral,
                    bucket_lpAccumulator,
                    bucket_scale,
                    _
                ) = pool_utils.bucketInfo(pool.address, i)
            except VirtualMachineError as ex:
                lines.append(f"ERROR retrieving bucket {i} at price {price} ({price / 1e18})")
                continue
            if csv:
                lines.append(','.join([j(str(i)), nw(price), pointer, nw(bucket_quote), nw(bucket_collateral),
                                       ny(bucket_lpAccumulator), nw(bucket_scale)]))
            else:
                lines.append(''.join([j(str(i)), fw(price), j(pointer), fw(bucket_quote), fw(bucket_collateral),
                                      fy(bucket_lpAccumulator), f"{nw(bucket_scale):>{w}.9f}"]))
        return '\n'.join(lines)

    @staticmethod
    def summarize_pool(pool, pool_utils):
        (_, poolCollateralization, poolActualUtilization, poolTargetUtilization) = pool_utils.poolUtilizationInfo(pool.address)
        (_, _, _, pendingInflator) = pool_utils.poolLoansInfo(pool.address)
        print(f"actual utlzn:   {poolActualUtilization/1e18:>12.1%}  "
              f"target utlzn: {poolTargetUtilization/1e18:>10.1%}   "
              f"collateralization: {poolCollateralization/1e18:>7.1%}  "
              f"borrowerDebt: {pool.borrowerDebt()/1e18:>12.1f}  "
              f"pendingInf: {pendingInflator/1e18:>20.18f}")

        contract_quote_balance = Contract(pool.quoteToken()).balanceOf(pool)
        reserves = contract_quote_balance + pool.borrowerDebt() - pool.depositSize()
        pledged_collateral = pool.pledgedCollateral()
        if pledged_collateral > 0:
            ptp = pool.borrowerDebt() * 10 ** 18 / pledged_collateral
            ptp_index = pool_utils.priceToIndex(ptp)
            ru = pool.bucketDeposit(ptp_index)  # FIXME: saw this revert with under/overflow once
        else:
            ptp = 0
            ru = 0
        print(f"contract q bal: {contract_quote_balance/1e18:>12.1f}  "
              f"reserves:   {reserves/1e18:>12.1f}   "
              f"pledged collaterl: {pool.pledgedCollateral()/1e18:>7.1f}  "
              f"ptp: {ptp/1e18:>10.3f}  "
              f"ru: {ru/1e18:>12.1f}  "
              f"sum: {pool.depositSize()/1e18:>12.1f}  "
              f"rate:     {pool.interestRate()/1e18:>10.6f}")


@pytest.fixture
def test_utils():
    return TestUtils<|MERGE_RESOLUTION|>--- conflicted
+++ resolved
@@ -343,11 +343,7 @@
         ptp_index = PoolUtils.price_to_index_safe(pool_utils, int(pool.borrowerDebt() * 1e18 / pool.pledgedCollateral()))
 
         min_bucket_index = max(0, pool_utils.priceToIndex(pool_utils.hpb(pool.address)) - 3)  # HPB
-<<<<<<< HEAD
-        max_bucket_index = max(lup_index, htp_index, ptp_index) + 3
-=======
         max_bucket_index = min(7388, max(lup_index, htp_index, ptp_index) + 3)
->>>>>>> ef841c16
         assert min_bucket_index < max_bucket_index
 
         lines = []
