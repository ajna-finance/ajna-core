import brownie
from brownie import Contract
import pytest
from decimal import *
import inspect


def test_borrow(
    lenders,
    borrowers,
    mkr_dai_pool,
    dai,
    mkr,
    chain,
):
    lender = lenders[0]
    borrower1 = borrowers[0]

    # lender deposits 10000 DAI in 5 buckets each
    mkr_dai_pool.addQuoteToken(lender, 10_000 * 1e18, 4000 * 1e18, {"from": lender})
    mkr_dai_pool.addQuoteToken(lender, 10_000 * 1e18, 3500 * 1e18, {"from": lender})
    mkr_dai_pool.addQuoteToken(lender, 10_000 * 1e18, 3000 * 1e18, {"from": lender})
    mkr_dai_pool.addQuoteToken(lender, 10_000 * 1e18, 2500 * 1e18, {"from": lender})
    mkr_dai_pool.addQuoteToken(lender, 10_000 * 1e18, 2000 * 1e18, {"from": lender})

    # check pool balance
    assert mkr_dai_pool.totalQuoteToken() == 50_000 * 1e18
    assert mkr_dai_pool.hdp() == 4000 * 1e18

    # should fail if borrower wants to borrow a greater amount than in pool
    with pytest.raises(brownie.exceptions.VirtualMachineError) as exc:
        mkr_dai_pool.borrow(60_000 * 1e18, 2000 * 1e18, {"from": borrower1})
    assert exc.value.revert_msg == "ajna/not-enough-liquidity"

    # should fail if not enough collateral deposited by borrower
    with pytest.raises(brownie.exceptions.VirtualMachineError) as exc:
        mkr_dai_pool.borrow(10_000 * 1e18, 4000 * 1e18, {"from": borrower1})
    assert exc.value.revert_msg == "ajna/not-enough-collateral"

    # borrower deposit 100 MKR collateral
    mkr_dai_pool.addCollateral(10 * 1e18, {"from": borrower1})

    # should fail if stop price exceeded
    with pytest.raises(brownie.exceptions.VirtualMachineError) as exc:
        mkr_dai_pool.borrow(15_000 * 1e18, 4000 * 1e18, {"from": borrower1})
    assert exc.value.revert_msg == "ajna/stop-price-exceeded"

    # should fail if not enough collateral to get the loan
    with pytest.raises(brownie.exceptions.VirtualMachineError) as exc:
        mkr_dai_pool.borrow(40_000 * 1e18, 2000 * 1e18, {"from": borrower1})
    assert exc.value.revert_msg == "ajna/not-enough-collateral"

    # borrower deposit more 90 MKR collateral
    mkr_dai_pool.addCollateral(90 * 1e18, {"from": borrower1})
    # get 21000 DAI loan from 3 buckets
    # loan price should be 3000 DAI
    assert 3000 * 1e18 == mkr_dai_pool.estimatePriceForLoan(21_000 * 1e18)
    tx = mkr_dai_pool.borrow(21_000 * 1e18, 2500 * 1e18, {"from": borrower1})

    assert dai.balanceOf(borrower1) == 21_000 * 1e18
    assert dai.balanceOf(mkr_dai_pool) == 29_000 * 1e18
    assert mkr_dai_pool.hdp() == 4000 * 1e18
    assert mkr_dai_pool.lup() == 3000 * 1e18
    (
        _,
        _,
        _,
        bucket_deposit,
        bucket_debt,
        _,
        _,
        _,
    ) = mkr_dai_pool.bucketAt(3000 * 1e18)
    assert bucket_deposit == 9_000 * 1e18
    assert mkr_dai_pool.totalDebt() == 21_000 * 1e18
    # check borrower
    (debt, col_deposited, _) = mkr_dai_pool.borrowers(borrower1)
    assert debt == 21_000 * 1e18
    assert col_deposited == 100 * 1e18
    # check tx events
    transfer_event = tx.events["Transfer"][0][0]
    assert transfer_event["src"] == mkr_dai_pool
    assert transfer_event["dst"] == borrower1
    assert transfer_event["wad"] == 21_000 * 1e18
    pool_event = tx.events["Borrow"][0][0]
    assert pool_event["borrower"] == borrower1
    assert pool_event["lup"] == 3000 * 1e18
    assert pool_event["amount"] == 21_000 * 1e18

    chain.sleep(8200)
    chain.mine()

    # borrow remaining 9000 DAI from LUP
    tx = mkr_dai_pool.borrow(9_000 * 1e18, 2500 * 1e18, {"from": borrower1})

    assert dai.balanceOf(borrower1) == 30_000 * 1e18
    assert dai.balanceOf(mkr_dai_pool) == 20_000 * 1e18
    assert mkr_dai_pool.hdp() == 4000 * 1e18

    # lup is 3000, hup is 2500
    assert mkr_dai_pool.lup() == 3000 * 1e18
    # check debt in 2500 DAI bucket
    (
        _,
        _,
        _,
        bucket_deposit,
        bucket_debt,
        _,
        _,
        _,
    ) = mkr_dai_pool.bucketAt(2500 * 1e18)
    assert bucket_debt == 0
    # check debt in 3000 DAI bucket
    (
        _,
        _,
        _,
        bucket_deposit,
        bucket_debt,
        _,
        _,
        _,
    ) = mkr_dai_pool.bucketAt(3000 * 1e18)
    assert 10_000 * 1e18 <= bucket_debt <= 10_001 * 1e18
    # check debt in 3500 DAI bucket
    (
        _,
        _,
        _,
        bucket_deposit,
        bucket_debt,
        _,
        _,
        _,
    ) = mkr_dai_pool.bucketAt(3500 * 1e18)
    assert 10_000 * 1e18 <= bucket_debt <= 10_001 * 1e18
    # check debt paid in 4000 DAI bucket
    (
        _,
        _,
        _,
        bucket_deposit,
        bucket_debt,
        _,
        _,
        _,
    ) = mkr_dai_pool.bucketAt(4000 * 1e18)
    assert 10_000 * 1e18 <= bucket_debt <= 10_001 * 1e18
    assert round(mkr_dai_pool.totalDebt() * 1e-18, 3) == 30000.273
    # check borrower
    (debt, col_deposited, _) = mkr_dai_pool.borrowers(borrower1)
    # TODO: properly checked in forge tests
    assert 30_000 * 1e18 <= debt <= 30_001 * 1e18
    assert col_deposited == 100 * 1e18
    # check tx events
    transfer_event = tx.events["Transfer"][0][0]
    assert transfer_event["src"] == mkr_dai_pool
    assert transfer_event["dst"] == borrower1
    assert transfer_event["wad"] == 9_000 * 1e18
    pool_event = tx.events["Borrow"][0][0]
    assert pool_event["borrower"] == borrower1
    assert pool_event["lup"] == 3000 * 1e18
    assert pool_event["amount"] == 9_000 * 1e18

<<<<<<< HEAD
    # deposit at 5000 and pay back entire debt
    mkr_dai_pool.addQuoteToken(lender, 40_000 * 1e18, 5000 * 1e18, {"from": lender})
    # check debt paid for 2500 DAI bucket
=======
    # deposit at 5000, reallocating debt upward
    tx = mkr_dai_pool.addQuoteToken(40_000 * 1e18, 5000 * 1e18, {"from": lender})
    # check balances for 2500 DAI bucket
>>>>>>> 102bcdde
    (
        _,
        _,
        _,
        bucket_deposit,
        bucket_debt,
        _,
        _,
        _,
    ) = mkr_dai_pool.bucketAt(2500 * 1e18)
    assert bucket_deposit == 10_000 * 1e18
    assert bucket_debt == 0
    # check balances for 3000 DAI bucket
    (
        _,
        _,
        _,
        bucket_deposit,
        bucket_debt,
        _,
        _,
        _,
    ) = mkr_dai_pool.bucketAt(3000 * 1e18)
    assert format(bucket_deposit / 1e18, ".3f") == format(10000.013, ".3f")
    assert bucket_debt == 0
    # check balances for 3500 DAI bucket
    (
        _,
        _,
        _,
        bucket_deposit,
        bucket_debt,
        _,
        _,
        _,
    ) = mkr_dai_pool.bucketAt(3500 * 1e18)
    assert format(bucket_deposit / 1e18, ".3f") == format(10000.130, ".3f")
    assert bucket_debt == 0
    # check balances for 4000 DAI bucket
    (
        _,
        _,
        _,
        bucket_deposit,
        bucket_debt,
        _,
        _,
        _,
    ) = mkr_dai_pool.bucketAt(4000 * 1e18)
    assert format(bucket_deposit / 1e18, ".3f") == format(10000.130, ".3f")
    assert bucket_debt == 0
    # check 5000 DAI bucket, accumulated all 30000 DAI debt with interest
    (
        _,
        _,
        _,
        bucket_deposit,
        bucket_debt,
        _,
        _,
        _,
    ) = mkr_dai_pool.bucketAt(5000 * 1e18)
    assert format(bucket_deposit / 1e18, ".3f") == format(9999.727, ".3f")
    assert format(bucket_debt / 1e18, ".3f") == format(30000.273, ".3f")


def test_pool_undercollateralization(
    lenders,
    borrowers,
    mkr_dai_pool,
    dai,
    mkr,
    chain,
):

    lender = lenders[0]
    borrower1 = borrowers[0]
    borrower2 = borrowers[1]

    # lender deposits 100000 DAI in 2 buckets each
    mkr_dai_pool.addQuoteToken(lender, 100_000 * 1e18, 2000 * 1e18, {"from": lender})
    mkr_dai_pool.addQuoteToken(lender, 50_000 * 1e18, 1000 * 1e18, {"from": lender})
    mkr_dai_pool.addQuoteToken(lender, 50_000 * 1e18, 500 * 1e18, {"from": lender})

    mkr_dai_pool.addCollateral(51 * 1e18, {"from": borrower1})
    mkr_dai_pool.borrow(100_000 * 1e18, 1000 * 1e18, {"from": borrower1})
    mkr_dai_pool.addCollateral(51 * 1e18, {"from": borrower2})
    # should fail when taking a loan of 50000 DAI that will drive pool undercollateralized

    with pytest.raises(brownie.exceptions.VirtualMachineError) as exc:
        mkr_dai_pool.borrow(50_000 * 1e18, 1000 * 1e18, {"from": borrower2})
    assert exc.value.revert_msg == "ajna/pool-undercollateralized"


def test_collateral_validation(
    lenders,
    borrowers,
    mkr_dai_pool,
    dai,
    mkr,
    chain,
):
    lender = lenders[0]
    borrower1 = borrowers[0]

    # lender deposits 10000 DAI in 5 buckets each
    mkr_dai_pool.addQuoteToken(lender, 10_000 * 1e18, 13.537 * 1e18, {"from": lender})
    mkr_dai_pool.addCollateral(100 * 1e18, {"from": borrower1})

    tx = mkr_dai_pool.borrow(1_000 * 1e18, 13.537 * 1e18, {"from": borrower1})
    # should not fail
    assert tx.status.value == 1


def test_borrow_gas(
    lenders,
    borrowers,
    mkr_dai_pool,
    dai,
    mkr,
    capsys,
    test_utils,
):
    with test_utils.GasWatcher(['borrow', 'addCollateral', 'addQuoteToken']):
        txes = []
        for i in range(12):
            mkr_dai_pool.addQuoteToken(
                lenders[0], 10_000 * 1e18, (4000 - 10 * i) * 1e18, {"from": lenders[0]}
            )

        mkr_dai_pool.addCollateral(100 * 1e18, {"from": borrowers[0]})

        # borrow 10_000 DAI from single bucket (LUP)
        tx_one_bucket = mkr_dai_pool.borrow(
            10_000 * 1e18, 4000 * 1e18, {"from": borrowers[0]}
        )
        tx_reallocate_debt_one_bucket = mkr_dai_pool.addQuoteToken(
            lenders[0], 10_000 * 1e18, 5000 * 1e18, {"from": lenders[0]}
        )
        txes.append(tx_one_bucket)
        txes.append(tx_reallocate_debt_one_bucket)

        # borrow 101_000 DAI from 11 buckets
        tx_11_buckets = mkr_dai_pool.borrow(
            101_000 * 1e18, 1000 * 1e18, {"from": borrowers[0]}
        )
        tx_reallocate_debt_11_buckets = mkr_dai_pool.addQuoteToken(
            lenders[1], 150_000 * 1e18, 6000 * 1e18, {"from": lenders[1]}
        )
        txes.append(tx_11_buckets)

        with capsys.disabled():
            print("\n==================================")
            print(f"Gas estimations({inspect.stack()[0][3]}):")
            print("==================================")
            print(
                f"Borrow single bucket           - {test_utils.get_usage(tx_one_bucket.gas_used)}\n"
                f"Reallocate debt single bucket  - {test_utils.get_usage(tx_reallocate_debt_one_bucket.gas_used)}"
            )
            print(
                f"Borrow from multiple buckets (11)      - {test_utils.get_usage(tx_11_buckets.gas_used)}\n"
                f"Reallocate debt multiple buckets (11)  - {test_utils.get_usage(tx_reallocate_debt_11_buckets.gas_used)}"
            )
    assert True<|MERGE_RESOLUTION|>--- conflicted
+++ resolved
@@ -163,15 +163,9 @@
     assert pool_event["lup"] == 3000 * 1e18
     assert pool_event["amount"] == 9_000 * 1e18
 
-<<<<<<< HEAD
-    # deposit at 5000 and pay back entire debt
-    mkr_dai_pool.addQuoteToken(lender, 40_000 * 1e18, 5000 * 1e18, {"from": lender})
-    # check debt paid for 2500 DAI bucket
-=======
     # deposit at 5000, reallocating debt upward
-    tx = mkr_dai_pool.addQuoteToken(40_000 * 1e18, 5000 * 1e18, {"from": lender})
+    tx = mkr_dai_pool.addQuoteToken(lender, 40_000 * 1e18, 5000 * 1e18, {"from": lender})
     # check balances for 2500 DAI bucket
->>>>>>> 102bcdde
     (
         _,
         _,
