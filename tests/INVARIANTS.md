--- conflicted
+++ resolved
@@ -90,13 +90,8 @@
 - **RW10**: Can't claim rewards for an end epoch twice
 
 ## Position Manager
-<<<<<<< HEAD
 - **PM1**: LP balance of PositionManager in a Pool for a Bucket should be the sum of the `positions[...][index].lps` for all tokens/users
 - **PM2**: Sum of the LP balance of the PositionManager in a Pool across all buckets should be the sum of the `positions[...].[...].lps` across all indexes and tokens/users
-- **PM3**: Position deposit time (`depositTime`) tracked by tokenId in PositionManager (`positions[tokenId][index]`) should always be of equal or lesser value than the PositionManager's LP at that index in the pool contract.
-=======
-- **PM1**: LP balance of PositionManager in a Pool for a Bucket should be the sum of the positions[...][index].lps for all tokens/users
-- **PM2** Sum of the LP balance of the PositionManager in a Pool across all buckets should be the sum of the positions[...].[...].lps across all indexes and tokens/users
 - **PM3**: Position deposit time (`depositTime`) tracked by tokenId in PositionManager (`positions[tokenId][index]`) should always be of equal or lesser value than the PositionManager's LP at that index in the pool contract.
 - **PM4**: mint should populate `poolKey[tokenId]`, `positionIndexes` should be empty and the owner of the NFT should be the caller.
 - **PM5**: burn should reset `poolKey[tokenId]`, `positionIndexes` should be empty and the owner of the NFT should be the zero address.
@@ -104,4 +99,3 @@
 - **PM7**: memorializePosition should transfer all pool contract LP in the provided index to the positionManager. PositionManager should take on the greater of the lender of positionManager's deposit time. PositionManager's LP in the provided index should match what the lender had in the pool contract before memorializePosition was called.
 - **PM8**: reedemPositions should maintain the preivous owner of the NFT position and pool associated with position. Remove the passed in indexes from the positionIndexes associated token. LP of redeemer should increase with same amount that LP of PositionManager decrease (by checking the pool). tokenId associated with the indexes redeemed should be zero.
 
->>>>>>> 4bb0e76b
