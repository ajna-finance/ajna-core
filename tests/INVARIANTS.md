# Ajna Pool Invariants

## Collateral
- #### ERC20:  
  - **CT1**: pool collateral token balance (`Collateral.balanceOf(pool)`) = sum of collateral balances across all borrowers (`Borrower.collateral`) + sum of claimable collateral across all buckets (`Bucket.collateral`)  
- #### NFT:  
  - **CT2**: number of tokens owned by the pool (`Collateral.balanceOf(pool)`) * `1e18` = sum of collateral across all borrowers (`Borrower.collateral`) + sum of claimable collateral across all buckets (`Bucket.collateral`)  
<<<<<<< HEAD
  - **CT3**: number of tokens owned by the pool (`Collateral.balanceOf(pool)`) = length of borrower array token ids (`ERC721Pool.borrowerTokenIds.length`) + length of buckets array token ids (`ERC721Pool.bucketTokenIds.length`)  
  - **CT4**: number of borrower token ids (`ERC721Pool.borrowerTokenIds.length`) * `1e18` <= borrower balance (`Borrower.collateral`) Note: can be lower in case when fractional collateral that is rebalanced / moved to buckets claimable token ids  
=======
  - **CT3**: number of tokens owned by the pool (`Collateral.balanceOf(pool)` = length of borrower array token ids (`ERC721Pool.borrowerTokenIds.length`) + length of buckets array token ids (`ERC721Pool.bucketTokenIds.length`)  
  - **CT4**: number of borrower token ids (`ERC721Pool.borrowerTokenIds.length`) * `1e18` >= borrower balance (`Borrower.collateral`) Note: can be lower in case when fractional collateral that is rebalanced / moved to buckets claimable token ids  
>>>>>>> 5b77b6bc
  - **CT5**: token ids in buckets array (`ERC721Pool.bucketTokenIds`) and in borrowers array (`ERC721Pool.borrowerTokenIds`) are owned by pool contract (`Collateral.ownerOf(tokenId)`)  
  - **CT6**: in case of subset pools: token ids in buckets array (`ERC721Pool.bucketTokenIds`) and in borrowers array (`ERC721Pool.borrowerTokenIds`) should have a mapping of `True` in allowed token ids mapping (`ERC721Pool.tokenIdsAllowed`)  

- **CT7**: total pledged collateral in pool (`PoolBalancesState.pledgedCollateral`) = sum of collateral balances across all borrowers (`Borrower.collateral`)

## Quote Token
- **QT1**: pool quote token balance (`Quote.balanceOf(pool)`) >= liquidation bonds (`AuctionsState.totalBondEscrowed`) + pool deposit size (`Pool.depositSize()`) + reserve auction unclaimed amount (`reserveAuction.unclaimed`) - pool t0 debt (`PoolBalancesState.t0Debt`) (with a `1e13` margin)
- **QT2**: pool t0 debt (`PoolBalancesState.t0Debt`) = sum of t0 debt across all borrowers (`Borrower.t0Debt`)

## Auctions
- **A1**: total t0 debt auctioned (`PoolBalancesState.t0DebtInAuction`) = sum of debt across all auctioned borrowers (`Borrower.t0Debt` where borrower's `kickTime != 0`)  
- **A2**: sum of bonds locked in auctions (`Liquidation.bondSize`) = sum of locked balances across all kickers (`Kicker.locked`) = total bond escrowed accumulator (`AuctionsState.totalBondEscrowed`)  
- **A3**: number of borrowers with debt (`LoansState.borrowers.length` with `t0Debt != 0`) = number of loans (`LoansState.loans.length -1`) + number of auctioned borrowers (`AuctionsState.noOfAuctions`)  
- **A4**: number of recorded auctions (`AuctionsState.noOfAuctions`) = length of auctioned borrowers (count of borrowers in `AuctionsState.liquidations` with `kickTime != 0`)
- **A5**: for each `Liquidation` recorded in liquidation mapping (`AuctionsState.liquidations`) the kicker address (`Liquidation.kicker`) has a locked balance (`Kicker.locked`) equal or greater than liquidation bond size (`Liquidation.bondSize`)  
- **A6**: if a `Liquidation` is not taken then the take flag (`Liquidation.alreadyTaken`) should be `False`, if already taken then the take flag should be `True`  

## Loans
- **L1**: for each `Loan` in loans array (`LoansState.loans`) starting from index 1, the corresponding address (`Loan.borrower`) is not `0x`, the threshold price (`Loan.thresholdPrice`) is different than 0 and the id mapped in indices mapping (`LoansState.indices`) equals index of loan in loans array.  
- **L2**: `Loan` in loans array (`LoansState.loans`) at index 0 has the corresponding address (`Loan.borrower`) equal with `0x` address and the threshold price (`Loan.thresholdPrice`) equal with 0
- **L3**: Loans array (`LoansState.loans`) is a max-heap with respect to t0-threshold price: the t0TP of loan at index `i` is >= the t0-threshold price of the loans at index `2*i` and `2*i+1`

## Buckets
<<<<<<< HEAD
- **B1**: sum of LPs of lenders in bucket (`Lender.lps`) = bucket LPs accumulator (`Bucket.lps`)  
- **B2**: bucket LPs accumulator (`Bucket.lps`) = 0 if no deposit / collateral in bucket  
- **B3**: if no collateral or deposit in bucket then the bucket exchange rate is `1e18`
- **B4**: bankrupt bucket LPs accumulator = 0; lender LPs for deposits before bankruptcy time = 0 // FIXME: invariant appears redundant with B1.
- **B5**: when adding / moving quote tokens or adding collateral : lender deposit time (`Lender.depositTime`) = timestamp of block when deposit happened (`block.timestamp`)
- **B6**: when receiving transferred LPs : receiver deposit time (`Lender.depositTime`) = max of sender and receiver deposit time
- **B7**: when awarded bucket take LPs : taker/kicker deposit time (`Lender.depositTime`) = timestamp of block when award happened (`block.timestamp`)  
=======
- **B1**: sum of LP of lenders in bucket (`Lender.lps`) = bucket LP accumulator (`Bucket.lps`)  
- **B2**: bucket LP accumulator (`Bucket.lps`) = 0 if no deposit / collateral in bucket  
- **B3**: if no collateral or deposit in bucket then the bucket exchange rate is `1e27`  
- **B4**: bankrupt bucket LP accumulator = 0; lender LP for deposits before bankruptcy time = 0  
- **B5**: when adding / moving quote tokens or adding collateral : lender deposit time (`Lender.depositTime`) = timestamp of block when deposit happened (`block.timestamp`)  
- **B6**: when receiving transferred LP : receiver deposit time (`Lender.depositTime`) = max of sender and receiver deposit time  
- **B7**: when awarded bucket take LP : taker/kicker deposit time (`Lender.depositTime`) = timestamp of block when award happened (`block.timestamp`)  
>>>>>>> 5b77b6bc

## Interest
- **I1**: interest rate (`InterestState.interestRate`) cannot be updated more than once in a 12 hours period of time (`InterestState.interestRateUpdate`)  
- **I2**: reserve interest (`ReserveAuctionState.totalInterestEarned`) accrues only once per block (`block.timestamp - InflatorState.inflatorUpdate != 0`) and only if there's debt in the pool (`PoolBalancesState.t0Debt != 0`)  
- **I3**: pool inflator (`InflatorState.inflator`) cannot be updated more than once per block (`block.timestamp - InflatorState.inflatorUpdate != 0`) and equals `1e18` if there's no debt in the pool (`PoolBalancesState.t0Debt != 0`)
- **I4**: for all borrowers where (`borrower.collateral != 0`) the sum of borrower debt squared divided by borrower collateral (`borrower.debt^2 / borrower.collateral`) should equal borrower collateralization accumulator (`t0Debt2ToCollateral`)

## Fenwick tree
- **F1**: Value represented at index `i` (`Deposits.valueAt(i)`) is equal to the accumulation of scaled values incremented or decremented from index `i`
- **F2**: For any index `i`, the prefix sum up to and including `i` is the sum of values stored in indices `j<=i`
- **F3**: For any index `i < MAX_FENWICK_INDEX`,  `findIndexOfSum(prefixSum(i)) > i`
- **F4**: For any index i, there is zero deposit above i and below findIndexOfSum(prefixSum(i) + 1): `depositAtIndex(j) == 0 for i < j < findIndexOfSum(prefixSum(i)+1)`

## Exchange rate (Margin of 1e12 - 1e16 on comparisons, dependent on amounts)
- **R1**: Exchange rates are unchanged by pledging collateral
- **R2**: Exchange rates are unchanged by pulling collateral
- **R3**: Exchange rates are unchanged by depositing quote token into a bucket
- **R4**: Exchange rates are unchanged by withdrawing deposit (quote token) from a bucket
- **R5**: Exchange rates are unchanged by adding collateral token into a bucket
- **R6**: Exchange rates are unchanged by removing collateral token from a bucket
- **R7**: Exchange rates are unchanged under depositTakes
- **R8**: Exchange rates are unchanged under arbTakes

## Reserves (margin of 1e15 on comparisons)
- **RE1**:  Reserves are unchanged by pledging collateral
- **RE2**:  Reserves are unchanged by removing collateral
- **RE3**:  Reserves increase only when depositing quote token into a bucket below LUP. Reserves increase only when moving quote tokens into a bucket below LUP.
- **RE4**:  Reserves are unchanged by withdrawing deposit (quote token) from a bucket after the penalty period hes expired
- **RE5**:  Reserves are unchanged by adding collateral token into a bucket
- **RE6**:  Reserves are unchanged by removing collateral token from a bucket
- **RE7**:  Reserves increase by 7% of the loan quantity upon the first take (including depositTake or arbTake) and increase/decrease by bond penalty/reward on take.
- **RE8**:  Reserves are unchanged under takes/depositTakes/arbTakes after the first take but increase/decrease by bond penalty/reward on take.
- **RE9**:  Reserves increase by 3 months of interest when a loan is kicked
- **RE10**: Reserves increase by origination fee: max(1 week interest, 0.05% of borrow amount), on draw debt
- **RE11**: Reserves decrease by claimableReserves by kickReserveAuction
- **RE12**: Reserves decrease by amount of reserve used to settle a auction<|MERGE_RESOLUTION|>--- conflicted
+++ resolved
@@ -5,13 +5,8 @@
   - **CT1**: pool collateral token balance (`Collateral.balanceOf(pool)`) = sum of collateral balances across all borrowers (`Borrower.collateral`) + sum of claimable collateral across all buckets (`Bucket.collateral`)  
 - #### NFT:  
   - **CT2**: number of tokens owned by the pool (`Collateral.balanceOf(pool)`) * `1e18` = sum of collateral across all borrowers (`Borrower.collateral`) + sum of claimable collateral across all buckets (`Bucket.collateral`)  
-<<<<<<< HEAD
   - **CT3**: number of tokens owned by the pool (`Collateral.balanceOf(pool)`) = length of borrower array token ids (`ERC721Pool.borrowerTokenIds.length`) + length of buckets array token ids (`ERC721Pool.bucketTokenIds.length`)  
   - **CT4**: number of borrower token ids (`ERC721Pool.borrowerTokenIds.length`) * `1e18` <= borrower balance (`Borrower.collateral`) Note: can be lower in case when fractional collateral that is rebalanced / moved to buckets claimable token ids  
-=======
-  - **CT3**: number of tokens owned by the pool (`Collateral.balanceOf(pool)` = length of borrower array token ids (`ERC721Pool.borrowerTokenIds.length`) + length of buckets array token ids (`ERC721Pool.bucketTokenIds.length`)  
-  - **CT4**: number of borrower token ids (`ERC721Pool.borrowerTokenIds.length`) * `1e18` >= borrower balance (`Borrower.collateral`) Note: can be lower in case when fractional collateral that is rebalanced / moved to buckets claimable token ids  
->>>>>>> 5b77b6bc
   - **CT5**: token ids in buckets array (`ERC721Pool.bucketTokenIds`) and in borrowers array (`ERC721Pool.borrowerTokenIds`) are owned by pool contract (`Collateral.ownerOf(tokenId)`)  
   - **CT6**: in case of subset pools: token ids in buckets array (`ERC721Pool.bucketTokenIds`) and in borrowers array (`ERC721Pool.borrowerTokenIds`) should have a mapping of `True` in allowed token ids mapping (`ERC721Pool.tokenIdsAllowed`)  
 
@@ -35,23 +30,13 @@
 - **L3**: Loans array (`LoansState.loans`) is a max-heap with respect to t0-threshold price: the t0TP of loan at index `i` is >= the t0-threshold price of the loans at index `2*i` and `2*i+1`
 
 ## Buckets
-<<<<<<< HEAD
-- **B1**: sum of LPs of lenders in bucket (`Lender.lps`) = bucket LPs accumulator (`Bucket.lps`)  
-- **B2**: bucket LPs accumulator (`Bucket.lps`) = 0 if no deposit / collateral in bucket  
-- **B3**: if no collateral or deposit in bucket then the bucket exchange rate is `1e18`
-- **B4**: bankrupt bucket LPs accumulator = 0; lender LPs for deposits before bankruptcy time = 0 // FIXME: invariant appears redundant with B1.
-- **B5**: when adding / moving quote tokens or adding collateral : lender deposit time (`Lender.depositTime`) = timestamp of block when deposit happened (`block.timestamp`)
-- **B6**: when receiving transferred LPs : receiver deposit time (`Lender.depositTime`) = max of sender and receiver deposit time
-- **B7**: when awarded bucket take LPs : taker/kicker deposit time (`Lender.depositTime`) = timestamp of block when award happened (`block.timestamp`)  
-=======
 - **B1**: sum of LP of lenders in bucket (`Lender.lps`) = bucket LP accumulator (`Bucket.lps`)  
 - **B2**: bucket LP accumulator (`Bucket.lps`) = 0 if no deposit / collateral in bucket  
 - **B3**: if no collateral or deposit in bucket then the bucket exchange rate is `1e27`  
-- **B4**: bankrupt bucket LP accumulator = 0; lender LP for deposits before bankruptcy time = 0  
+- **B4**: bankrupt bucket LP accumulator = 0; lender LP for deposits before bankruptcy time = 0 // FIXME: invariant appears redundant with B1. 
 - **B5**: when adding / moving quote tokens or adding collateral : lender deposit time (`Lender.depositTime`) = timestamp of block when deposit happened (`block.timestamp`)  
 - **B6**: when receiving transferred LP : receiver deposit time (`Lender.depositTime`) = max of sender and receiver deposit time  
 - **B7**: when awarded bucket take LP : taker/kicker deposit time (`Lender.depositTime`) = timestamp of block when award happened (`block.timestamp`)  
->>>>>>> 5b77b6bc
 
 ## Interest
 - **I1**: interest rate (`InterestState.interestRate`) cannot be updated more than once in a 12 hours period of time (`InterestState.interestRateUpdate`)  
