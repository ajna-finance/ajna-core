import brownie
from brownie import Contract
import pytest
from decimal import *


def test_claim_collateral(
    lenders,
    borrowers,
    mkr_dai_pool,
    dai,
    mkr,
    capsys,
    test_utils,
):

    lender = lenders[0]
    borrower = borrowers[0]
    bidder = borrowers[1]

    # should fail if invalid price
    with pytest.raises(brownie.exceptions.VirtualMachineError) as exc:
        mkr_dai_pool.claimCollateral(lender, 1_000 * 1e18, 1000, {"from": lender})
    assert exc.value.revert_msg == "ajna/invalid-bucket-price"

    # should fail if no lp tokens in bucket
    with pytest.raises(brownie.exceptions.VirtualMachineError) as exc:
        mkr_dai_pool.claimCollateral(lender, 1 * 1e18, 4000 * 1e18, {"from": lender})
    assert exc.value.revert_msg == "ajna/no-claim-to-bucket"

    # deposit DAI in 3 buckets
    mkr_dai_pool.addQuoteToken(lender, 3_000 * 1e18, 4000 * 1e18, {"from": lender})
    mkr_dai_pool.addQuoteToken(lender, 4_000 * 1e18, 3000 * 1e18, {"from": lender})
    mkr_dai_pool.addQuoteToken(lender, 5_000 * 1e18, 1000 * 1e18, {"from": lender})

    assert mkr_dai_pool.lpBalance(lender, 4_000 * 1e18) == 3_000 * 1e18
    assert mkr_dai_pool.lpBalance(lender, 3_000 * 1e18) == 4_000 * 1e18
    assert mkr_dai_pool.lpBalance(lender, 1_000 * 1e18) == 5_000 * 1e18

    # should fail if claiming collateral if no purchase bid was done on bucket
    with pytest.raises(brownie.exceptions.VirtualMachineError) as exc:
        mkr_dai_pool.claimCollateral(lender, 1 * 1e18, 4000 * 1e18, {"from": lender})
    assert exc.value.revert_msg == "ajna/insufficient-amount-to-claim"

    # borrower takes a loan of 4000 DAI
    mkr_dai_pool.addCollateral(100 * 1e18, {"from": borrower})
    mkr_dai_pool.borrow(4_000 * 1e18, 3000 * 1e18, {"from": borrower})
    assert mkr_dai_pool.lup() == 3_000 * 1e18

    # check 3000 bucket balance before purchase Bid
    (
        _,
        _,
        _,
        bucket_deposit,
        bucket_debt,
        _,
        lpOutstanding,
        _,
    ) = mkr_dai_pool.bucketAt(3000 * 1e18)
    # TODO: properly check in forge tests
    assert 1_000 * 1e18 <= bucket_debt <= 1_001 * 1e18
    assert bucket_deposit == 3_000 * 1e18
    assert lpOutstanding == 4_000 * 1e18

    # bidder purchases some of the middle bucket
    mkr_dai_pool.purchaseBid(1_500 * 1e18, 3000 * 1e18, {"from": bidder})

    assert mkr_dai_pool.lpBalance(lender, 3_000 * 1e18) == 4_000 * 1e18
    assert mkr.balanceOf(lender) == 0
    assert dai.balanceOf(lender) == 188_000 * 1e18
    assert mkr.balanceOf(mkr_dai_pool) == 100.5 * 1e18
    assert dai.balanceOf(mkr_dai_pool) == 6_500 * 1e18
    assert mkr_dai_pool.totalCollateral() == 100 * 1e18

    # should fail if claiming a larger amount than available in bucket
    with pytest.raises(brownie.exceptions.VirtualMachineError) as exc:
        mkr_dai_pool.claimCollateral(lender, 2 * 1e18, 3000 * 1e18, {"from": lender})
    assert exc.value.revert_msg == "ajna/insufficient-amount-to-claim"

<<<<<<< HEAD
    tx = mkr_dai_pool.claimCollateral(lender, 0.5 * 1e18, 3_000 * 1e18, {"from": lender})
=======
    # lender claims 0.5 collateral
    tx = mkr_dai_pool.claimCollateral(0.5 * 1e18, 3_000 * 1e18, {"from": lender})
>>>>>>> 102bcdde

    # check 3000 bucket balance after claim collateral
    (
        _,
        _,
        _,
        bucket_deposit,
        bucket_debt,
        _,
        lpOutstanding,
        _,
    ) = mkr_dai_pool.bucketAt(3000 * 1e18)
    # TODO: properly check in forge tests
    assert 1_000 * 1e18 <= bucket_debt <= 1_001 * 1e18
    assert bucket_deposit == 1_500 * 1e18
    # due to delay in brownie, the claimCollateral call required slightly less 
    # LP to claim the same amount of collateral; tested without delay in forge
    assert 2_500 * 1e18 <= lpOutstanding <= 2_501 * 1e18

    # claimer lp tokens for pool should be diminished
    assert 2_500 * 1e18 <= mkr_dai_pool.lpBalance(lender, 3_000 * 1e18) <= 2_501 * 1e18
    # claimer collateral balance should increase with claimed amount
    assert mkr.balanceOf(lender) == 0.5 * 1e18
    # claimer quote token balance should stay the same
    assert dai.balanceOf(lender) == 188_000 * 1e18
    assert mkr.balanceOf(mkr_dai_pool) == 100 * 1e18
    assert dai.balanceOf(mkr_dai_pool) == 6_500 * 1e18
    assert mkr_dai_pool.totalCollateral() == 100 * 1e18

    # check tx events
    # event for transfer 0.5 collateral from pool
    transfer_collateral = tx.events["Transfer"][0][0]
    assert transfer_collateral["from"] == mkr_dai_pool
    assert transfer_collateral["to"] == lender
    assert transfer_collateral["value"] == 0.5 * 1e18
    # custom claim event
    pool_event = tx.events["ClaimCollateral"][0][0]
    assert pool_event["claimer"] == lender
    assert pool_event["price"] == 3_000 * 1e18
    assert pool_event["amount"] == 0.5 * 1e18
    assert 1_499 * 1e18 <= pool_event["lps"] <= 1_500 * 1e18

    with capsys.disabled():
        print("\n==================================")
        print("Gas estimations:")
        print("==================================")
        print(f"Claim collateral           - {test_utils.get_usage(tx.gas_used)}")
        print("==================================")<|MERGE_RESOLUTION|>--- conflicted
+++ resolved
@@ -78,12 +78,8 @@
         mkr_dai_pool.claimCollateral(lender, 2 * 1e18, 3000 * 1e18, {"from": lender})
     assert exc.value.revert_msg == "ajna/insufficient-amount-to-claim"
 
-<<<<<<< HEAD
+    # lender claims 0.5 collateral
     tx = mkr_dai_pool.claimCollateral(lender, 0.5 * 1e18, 3_000 * 1e18, {"from": lender})
-=======
-    # lender claims 0.5 collateral
-    tx = mkr_dai_pool.claimCollateral(0.5 * 1e18, 3_000 * 1e18, {"from": lender})
->>>>>>> 102bcdde
 
     # check 3000 bucket balance after claim collateral
     (
