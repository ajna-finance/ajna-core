--- conflicted
+++ resolved
@@ -36,11 +36,9 @@
 ```bash
 make test-invariant-erc20-precision
 ```
-<<<<<<< HEAD
 - run ERC721 Pool invariant tests for most popular token precision(6,8 and 18):
 ```bash
 make test-invariant-erc721-precision
-=======
 - run ERC20 Pool invariant tests for multiple bucket ranges:
 ```bash
 make test-invariant-erc20-buckets
@@ -48,7 +46,6 @@
 - run ERC721 Pool invariant tests for multiple bucket ranges:
 ```bash
 make test-invariant-erc721-buckets
->>>>>>> 0cab84d7
 ```
 - run regression test for both ERC20 and ERC721 Pool:
 ```bash
