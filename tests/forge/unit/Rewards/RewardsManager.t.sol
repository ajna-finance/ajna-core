// SPDX-License-Identifier: UNLICENSED
pragma solidity 0.8.18;

import 'src/PoolInfoUtils.sol';
import 'src/RewardsManager.sol';
import 'src/PositionManager.sol';
import 'src/interfaces/rewards/IRewardsManager.sol';

import { ERC20Pool }             from 'src/ERC20Pool.sol';
import { RewardsHelperContract } from './RewardsDSTestPlus.sol';
import { IPoolErrors }           from 'src/interfaces/pool/commons/IPoolErrors.sol';
import { Token }                 from '../../utils/Tokens.sol';
import { RoguePool }             from './RoguePool.sol';

contract RewardsManagerTest is RewardsHelperContract {

    address internal _borrower;
    address internal _borrower2;
    address internal _borrower3;
    address internal _lender;
    address internal _lender1;
    
    uint256 constant BLOCKS_IN_DAY = 7200;
    mapping (uint256 => address) internal tokenIdToMinter;
    mapping (address => uint256) internal minterToBalance;

    function setUp() external {
        _startTest();

        // borrowers
        _borrower = makeAddr("borrower");
        _borrower2 = makeAddr("borrower2");
        _borrower3 = makeAddr("borrower3");

        _lender = makeAddr("lender");
        _lender1 = makeAddr("lender1");

        // instantiate test minters
        _minterOne   = makeAddr("minterOne");
        _minterTwo   = makeAddr("minterTwo");
        _minterThree = makeAddr("minterThree");
        _minterFour  = makeAddr("minterFour");
        _minterFive  = makeAddr("minterFive");

        // instantiate test bidder
        _bidder      = makeAddr("bidder");
        deal(address(_ajna), _bidder, 900_000_000 * 10**18);

        changePrank(_bidder);
        _ajnaToken.approve(address(_pool), type(uint256).max);
        ERC20(address(_quoteOne)).approve(address(_pool), type(uint256).max);
        ERC20(address(_quoteTwo)).approve(address(_pool), type(uint256).max);

        // instantiate test updater
        _updater     = makeAddr("updater");
        _updater2    = makeAddr("updater2");

        _mintCollateralAndApproveTokens(_borrower,  1_000 * 1e18);
        _mintQuoteAndApproveTokens(_borrower,   200_000 * 1e18);

        _mintCollateralAndApproveTokens(_borrower2,  1_000 * 1e18);
        _mintQuoteAndApproveTokens(_borrower2,   200_000 * 1e18);

        _mintCollateralAndApproveTokens(_borrower3,  1_000 * 1e18);
        _mintQuoteAndApproveTokens(_borrower3,   200_000 * 1e18);

        _mintQuoteAndApproveTokens(_lender,   200_000 * 1e18);
        _mintQuoteAndApproveTokens(_lender1,  200_000 * 1e18);

        _mintQuoteAndApproveTokens(_minterOne,  500_000_000 * 1e18);
        _mintQuoteAndApproveTokens(_minterTwo,  500_000_000 * 1e18);
    }

    function testDeployWith0xAddressRevert() external {
        PositionManager positionManager = new PositionManager(_poolFactory, new ERC721PoolFactory(_ajna));

        vm.expectRevert(IRewardsManagerErrors.DeployWithZeroAddress.selector);
        new RewardsManager(address(0), positionManager);
    }

    function testStakeToken() external {
        skip(10);

        // configure NFT position one
        uint256[] memory depositIndexes = new uint256[](5);
        depositIndexes[0] = 9;
        depositIndexes[1] = 1;
        depositIndexes[2] = 2;
        depositIndexes[3] = 3;
        depositIndexes[4] = 4;

        uint256 tokenIdOne = _mintAndMemorializePositionNFT({
            indexes:    depositIndexes,
            minter:     _minterOne,
            mintAmount: 1_000 * 1e18,
            pool:       address(_pool)
        });

        // configure NFT position two
        depositIndexes = new uint256[](4);
        depositIndexes[0] = 5;
        depositIndexes[1] = 1;
        depositIndexes[2] = 3;
        depositIndexes[3] = 12;
        uint256 tokenIdTwo = _mintAndMemorializePositionNFT({
            indexes:    depositIndexes,
            minter:     _minterTwo,
            mintAmount: 1_000 * 1e18,
            pool:       address(_poolTwo)
        });

        // check only owner of an NFT can deposit it into the rewards contract
        _assertNotOwnerOfDepositRevert({
            from: _minterTwo,
            tokenId: tokenIdOne
        });

        // minterOne deposits their NFT into the rewards contract
        _stakeToken({
            pool:    address(_pool),
            owner:   _minterOne,
            tokenId: tokenIdOne
        });

        // minterTwo deposits their NFT into the rewards contract
        _stakeToken({
            pool:    address(_poolTwo),
            owner:   _minterTwo,
            tokenId: tokenIdTwo
        });
    }

    function testUnstakeToken() external {
        skip(10);

        // configure NFT position one
        uint256[] memory depositIndexes = new uint256[](5);
        depositIndexes[0] = 9;
        depositIndexes[1] = 1;
        depositIndexes[2] = 2;
        depositIndexes[3] = 3;
        depositIndexes[4] = 4;

        uint256 tokenIdOne = _mintAndMemorializePositionNFT({
            indexes:    depositIndexes,
            minter:     _minterOne,
            mintAmount: 1_000 * 1e18,
            pool:       address(_pool)
        });

        // check only owner of an NFT can deposit it into the rewards contract
        _assertNotOwnerOfDepositRevert({
            from: _minterTwo,
            tokenId: tokenIdOne
        });

        // minterOne deposits their NFT into the rewards contract
        _stakeToken({
            pool:    address(_pool),
            owner:   _minterOne,
            tokenId: tokenIdOne
        });

        // only owner should be able to withdraw the NFT
        _assertNotOwnerOfDepositUnstakeRevert({
            from: _minterTwo,
            tokenId: tokenIdOne
        });

        uint256[] memory claimedArray = new uint256[](0);

        _unstakeToken({
            pool:              address(_pool),
            owner:             _minterOne,
            tokenId:           tokenIdOne,
            claimedArray:      claimedArray, // no rewards as no reserve auctions have occured
            reward:            0,
            indexes:           depositIndexes,
            updateExchangeRatesReward: 0
        });
    }

    function testUnstakeTokenAfterBurnNoInterest() external {
        skip(10);
        ERC20Pool pool = ERC20Pool(address(_pool));

        // deposit into a high and low bucket
        deal(address(_quoteOne), _minterOne, 400 * 1e18);
        changePrank(_minterOne);
        _quoteOne.approve(address(_pool), type(uint256).max);
        _pool.addQuoteToken(200 * 1e18, 2_000, type(uint256).max);
        _pool.addQuoteToken(200 * 1e18, 4_000, type(uint256).max);
        skip(1 hours);

        // draw debt between the buckets
        uint256 borrowAmount = 100 * 1e18;
        uint256 limitIndex = 3_000;
        assertGt(_pool.depositSize(), borrowAmount);
        (
            uint256 collateralToPledge
        ) = _createTestBorrower(address(_pool), _borrower, borrowAmount, limitIndex);
        pool.drawDebt(_borrower, borrowAmount, limitIndex, collateralToPledge);
        skip(3 days);
        (,,, uint256 htpIndex,,) = _poolUtils.poolPricesInfo(address(_pool));
        assertLt(htpIndex, 4_000);

        // mint LP NFT and memorialize position for only the bucket which did not earn interest
        (uint256 lpBalance, ) = _pool.lenderInfo(4000, _minterOne);
        assertGt(lpBalance, 0);
        uint256[] memory indexes = new uint256[](1);
        indexes[0] = 4_000;
        uint256[] memory lpBalances = new uint256[](1);
        lpBalances[0] = lpBalance;
        changePrank(_minterOne);
        _pool.increaseLPAllowance(address(_positionManager), indexes, lpBalances);
        IPositionManagerOwnerActions.MintParams memory mintParams = IPositionManagerOwnerActions.MintParams(
            _minterOne, address(_pool), keccak256("ERC20_NON_SUBSET_HASH"));
        uint256 tokenId = _positionManager.mint(mintParams);
        IPositionManagerOwnerActions.MemorializePositionsParams memory memorializeParams = IPositionManagerOwnerActions.MemorializePositionsParams(
            tokenId, address(_pool), indexes
        );
        _positionManager.memorializePositions(memorializeParams);
        _registerLender(address(_positionManager), indexes);
        skip(4 days);

        // stake rewards
        _stakeToken(address(_pool), _minterOne, tokenId);
        skip(7 days);

        // repay debt to accumulate some reserves
        changePrank(_borrower);
        pool.repayDebt(_borrower, type(uint256).max, collateralToPledge, _borrower, MAX_FENWICK_INDEX);
        skip(2 hours);
        
        // burn
        changePrank(_bidder);
        pool.kickReserveAuction();
        skip(11 hours);
        _ajnaToken.approve(address(_pool), type(uint256).max);
        (,, uint256 curClaimableReservesRemaining,,) = _poolUtils.poolReservesInfo(address(_pool));
        _pool.takeReserves(curClaimableReservesRemaining);
 
        // unstake with no interest earned
        changePrank(_minterOne);
        vm.expectEmit(true, true, true, true);
        emit Unstake(_minterOne, address(_pool), tokenId);
        _rewardsManager.unstake(tokenId);
        assertEq(PositionManager(address(_positionManager)).ownerOf(tokenId), _minterOne);
    }

    function testUnstakeNoBurn() external {
        skip(10);
        ERC20Pool pool = ERC20Pool(address(_pool));

        // deposit into some buckets and mint an NFT
        uint256[] memory indexes = new uint256[](3);
        indexes[0] = 2000;
        indexes[1] = 2500;
        indexes[2] = 3000;
        uint256 tokenId = _mintAndMemorializePositionNFT({
            indexes:    indexes,
            minter:     _minterOne,
            mintAmount: 1_000 * 1e18,
            pool:       address(_pool)
        });

        // draw debt
        uint256 borrowAmount = 1_500 * 1e18;
        uint256 limitIndex = 2_500;
        assertEq(_pool.depositIndex(borrowAmount), limitIndex);
        assertGt(_pool.depositSize(), borrowAmount);
        (
            uint256 collateralToPledge
        ) = _createTestBorrower(address(_pool), _borrower, borrowAmount, limitIndex);
        pool.drawDebt(_borrower, borrowAmount, limitIndex, collateralToPledge);
        skip(3 days);

        // stake rewards
        _stakeToken(address(_pool), _minterOne, tokenId);
        skip(7 days);

        // repay debt to accumulate some reserves
        changePrank(_borrower);
        pool.repayDebt(_borrower, type(uint256).max, collateralToPledge, _borrower, MAX_FENWICK_INDEX);
        skip(2 hours);
        
        // start auction, but no burn
        changePrank(_bidder);
        pool.kickReserveAuction();
        skip(11 hours);
 
        // unstake
        changePrank(_minterOne);
        vm.expectEmit(true, true, true, true);
        emit Unstake(_minterOne, address(_pool), tokenId);
        _rewardsManager.unstake(tokenId);
        assertEq(PositionManager(address(_positionManager)).ownerOf(tokenId), _minterOne);
    }

    function testUpdateExchangeRatesAndClaimRewards() external {
        skip(10);

        // configure NFT position
        uint256[] memory depositIndexes = new uint256[](5);
        depositIndexes[0] = 9;
        depositIndexes[1] = 1;
        depositIndexes[2] = 2;
        depositIndexes[3] = 3;
        depositIndexes[4] = 4;

        // mint memorialize and deposit NFT
        uint256 tokenId = _mintAndMemorializePositionNFT({
            indexes:    depositIndexes,
            minter:     _minterOne,
            mintAmount: 1_000 * 1e18,
            pool:       address(_pool)
        });

        // should revert if not an Ajna pool
        address fakePool = makeAddr("fakePool");
        vm.expectRevert();
        _rewardsManager.updateBucketExchangeRatesAndClaim(
            fakePool, keccak256("ERC20_NON_SUBSET_HASH"), depositIndexes
        );
        // should revert if Ajna pool but wrong subset
        vm.expectRevert(IRewardsManagerErrors.NotAjnaPool.selector);
        _rewardsManager.updateBucketExchangeRatesAndClaim(
            address(_pool), keccak256("ERC721_NON_SUBSET_HASH"), depositIndexes
        );
        // no rewards earned if legit Ajna pool
        uint256 rewards = _rewardsManager.updateBucketExchangeRatesAndClaim(
            address(_pool), keccak256("ERC20_NON_SUBSET_HASH"), depositIndexes
        );
        assertEq(rewards, 0);

        _stakeToken({
            pool:    address(_pool),
            owner:   _minterOne,
            tokenId: tokenId
        });

        // borrower takes actions providing reserves enabling reserve auctions
        // bidder takes reserve auctions by providing ajna tokens to be burned
        uint256 tokensToBurn = _triggerReserveAuctions({
            borrower:     _borrower,
            borrowAmount: 300 * 1e18,
            limitIndex:   3,
            pool:         address(_pool),
            tokensToBurn: 81.799082739441001952 * 1e18
        });

        // call update exchange rate to enable claiming rewards
        _updateExchangeRates({
            updater: _updater,
            pool:    address(_pool),
            indexes: depositIndexes,
            reward:  4.089954136972050054 * 1e18
        });

        // check only deposit owner can claim rewards
        _assertNotOwnerOfDepositRevert({
            from:    _updater,
            tokenId: tokenId
        });

        // claim rewards accrued since deposit
        _claimRewards({
<<<<<<< HEAD
            pool:             address(_pool),
            from:             _minterOne,
            tokenId:          tokenIdOne,
            minRewardToClaim: 0,
            reward:           40.899541369720500538 * 1e18,
            epochsClaimed:    _epochsClaimedArray(1, 0)
=======
            pool:          address(_pool),
            from:          _minterOne,
            tokenId:       tokenId,
            reward:        40.899541369720500538 * 1e18,
            epochsClaimed: _epochsClaimedArray(1, 0)
>>>>>>> 248d20bf
        });

        // check can't claim rewards twice
        _assertAlreadyClaimedRevert({
            from:    _minterOne,
            tokenId: tokenId
        });

        _assertStake({
            owner:         _minterOne,
            pool:          address(_pool),
            tokenId:       tokenId,
            burnEvent:     1,
            rewardsEarned: 0
        });
        assertEq(_ajnaToken.balanceOf(_minterOne), 40.899541369720500538 * 1e18);

        _assertBurn({
            pool:             address(_pool),
            epoch:            1,
            timestamp:        block.timestamp - 24 hours,
            burned:           81.799082739441001952 * 1e18,
            tokensToBurn:     tokensToBurn,
            interest:         6.443638300196908069 * 1e18
        });

        skip(2 weeks);

        // check can't call update exchange rate after the update period has elapsed
        uint256 updateRewards = _rewardsManager.updateBucketExchangeRatesAndClaim(
            address(_pool), keccak256("ERC20_NON_SUBSET_HASH"), depositIndexes
        );
        assertEq(updateRewards, 0);

        // check unstake will only emit Unstake and UpdateExchangeRate events
        vm.expectEmit(true, true, true, true);
        emit UpdateExchangeRates(_minterOne, address(_pool), depositIndexes, 0);
        vm.expectEmit(true, true, true, true);
        emit Unstake(_minterOne, address(_pool), tokenId);
        _rewardsManager.unstake(tokenId);

    }

    function testWithdrawAndClaimRewardsNoExchangeRateUpdate() external {
        skip(10);

        // configure NFT position
        uint256[] memory depositIndexes = new uint256[](5);
        depositIndexes[0] = 2550;
        depositIndexes[1] = 2551;
        depositIndexes[2] = 2552;
        depositIndexes[3] = 2553;
        depositIndexes[4] = 2555;

        uint256 tokenIdOne = _mintAndMemorializePositionNFT({
            indexes:    depositIndexes,
            minter:     _minterOne,
            mintAmount: 1_000 * 1e18,
            pool:       address(_pool)
        });

        // epoch 0 - 1 is checked for rewards 
        _stakeToken({
            pool:    address(_pool),
            owner:   _minterOne,
            tokenId: tokenIdOne
        });

        // first reserve auction happens successfully -> epoch 1
        uint256 tokensToBurn = _triggerReserveAuctions({
            borrower:     _borrower,
            tokensToBurn: 81.799082739441001952 * 1e18,
            borrowAmount: 300 * 1e18,
            limitIndex:   2_555,
            pool:         address(_pool)
        });

        // call update exchange rate to enable claiming for epoch 0 - 1
        _updateExchangeRates({
            updater: _updater,
            pool:    address(_pool),
            indexes: depositIndexes,
            reward:  4.089954136972050054 * 1e18
        });

        _assertBurn({
            pool:             address(_pool),
            epoch:            1,
            timestamp:        block.timestamp - 24 hours,
            burned:           81.799082739441001952 * 1e18,
            tokensToBurn:     tokensToBurn,
            interest:         6.443638300196908069 * 1e18
        });


        // second reserve auction happens successfully -> epoch 2
        tokensToBurn += _triggerReserveAuctions({
            borrower:     _borrower, 
            borrowAmount: 300 * 1e18,
            limitIndex:   2555,
            pool:         address(_pool),
            tokensToBurn: 150.531225765095992625 * 1e18
        });

        // check owner can withdraw the NFT and rewards will be automatically claimed
        _unstakeToken({
            owner:                     _minterOne,
            pool:                      address(_pool),
            tokenId:                   tokenIdOne,
            claimedArray:              _epochsClaimedArray(2, 0),
            reward:                    78.702220033830716622 * 1e18,
            indexes:                   depositIndexes,
            updateExchangeRatesReward: 3.436607151282746917 * 1e18
        });
    }

    function testWithdrawAndClaimRewardsNoReserveTake() external {

        // healthy epoch, bad epoch

        skip(10);

        // configure NFT position
        uint256[] memory depositIndexes = new uint256[](5);
        depositIndexes[0] = 2550;
        depositIndexes[1] = 2551;
        depositIndexes[2] = 2552;
        depositIndexes[3] = 2553;
        depositIndexes[4] = 2555;

        uint256 tokenIdOne = _mintAndMemorializePositionNFT({
            indexes: depositIndexes,
            minter: _minterOne,
            mintAmount: 1000 * 1e18,
            pool: address(_pool)
        });

        // epoch 0 - 1 is checked for rewards
        _stakeToken({
            pool:    address(_pool),
            owner:   _minterOne,
            tokenId: tokenIdOne
        });

        // first reserve auction happens successfully Staker should receive rewards epoch 0 - 1
        uint256 tokensToBurn = _triggerReserveAuctions({
            borrower: _borrower,
            tokensToBurn: 81.799082739441001952 * 1e18,
            borrowAmount: 300 * 1e18,
            limitIndex: 2555,
            pool: address(_pool)
        });

        //call update exchange rate to enable claiming rewards for epoch 0 - 1
        _updateExchangeRates({
            updater: _updater,
            pool:    address(_pool),
            indexes: depositIndexes,
            reward:  4.089954136972050054 * 1e18
        });

        skip(2 weeks);

        // second reserve auction is kicked, no take
        _triggerReserveAuctionsNoTake({
            borrower: _borrower,
            borrowAmount: 300 * 1e18,
            limitIndex: 2555,
            pool: address(_pool)
        });

        _assertBurn({
            pool:             address(_pool),
            epoch:            1,
            timestamp:        block.timestamp - (2 weeks + 26 weeks + 24 hours),
            burned:           81.799082739441001952 * 1e18,
            tokensToBurn:     tokensToBurn,
            interest:         6.443638300196908069 * 1e18
        });
        
        // no take has been called on reserveAuction therefore totalBurned is zero. No rewards to distribute
        _updateExchangeRates({
            updater:        _updater,
            pool:           address(_pool),
            indexes:        depositIndexes,
            reward:         0
        });
    }

    // two lenders stake their positions in the pool
    // staker one bucket bankrupt, staker two bucket active
    // interest accrued to both buckets, but staker one receives no rewards
    function testClaimRewardsBankruptBucket() external {

        address[] memory transferors = new address[](1);
        transferors[0] = address(_positionManager);

        changePrank(_minterOne);
        _quote.approve(address(_positionManager), type(uint256).max);
        _pool.approveLPTransferors(transferors);

        changePrank(_minterTwo);
        _quote.approve(address(_positionManager), type(uint256).max);
        _pool.approveLPTransferors(transferors);

        /*****************************/
        /*** Initialize Pool State ***/
        /*****************************/

        // MinterOne adds Quote token accross 5 prices
        _addInitialLiquidity({
            from:   _minterOne,
            amount: 2_000 * 1e18,
            index:  _i9_91
        });
        _addInitialLiquidity({
            from:   _minterOne,
            amount: 5_000 * 1e18,
            index:  _i9_81
        });
        _addInitialLiquidity({
            from:   _minterOne,
            amount: 11_000 * 1e18,
            index:  _i9_72
        });
        _addInitialLiquidity({
            from:   _minterOne,
            amount: 25_000 * 1e18,
            index:  _i9_62
        });
        _addInitialLiquidity({
            from:   _minterOne,
            amount: 30_000 * 1e18,
            index:  _i9_52
        });

        // first borrower adds collateral token and borrows
        _pledgeCollateral({
            from:     _borrower,
            borrower: _borrower,
            amount:   2 * 1e18
        });
        _borrow({
            from:       _borrower,
            amount:     19.25 * 1e18,
            indexLimit: _i9_91,
            newLup:     9.917184843435912074 * 1e18
        });

        // second borrower adds collateral token and borrows
        _pledgeCollateral({
            from:     _borrower2,
            borrower: _borrower2,
            amount:   1_000 * 1e18
        });
        _borrow({
            from:       _borrower2,
            amount:     9_710 * 1e18,
            indexLimit: _i9_72,
            newLup:     9.721295865031779605 * 1e18
        });

        /*****************************/
        /*** Lenders Deposits NFTs ***/
        /*****************************/

        // set deposit indexes
        uint256[] memory depositIndexes = new uint256[](1);
        uint256[] memory depositIndexes2 = new uint256[](1);
        depositIndexes[0] = _i9_91;
        depositIndexes2[0] = _i9_81;

        // ERC20Pool pool = ERC20Pool(address(_pool));

        // stake NFT position one
        uint256 tokenIdOne = _mintAndMemorializePositionNFT({
            indexes:    depositIndexes,
            minter:     _minterOne,
            mintAmount: 2_000 * 1e18,
            pool:       address(_pool)
        });

        _stakeToken({
            pool:    address(_pool),
            owner:   _minterOne,
            tokenId: tokenIdOne
        });


        // stake NFT position two
        uint256 tokenIdTwo = _mintAndMemorializePositionNFT({
            indexes:    depositIndexes2,
            minter:     _minterTwo,
            mintAmount: 5_000 * 1e18,
            pool:       address(_pool)
        });
        _stakeToken({
            pool:    address(_pool),
            owner:   _minterTwo,
            tokenId: tokenIdTwo
        });

        /***********************************/
        /*** Borrower Bankrupts A Bucket ***/
        /***********************************/

        // Skip to make borrower two undercollateralized
        skip(100 days);

        // all QT was inserted when minting NFT, provide more to kick
        deal(address(_quote), _minterTwo, 10_000 * 1e18);

        _kick({
            from:           _minterTwo,
            borrower:       _borrower2,
            debt:           9_976.561670003961916237 * 1e18,
            collateral:     1_000 * 1e18,
            bond:           98.533942419792216457 * 1e18,
            transferAmount: 98.533942419792216457 * 1e18
        });

        // skip ahead so take can be called on the loan
        skip(10 hours);

        // take entire collateral
        _take({
            from:            _minterTwo,
            borrower:        _borrower2,
            maxCollateral:   1_000 * 1e18,
            bondChange:      6.531114528261135360 * 1e18,
            givenAmount:     653.111452826113536000 * 1e18,
            collateralTaken: 1_000 * 1e18,
            isReward:        true
        });

        _settle({
            from:        _minterTwo,
            borrower:    _borrower2,
            maxDepth:    10,
            settledDebt: 9_891.935520844277346922 * 1e18
        });

        // bucket is insolvent, balances are reset
        _assertBucket({
            index:        _i9_91,
            lpBalance:    0, // bucket is bankrupt
            collateral:   0,
            deposit:      0,
            exchangeRate: 1 * 1e18
        });

        // lower priced bucket isn't bankrupt, but exchange rate has decreased
        _assertBucket({
            index:        _i9_81,
            lpBalance:    10_000 * 1e18,
            collateral:   0,
            deposit:      4_936.865539659334888885 * 1e18,
            exchangeRate: 0.493686553965933489 * 1e18
        });

        /***********************/
        /*** Reserve Auction ***/
        /***********************/

        // skip some time to accumulate reserves
        skip(1000 days);

        // update pool reserves
        _pool.updateInterest();

        // start reserve auction
        _kickReserveAuction({
            pool: address(_pool),
            bidder: _bidder
        });

        // allow time to pass for the reserve price to decrease
        skip(24 hours);

        (
            ,
            ,
            uint256 curClaimableReservesRemaining,
            ,
        ) = _poolUtils.poolReservesInfo(address(_pool));

        // take claimable reserves
        changePrank(_bidder);
        _pool.takeReserves(curClaimableReservesRemaining);

        /*********************/
        /*** Claim Rewards ***/
        /*********************/
        // _minterOne withdraws and claims rewards, rewards should be 0
        _unstakeToken({
            owner:                     _minterOne,
            pool:                      address(_pool),
            tokenId:                   tokenIdOne,
            claimedArray:              _epochsClaimedArray(1, 0),
            reward:                    0,
            indexes:                   depositIndexes,
            updateExchangeRatesReward: 0
        });

        // _minterTwo withdraws and claims rewards, rewards should be 0 as their bucket exchange rate decreased
        _unstakeToken({
            owner:                     _minterTwo,
            pool:                      address(_pool),
            tokenId:                   tokenIdTwo,
            claimedArray:              _epochsClaimedArray(1, 0),
            reward:                    0,
            indexes:                   depositIndexes2,
            updateExchangeRatesReward: 0
        });
    }

    function testClaimRewardsCap() external {
        skip(10);
        
        /***************************/
        /*** Lender Deposits NFT ***/
        /***************************/
        
        // set deposit indexes
        uint256[] memory depositIndexes = new uint256[](2);
        uint256[] memory depositIndex1 = new uint256[](1);
        uint256[] memory depositIndex2 = new uint256[](1);
        depositIndexes[0] = 2770;
        depositIndexes[1] = 2771;
        depositIndex1[0] = 2771;
        depositIndex2[0] = 2770;
        
        // configure NFT position one
        uint256 tokenIdOne = _mintAndMemorializePositionNFT({
            indexes:    depositIndexes,
            minter:     _minterOne,
            mintAmount: 10_000 * 1e18,
            pool:       address(_pool)
        });

        _stakeToken({
            pool:    address(_pool),
            owner:   _minterOne,
            tokenId: tokenIdOne
        });
        
        /************************************/
        /*** Borrower One Accrue Interest ***/
        /************************************/
        
        // borrower borrows
        (uint256 collateralToPledge) = _createTestBorrower(address(_pool), _borrower, 10_000 * 1e18, 2770);
 
        _drawDebt({
            from:               _borrower,
            borrower:           _borrower,
            amountToBorrow:     5 * 1e18,
            limitIndex:         2770,
            collateralToPledge: collateralToPledge,
            newLup:             1_004.989662429170775094 * 1e18
        });

        // pass time to allow interest to accrue
        skip(2 hours);

        // borrower repays their loan
        (uint256 debt, , ) = _pool.borrowerInfo(_borrower);
        _repayDebt({
            from:               _borrower,
            borrower:           _borrower,
            amountToRepay:      debt,
            amountRepaid:       5.004807692307692310 * 1e18,
            collateralToPull:   0,
            newLup:             1_004.989662429170775094 * 1e18
        });

        /*****************************/
        /*** First Reserve Auction ***/
        /*****************************/
        // start reserve auction
        _kickReserveAuction({
            pool: address(_pool),
            bidder: _bidder
        });

        // _borrower now takes out more debt to accumulate more interest
        _drawDebt({
            from:               _borrower,
            borrower:           _borrower,
            amountToBorrow:     2_000 * 1e18,
            limitIndex:         2770,
            collateralToPledge: 0,
            newLup:             1_004.989662429170775094 * 1e18
        });

        // allow time to pass for the reserve price to decrease
        skip(24 hours);

        _takeReserves({
            pool: address(_pool),
            from: _bidder
        });

        (,, uint256 tokensBurned) = IPool(address(_pool)).burnInfo(IPool(address(_pool)).currentBurnEpoch());

        // recorder updates the change in exchange rates in the first index
        _updateExchangeRates({
            updater:        _updater,
            pool:           address(_pool),
            indexes:        depositIndex1,
            reward:         0.007075096372721386 * 1e18
        });
        assertEq(_ajnaToken.balanceOf(_updater), 0.007075096372721386 * 1e18);

        _assertBurn({
            pool:      address(_pool),
            epoch:     0,
            timestamp: 0,
            burned:    0,
            interest:  0,
            tokensToBurn: 0
        });

        _assertBurn({
            pool:             address(_pool),
            epoch:            1,
            timestamp:        block.timestamp - 24 hours,
            burned:           0.283003854923906624 * 1e18,
            interest:         0.000048562908902619 * 1e18,
            tokensToBurn:     tokensBurned
        });

        // skip more time to allow more interest to accrue
        skip(10 days);

        // borrower repays their loan again
        (debt, , ) = _pool.borrowerInfo(_borrower);
        _repayDebt({
            from:               _borrower,
            borrower:           _borrower,
            amountToRepay:      debt,
            amountRepaid:       2001.900281182536528586 * 1e18,
            collateralToPull:   0,
            newLup:             1_004.989662429170775094 * 1e18
        });

        // recorder updates the change in exchange rates in the second index
        _updateExchangeRates({
            updater:        _updater2,
            pool:           address(_pool),
            indexes:        depositIndex2,
            reward:         0.021225289119669276 * 1e18
        });
        assertEq(_ajnaToken.balanceOf(_updater2), 0.021225289119669276 * 1e18);


        /*******************************************/
        /*** Lender Withdraws And Claims Rewards ***/
        /*******************************************/

        // _minterOne withdraws and claims rewards, rewards should be set to the difference between total claimed and cap
        _unstakeToken({
            owner:                     _minterOne,
            pool:                      address(_pool),
            tokenId:                   tokenIdOne,
            claimedArray:              _epochsClaimedArray(1, 0),
            reward:                    0.226403083939125299 * 1e18,
            indexes:                   depositIndexes,
            updateExchangeRatesReward: 0
        });
    }

    function testClaimRewardsInsufficientFunds() external {
        skip(10);

        // configure NFT position
        uint256[] memory depositIndexes = new uint256[](5);
        depositIndexes[0] = 2550;
        depositIndexes[1] = 2551;
        depositIndexes[2] = 2552;
        depositIndexes[3] = 2553;
        depositIndexes[4] = 2555;

        uint256 tokenIdOne = _mintAndMemorializePositionNFT({
            indexes:    depositIndexes,
            minter:     _minterOne,
            mintAmount: 1_000 * 1e18,
            pool:       address(_pool)
        });

        // stake nft
        _stakeToken({
            pool:    address(_pool),
            owner:   _minterOne,
            tokenId: tokenIdOne
        });

        _triggerReserveAuctions({
            borrower:     _borrower,
            tokensToBurn: 81.799082739441001952 * 1e18,
            borrowAmount: 300 * 1e18,
            limitIndex:   2555,
            pool:         address(_pool)
        });

        // call update exchange rate to enable claiming rewards
        _updateExchangeRates({
            updater: _updater,
            pool:    address(_pool),
            indexes: depositIndexes,
            reward:  4.089954136972050054 * 1e18
        });

        // burn rewards manager tokens and leave only 5 tokens available
        changePrank(address(_rewardsManager));
        IERC20Token(address(_ajnaToken)).burn(99_999_990.910045863027949946 * 1e18);

        uint256 managerBalance = _ajnaToken.balanceOf(address(_rewardsManager));
        assertEq(managerBalance, 5 * 1e18);

        // check reward generated are more than manager token balance
        uint256 rewards = _rewardsManager.calculateRewards(tokenIdOne, _pool.currentBurnEpoch());
        assertGt(rewards, managerBalance);

        // claimRewards should revert when user tries to claim more rewards than available in manager
        _assertClaimRewardsInsufficientLiquidityRevert(_minterOne, tokenIdOne, managerBalance + 1);

        // claimRewards should claim all available ajna token in manager
        _claimRewards({
            pool:             address(_pool),
            from:             _minterOne,
            tokenId:          tokenIdOne,
            minRewardToClaim: 0,
            reward:           40.899541369720500538 * 1e18,
            epochsClaimed:    _epochsClaimedArray(1,0)
        });

        // manager balance should be zero after all ajna tokens are claimed
        managerBalance = _ajnaToken.balanceOf(address(_rewardsManager));
        assertEq(managerBalance, 0);
    }

    function testMultiPeriodRewardsSingleClaim() external {
        skip(10);

        uint256 totalTokensBurned;

        // configure NFT position
        uint256[] memory depositIndexes = new uint256[](10);
        depositIndexes[0] = 5995;
        depositIndexes[1] = 5996;
        depositIndexes[2] = 5997;
        depositIndexes[3] = 5998;
        depositIndexes[4] = 5999;
        depositIndexes[5] = 6000;
        depositIndexes[6] = 6001;
        depositIndexes[7] = 6002;
        depositIndexes[8] = 6003;
        depositIndexes[9] = 6004;

        // mint memorialize and deposit NFT
        uint256 tokenIdOne = _mintAndMemorializePositionNFT({
            indexes:    depositIndexes,
            minter:     _minterOne,
            mintAmount: 1_000 * 1e18,
            pool:       address(_pool)
        });

        _stakeToken({
            pool:    address(_pool),
            owner:   _minterOne,
            tokenId: tokenIdOne
        });

        /*****************************/
        /*** First Reserve Auction ***/
        /*****************************/

        // borrower takes actions providing reserves enabling reserve auctions
        // bidder takes reserve auctions by providing ajna tokens to be burned
        totalTokensBurned += _triggerReserveAuctions({
            borrower:     _borrower,
            tokensToBurn: 408.996298826179924309 * 1e18,
            borrowAmount: 1_500 * 1e18,
            limitIndex:   6000,
            pool:         address(_pool)
        });

        // call update exchange rate to enable claiming rewards
        _updateExchangeRates({
            updater:        _updater,
            pool:           address(_pool),
            indexes:        depositIndexes,
            reward:         20.449814941308995996 * 1e18
        });
        assertEq(_ajnaToken.balanceOf(_updater), 20.449814941308995996 * 1e18);

        uint256 rewardsEarned = _rewardsManager.calculateRewards(tokenIdOne, _pool.currentBurnEpoch());
        assertEq(rewardsEarned, 204.498149413089959964 * 1e18);
        assertLt(rewardsEarned, Maths.wmul(totalTokensBurned, 0.800000000000000000 * 1e18));

        /******************************/
        /*** Second Reserve Auction ***/
        /******************************/
        // trigger second reserve auction
        totalTokensBurned += _triggerReserveAuctions({
            borrower:     _borrower,
            tokensToBurn: 749.938293079403940141 * 1e18,
            borrowAmount: 1_500 * 1e18,
            limitIndex:   6_000,
            pool:         address(_pool)
        });

        // call update exchange rate to enable claiming rewards
        _updateExchangeRates({
            updater:        _updater,
            pool:           address(_pool),
            indexes:        depositIndexes,
            reward:         17.047099712661198328 * 1e18
        });
        assertEq(_ajnaToken.balanceOf(_updater), 37.496914653970194324 * 1e18);

        // check available rewards
        rewardsEarned = _rewardsManager.calculateRewards(tokenIdOne, _pool.currentBurnEpoch());
        assertEq(rewardsEarned, 374.969146539701943229 * 1e18);
        assertLt(rewardsEarned, Maths.wmul(totalTokensBurned, 0.800000000000000000 * 1e18));

        /*****************************/
        /*** Third Reserve Auction ***/
        /*****************************/

        // trigger third reserve auction
        totalTokensBurned += _triggerReserveAuctions({
            borrower:     _borrower,
            tokensToBurn: 1_030.321595435443764806 * 1e18,
            borrowAmount: 1_500 * 1e18,
            limitIndex:   6_000,
            pool:         address(_pool)
        });

        // skip updating exchange rates and check available rewards
        uint256 rewardsEarnedNoUpdate = _rewardsManager.calculateRewards(tokenIdOne, _pool.currentBurnEpoch());
        assertEq(rewardsEarnedNoUpdate, 374.969146539701943229 * 1e18);
        assertLt(rewardsEarned, Maths.wmul(totalTokensBurned, 0.800000000000000000 * 1e18));

        // snapshot calling update exchange rate
        uint256 snapshot = vm.snapshot();

        // call update exchange rate
        _updateExchangeRates({
            updater:        _updater2,
            pool:           address(_pool),
            indexes:        depositIndexes,
            reward:         14.019165117801987560 * 1e18
        });

        assertEq(_ajnaToken.balanceOf(_updater2), 14.019165117801987560 * 1e18);

        // check available rewards
        rewardsEarned = _rewardsManager.calculateRewards(tokenIdOne, _pool.currentBurnEpoch());
        assertGt(rewardsEarned, rewardsEarnedNoUpdate);
        assertLt(rewardsEarned, Maths.wmul(totalTokensBurned, 0.800000000000000000 * 1e18));

        // revert to no update state
        vm.revertTo(snapshot);

        /******************************/
        /*** Fourth Reserve Auction ***/
        /******************************/

        // triger fourth reserve auction
        totalTokensBurned += _triggerReserveAuctions({
            borrower:     _borrower,
            tokensToBurn: 1_285.690028219559661985 * 1e18,
            borrowAmount: 1_500 * 1e18,
            limitIndex:   6_000,
            pool:         address(_pool)
        });

        // check rewards earned
        rewardsEarned = _rewardsManager.calculateRewards(tokenIdOne, _pool.currentBurnEpoch());
        assertEq(rewardsEarned, 374.969146539701943229 * 1e18);

        // call update exchange rate
        _updateExchangeRates({
            updater:        _updater2,
            pool:           address(_pool),
            indexes:        depositIndexes,
            reward:         0 
        });
        assertEq(_ajnaToken.balanceOf(_updater2), 0);

        // check rewards earned won't increase since previous update was missed
        rewardsEarned = _rewardsManager.calculateRewards(tokenIdOne, _pool.currentBurnEpoch());
        assertEq(rewardsEarned, 374.969146539701943229 * 1e18);

        /*****************************/
        /*** Fifth Reserve Auction ***/
        /*****************************/

        // triger fifth reserve auction
        totalTokensBurned += _triggerReserveAuctions({
            borrower:     _borrower,
            tokensToBurn: 1_518.007030973479013742 * 1e18,
            borrowAmount: 1_500 * 1e18,
            limitIndex:   6_000,
            pool:         address(_pool)
        });

        // call update exchange rate
        _updateExchangeRates({
            updater:        _updater2,
            pool:           address(_pool),
            indexes:        depositIndexes,
            reward:         11.615850137695965354 * 1e18
        });
        assertEq(_ajnaToken.balanceOf(_updater2), 11.615850137695965354 * 1e18);

        rewardsEarned = _rewardsManager.calculateRewards(tokenIdOne, _pool.currentBurnEpoch());
        assertEq(rewardsEarned, 491.127647916661596756 * 1e18);

        // claim all rewards accrued since deposit
        _claimRewards({
            pool:             address(_pool),
            from:             _minterOne,
            tokenId:          tokenIdOne,
            minRewardToClaim: 0,
            epochsClaimed:    _epochsClaimedArray(5,0),
            reward:           491.127647916661596756 * 1e18
        });
        assertEq(_ajnaToken.balanceOf(_minterOne), rewardsEarned);
        assertLt(rewardsEarned, Maths.wmul(totalTokensBurned, 0.800000000000000000 * 1e18));
    }

    function testEarlyAndLateStakerRewards() external {
        skip(10);

        uint256[] memory depositIndexes = new uint256[](5);
        depositIndexes[0] = 2550;
        depositIndexes[1] = 2551;
        depositIndexes[2] = 2552;
        depositIndexes[3] = 2553;
        depositIndexes[4] = 2555;

        // configure NFT position two
        uint256 tokenIdTwo = _mintAndMemorializePositionNFT({
            indexes:    depositIndexes,
            minter:     _minterTwo,
            mintAmount: 1_000 * 1e18,
            pool:       address(_pool)
        });

        // bucket exchange rates are not changed at the time minter two stakes
        assertEq(_pool.bucketExchangeRate(2550), 1e18);
        assertEq(_pool.bucketExchangeRate(2551), 1e18);
        assertEq(_pool.bucketExchangeRate(2552), 1e18);
        assertEq(_pool.bucketExchangeRate(2553), 1e18);
        assertEq(_pool.bucketExchangeRate(2555), 1e18);

        // stake NFT
        _stakeToken({
            pool:    address(_pool),
            owner:   _minterTwo,
            tokenId: tokenIdTwo
        });

        (uint256 collateralToPledge) = _createTestBorrower(address(_pool), _borrower2, 10_000 * 1e18, 2770);

        // borrower borrows and change the exchange rates of buckets
        _drawDebt({
            from:               _borrower2,
            borrower:           _borrower2,
            amountToBorrow:     5 * 1e18,
            limitIndex:         2770,
            collateralToPledge: collateralToPledge,
            newLup:             3_010.892022197881557845 * 1e18
        });

        skip(1 days);

        // configure NFT position three one day after early minter
        uint256 tokenIdThree = _mintAndMemorializePositionNFT({
            indexes:    depositIndexes,
            minter:     _minterThree,
            mintAmount: 1_000 * 1e18,
            pool:       address(_pool)
        });

        // bucket exchange rates are higher at the time minter three stakes
        assertEq(_pool.bucketExchangeRate(2550), 1.000000116558299385 * 1e18);
        assertEq(_pool.bucketExchangeRate(2551), 1.000000116558299385 * 1e18);
        assertEq(_pool.bucketExchangeRate(2552), 1.000000116558299385 * 1e18);
        assertEq(_pool.bucketExchangeRate(2553), 1.000000116558299385 * 1e18);
        assertEq(_pool.bucketExchangeRate(2555), 1.000000116558299385 * 1e18);

        // stake NFT
        _stakeToken({
            pool:    address(_pool),
            owner:   _minterThree,
            tokenId: tokenIdThree
        });

        skip(1 days);

        _triggerReserveAuctions({
            borrower:     _borrower,
            tokensToBurn: 133.010720463154801071 * 1e18,
            borrowAmount: 300 * 1e18,
            limitIndex:   2555,
            pool:         address(_pool)
        });

        // unstake and compare rewards and balances of minter two and minter three
        _unstakeToken({
            owner:                     _minterTwo,
            pool:                      address(_pool),
            tokenId:                   tokenIdTwo,
            claimedArray:              _epochsClaimedArray(1, 0),
            reward:                    39.906143408239864617 * 1e18,
            indexes:                   depositIndexes,
            updateExchangeRatesReward: 6.651023502439549120 * 1e18
        });

        uint256 minterTwoBalance = _ajnaToken.balanceOf(_minterTwo);
        assertEq(minterTwoBalance, 39.906143408239864617 * 1e18);
        _unstakeToken({
            owner:                     _minterThree,
            pool:                      address(_pool),
            tokenId:                   tokenIdThree,
            claimedArray:              _epochsClaimedArray(1, 0),
            reward:                    33.250240325777047133 * 1e18,
            indexes:                   depositIndexes,
            updateExchangeRatesReward: 0
        });
        uint256 minterThreeBalance = _ajnaToken.balanceOf(_minterThree);
        assertEq(minterThreeBalance, 33.250240325777047133 * 1e18);

        assertGt(minterTwoBalance, minterThreeBalance);
    }

    // Calling updateExchangeRates not needed since deposits will update the exchange rate themselves
    function testClaimRewardsMultipleDepositsSameBucketsMultipleAuctions() external {
        skip(10);

        /*****************************/
        /*** First Lender Deposits ***/
        /*****************************/

        // configure NFT position
        uint256[] memory depositIndexes = new uint256[](5);
        depositIndexes[0] = 9;
        depositIndexes[1] = 1;
        depositIndexes[2] = 2;
        depositIndexes[3] = 3;
        depositIndexes[4] = 4;

        // mint memorialize and deposit NFT
        uint256 tokenIdOne = _mintAndMemorializePositionNFT({
            indexes:    depositIndexes,
            minter:     _minterOne,
            mintAmount: 1_000 * 1e18,
            pool:       address(_pool)
        });

        // stake NFT
        _stakeToken({
            pool:    address(_pool),
            owner:   _minterOne,
            tokenId: tokenIdOne
        });

        /*****************************/
        /*** First Reserve Auction ***/
        /*****************************/

        // borrower takes actions providing reserves enabling reserve auctions
        uint256 firstTokensToBurn = _triggerReserveAuctions({
            borrower:     _borrower,
            tokensToBurn: 81.799082739441001952 * 1e18,
            borrowAmount: 300 * 1e18,
            limitIndex:   3,
            pool:         address(_pool)
        });

        /******************************/
        /*** Second Lender Deposits ***/
        /******************************/

        // second depositor deposits an NFT representing the same positions into the rewards contract
        uint256 tokenIdTwo = _mintAndMemorializePositionNFT({
            indexes: depositIndexes,
            minter: _minterTwo,
            mintAmount: 1000 * 1e18,
            pool: address(_pool)
        });

        // second depositor stakes NFT, generating an update reward
        _stakeToken({
            pool:    address(_pool),
            owner:   _minterTwo,
            tokenId: tokenIdTwo
        });
        assertEq(_ajnaToken.balanceOf(_minterTwo), 8.154774722201704474 * 1e18);

        // calculate rewards earned since exchange rates have been updated
        uint256 idOneRewardsAtOne = _rewardsManager.calculateRewards(tokenIdOne, _pool.currentBurnEpoch());
        assertLt(idOneRewardsAtOne, firstTokensToBurn);
        assertGt(idOneRewardsAtOne, 1);

        // minter one claims rewards accrued since deposit
        _claimRewards({
            pool:             address(_pool),
            from:             _minterOne,
            tokenId:          tokenIdOne,
            minRewardToClaim: 0,
            epochsClaimed:    _epochsClaimedArray(1,0),
            reward:           idOneRewardsAtOne
        });

        /******************************/
        /*** Second Reserve Auction ***/
        /******************************/
        // // borrower takes actions providing reserves enabling additional reserve auctions
        // conduct second reserve auction
        uint256 secondTokensToBurn = _triggerReserveAuctions({
            borrower:     _borrower,
            tokensToBurn: 175.885944654845768273 * 1e18,
            borrowAmount: 300 * 1e18,
            limitIndex:   3,
            pool:         address(_pool)
        });

        /*****************************/
        /*** Third Lender Deposits ***/
        /*****************************/

        // third depositor deposits an NFT representing the same positions into the rewards contract
        uint256 tokenIdThree = _mintAndMemorializePositionNFT({
            indexes:    depositIndexes,
            minter:     _minterThree,
            mintAmount: 1_000 * 1e18,
            pool:       address(_pool)
        });

        _stakeToken({
            pool:    address(_pool),
            owner:   _minterThree,
            tokenId: tokenIdThree
        });

        /***********************/
        /*** Rewards Claimed ***/
        /***********************/

        // calculate rewards earned since exchange rates have been updated
        uint256 idOneRewardsAtTwo = _rewardsManager.calculateRewards(tokenIdOne, _pool.currentBurnEpoch());
        assertLt(idOneRewardsAtTwo, secondTokensToBurn);
        assertGt(idOneRewardsAtTwo, 0);
        assertEq(idOneRewardsAtTwo, 23.539670861841378258 * 1e18);

        uint256 idTwoRewardsAtTwo = _rewardsManager.calculateRewards(tokenIdTwo, _pool.currentBurnEpoch());
        assertLt(idOneRewardsAtTwo + idTwoRewardsAtTwo, secondTokensToBurn);
        assertEq(idTwoRewardsAtTwo, 23.507224958013744605 * 1e18);
        assertGt(idTwoRewardsAtTwo, 0);

        // minter one claims rewards accrued after second auction        
        _claimRewards({
            pool:             address(_pool),
            from:             _minterOne,
            tokenId:          tokenIdOne,
            minRewardToClaim: 0,
            epochsClaimed:    _epochsClaimedArray(1,1),
            reward:           23.539670861841378258 * 1e18
        });

        assertEq(_ajnaToken.balanceOf(_minterOne), idOneRewardsAtOne + idOneRewardsAtTwo);

        // minter two claims rewards accrued since deposit
        _claimRewards({
            pool:             address(_pool),
            from:             _minterTwo,
            tokenId:          tokenIdTwo,
            minRewardToClaim: 0,
            epochsClaimed:    _epochsClaimedArray(1,1),
            reward:           idTwoRewardsAtTwo
        });
        assertEq(_ajnaToken.balanceOf(_minterTwo), 31.661999680215449079 * 1e18);

        // check there are no remaining rewards available after claiming
        uint256 remainingRewards = _rewardsManager.calculateRewards(tokenIdOne, _pool.currentBurnEpoch());
        assertEq(remainingRewards, 0);

        remainingRewards = _rewardsManager.calculateRewards(tokenIdTwo, _pool.currentBurnEpoch());
        assertEq(remainingRewards, 0);

        remainingRewards = _rewardsManager.calculateRewards(tokenIdThree, _pool.currentBurnEpoch());
        assertEq(remainingRewards, 0);
    }

    function testClaimRewardsMultipleDepositsDifferentBucketsMultipleAuctions() external {
        // configure _minterOne's NFT position
        uint256[] memory firstIndexes = new uint256[](5);
        firstIndexes[0] = 2550;
        firstIndexes[1] = 2551;
        firstIndexes[2] = 2552;
        firstIndexes[3] = 2553;
        firstIndexes[4] = 2555;

        uint256 tokenIdOne = _mintAndMemorializePositionNFT({
            indexes:    firstIndexes,
            minter:     _minterOne,
            mintAmount: 1_000 * 1e18,
            pool:       address(_pool)
        });

        // configure _minterTwo's NFT position
        uint256[] memory secondIndexes = new uint256[](5);
        secondIndexes[0] = 2550;
        secondIndexes[1] = 2551;
        secondIndexes[2] = 2200;
        secondIndexes[3] = 2221;
        secondIndexes[4] = 2222;

        uint256 tokenIdTwo = _mintAndMemorializePositionNFT({
            indexes:    secondIndexes,
            minter:     _minterTwo,
            mintAmount: 5_000 * 1e18,
            pool:       address(_pool)
        });

        // lenders stake their NFTs
        _stakeToken(address(_pool), _minterOne, tokenIdOne);
        _stakeToken(address(_pool), _minterTwo, tokenIdTwo);

        uint256[] memory depositIndexes = new uint256[](8);
        depositIndexes[0] = 2550;
        depositIndexes[1] = 2551;
        depositIndexes[2] = 2552;
        depositIndexes[3] = 2553;
        depositIndexes[4] = 2555;
        depositIndexes[5] = 2200;
        depositIndexes[6] = 2221;
        depositIndexes[7] = 2222;

        // borrower takes actions providing reserves enabling three reserve auctions
        // proof of burn events (burn epoch 0)
        _assertBurn({
            pool:      address(_pool),
            epoch:        0,
            timestamp:    0,
            burned:       0,
            interest:     0,
            tokensToBurn: 0
        });

        // auction one
        uint256 tokensToBurnE1 = _triggerReserveAuctions({
            borrower:     _borrower,
            tokensToBurn: 81.797607524483578146 * 1e18,
            borrowAmount: 300 * 1e18,
            limitIndex:   2555,
            pool:         address(_pool)
        });

        _updateExchangeRates({
            updater:        _updater,
            pool:           address(_pool),
            indexes:        depositIndexes,
            reward:         4.089880376224170612 * 1e18
        });

        _assertBurn({
            pool:             address(_pool),
            epoch:            1,
            timestamp:        block.timestamp - 24 hours,
            burned:           81.797607524483578146 * 1e18,
            tokensToBurn:     tokensToBurnE1,
            interest:         6.443638300196908069 * 1e18
        });

        // auction two
        uint256 tokensToBurnE2 = _triggerReserveAuctions({
            borrower:     _borrower,
            tokensToBurn: 308.522250520127764464 * 1e18,
            borrowAmount: 1_000 * 1e18,
            limitIndex:   2555,
            pool:         address(_pool)
        });

        _updateExchangeRates({
            updater:        _updater,
            pool:           address(_pool),
            indexes:        depositIndexes,
            reward:         11.336232149782180622 * 1e18            
        });

        _assertBurn({
            pool:             address(_pool),
            epoch:            2,
            timestamp:        block.timestamp - 24 hours,
            burned:           308.522250520127764464 * 1e18,
            tokensToBurn:     tokensToBurnE2,
            interest:         23.938554041534910348 * 1e18
        });

        // auction three
        uint256 tokensToBurnE3 = _triggerReserveAuctions({
            borrower:     _borrower,
            tokensToBurn: 676.508959571630871356 * 1e18,
            borrowAmount: 2_000 * 1e18,
            limitIndex:   2555,
            pool:         address(_pool)
        });
 
        _updateExchangeRates({
            updater: _updater,
            pool:    address(_pool),
            indexes: depositIndexes,
            reward:  18.399335452575174328 * 1e18
        });

        _assertBurn({
            pool:             address(_pool),
            epoch:            3,
            timestamp:        block.timestamp - 24 hours,
            burned:           676.508959571630871356 * 1e18,
            tokensToBurn:     tokensToBurnE3,
            interest:         52.423541260157607958 * 1e18
        });

        // both stakers claim rewards
        _unstakeToken({
            owner:                     _minterOne,
            pool:                      address(_pool),
            tokenId:                   tokenIdOne,
            claimedArray:              _epochsClaimedArray(3, 0),
            reward:                    51.499239671312554520 * 1e18,
            indexes:                   firstIndexes,   
            updateExchangeRatesReward: 0
        });

        _unstakeToken({
            owner:                     _minterTwo,
            pool:                      address(_pool),
            tokenId:                   tokenIdTwo,
            claimedArray:              _epochsClaimedArray(3, 0),
            reward:                    286.755240114502701127 * 1e18,
            indexes:                   secondIndexes,
            updateExchangeRatesReward: 0
        });
    }

    function testWithdrawClaimAndRestake() external {
        skip(10);

        // configure NFT position
        uint256[] memory depositIndexes = new uint256[](5);
        depositIndexes[0] = 2550;
        depositIndexes[1] = 2551;
        depositIndexes[2] = 2552;
        depositIndexes[3] = 2553;
        depositIndexes[4] = 2555;

        uint256 tokenIdOne = _mintAndMemorializePositionNFT({
            indexes:    depositIndexes,
            minter:     _minterOne,
            mintAmount: 1_000 * 1e18,
            pool:       address(_pool)
        });

        // stake nft
        _stakeToken({
            pool:    address(_pool),
            owner:   _minterOne,
            tokenId: tokenIdOne
        });

        _triggerReserveAuctions({
            borrower:     _borrower,
            tokensToBurn: 81.799082739441001952 * 1e18,
            borrowAmount: 300 * 1e18,
            limitIndex:   2555,
            pool:         address(_pool)
        });

        // call update exchange rate to enable claiming rewards
        _updateExchangeRates({
            updater: _updater,
            pool:    address(_pool),
            indexes: depositIndexes,
            reward:  4.089954136972050054 * 1e18
        });

        // _minterOne unstakes staked position
        _unstakeToken({
            owner:                     _minterOne,
            pool:                      address(_pool),
            tokenId:                   tokenIdOne,
            claimedArray:              _epochsClaimedArray(1, 0),
            reward:                    40.899541369720500538 * 1e18,
            indexes:                   depositIndexes,
            updateExchangeRatesReward: 0
        });

        // borrower drawsDebt from the pool
        Token collateral = Token(ERC20Pool(address(_pool)).collateralAddress());
        Token quote = Token(ERC20Pool(address(_pool)).quoteTokenAddress());
        deal(address(quote), _borrower, 300 * 1e18);

        // approve tokens
        collateral.approve(address(_pool), type(uint256).max);
        quote.approve(address(_pool), type(uint256).max);

        changePrank(_borrower);
        uint256 collateralToPledge = _requiredCollateral(300 * 1e18, 2555);
        deal(address(collateral), _borrower, collateralToPledge);
        ERC20Pool(address(_pool)).drawDebt(_borrower, 300 * 1e18, 2555, collateralToPledge);

        // allow time to pass for interest to accumulate
        skip(26 weeks);

        // borrower repays some of their debt, providing reserves to be claimed
        // don't pull any collateral, as such functionality is unrelated to reserve auctions
        ERC20Pool(address(_pool)).repayDebt(_borrower, 300 * 1e18, 0, _borrower, MAX_FENWICK_INDEX);

        // start reserve auction
        changePrank(_bidder);
        _ajnaToken.approve(address(_pool), type(uint256).max);
        (,, uint256 tokensBurned_) = IPool(_pool).burnInfo(IPool(_pool).currentBurnEpoch());

        ERC20Pool(address(_pool)).kickReserveAuction();

        // exchange rate is updated even though no ajna tokens are burned in epoch
        _updateExchangeRates({
            updater: _updater,
            pool:    address(_pool),
            indexes: depositIndexes,
            reward:  0
        });

        // allow time to pass for the reserve price to decrease
        skip(72 hours);

        // take reserves is called with 0 ajna being burned due to very low price and low take amount
        ERC20Pool(address(_pool)).takeReserves(612);

        (,, tokensBurned_) = IPool(_pool).burnInfo(IPool(_pool).currentBurnEpoch());

        uint256 tokenIdTwo = _mintAndMemorializePositionNFT({
            indexes:    depositIndexes,
            minter:     _minterTwo,
            mintAmount: 1_000 * 1e18,
            pool:       address(_pool)
        });

        // stake nft
        // reverts here because totalBurned = 0 for Epoch 2 (takes haven't burned any ajna)
        // causes the update cap to be zero which then causes overflow
        _stakeToken({
            pool:    address(_pool),
            owner:   _minterTwo,
            tokenId: tokenIdTwo
        });
    }


    function testWithdrawAndClaimRewards() external {
        skip(10);

        // configure NFT position
        uint256[] memory depositIndexes = new uint256[](5);
        depositIndexes[0] = 2550;
        depositIndexes[1] = 2551;
        depositIndexes[2] = 2552;
        depositIndexes[3] = 2553;
        depositIndexes[4] = 2555;

        uint256 tokenIdOne = _mintAndMemorializePositionNFT({
            indexes:    depositIndexes,
            minter:     _minterOne,
            mintAmount: 1_000 * 1e18,
            pool:       address(_pool)
        });

        // stake nft
        _stakeToken({
            pool:    address(_pool),
            owner:   _minterOne,
            tokenId: tokenIdOne
        });

        uint256 tokensToBurn = _triggerReserveAuctions({
            borrower:     _borrower,
            tokensToBurn: 81.799082739441001952 * 1e18,
            borrowAmount: 300 * 1e18,
            limitIndex:   2555,
            pool:         address(_pool)
        });

        // call update exchange rate to enable claiming rewards
        _updateExchangeRates({
            updater: _updater,
            pool:    address(_pool),
            indexes: depositIndexes,
            reward:  4.089954136972050054 * 1e18
        });

        // check owner can withdraw the NFT and rewards will be automatically claimed

        uint256 snapshot = vm.snapshot();

        // claimed rewards amount is greater than available tokens in rewards manager contract

        // burn rewards manager tokens and leave only 5 tokens available
        changePrank(address(_rewardsManager));
        IERC20Token(address(_ajnaToken)).burn(99_999_990.910045863027949946 * 1e18);

        uint256 managerBalance = _ajnaToken.balanceOf(address(_rewardsManager));
        assertEq(managerBalance, 5 * 1e18);

        // check reward generated are more than manager token balance
        uint256 rewards = _rewardsManager.calculateRewards(tokenIdOne, _pool.currentBurnEpoch());
        assertGt(rewards, managerBalance);

        // should revert when rewards are more than token balance
        _assertUnstakeInsufficientLiquidityRevert(_minterOne, tokenIdOne);

        vm.revertTo(snapshot);

        // test when enough tokens in rewards manager contracts
        // _minterOne unstakes staked position
        _unstakeToken({
            owner:                      _minterOne,
            pool:                       address(_pool),
            tokenId:                    tokenIdOne,
            claimedArray:               _epochsClaimedArray(1, 0),
            reward:                     40.899541369720500538 * 1e18,
            indexes:                    depositIndexes,
            updateExchangeRatesReward:  0
        });

        assertEq(PositionManager(address(_positionManager)).ownerOf(tokenIdOne), _minterOne);
        assertEq(_ajnaToken.balanceOf(_minterOne), 40.899541369720500538 * 1e18);
        assertLt(_ajnaToken.balanceOf(_minterOne), tokensToBurn);

        // check can't claim rewards twice
        _assertNotOwnerOfDepositRevert({
            from: _minterOne,
            tokenId: tokenIdOne
        });
    }

    function testClaimAndWithdraw() external {
        skip(10);

        // configure NFT position
        uint256[] memory depositIndexes = new uint256[](5);
        depositIndexes[0] = 2550;
        depositIndexes[1] = 2551;
        depositIndexes[2] = 2552;
        depositIndexes[3] = 2553;
        depositIndexes[4] = 2555;

        uint256 tokenIdOne = _mintAndMemorializePositionNFT({
            indexes:    depositIndexes,
            minter:     _minterOne,
            mintAmount: 1_000 * 1e18,
            pool:       address(_pool)
        });

        // stake nft
        _stakeToken({
            pool:    address(_pool),
            owner:   _minterOne,
            tokenId: tokenIdOne
        });

        // trigger ajna burns
        uint256 tokensToBurn = _triggerReserveAuctions({
            borrower:     _borrower,
            tokensToBurn: 81.799082739441001952 * 1e18,
            borrowAmount: 300 * 1e18,
            limitIndex:   2555,
            pool:         address(_pool)
        });

        // claim rewards
        _claimRewards({
            pool:          address(_pool),
            from:          _minterOne,
            tokenId:       tokenIdOne,
            reward:        44.989495506692550592 * 1e18,
            epochsClaimed: _epochsClaimedArray(1, 0)
        });

        // unstake token and check no rewards are received as user already claimed
        uint256[] memory claimedArray = new uint256[](0);
        _unstakeToken({
            pool:              address(_pool),
            owner:             _minterOne,
            tokenId:           tokenIdOne,
            claimedArray:      claimedArray, // no rewards as no reserve auctions have occured since the last claim
            reward:            0,
            indexes:           depositIndexes,
            updateExchangeRatesReward: 0
        });
    }

    function testMultiplePools() external {
        skip(10);

        // configure NFT position one
        uint256[] memory firstIndexes = new uint256[](5);
        firstIndexes[0] = 9;
        firstIndexes[1] = 1;
        firstIndexes[2] = 2;
        firstIndexes[3] = 3;
        firstIndexes[4] = 4;

        uint256 tokenIdOne = _mintAndMemorializePositionNFT({
            indexes:    firstIndexes,
            minter:     _minterOne,
            mintAmount: 1_000 * 1e18,
            pool:       address(_pool)
        });

        // configure NFT position two
        uint256[] memory secondIndexes = new uint256[](4);
        secondIndexes[0] = 5;
        secondIndexes[1] = 1;
        secondIndexes[2] = 3;
        secondIndexes[3] = 12;

        uint256 tokenIdTwo = _mintAndMemorializePositionNFT({
            indexes:    secondIndexes,
            minter:     _minterTwo,
            mintAmount: 1_000 * 1e18,
            pool:       address(_poolTwo)
        });

        // minterOne deposits their NFT into the rewards contract
        _stakeToken(address(_pool), _minterOne, tokenIdOne);

        // minterTwo deposits their NFT into the rewards contract
        _stakeToken(address(_poolTwo), _minterTwo, tokenIdTwo);

        // borrower takes actions providing reserves enabling reserve auctions
        // bidder takes reserve auctions by providing ajna tokens to be burned
        uint256 tokensToBurn = _triggerReserveAuctions({
            borrower:     _borrower,
            tokensToBurn: 81.799082739441001952 * 1e18,
            borrowAmount: 300 * 1e18,
            limitIndex:   3,
            pool:         address(_pool)
        });

        // check only deposit owner can claim rewards
        _assertNotOwnerOfDepositRevert({
            from: _minterTwo,
            tokenId: tokenIdOne
        });

        // check rewards earned in one pool shouldn't be claimable by depositors from another pool
        assertEq(_ajnaToken.balanceOf(_minterTwo), 0);
        _claimRewards({
            pool:             address(_poolTwo),
            from:             _minterTwo,
            tokenId:          tokenIdTwo,
            minRewardToClaim: 0,
            reward:           0,
            epochsClaimed:    _epochsClaimedArray(0, 0)
        });
        assertEq(_ajnaToken.balanceOf(_minterTwo), 0);

        // call update exchange rate to enable claiming rewards
        _updateExchangeRates({
            updater: _minterOne,
            pool:    address(_pool),
            indexes: firstIndexes,
            reward:  4.089954136972050054 * 1e18
        });
        assertEq(_ajnaToken.balanceOf(_minterOne), 4.089954136972050054 * 1e18);

        // check owner in pool with accrued interest can properly claim rewards
        _claimRewards({
            pool:             address(_pool),
            from:             _minterOne,
            tokenId:          tokenIdOne,
            minRewardToClaim: 0,
            reward:           40.899541369720500538 * 1e18,
            epochsClaimed:    _epochsClaimedArray(1, 0)
        });
        assertLt(_ajnaToken.balanceOf(_minterOne), tokensToBurn);

    }

    /********************/
    /*** FUZZ TESTING ***/
    /********************/

    function testClaimRewardsFuzzy(uint256 indexes, uint256 mintAmount) external {
        indexes    = bound(indexes, 3, 10); // number of indexes to add liquidity to
        mintAmount = bound(mintAmount, 1 * 1e18, 100_000 * 1e18); // bound mint amount and dynamically determine borrow amount and collateral based upon provided index and mintAmount

        // configure NFT position
        uint256[] memory depositIndexes = new uint256[](indexes);
        for (uint256 i = 0; i < indexes; ++i) {
            depositIndexes[i] = _randomIndex();
        }

        uint256 tokenIdOne = _mintAndMemorializePositionNFT({
            indexes:    depositIndexes,
            minter:     _minterOne,
            mintAmount: mintAmount,
            pool:       address(_pool)
        });

        // stake NFT
        _stakeToken(address(_pool), _minterOne, tokenIdOne);

        // calculates a limit index leaving one index above the htp to accrue interest
        uint256 limitIndex = _findSecondLowestIndexPrice(depositIndexes);

        // start and end new reserve auction 
        uint256 tokensToBurn= _triggerReserveAuctionsBurnUnknown({
            borrower: _borrower,
            borrowAmount: Maths.wdiv(mintAmount, Maths.wad(3)),
            limitIndex:   limitIndex,
            pool:         address(_pool)
        });

        // call update exchange rate to enable claiming rewards
        changePrank(_updater);
        assertEq(_ajnaToken.balanceOf(_updater), 0);
        _rewardsManager.updateBucketExchangeRatesAndClaim(
            address(_pool), keccak256("ERC20_NON_SUBSET_HASH"), depositIndexes
        );
        assertGt(_ajnaToken.balanceOf(_updater), 0);

        // calculate rewards earned and compare to percentages for updating and claiming
        uint256 rewardsEarned = _rewardsManager.calculateRewards(tokenIdOne, _pool.currentBurnEpoch());
        assertGt(rewardsEarned, 0);

        // claim rewards accrued since deposit
        _claimRewards({
            pool:             address(_pool),
            from:             _minterOne,
            tokenId:          tokenIdOne,
            minRewardToClaim: 0,
            reward:           rewardsEarned,
            epochsClaimed:    _epochsClaimedArray(1, 0)
        });

        // assert rewards claimed is less than ajna tokens burned cap
        assertLt(_ajnaToken.balanceOf(_minterOne), Maths.wmul(tokensToBurn, 0.800000000000000000 * 1e18));
    }

    function testStakingRewardsFuzzy(uint256 deposits, uint256 reserveAuctions) external {
        deposits        = bound(deposits, 1, 25); // number of deposits to make
        reserveAuctions = bound(reserveAuctions, 1, 25); // number of reserve Auctions to complete

        uint256[] memory tokenIds = new uint256[](deposits);

        // configure NFT position
        uint256[] memory depositIndexes = new uint256[](3);
        for (uint256 j = 0; j < 3; ++j) {
            depositIndexes[j] = _randomIndex();
            vm.roll(block.number + 1); // advance block to ensure that the index price is different
        }

        address[] memory minters = _getAddresses(deposits);

        // stake variable no of deposits
        for (uint256 i = 0; i < deposits; ++i) {

            tokenIds[i] = _mintAndMemorializePositionNFT({
                indexes: depositIndexes,
                minter: minters[i],
                mintAmount: 1_000_000_000 * 1e18,
                pool: address(_pool)
            });
            tokenIdToMinter[tokenIds[i]] = minters[i];
            _stakeToken(address(_pool), minters[i], tokenIds[i]);
        }

        uint256 updaterBalance = _ajnaToken.balanceOf(_updater);

        for (uint i = 0; i < deposits; i++) {
            minterToBalance[minters[i]] = _ajnaToken.balanceOf(minters[i]);
        }

        // start variable no of reserve Auctions and claim rewards for random tokenIds in each epoch
        for (uint i = 0; i < reserveAuctions; ++i) {
            uint256 limitIndex = _findSecondLowestIndexPrice(depositIndexes);

            // start and end new reserve auction 
            uint256 tokensBurned = _triggerReserveAuctionsBurnUnknown({
                borrower: _borrower,
                borrowAmount: 20_000 * 1e18,
                limitIndex:   limitIndex,
                pool:         address(_pool)
            });

            // call update exchange rate to enable claiming rewards
            assertEq(_ajnaToken.balanceOf(_updater), updaterBalance);

            changePrank(_updater);
            assertEq(_ajnaToken.balanceOf(_updater), updaterBalance);
            _rewardsManager.updateBucketExchangeRatesAndClaim(
                address(_pool), keccak256("ERC20_NON_SUBSET_HASH"), depositIndexes
            );

            // ensure updater gets reward for updating exchange rate
            assertGt(_ajnaToken.balanceOf(_updater), updaterBalance);

            // ensure update rewards in each epoch is less than or equals to 10% of tokensBurned
            assertLe(_ajnaToken.balanceOf(_updater) - updaterBalance, tokensBurned / 10);

            updaterBalance = _ajnaToken.balanceOf(_updater);

            // pick random NFTs from all NFTs to claim rewards
            uint256[] memory randomNfts = _getRandomSubsetFromArray(tokenIds);

            for (uint j = 0; j < randomNfts.length; j++) {
                address minterAddress = tokenIdToMinter[randomNfts[j]];
                changePrank(minterAddress);

                (, , uint256 lastInteractionEpoch) = _rewardsManager.getStakeInfo(randomNfts[j]);

                // select random epoch to claim reward
                uint256 epochToClaim = lastInteractionEpoch < _pool.currentBurnEpoch() ? randomInRange(lastInteractionEpoch + 1, _pool.currentBurnEpoch()) : lastInteractionEpoch; 
                
                uint256 rewardsEarned = _rewardsManager.calculateRewards(randomNfts[j], epochToClaim);
                assertGt(rewardsEarned, 0);

                _rewardsManager.claimRewards(randomNfts[j], _pool.currentBurnEpoch(), 0);

                // ensure user gets reward
                assertGt(_ajnaToken.balanceOf(minterAddress), minterToBalance[minterAddress]);
                minterToBalance[minterAddress] = _ajnaToken.balanceOf(minterAddress);
            }
        }
    }

    function testClaimRewardsFreezeUnclaimedYield() external {
        skip(10);

        uint256[] memory depositIndexes = new uint256[](5);
        depositIndexes[0] = 9;
        depositIndexes[1] = 1;
        depositIndexes[2] = 2;
        depositIndexes[3] = 3;
        depositIndexes[4] = 4;

        uint256 tokenIdOne = _mintAndMemorializePositionNFT({
            indexes:    depositIndexes,
            minter:     _minterOne,
            mintAmount: 1_000 * 1e18,
            pool:       address(_pool)
        });

        _stakeToken(address(_pool), _minterOne, tokenIdOne);

        uint256 currentBurnEpoch = _pool.currentBurnEpoch();

        changePrank(_minterOne);
        // should revert if the epoch to claim is not available yet
        vm.expectRevert(IRewardsManagerErrors.EpochNotAvailable.selector);
        _rewardsManager.claimRewards(tokenIdOne, currentBurnEpoch + 10, 0);

        // user should be able to claim rewards for current epoch
        _rewardsManager.claimRewards(tokenIdOne, currentBurnEpoch, 0);
    }

    function testRoguePoolAttack_report_151() external {
        address mal = makeAddr("mal");
        vm.startPrank(mal);

        uint256 rewardsManagerBalance = _ajnaToken.balanceOf(address(_rewardsManager));
        uint256 malBalance = _ajnaToken.balanceOf(mal);
        assertEq(malBalance, 0);
        // set prev exchange rate to bypass
        // https://github.com/code-423n4/2023-05-ajna/blob/main/ajna-core/src/RewardsManager.sol#L789
        RoguePool roguePool = new RoguePool(_rewardsManager, _ajnaToken);
        roguePool.setBurnEpoch(1);
        uint256[] memory indexes = new uint256[](1);
        indexes[0] = 777;

        vm.expectRevert();
        _rewardsManager.updateBucketExchangeRatesAndClaim(
            address(roguePool), keccak256("ERC20_NON_SUBSET_HASH"), indexes
        );
        // finalize the attack
        roguePool.setBurnEpoch(2);
        vm.expectRevert();
        _rewardsManager.updateBucketExchangeRatesAndClaim(
            address(roguePool), keccak256("ERC20_NON_SUBSET_HASH"), indexes
        );
        // post attack checks
        malBalance = _ajnaToken.balanceOf(mal);
        assertEq(malBalance, 0);

        rewardsManagerBalance = _ajnaToken.balanceOf(address(_rewardsManager));
        assertEq(rewardsManagerBalance, 100000000 * 1e18);
    }

    function testUnsafeCasting_report_227() external {
        // configure NFT position one
        uint256[] memory depositIndexes = new uint256[](1);
        depositIndexes[0] = 9;
        uint256 mintAmount = uint256(type(uint128).max) + 1;
        uint256 tokenIdOne = _mintAndMemorializePositionNFT({
            indexes:    depositIndexes,
            minter:     _minterOne,
            mintAmount: mintAmount,
            pool:       address(_pool)
        });
        uint256 lpBalance;
        (lpBalance, ) =_pool.lenderInfo(depositIndexes[0], address(_positionManager));

        // minterOne deposits their NFT into the rewards contract
        _stakeToken({
            pool:    address(_pool),
            owner:   _minterOne,
            tokenId: tokenIdOne
        });
        uint256 lpsAtStakeTime;
        uint256 rateAtStakeTime;
        (lpsAtStakeTime, rateAtStakeTime) = _rewardsManager.getBucketStateStakeInfo(tokenIdOne, depositIndexes[0]);

        // make sure LP balance before staking is the same as staked LP amount
        assertEq(lpBalance, lpsAtStakeTime);
    }

}<|MERGE_RESOLUTION|>--- conflicted
+++ resolved
@@ -365,20 +365,12 @@
 
         // claim rewards accrued since deposit
         _claimRewards({
-<<<<<<< HEAD
-            pool:             address(_pool),
-            from:             _minterOne,
-            tokenId:          tokenIdOne,
-            minRewardToClaim: 0,
-            reward:           40.899541369720500538 * 1e18,
-            epochsClaimed:    _epochsClaimedArray(1, 0)
-=======
-            pool:          address(_pool),
-            from:          _minterOne,
-            tokenId:       tokenId,
-            reward:        40.899541369720500538 * 1e18,
-            epochsClaimed: _epochsClaimedArray(1, 0)
->>>>>>> 248d20bf
+            pool:              address(_pool),
+            from:              _minterOne,
+            tokenId:           tokenId,
+            minAmountToReceive: 0,
+            reward:            40.899541369720500538 * 1e18,
+            epochsClaimed:     _epochsClaimedArray(1, 0)
         });
 
         // check can't claim rewards twice
@@ -1008,12 +1000,12 @@
 
         // claimRewards should claim all available ajna token in manager
         _claimRewards({
-            pool:             address(_pool),
-            from:             _minterOne,
-            tokenId:          tokenIdOne,
-            minRewardToClaim: 0,
-            reward:           40.899541369720500538 * 1e18,
-            epochsClaimed:    _epochsClaimedArray(1,0)
+            pool:               address(_pool),
+            from:               _minterOne,
+            tokenId:            tokenIdOne,
+            minAmountToReceive: 0,
+            reward:             40.899541369720500538 * 1e18,
+            epochsClaimed:      _epochsClaimedArray(1,0)
         });
 
         // manager balance should be zero after all ajna tokens are claimed
@@ -1202,12 +1194,12 @@
 
         // claim all rewards accrued since deposit
         _claimRewards({
-            pool:             address(_pool),
-            from:             _minterOne,
-            tokenId:          tokenIdOne,
-            minRewardToClaim: 0,
-            epochsClaimed:    _epochsClaimedArray(5,0),
-            reward:           491.127647916661596756 * 1e18
+            pool:               address(_pool),
+            from:               _minterOne,
+            tokenId:            tokenIdOne,
+            minAmountToReceive: 0,
+            epochsClaimed:      _epochsClaimedArray(5,0),
+            reward:             491.127647916661596756 * 1e18
         });
         assertEq(_ajnaToken.balanceOf(_minterOne), rewardsEarned);
         assertLt(rewardsEarned, Maths.wmul(totalTokensBurned, 0.800000000000000000 * 1e18));
@@ -1390,12 +1382,12 @@
 
         // minter one claims rewards accrued since deposit
         _claimRewards({
-            pool:             address(_pool),
-            from:             _minterOne,
-            tokenId:          tokenIdOne,
-            minRewardToClaim: 0,
-            epochsClaimed:    _epochsClaimedArray(1,0),
-            reward:           idOneRewardsAtOne
+            pool:               address(_pool),
+            from:               _minterOne,
+            tokenId:            tokenIdOne,
+            minAmountToReceive: 0,
+            epochsClaimed:      _epochsClaimedArray(1,0),
+            reward:             idOneRewardsAtOne
         });
 
         /******************************/
@@ -1446,24 +1438,24 @@
 
         // minter one claims rewards accrued after second auction        
         _claimRewards({
-            pool:             address(_pool),
-            from:             _minterOne,
-            tokenId:          tokenIdOne,
-            minRewardToClaim: 0,
-            epochsClaimed:    _epochsClaimedArray(1,1),
-            reward:           23.539670861841378258 * 1e18
+            pool:              address(_pool),
+            from:              _minterOne,
+            tokenId:           tokenIdOne,
+            minAmountToReceive: 0,
+            epochsClaimed:     _epochsClaimedArray(1,1),
+            reward:            23.539670861841378258 * 1e18
         });
 
         assertEq(_ajnaToken.balanceOf(_minterOne), idOneRewardsAtOne + idOneRewardsAtTwo);
 
         // minter two claims rewards accrued since deposit
         _claimRewards({
-            pool:             address(_pool),
-            from:             _minterTwo,
-            tokenId:          tokenIdTwo,
-            minRewardToClaim: 0,
-            epochsClaimed:    _epochsClaimedArray(1,1),
-            reward:           idTwoRewardsAtTwo
+            pool:               address(_pool),
+            from:               _minterTwo,
+            tokenId:            tokenIdTwo,
+            minAmountToReceive: 0,
+            epochsClaimed:      _epochsClaimedArray(1,1),
+            reward:             idTwoRewardsAtTwo
         });
         assertEq(_ajnaToken.balanceOf(_minterTwo), 31.661999680215449079 * 1e18);
 
@@ -1857,7 +1849,7 @@
         });
 
         // trigger ajna burns
-        uint256 tokensToBurn = _triggerReserveAuctions({
+        _triggerReserveAuctions({
             borrower:     _borrower,
             tokensToBurn: 81.799082739441001952 * 1e18,
             borrowAmount: 300 * 1e18,
@@ -1867,11 +1859,12 @@
 
         // claim rewards
         _claimRewards({
-            pool:          address(_pool),
-            from:          _minterOne,
-            tokenId:       tokenIdOne,
-            reward:        44.989495506692550592 * 1e18,
-            epochsClaimed: _epochsClaimedArray(1, 0)
+            pool:               address(_pool),
+            from:               _minterOne,
+            tokenId:            tokenIdOne,
+            minAmountToReceive: 0,
+            reward:             44.989495506692550592 * 1e18,
+            epochsClaimed:      _epochsClaimedArray(1, 0)
         });
 
         // unstake token and check no rewards are received as user already claimed
@@ -1944,12 +1937,12 @@
         // check rewards earned in one pool shouldn't be claimable by depositors from another pool
         assertEq(_ajnaToken.balanceOf(_minterTwo), 0);
         _claimRewards({
-            pool:             address(_poolTwo),
-            from:             _minterTwo,
-            tokenId:          tokenIdTwo,
-            minRewardToClaim: 0,
-            reward:           0,
-            epochsClaimed:    _epochsClaimedArray(0, 0)
+            pool:               address(_poolTwo),
+            from:               _minterTwo,
+            tokenId:            tokenIdTwo,
+            minAmountToReceive: 0,
+            reward:             0,
+            epochsClaimed:      _epochsClaimedArray(0, 0)
         });
         assertEq(_ajnaToken.balanceOf(_minterTwo), 0);
 
@@ -1964,12 +1957,12 @@
 
         // check owner in pool with accrued interest can properly claim rewards
         _claimRewards({
-            pool:             address(_pool),
-            from:             _minterOne,
-            tokenId:          tokenIdOne,
-            minRewardToClaim: 0,
-            reward:           40.899541369720500538 * 1e18,
-            epochsClaimed:    _epochsClaimedArray(1, 0)
+            pool:               address(_pool),
+            from:               _minterOne,
+            tokenId:            tokenIdOne,
+            minAmountToReceive: 0,
+            reward:             40.899541369720500538 * 1e18,
+            epochsClaimed:      _epochsClaimedArray(1, 0)
         });
         assertLt(_ajnaToken.balanceOf(_minterOne), tokensToBurn);
 
@@ -2024,12 +2017,12 @@
 
         // claim rewards accrued since deposit
         _claimRewards({
-            pool:             address(_pool),
-            from:             _minterOne,
-            tokenId:          tokenIdOne,
-            minRewardToClaim: 0,
-            reward:           rewardsEarned,
-            epochsClaimed:    _epochsClaimedArray(1, 0)
+            pool:               address(_pool),
+            from:               _minterOne,
+            tokenId:            tokenIdOne,
+            minAmountToReceive: 0,
+            reward:             rewardsEarned,
+            epochsClaimed:      _epochsClaimedArray(1, 0)
         });
 
         // assert rewards claimed is less than ajna tokens burned cap
