--- conflicted
+++ resolved
@@ -2020,34 +2020,6 @@
         _rewardsManager.claimRewards(tokenIdOne, currentBurnEpoch);
     }
 
-<<<<<<< HEAD
-    function testUnsafeCasting_report_227() external {
-        // configure NFT position one
-        uint256[] memory depositIndexes = new uint256[](1);
-        depositIndexes[0] = 9;
-        uint256 mintAmount = uint256(type(uint128).max) + 1;
-        uint256 tokenIdOne = _mintAndMemorializePositionNFT({
-            indexes:    depositIndexes,
-            minter:     _minterOne,
-            mintAmount: mintAmount,
-            pool:       address(_pool)
-        });
-        uint256 lpBalance;
-        (lpBalance, ) =_pool.lenderInfo(depositIndexes[0], address(_positionManager));
-
-        // minterOne deposits their NFT into the rewards contract
-        _stakeToken({
-            pool:    address(_pool),
-            owner:   _minterOne,
-            tokenId: tokenIdOne
-        });
-        uint256 lpsAtStakeTime;
-        uint256 rateAtStakeTime;
-        (lpsAtStakeTime, rateAtStakeTime) = _rewardsManager.getBucketStateStakeInfo(tokenIdOne, depositIndexes[0]);
-
-        // make sure LP balance before staking is the same as staked LP amount
-        assertEq(lpBalance, lpsAtStakeTime);
-=======
     function testRoguePoolAttack_report_151() external {
         address mal = makeAddr("mal");
         vm.startPrank(mal);
@@ -2078,7 +2050,34 @@
 
         rewardsManagerBalance = _ajnaToken.balanceOf(address(_rewardsManager));
         assertEq(rewardsManagerBalance, 100000000 * 1e18);
->>>>>>> e5412635
+    }
+
+    function testUnsafeCasting_report_227() external {
+        // configure NFT position one
+        uint256[] memory depositIndexes = new uint256[](1);
+        depositIndexes[0] = 9;
+        uint256 mintAmount = uint256(type(uint128).max) + 1;
+        uint256 tokenIdOne = _mintAndMemorializePositionNFT({
+            indexes:    depositIndexes,
+            minter:     _minterOne,
+            mintAmount: mintAmount,
+            pool:       address(_pool)
+        });
+        uint256 lpBalance;
+        (lpBalance, ) =_pool.lenderInfo(depositIndexes[0], address(_positionManager));
+
+        // minterOne deposits their NFT into the rewards contract
+        _stakeToken({
+            pool:    address(_pool),
+            owner:   _minterOne,
+            tokenId: tokenIdOne
+        });
+        uint256 lpsAtStakeTime;
+        uint256 rateAtStakeTime;
+        (lpsAtStakeTime, rateAtStakeTime) = _rewardsManager.getBucketStateStakeInfo(tokenIdOne, depositIndexes[0]);
+
+        // make sure LP balance before staking is the same as staked LP amount
+        assertEq(lpBalance, lpsAtStakeTime);
     }
 
 }