--- conflicted
+++ resolved
@@ -547,11 +547,7 @@
             updater:        _updater,
             pool:           address(_pool),
             indexes:        depositIndexes,
-<<<<<<< HEAD
-            reward:         3.399648915536299535 * 1e18
-=======
             reward:         0
->>>>>>> 00e3c86b
         });
     }
 
@@ -1717,7 +1713,7 @@
 
         _triggerReserveAuctions({
             borrower:     _borrower,
-            tokensToBurn: 81.799378162662704349 * 1e18,
+            tokensToBurn: 81.799082739441001952 * 1e18,
             borrowAmount: 300 * 1e18,
             limitIndex:   2555,
             pool:         address(_pool)
@@ -1728,7 +1724,7 @@
             updater: _updater,
             pool:    address(_pool),
             indexes: depositIndexes,
-            reward:  4.089968908133134138 * 1e18
+            reward:  4.089954136972049018 * 1e18
         });
 
         // burn rewards manager tokens and leave only 5 tokens available
@@ -1736,7 +1732,7 @@
         IERC20Token(address(_ajnaToken)).burn(99_999_990.978586345404952410 * 1e18);
 
         uint256 managerBalance = _ajnaToken.balanceOf(address(_rewardsManager));
-        assertEq(managerBalance, 4.931444746461913452 * 1e18);
+        assertEq(managerBalance, 4.931459517622998572 * 1e18);
 
         // _minterOne unstakes staked position
         _unstakeToken({
@@ -1744,7 +1740,7 @@
             pool:                      address(_pool),
             tokenId:                   tokenIdOne,
             claimedArray:              _epochsClaimedArray(1, 0),
-            reward:                    40.899689081331351737 * 1e18,
+            reward:                    40.899541369720500538 * 1e18,
             indexes:                   depositIndexes,
             updateExchangeRatesReward: 0
         });
@@ -1777,8 +1773,7 @@
 
         ERC20Pool(address(_pool)).kickReserveAuction();
 
-        // exchange rate is updated even though no ajna tokens are burned in epoch?
-        // should this we allow this to occur??
+        // exchange rate is updated even though no ajna tokens are burned in epoch
         _updateExchangeRates({
             updater: _updater,
             pool:    address(_pool),
