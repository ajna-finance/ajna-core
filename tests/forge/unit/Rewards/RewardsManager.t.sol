// SPDX-License-Identifier: UNLICENSED
pragma solidity 0.8.14;

import 'src/PoolInfoUtils.sol';
import 'src/RewardsManager.sol';
import 'src/PositionManager.sol';
import 'src/interfaces/rewards/IRewardsManager.sol';

import { ERC20Pool }             from 'src/ERC20Pool.sol';
import { RewardsHelperContract } from './RewardsDSTestPlus.sol';
import { IPoolErrors }           from 'src/interfaces/pool/commons/IPoolErrors.sol';
import { Token }                 from '../../utils/Tokens.sol';
import { RoguePool }             from './RoguePool.sol';

contract RewardsManagerTest is RewardsHelperContract {

    address internal _borrower;
    address internal _borrower2;
    address internal _borrower3;
    address internal _lender;
    address internal _lender1;
    
    uint256 constant BLOCKS_IN_DAY = 7200;
    mapping (uint256 => address) internal tokenIdToMinter;
    mapping (address => uint256) internal minterToBalance;

    function setUp() external {
        _startTest();

        // borrowers
        _borrower = makeAddr("borrower");
        _borrower2 = makeAddr("borrower2");
        _borrower3 = makeAddr("borrower3");

        _lender = makeAddr("lender");
        _lender1 = makeAddr("lender1");

        // instantiate test minters
        _minterOne   = makeAddr("minterOne");
        _minterTwo   = makeAddr("minterTwo");
        _minterThree = makeAddr("minterThree");
        _minterFour  = makeAddr("minterFour");
        _minterFive  = makeAddr("minterFive");

        // instantiate test bidder
        _bidder      = makeAddr("bidder");
        deal(address(_ajna), _bidder, 900_000_000 * 10**18);

        changePrank(_bidder);
        _ajnaToken.approve(address(_pool), type(uint256).max);
        ERC20(address(_quoteOne)).approve(address(_pool), type(uint256).max);
        ERC20(address(_quoteTwo)).approve(address(_pool), type(uint256).max);

        // instantiate test updater
        _updater     = makeAddr("updater");
        _updater2    = makeAddr("updater2");

        _mintCollateralAndApproveTokens(_borrower,  1_000 * 1e18);
        _mintQuoteAndApproveTokens(_borrower,   200_000 * 1e18);

        _mintCollateralAndApproveTokens(_borrower2,  1_000 * 1e18);
        _mintQuoteAndApproveTokens(_borrower2,   200_000 * 1e18);

        _mintCollateralAndApproveTokens(_borrower3,  1_000 * 1e18);
        _mintQuoteAndApproveTokens(_borrower3,   200_000 * 1e18);

        _mintQuoteAndApproveTokens(_lender,   200_000 * 1e18);
        _mintQuoteAndApproveTokens(_lender1,  200_000 * 1e18);

        _mintQuoteAndApproveTokens(_minterOne,  500_000_000 * 1e18);
        _mintQuoteAndApproveTokens(_minterTwo,  500_000_000 * 1e18);
    }

    function testDeployWith0xAddressRevert() external {
        PositionManager positionManager = new PositionManager(_poolFactory, new ERC721PoolFactory(_ajna));

        vm.expectRevert(IRewardsManagerErrors.DeployWithZeroAddress.selector);
        new RewardsManager(address(0), positionManager);
    }

    function testStakeToken() external {
        skip(10);

        // configure NFT position one
        uint256[] memory depositIndexes = new uint256[](5);
        depositIndexes[0] = 9;
        depositIndexes[1] = 1;
        depositIndexes[2] = 2;
        depositIndexes[3] = 3;
        depositIndexes[4] = 4;

        uint256 tokenIdOne = _mintAndMemorializePositionNFT({
            indexes:    depositIndexes,
            minter:     _minterOne,
            mintAmount: 1_000 * 1e18,
            pool:       address(_pool)
        });

        // configure NFT position two
        depositIndexes = new uint256[](4);
        depositIndexes[0] = 5;
        depositIndexes[1] = 1;
        depositIndexes[2] = 3;
        depositIndexes[3] = 12;
        uint256 tokenIdTwo = _mintAndMemorializePositionNFT({
            indexes:    depositIndexes,
            minter:     _minterTwo,
            mintAmount: 1_000 * 1e18,
            pool:       address(_poolTwo)
        });

        // check only owner of an NFT can deposit it into the rewards contract
        _assertNotOwnerOfDepositRevert({
            from: _minterTwo,
            tokenId: tokenIdOne
        });

        // minterOne deposits their NFT into the rewards contract
        _stakeToken({
            pool:    address(_pool),
            owner:   _minterOne,
            tokenId: tokenIdOne
        });

        // minterTwo deposits their NFT into the rewards contract
        _stakeToken({
            pool:    address(_poolTwo),
            owner:   _minterTwo,
            tokenId: tokenIdTwo
        });
    }

    function testUnstakeToken() external {
        skip(10);

        // configure NFT position one
        uint256[] memory depositIndexes = new uint256[](5);
        depositIndexes[0] = 9;
        depositIndexes[1] = 1;
        depositIndexes[2] = 2;
        depositIndexes[3] = 3;
        depositIndexes[4] = 4;

        uint256 tokenIdOne = _mintAndMemorializePositionNFT({
            indexes:    depositIndexes,
            minter:     _minterOne,
            mintAmount: 1_000 * 1e18,
            pool:       address(_pool)
        });

        // check only owner of an NFT can deposit it into the rewards contract
        _assertNotOwnerOfDepositRevert({
            from: _minterTwo,
            tokenId: tokenIdOne
        });

        // minterOne deposits their NFT into the rewards contract
        _stakeToken({
            pool:    address(_pool),
            owner:   _minterOne,
            tokenId: tokenIdOne
        });

        // only owner should be able to withdraw the NFT
        _assertNotOwnerOfDepositUnstakeRevert({
            from: _minterTwo,
            tokenId: tokenIdOne
        });

        uint256[] memory claimedArray = new uint256[](0);

        _unstakeToken({
            pool:              address(_pool),
            owner:             _minterOne,
            tokenId:           tokenIdOne,
            claimedArray:      claimedArray, // no rewards as no reserve auctions have occured
            reward:            0,
            indexes:           depositIndexes,
            updateExchangeRatesReward: 0
        });
    }

    function testUnstakeTokenAfterBurnNoInterest() external {
        skip(10);
        ERC20Pool pool = ERC20Pool(address(_pool));

        // deposit into a high and low bucket
        deal(address(_quoteOne), _minterOne, 400 * 1e18);
        changePrank(_minterOne);
        _quoteOne.approve(address(_pool), type(uint256).max);
        _pool.addQuoteToken(200 * 1e18, 2_000, type(uint256).max);
        _pool.addQuoteToken(200 * 1e18, 4_000, type(uint256).max);
        skip(1 hours);

        // draw debt between the buckets
        uint256 borrowAmount = 100 * 1e18;
        uint256 limitIndex = 3_000;
        assertGt(_pool.depositSize(), borrowAmount);
        (
            uint256 collateralToPledge
        ) = _createTestBorrower(address(_pool), _borrower, borrowAmount, limitIndex);
        pool.drawDebt(_borrower, borrowAmount, limitIndex, collateralToPledge);
        skip(3 days);
        (,,, uint256 htpIndex,,) = _poolUtils.poolPricesInfo(address(_pool));
        assertLt(htpIndex, 4_000);

        // mint LP NFT and memorialize position for only the bucket which did not earn interest
        (uint256 lpBalance, ) = _pool.lenderInfo(4000, _minterOne);
        assertGt(lpBalance, 0);
        uint256[] memory indexes = new uint256[](1);
        indexes[0] = 4_000;
        uint256[] memory lpBalances = new uint256[](1);
        lpBalances[0] = lpBalance;
        changePrank(_minterOne);
        _pool.increaseLPAllowance(address(_positionManager), indexes, lpBalances);
        IPositionManagerOwnerActions.MintParams memory mintParams = IPositionManagerOwnerActions.MintParams(
            _minterOne, address(_pool), keccak256("ERC20_NON_SUBSET_HASH"));
        uint256 tokenId = _positionManager.mint(mintParams);
        IPositionManagerOwnerActions.MemorializePositionsParams memory memorializeParams = IPositionManagerOwnerActions.MemorializePositionsParams(
            tokenId, address(_pool), indexes
        );
        _positionManager.memorializePositions(memorializeParams);
        _registerLender(address(_positionManager), indexes);
        skip(4 days);

        // stake rewards
        _stakeToken(address(_pool), _minterOne, tokenId);
        skip(7 days);

        // repay debt to accumulate some reserves
        changePrank(_borrower);
        pool.repayDebt(_borrower, type(uint256).max, collateralToPledge, _borrower, MAX_FENWICK_INDEX);
        skip(2 hours);
        
        // burn
        changePrank(_bidder);
        pool.kickReserveAuction();
        skip(11 hours);
        _ajnaToken.approve(address(_pool), type(uint256).max);
        (,, uint256 curClaimableReservesRemaining,,) = _poolUtils.poolReservesInfo(address(_pool));
        _pool.takeReserves(curClaimableReservesRemaining);
 
        // unstake with no interest earned
        changePrank(_minterOne);
        vm.expectEmit(true, true, true, true);
        emit Unstake(_minterOne, address(_pool), tokenId);
        _rewardsManager.unstake(tokenId);
        assertEq(PositionManager(address(_positionManager)).ownerOf(tokenId), _minterOne);
    }

    function testUnstakeNoBurn() external {
        skip(10);
        ERC20Pool pool = ERC20Pool(address(_pool));

        // deposit into some buckets and mint an NFT
        uint256[] memory indexes = new uint256[](3);
        indexes[0] = 2000;
        indexes[1] = 2500;
        indexes[2] = 3000;
        uint256 tokenId = _mintAndMemorializePositionNFT({
            indexes:    indexes,
            minter:     _minterOne,
            mintAmount: 1_000 * 1e18,
            pool:       address(_pool)
        });

        // draw debt
        uint256 borrowAmount = 1_500 * 1e18;
        uint256 limitIndex = 2_500;
        assertEq(_pool.depositIndex(borrowAmount), limitIndex);
        assertGt(_pool.depositSize(), borrowAmount);
        (
            uint256 collateralToPledge
        ) = _createTestBorrower(address(_pool), _borrower, borrowAmount, limitIndex);
        pool.drawDebt(_borrower, borrowAmount, limitIndex, collateralToPledge);
        skip(3 days);

        // stake rewards
        _stakeToken(address(_pool), _minterOne, tokenId);
        skip(7 days);

        // repay debt to accumulate some reserves
        changePrank(_borrower);
        pool.repayDebt(_borrower, type(uint256).max, collateralToPledge, _borrower, MAX_FENWICK_INDEX);
        skip(2 hours);
        
        // start auction, but no burn
        changePrank(_bidder);
        pool.kickReserveAuction();
        skip(11 hours);
 
        // unstake
        changePrank(_minterOne);
        vm.expectEmit(true, true, true, true);
        emit Unstake(_minterOne, address(_pool), tokenId);
        _rewardsManager.unstake(tokenId);
        assertEq(PositionManager(address(_positionManager)).ownerOf(tokenId), _minterOne);
    }

    function testUpdateExchangeRatesAndClaimRewards() external {
        skip(10);

        // configure NFT position
        uint256[] memory depositIndexes = new uint256[](5);
        depositIndexes[0] = 9;
        depositIndexes[1] = 1;
        depositIndexes[2] = 2;
        depositIndexes[3] = 3;
        depositIndexes[4] = 4;

        // mint memorialize and deposit NFT
        uint256 tokenIdOne = _mintAndMemorializePositionNFT({
            indexes:    depositIndexes,
            minter:     _minterOne,
            mintAmount: 1_000 * 1e18,
            pool:       address(_pool)
        });

        // should revert if not an Ajna pool
        address fakePool = makeAddr("fakePool");
        vm.expectRevert();
        _rewardsManager.updateBucketExchangeRatesAndClaim(
            fakePool, keccak256("ERC20_NON_SUBSET_HASH"), depositIndexes
        );
        // should revert if Ajna pool but wrong subset
        vm.expectRevert(IRewardsManagerErrors.NotAjnaPool.selector);
        _rewardsManager.updateBucketExchangeRatesAndClaim(
            address(_pool), keccak256("ERC721_NON_SUBSET_HASH"), depositIndexes
        );
        // no rewards earned if legit Ajna pool
        uint256 rewards = _rewardsManager.updateBucketExchangeRatesAndClaim(
            address(_pool), keccak256("ERC20_NON_SUBSET_HASH"), depositIndexes
        );
        assertEq(rewards, 0);

        _stakeToken({
            pool:    address(_pool),
            owner:   _minterOne,
            tokenId: tokenIdOne
        });

        // borrower takes actions providing reserves enabling reserve auctions
        // bidder takes reserve auctions by providing ajna tokens to be burned
        uint256 tokensToBurn = _triggerReserveAuctions({
            borrower:     _borrower,
            borrowAmount: 300 * 1e18,
            limitIndex:   3,
            pool:         address(_pool),
            tokensToBurn: 81.799378162662704349 * 1e18
        });

        // call update exchange rate to enable claiming rewards
        _updateExchangeRates({
            updater: _updater,
            pool:    address(_pool),
            indexes: depositIndexes,
            reward:  4.089968908133134138 * 1e18
        });

        // check only deposit owner can claim rewards
        _assertNotOwnerOfDepositRevert({
            from:    _updater,
            tokenId: tokenIdOne
        });

        // claim rewards accrued since deposit
        _claimRewards({
            pool:          address(_pool),
            from:          _minterOne,
            tokenId:       tokenIdOne,
            reward:        40.899689081331351737 * 1e18,
            epochsClaimed: _epochsClaimedArray(1, 0)
        });

        // check can't claim rewards twice
        _assertAlreadyClaimedRevert({
            from:    _minterOne,
            tokenId: tokenIdOne
        });

        _assertStake({
            owner:         _minterOne,
            pool:          address(_pool),
            tokenId:       tokenIdOne,
            burnEvent:     1,
            rewardsEarned: 0
        });
        assertEq(_ajnaToken.balanceOf(_minterOne), 40.899689081331351737 * 1e18);

        _assertBurn({
            pool:             address(_pool),
            epoch:            1,
            timestamp:        block.timestamp - 24 hours,
            burned:           81.799378162662704349 * 1e18,
            tokensToBurn:     tokensToBurn,
            interest:         6.443638300196908069 * 1e18
        });

        skip(2 weeks);

        // check can't call update exchange rate after the update period has elapsed
        uint256 updateRewards = _rewardsManager.updateBucketExchangeRatesAndClaim(
            address(_pool), keccak256("ERC20_NON_SUBSET_HASH"), depositIndexes
        );
        assertEq(updateRewards, 0);
    }

    function testWithdrawAndClaimRewardsNoExchangeRateUpdate() external {
        skip(10);

        // configure NFT position
        uint256[] memory depositIndexes = new uint256[](5);
        depositIndexes[0] = 2550;
        depositIndexes[1] = 2551;
        depositIndexes[2] = 2552;
        depositIndexes[3] = 2553;
        depositIndexes[4] = 2555;

        uint256 tokenIdOne = _mintAndMemorializePositionNFT({
            indexes:    depositIndexes,
            minter:     _minterOne,
            mintAmount: 1_000 * 1e18,
            pool:       address(_pool)
        });

        // epoch 0 - 1 is checked for rewards 
        _stakeToken({
            pool:    address(_pool),
            owner:   _minterOne,
            tokenId: tokenIdOne
        });

        // first reserve auction happens successfully -> epoch 1
        uint256 tokensToBurn = _triggerReserveAuctions({
            borrower:     _borrower,
            tokensToBurn: 81.799378162662704349 * 1e18,
            borrowAmount: 300 * 1e18,
            limitIndex:   2_555,
            pool:         address(_pool)
        });

        // call update exchange rate to enable claiming for epoch 0 - 1
        _updateExchangeRates({
            updater: _updater,
            pool:    address(_pool),
            indexes: depositIndexes,
            reward:  4.089968908133134138 * 1e18
        });

        _assertBurn({
            pool:             address(_pool),
            epoch:            1,
            timestamp:        block.timestamp - 24 hours,
            burned:           81.799378162662704349 * 1e18,
            tokensToBurn:     tokensToBurn,
            interest:         6.443638300196908069 * 1e18
        });


        // second reserve auction happens successfully -> epoch 2
        tokensToBurn += _triggerReserveAuctions({
            borrower:     _borrower, 
            borrowAmount: 300 * 1e18,
            limitIndex:   2555,
            pool:         address(_pool),
            tokensToBurn: 150.531521503946490109 * 1e18
        });

        // check owner can withdraw the NFT and rewards will be automatically claimed
        _unstakeToken({
            owner:                     _minterOne,
            pool:                      address(_pool),
            tokenId:                   tokenIdOne,
            claimedArray:              _epochsClaimedArray(2, 0),
            reward:                    78.702367919037406995 * 1e18,
            indexes:                   depositIndexes,
            updateExchangeRatesReward: 3.436607167064188546 * 1e18
        });
    }

    function testWithdrawAndClaimRewardsNoReserveTake() external {

        // healthy epoch, bad epoch

        skip(10);

        // configure NFT position
        uint256[] memory depositIndexes = new uint256[](5);
        depositIndexes[0] = 2550;
        depositIndexes[1] = 2551;
        depositIndexes[2] = 2552;
        depositIndexes[3] = 2553;
        depositIndexes[4] = 2555;

        uint256 tokenIdOne = _mintAndMemorializePositionNFT({
            indexes: depositIndexes,
            minter: _minterOne,
            mintAmount: 1000 * 1e18,
            pool: address(_pool)
        });

        // epoch 0 - 1 is checked for rewards
        _stakeToken({
            pool:    address(_pool),
            owner:   _minterOne,
            tokenId: tokenIdOne
        });

        // first reserve auction happens successfully Staker should receive rewards epoch 0 - 1
        uint256 tokensToBurn = _triggerReserveAuctions({
            borrower: _borrower,
            tokensToBurn: 81.799378162662704349 * 1e18,
            borrowAmount: 300 * 1e18,
            limitIndex: 2555,
            pool: address(_pool)
        });

        //call update exchange rate to enable claiming rewards for epoch 0 - 1
        _updateExchangeRates({
            updater: _updater,
            pool:    address(_pool),
            indexes: depositIndexes,
            reward:  4.089968908133134138 * 1e18
        });

        skip(2 weeks);

        // second reserve auction is kicked, no take
        _triggerReserveAuctionsNoTake({
            borrower: _borrower,
            borrowAmount: 300 * 1e18,
            limitIndex: 2555,
            pool: address(_pool)
        });

        _assertBurn({
            pool:             address(_pool),
            epoch:            1,
            timestamp:        block.timestamp - (2 weeks + 26 weeks + 24 hours),
            burned:           81.799378162662704349 * 1e18,
            tokensToBurn:     tokensToBurn,
            interest:         6.443638300196908069 * 1e18
        });
        
        // no take has been called on reserveAuction therefore totalBurned is zero. No rewards to distribute
        _updateExchangeRates({
            updater:        _updater,
            pool:           address(_pool),
            indexes:        depositIndexes,
            reward:         0
        });
    }

    // two lenders stake their positions in the pool
    // staker one bucket bankrupt, staker two bucket active
    // interest accrued to both buckets, but staker one receives no rewards
    function testClaimRewardsBankruptBucket() external {

        address[] memory transferors = new address[](1);
        transferors[0] = address(_positionManager);

        changePrank(_minterOne);
        _quote.approve(address(_positionManager), type(uint256).max);
        _pool.approveLPTransferors(transferors);

        changePrank(_minterTwo);
        _quote.approve(address(_positionManager), type(uint256).max);
        _pool.approveLPTransferors(transferors);

        /*****************************/
        /*** Initialize Pool State ***/
        /*****************************/

        // MinterOne adds Quote token accross 5 prices
        _addInitialLiquidity({
            from:   _minterOne,
            amount: 2_000 * 1e18,
            index:  _i9_91
        });
        _addInitialLiquidity({
            from:   _minterOne,
            amount: 5_000 * 1e18,
            index:  _i9_81
        });
        _addInitialLiquidity({
            from:   _minterOne,
            amount: 11_000 * 1e18,
            index:  _i9_72
        });
        _addInitialLiquidity({
            from:   _minterOne,
            amount: 25_000 * 1e18,
            index:  _i9_62
        });
        _addInitialLiquidity({
            from:   _minterOne,
            amount: 30_000 * 1e18,
            index:  _i9_52
        });

        // first borrower adds collateral token and borrows
        _pledgeCollateral({
            from:     _borrower,
            borrower: _borrower,
            amount:   2 * 1e18
        });
        _borrow({
            from:       _borrower,
            amount:     19.25 * 1e18,
            indexLimit: _i9_91,
            newLup:     9.917184843435912074 * 1e18
        });

        // second borrower adds collateral token and borrows
        _pledgeCollateral({
            from:     _borrower2,
            borrower: _borrower2,
            amount:   1_000 * 1e18
        });
        _borrow({
            from:       _borrower2,
            amount:     9_710 * 1e18,
            indexLimit: _i9_72,
            newLup:     9.721295865031779605 * 1e18
        });

        /*****************************/
        /*** Lenders Deposits NFTs ***/
        /*****************************/

        // set deposit indexes
        uint256[] memory depositIndexes = new uint256[](1);
        uint256[] memory depositIndexes2 = new uint256[](1);
        depositIndexes[0] = _i9_91;
        depositIndexes2[0] = _i9_81;

        // ERC20Pool pool = ERC20Pool(address(_pool));

        // stake NFT position one
        uint256 tokenIdOne = _mintAndMemorializePositionNFT({
            indexes:    depositIndexes,
            minter:     _minterOne,
            mintAmount: 2_000 * 1e18,
            pool:       address(_pool)
        });

        _stakeToken({
            pool:    address(_pool),
            owner:   _minterOne,
            tokenId: tokenIdOne
        });


        // stake NFT position two
        uint256 tokenIdTwo = _mintAndMemorializePositionNFT({
            indexes:    depositIndexes2,
            minter:     _minterTwo,
            mintAmount: 5_000 * 1e18,
            pool:       address(_pool)
        });
        _stakeToken({
            pool:    address(_pool),
            owner:   _minterTwo,
            tokenId: tokenIdTwo
        });

        /***********************************/
        /*** Borrower Bankrupts A Bucket ***/
        /***********************************/

        // Skip to make borrower two undercollateralized
        skip(100 days);

        // all QT was inserted when minting NFT, provide more to kick
        deal(address(_quote), _minterTwo, 10_000 * 1e18);

        _kick({
            from:           _minterTwo,
            borrower:       _borrower2,
            debt:           9_976.561670003961916237 * 1e18,
            collateral:     1_000 * 1e18,
            bond:           98.533942419792216457 * 1e18,
            transferAmount: 98.533942419792216457 * 1e18
        });

        // skip ahead so take can be called on the loan
        skip(10 hours);

        // take entire collateral
        _take({
            from:            _minterTwo,
            borrower:        _borrower2,
            maxCollateral:   1_000 * 1e18,
            bondChange:      6.531114528261135360 * 1e18,
            givenAmount:     653.111452826113536000 * 1e18,
            collateralTaken: 1_000 * 1e18,
            isReward:        true
        });

        _settle({
            from:        _minterTwo,
            borrower:    _borrower2,
            maxDepth:    10,
            settledDebt: 9_891.935520844277346922 * 1e18
        });

        // bucket is insolvent, balances are reset
        _assertBucket({
            index:        _i9_91,
            lpBalance:    0, // bucket is bankrupt
            collateral:   0,
            deposit:      0,
            exchangeRate: 1 * 1e18
        });

        // lower priced bucket isn't bankrupt, but exchange rate has decreased
        _assertBucket({
            index:        _i9_81,
            lpBalance:    10_000 * 1e18,
            collateral:   0,
            deposit:      4_936.865619773958009217 * 1e18,
            exchangeRate: 0.493686561977395801 * 1e18
        });

        /***********************/
        /*** Reserve Auction ***/
        /***********************/

        // skip some time to accumulate reserves
        skip(1000 days);

        // update pool reserves
        _pool.updateInterest();

        // start reserve auction
        _kickReserveAuction({
            pool: address(_pool),
            bidder: _bidder
        });

        // allow time to pass for the reserve price to decrease
        skip(24 hours);

        (
            ,
            ,
            uint256 curClaimableReservesRemaining,
            ,
        ) = _poolUtils.poolReservesInfo(address(_pool));

        // take claimable reserves
        changePrank(_bidder);
        _pool.takeReserves(curClaimableReservesRemaining);

        /*********************/
        /*** Claim Rewards ***/
        /*********************/
        // _minterOne withdraws and claims rewards, rewards should be 0
        _unstakeToken({
            owner:                     _minterOne,
            pool:                      address(_pool),
            tokenId:                   tokenIdOne,
            claimedArray:              _epochsClaimedArray(1, 0),
            reward:                    0,
            indexes:                   depositIndexes,
            updateExchangeRatesReward: 0
        });

        // _minterTwo withdraws and claims rewards, rewards should be 0 as their bucket exchange rate decreased
        _unstakeToken({
            owner:                     _minterTwo,
            pool:                      address(_pool),
            tokenId:                   tokenIdTwo,
            claimedArray:              _epochsClaimedArray(1, 0),
            reward:                    0,
            indexes:                   depositIndexes2,
            updateExchangeRatesReward: 0
        });
    }

    function testClaimRewardsCap() external {
        skip(10);
        
        /***************************/
        /*** Lender Deposits NFT ***/
        /***************************/
        
        // set deposit indexes
        uint256[] memory depositIndexes = new uint256[](2);
        uint256[] memory depositIndex1 = new uint256[](1);
        uint256[] memory depositIndex2 = new uint256[](1);
        depositIndexes[0] = 2770;
        depositIndexes[1] = 2771;
        depositIndex1[0] = 2771;
        depositIndex2[0] = 2770;
        
        // configure NFT position one
        uint256 tokenIdOne = _mintAndMemorializePositionNFT({
            indexes:    depositIndexes,
            minter:     _minterOne,
            mintAmount: 10_000 * 1e18,
            pool:       address(_pool)
        });

        _stakeToken({
            pool:    address(_pool),
            owner:   _minterOne,
            tokenId: tokenIdOne
        });
        
        /************************************/
        /*** Borrower One Accrue Interest ***/
        /************************************/
        
        // borrower borrows
        (uint256 collateralToPledge) = _createTestBorrower(address(_pool), _borrower, 10_000 * 1e18, 2770);
 
        _drawDebt({
            from:               _borrower,
            borrower:           _borrower,
            amountToBorrow:     5 * 1e18,
            limitIndex:         2770,
            collateralToPledge: collateralToPledge,
            newLup:             1_004.989662429170775094 * 1e18
        });

        // pass time to allow interest to accrue
        skip(2 hours);

        // borrower repays their loan
        (uint256 debt, , ) = _pool.borrowerInfo(_borrower);
        _repayDebt({
            from:               _borrower,
            borrower:           _borrower,
            amountToRepay:      debt,
            amountRepaid:       5.004807692307692310 * 1e18,
            collateralToPull:   0,
            newLup:             1_004.989662429170775094 * 1e18
        });

        /*****************************/
        /*** First Reserve Auction ***/
        /*****************************/
        // start reserve auction
        _kickReserveAuction({
            pool: address(_pool),
            bidder: _bidder
        });

        // _borrower now takes out more debt to accumulate more interest
        _drawDebt({
            from:               _borrower,
            borrower:           _borrower,
            amountToBorrow:     2_000 * 1e18,
            limitIndex:         2770,
            collateralToPledge: 0,
            newLup:             1_004.989662429170775094 * 1e18
        });

        // allow time to pass for the reserve price to decrease
        skip(24 hours);

        _takeReserves({
            pool: address(_pool),
            from: _bidder
        });

        (,, uint256 tokensBurned) = IPool(address(_pool)).burnInfo(IPool(address(_pool)).currentBurnEpoch());

        // recorder updates the change in exchange rates in the first index
        _updateExchangeRates({
            updater:        _updater,
            pool:           address(_pool),
            indexes:        depositIndex1,
            reward:         0.007104600671645296 * 1e18
        });
        assertEq(_ajnaToken.balanceOf(_updater), .007104600671645296 * 1e18);

        _assertBurn({
            pool:      address(_pool),
            epoch:     0,
            timestamp: 0,
            burned:    0,
            interest:  0,
            tokensToBurn: 0
        });

        _assertBurn({
            pool:             address(_pool),
            epoch:            1,
            timestamp:        block.timestamp - 24 hours,
            burned:           0.284184026893324971 * 1e18,
            interest:         0.000048562908902619 * 1e18,
            tokensToBurn:     tokensBurned
        });

        // skip more time to allow more interest to accrue
        skip(10 days);

        // borrower repays their loan again
        (debt, , ) = _pool.borrowerInfo(_borrower);
        _repayDebt({
            from:               _borrower,
            borrower:           _borrower,
            amountToRepay:      debt,
            amountRepaid:       2001.900281182536528586 * 1e18,
            collateralToPull:   0,
            newLup:             1_004.989662429170775094 * 1e18
        });

        // recorder updates the change in exchange rates in the second index
        _updateExchangeRates({
            updater:        _updater2,
            pool:           address(_pool),
            indexes:        depositIndex2,
            reward:         0.021313802017687201 * 1e18
        });
        assertEq(_ajnaToken.balanceOf(_updater2), .021313802017687201 * 1e18);


        /*******************************************/
        /*** Lender Withdraws And Claims Rewards ***/
        /*******************************************/

        // _minterOne withdraws and claims rewards, rewards should be set to the difference between total claimed and cap
        _unstakeToken({
            owner:                     _minterOne,
            pool:                      address(_pool),
            tokenId:                   tokenIdOne,
            claimedArray:              _epochsClaimedArray(1, 0),
            reward:                    0.227347221514659977 * 1e18,
            indexes:                   depositIndexes,
            updateExchangeRatesReward: 0
        });
    }

    function testMultiPeriodRewardsSingleClaim() external {
        skip(10);

        uint256 totalTokensBurned;

        // configure NFT position
        uint256[] memory depositIndexes = new uint256[](10);
        depositIndexes[0] = 5995;
        depositIndexes[1] = 5996;
        depositIndexes[2] = 5997;
        depositIndexes[3] = 5998;
        depositIndexes[4] = 5999;
        depositIndexes[5] = 6000;
        depositIndexes[6] = 6001;
        depositIndexes[7] = 6002;
        depositIndexes[8] = 6003;
        depositIndexes[9] = 6004;

        // mint memorialize and deposit NFT
        uint256 tokenIdOne = _mintAndMemorializePositionNFT({
            indexes:    depositIndexes,
            minter:     _minterOne,
            mintAmount: 1_000 * 1e18,
            pool:       address(_pool)
        });

        _stakeToken({
            pool:    address(_pool),
            owner:   _minterOne,
            tokenId: tokenIdOne
        });

        /*****************************/
        /*** First Reserve Auction ***/
        /*****************************/

        // borrower takes actions providing reserves enabling reserve auctions
        // bidder takes reserve auctions by providing ajna tokens to be burned
        totalTokensBurned += _triggerReserveAuctions({
            borrower:     _borrower,
            tokensToBurn: 408.996890813313521802 * 1e18,
            borrowAmount: 1_500 * 1e18,
            limitIndex:   6000,
            pool:         address(_pool)
        });

        // call update exchange rate to enable claiming rewards
        _updateExchangeRates({
            updater:        _updater,
            pool:           address(_pool),
            indexes:        depositIndexes,
            reward:         20.449844540665688882 * 1e18
        });
        assertEq(_ajnaToken.balanceOf(_updater), 20.449844540665688882 * 1e18);

        uint256 rewardsEarned = _rewardsManager.calculateRewards(tokenIdOne, _pool.currentBurnEpoch());
        assertEq(rewardsEarned, 204.498445406656758711 * 1e18);
        assertLt(rewardsEarned, Maths.wmul(totalTokensBurned, 0.800000000000000000 * 1e18));

        /******************************/
        /*** Second Reserve Auction ***/
        /******************************/
        // trigger second reserve auction
        totalTokensBurned += _triggerReserveAuctions({
            borrower:     _borrower,
            tokensToBurn: 749.938886647400234043 * 1e18,
            borrowAmount: 1_500 * 1e18,
            limitIndex:   6_000,
            pool:         address(_pool)
        });

        // call update exchange rate to enable claiming rewards
        _updateExchangeRates({
            updater:        _updater,
            pool:           address(_pool),
            indexes:        depositIndexes,
            reward:         17.047099791704330880 * 1e18
        });
        assertEq(_ajnaToken.balanceOf(_updater), 37.496944332370019762 * 1e18);

        // check available rewards
        rewardsEarned = _rewardsManager.calculateRewards(tokenIdOne, _pool.currentBurnEpoch());
        assertEq(rewardsEarned, 374.969443323700090181 * 1e18);
        assertLt(rewardsEarned, Maths.wmul(totalTokensBurned, 0.800000000000000000 * 1e18));

        /*****************************/
        /*** Third Reserve Auction ***/
        /*****************************/

        // trigger third reserve auction
        totalTokensBurned += _triggerReserveAuctions({
            borrower:     _borrower,
            tokensToBurn: 1_030.322190308494974315 * 1e18,
            borrowAmount: 1_500 * 1e18,
            limitIndex:   6_000,
            pool:         address(_pool)
        });

        // skip updating exchange rates and check available rewards
        uint256 rewardsEarnedNoUpdate = _rewardsManager.calculateRewards(tokenIdOne, _pool.currentBurnEpoch());
        assertEq(rewardsEarnedNoUpdate, 374.969443323700090181 * 1e18);
        assertLt(rewardsEarned, Maths.wmul(totalTokensBurned, 0.800000000000000000 * 1e18));

        // snapshot calling update exchange rate
        uint256 snapshot = vm.snapshot();

        // call update exchange rate
        _updateExchangeRates({
            updater:        _updater2,
            pool:           address(_pool),
            indexes:        depositIndexes,
            reward:         14.019165183054794390 * 1e18
        });

        assertEq(_ajnaToken.balanceOf(_updater2), 14.019165183054794390 * 1e18);

        // check available rewards
        rewardsEarned = _rewardsManager.calculateRewards(tokenIdOne, _pool.currentBurnEpoch());
        assertGt(rewardsEarned, rewardsEarnedNoUpdate);
        assertLt(rewardsEarned, Maths.wmul(totalTokensBurned, 0.800000000000000000 * 1e18));

        // revert to no update state
        vm.revertTo(snapshot);

        /******************************/
        /*** Fourth Reserve Auction ***/
        /******************************/

        // triger fourth reserve auction
        totalTokensBurned += _triggerReserveAuctions({
            borrower:     _borrower,
            tokensToBurn: 1_285.690624286578714549 * 1e18,
            borrowAmount: 1_500 * 1e18,
            limitIndex:   6_000,
            pool:         address(_pool)
        });

        // check rewards earned
        rewardsEarned = _rewardsManager.calculateRewards(tokenIdOne, _pool.currentBurnEpoch());
        assertEq(rewardsEarned, 374.969443323700090181 * 1e18);

        // call update exchange rate
        _updateExchangeRates({
            updater:        _updater2,
            pool:           address(_pool),
            indexes:        depositIndexes,
            reward:         0 
        });
        assertEq(_ajnaToken.balanceOf(_updater2), 0);

        // check rewards earned won't increase since previous update was missed
        rewardsEarned = _rewardsManager.calculateRewards(tokenIdOne, _pool.currentBurnEpoch());
        assertEq(rewardsEarned, 374.969443323700090181 * 1e18);

        /*****************************/
        /*** Fifth Reserve Auction ***/
        /*****************************/

        // triger fifth reserve auction
        totalTokensBurned += _triggerReserveAuctions({
            borrower:     _borrower,
            tokensToBurn: 1_518.007628131033839702 * 1e18,
            borrowAmount: 1_500 * 1e18,
            limitIndex:   6_000,
            pool:         address(_pool)
        });

        // call update exchange rate
        _updateExchangeRates({
            updater:        _updater2,
            pool:           address(_pool),
            indexes:        depositIndexes,
            reward:         11.615850192222782234 * 1e18
        });
        assertEq(_ajnaToken.balanceOf(_updater2), 11.615850192222782234 * 1e18);

        rewardsEarned = _rewardsManager.calculateRewards(tokenIdOne, _pool.currentBurnEpoch());
        assertEq(rewardsEarned, 491.127945245927630407 * 1e18);

        // claim all rewards accrued since deposit
        _claimRewards({
            pool:          address(_pool),
            from:          _minterOne,
            tokenId:       tokenIdOne,
            epochsClaimed: _epochsClaimedArray(5,0),
            reward:        491.127945245927630407 * 1e18
        });
        assertEq(_ajnaToken.balanceOf(_minterOne), rewardsEarned);
        assertLt(rewardsEarned, Maths.wmul(totalTokensBurned, 0.800000000000000000 * 1e18));
    }

    function testEarlyAndLateStakerRewards() external {
        skip(10);

        uint256[] memory depositIndexes = new uint256[](5);
        depositIndexes[0] = 2550;
        depositIndexes[1] = 2551;
        depositIndexes[2] = 2552;
        depositIndexes[3] = 2553;
        depositIndexes[4] = 2555;

        // configure NFT position two
        uint256 tokenIdTwo = _mintAndMemorializePositionNFT({
            indexes:    depositIndexes,
            minter:     _minterTwo,
            mintAmount: 1_000 * 1e18,
            pool:       address(_pool)
        });

        // bucket exchange rates are not changed at the time minter two stakes
        assertEq(_pool.bucketExchangeRate(2550), 1e18);
        assertEq(_pool.bucketExchangeRate(2551), 1e18);
        assertEq(_pool.bucketExchangeRate(2552), 1e18);
        assertEq(_pool.bucketExchangeRate(2553), 1e18);
        assertEq(_pool.bucketExchangeRate(2555), 1e18);

        // stake NFT
        _stakeToken({
            pool:    address(_pool),
            owner:   _minterTwo,
            tokenId: tokenIdTwo
        });

        (uint256 collateralToPledge) = _createTestBorrower(address(_pool), _borrower2, 10_000 * 1e18, 2770);

        // borrower borrows and change the exchange rates of buckets
        _drawDebt({
            from:               _borrower2,
            borrower:           _borrower2,
            amountToBorrow:     5 * 1e18,
            limitIndex:         2770,
            collateralToPledge: collateralToPledge,
            newLup:             3_010.892022197881557845 * 1e18
        });

        skip(1 days);

        // configure NFT position three one day after early minter
        uint256 tokenIdThree = _mintAndMemorializePositionNFT({
            indexes:    depositIndexes,
            minter:     _minterThree,
            mintAmount: 1_000 * 1e18,
            pool:       address(_pool)
        });

        // bucket exchange rates are higher at the time minter three stakes
        assertEq(_pool.bucketExchangeRate(2550), 1.000000116558299385 * 1e18);
        assertEq(_pool.bucketExchangeRate(2551), 1.000000116558299385 * 1e18);
        assertEq(_pool.bucketExchangeRate(2552), 1.000000116558299385 * 1e18);
        assertEq(_pool.bucketExchangeRate(2553), 1.000000116558299385 * 1e18);
        assertEq(_pool.bucketExchangeRate(2555), 1.000000116558299385 * 1e18);

        // stake NFT
        _stakeToken({
            pool:    address(_pool),
            owner:   _minterThree,
            tokenId: tokenIdThree
        });

        skip(1 days);

        _triggerReserveAuctions({
            borrower:     _borrower,
            tokensToBurn: 133.011310982683297932 * 1e18,
            borrowAmount: 300 * 1e18,
            limitIndex:   2555,
            pool:         address(_pool)
        });

        // unstake and compare rewards and balances of minter two and minter three
        _unstakeToken({
            owner:                     _minterTwo,
            pool:                      address(_pool),
            tokenId:                   tokenIdTwo,
            claimedArray:              _epochsClaimedArray(1, 0),
            reward:                    39.906320577094451437 * 1e18,
            indexes:                   depositIndexes,
            updateExchangeRatesReward: 6.651053030580225818 * 1e18
        });

        uint256 minterTwoBalance = _ajnaToken.balanceOf(_minterTwo);
        assertEq(minterTwoBalance, 39.906320577094451437 * 1e18);
        _unstakeToken({
            owner:                     _minterThree,
            pool:                      address(_pool),
            tokenId:                   tokenIdThree,
            claimedArray:              _epochsClaimedArray(1, 0),
            reward:                    33.250387944827385443 * 1e18,
            indexes:                   depositIndexes,
            updateExchangeRatesReward: 0
        });
        uint256 minterThreeBalance = _ajnaToken.balanceOf(_minterThree);
        assertEq(minterThreeBalance, 33.250387944827385443 * 1e18);

        assertGt(minterTwoBalance, minterThreeBalance);
    }

    // Calling updateExchangeRates not needed since deposits will update the exchange rate themselves
    function testClaimRewardsMultipleDepositsSameBucketsMultipleAuctions() external {
        skip(10);

        /*****************************/
        /*** First Lender Deposits ***/
        /*****************************/

        // configure NFT position
        uint256[] memory depositIndexes = new uint256[](5);
        depositIndexes[0] = 9;
        depositIndexes[1] = 1;
        depositIndexes[2] = 2;
        depositIndexes[3] = 3;
        depositIndexes[4] = 4;

        // mint memorialize and deposit NFT
        uint256 tokenIdOne = _mintAndMemorializePositionNFT({
            indexes:    depositIndexes,
            minter:     _minterOne,
            mintAmount: 1_000 * 1e18,
            pool:       address(_pool)
        });

        // stake NFT
        _stakeToken({
            pool:    address(_pool),
            owner:   _minterOne,
            tokenId: tokenIdOne
        });

        /*****************************/
        /*** First Reserve Auction ***/
        /*****************************/

        // borrower takes actions providing reserves enabling reserve auctions
        uint256 firstTokensToBurn = _triggerReserveAuctions({
            borrower:     _borrower,
            tokensToBurn: 81.799378162662704349 * 1e18,
            borrowAmount: 300 * 1e18,
            limitIndex:   3,
            pool:         address(_pool)
        });

        /******************************/
        /*** Second Lender Deposits ***/
        /******************************/

        // second depositor deposits an NFT representing the same positions into the rewards contract
        uint256 tokenIdTwo = _mintAndMemorializePositionNFT({
            indexes: depositIndexes,
            minter: _minterTwo,
            mintAmount: 1000 * 1e18,
            pool: address(_pool)
        });

        // second depositor stakes NFT, generating an update reward
        _stakeToken({
            pool:    address(_pool),
            owner:   _minterTwo,
            tokenId: tokenIdTwo
        });
        assertEq(_ajnaToken.balanceOf(_minterTwo), 8.154804173752250280 * 1e18);

        // calculate rewards earned since exchange rates have been updated
        uint256 idOneRewardsAtOne = _rewardsManager.calculateRewards(tokenIdOne, _pool.currentBurnEpoch());
        assertLt(idOneRewardsAtOne, firstTokensToBurn);
        assertGt(idOneRewardsAtOne, 1);

        // minter one claims rewards accrued since deposit
        _claimRewards({
            pool:          address(_pool),
            from:          _minterOne,
            tokenId:       tokenIdOne,
            epochsClaimed: _epochsClaimedArray(1,0),
            reward:        idOneRewardsAtOne
        });

        /******************************/
        /*** Second Reserve Auction ***/
        /******************************/
        // // borrower takes actions providing reserves enabling additional reserve auctions
        // conduct second reserve auction
        uint256 secondTokensToBurn = _triggerReserveAuctions({
            borrower:     _borrower,
            tokensToBurn: 175.886535409777500511 * 1e18,
            borrowAmount: 300 * 1e18,
            limitIndex:   3,
            pool:         address(_pool)
        });

        /*****************************/
        /*** Third Lender Deposits ***/
        /*****************************/

        // third depositor deposits an NFT representing the same positions into the rewards contract
        uint256 tokenIdThree = _mintAndMemorializePositionNFT({
            indexes:    depositIndexes,
            minter:     _minterThree,
            mintAmount: 1_000 * 1e18,
            pool:       address(_pool)
        });

        _stakeToken({
            pool:    address(_pool),
            owner:   _minterThree,
            tokenId: tokenIdThree
        });

        /***********************/
        /*** Rewards Claimed ***/
        /***********************/

        // calculate rewards earned since exchange rates have been updated
        uint256 idOneRewardsAtTwo = _rewardsManager.calculateRewards(tokenIdOne, _pool.currentBurnEpoch());
        assertLt(idOneRewardsAtTwo, secondTokensToBurn);
        assertGt(idOneRewardsAtTwo, 0);
        assertEq(idOneRewardsAtTwo, 23.539744751129506689 * 1e18);

        uint256 idTwoRewardsAtTwo = _rewardsManager.calculateRewards(tokenIdTwo, _pool.currentBurnEpoch());
        assertLt(idOneRewardsAtTwo + idTwoRewardsAtTwo, secondTokensToBurn);
        assertEq(idTwoRewardsAtTwo, 23.507298745456577468 * 1e18);
        assertGt(idTwoRewardsAtTwo, 0);

        // minter one claims rewards accrued after second auction        
        _claimRewards({
            pool:          address(_pool),
            from:          _minterOne,
            tokenId:       tokenIdOne,
            epochsClaimed: _epochsClaimedArray(1,1),
            reward:        23.539744751129506689 * 1e18
        });

        assertEq(_ajnaToken.balanceOf(_minterOne), idOneRewardsAtOne + idOneRewardsAtTwo);

        // minter two claims rewards accrued since deposit
        _claimRewards({
            pool:          address(_pool),
            from:          _minterTwo,
            tokenId:       tokenIdTwo,
            epochsClaimed: _epochsClaimedArray(1,1),
            reward:        idTwoRewardsAtTwo
        });
        assertEq(_ajnaToken.balanceOf(_minterTwo), 31.662102919208827748 * 1e18);

        // check there are no remaining rewards available after claiming
        uint256 remainingRewards = _rewardsManager.calculateRewards(tokenIdOne, _pool.currentBurnEpoch());
        assertEq(remainingRewards, 0);

        remainingRewards = _rewardsManager.calculateRewards(tokenIdTwo, _pool.currentBurnEpoch());
        assertEq(remainingRewards, 0);

        remainingRewards = _rewardsManager.calculateRewards(tokenIdThree, _pool.currentBurnEpoch());
        assertEq(remainingRewards, 0);
    }

    function testClaimRewardsMultipleDepositsDifferentBucketsMultipleAuctions() external {
        // configure _minterOne's NFT position
        uint256[] memory firstIndexes = new uint256[](5);
        firstIndexes[0] = 2550;
        firstIndexes[1] = 2551;
        firstIndexes[2] = 2552;
        firstIndexes[3] = 2553;
        firstIndexes[4] = 2555;

        uint256 tokenIdOne = _mintAndMemorializePositionNFT({
            indexes:    firstIndexes,
            minter:     _minterOne,
            mintAmount: 1_000 * 1e18,
            pool:       address(_pool)
        });

        // configure _minterTwo's NFT position
        uint256[] memory secondIndexes = new uint256[](5);
        secondIndexes[0] = 2550;
        secondIndexes[1] = 2551;
        secondIndexes[2] = 2200;
        secondIndexes[3] = 2221;
        secondIndexes[4] = 2222;

        uint256 tokenIdTwo = _mintAndMemorializePositionNFT({
            indexes:    secondIndexes,
            minter:     _minterTwo,
            mintAmount: 5_000 * 1e18,
            pool:       address(_pool)
        });

        // lenders stake their NFTs
        _stakeToken(address(_pool), _minterOne, tokenIdOne);
        _stakeToken(address(_pool), _minterTwo, tokenIdTwo);

        uint256[] memory depositIndexes = new uint256[](8);
        depositIndexes[0] = 2550;
        depositIndexes[1] = 2551;
        depositIndexes[2] = 2552;
        depositIndexes[3] = 2553;
        depositIndexes[4] = 2555;
        depositIndexes[5] = 2200;
        depositIndexes[6] = 2221;
        depositIndexes[7] = 2222;

        // borrower takes actions providing reserves enabling three reserve auctions
        // proof of burn events (burn epoch 0)
        _assertBurn({
            pool:      address(_pool),
            epoch:        0,
            timestamp:    0,
            burned:       0,
            interest:     0,
            tokensToBurn: 0
        });

        // auction one
        uint256 tokensToBurnE1 = _triggerReserveAuctions({
            borrower:     _borrower,
            tokensToBurn: 81.799378162663471460 * 1e18,
            borrowAmount: 300 * 1e18,
            limitIndex:   2555,
            pool:         address(_pool)
        });

        _updateExchangeRates({
            updater:        _updater,
            pool:           address(_pool),
            indexes:        depositIndexes,
            reward:         4.089968908133195708 * 1e18
        });

        _assertBurn({
            pool:             address(_pool),
            epoch:            1,
            timestamp:        block.timestamp - 24 hours,
            burned:           81.799378162663471460 * 1e18,
            tokensToBurn:     tokensToBurnE1,
            interest:         6.443638300196908069 * 1e18
        });

        // auction two
        uint256 tokensToBurnE2 = _triggerReserveAuctions({
            borrower:     _borrower,
            tokensToBurn: 308.524022190658113598 * 1e18,
            borrowAmount: 1_000 * 1e18,
            limitIndex:   2555,
            pool:         address(_pool)
        });

        _updateExchangeRates({
            updater:        _updater,
            pool:           address(_pool),
            indexes:        depositIndexes,
            reward:         11.336232201399613917 * 1e18
        });

        _assertBurn({
            pool:             address(_pool),
            epoch:            2,
            timestamp:        block.timestamp - 24 hours,
            burned:           308.524022190658113598 * 1e18,
            tokensToBurn:     tokensToBurnE2,
            interest:         23.938554041534910348 * 1e18
        });

        // auction three
        uint256 tokensToBurnE3 = _triggerReserveAuctions({
            borrower:     _borrower,
            tokensToBurn: 676.510732923020389616 * 1e18,
            borrowAmount: 2_000 * 1e18,
            limitIndex:   2555,
            pool:         address(_pool)
        });
 
        _updateExchangeRates({
            updater: _updater,
            pool:    address(_pool),
            indexes: depositIndexes,
            reward:  18.399335536618388154 * 1e18
        });

        _assertBurn({
            pool:             address(_pool),
            epoch:            3,
            timestamp:        block.timestamp - 24 hours,
            burned:           676.510732923020389616 * 1e18,
            tokensToBurn:     tokensToBurnE3,
            interest:         52.423541260157607958 * 1e18
        });

        // both stakers claim rewards
        _unstakeToken({
            owner:                     _minterOne,
            pool:                      address(_pool),
            tokenId:                   tokenIdOne,
            claimedArray:              _epochsClaimedArray(3, 0),
            reward:                    51.499282055430577895 * 1e18,
            indexes:                   firstIndexes,   
            updateExchangeRatesReward: 0
        });

        _unstakeToken({
            owner:                     _minterTwo,
            pool:                      address(_pool),
            tokenId:                   tokenIdTwo,
            claimedArray:              _epochsClaimedArray(3, 0),
            reward:                    286.756084406079436885 * 1e18,
            indexes:                   secondIndexes,
            updateExchangeRatesReward: 0
        });
    }

    function testWithdrawClaimAndRestake() external {
        skip(10);

        // configure NFT position
        uint256[] memory depositIndexes = new uint256[](5);
        depositIndexes[0] = 2550;
        depositIndexes[1] = 2551;
        depositIndexes[2] = 2552;
        depositIndexes[3] = 2553;
        depositIndexes[4] = 2555;

        uint256 tokenIdOne = _mintAndMemorializePositionNFT({
            indexes:    depositIndexes,
            minter:     _minterOne,
            mintAmount: 1_000 * 1e18,
            pool:       address(_pool)
        });

        // stake nft
        _stakeToken({
            pool:    address(_pool),
            owner:   _minterOne,
            tokenId: tokenIdOne
        });

        _triggerReserveAuctions({
            borrower:     _borrower,
            tokensToBurn: 81.799378162662704349 * 1e18,
            borrowAmount: 300 * 1e18,
            limitIndex:   2555,
            pool:         address(_pool)
        });

        // call update exchange rate to enable claiming rewards
        _updateExchangeRates({
            updater: _updater,
            pool:    address(_pool),
            indexes: depositIndexes,
            reward:  4.089968908133134138 * 1e18
        });

        // burn rewards manager tokens and leave only 5 tokens available
        changePrank(address(_rewardsManager));
        IERC20Token(address(_ajnaToken)).burn(99_999_990.978586345404952410 * 1e18);

        uint256 managerBalance = _ajnaToken.balanceOf(address(_rewardsManager));
        assertEq(managerBalance, 4.931444746461913452 * 1e18);

        // _minterOne unstakes staked position
        _unstakeToken({
            owner:                     _minterOne,
            pool:                      address(_pool),
            tokenId:                   tokenIdOne,
            claimedArray:              _epochsClaimedArray(1, 0),
            reward:                    40.899689081331351737 * 1e18,
            indexes:                   depositIndexes,
            updateExchangeRatesReward: 0
        });

        // borrower drawsDebt from the pool
        Token collateral = Token(ERC20Pool(address(_pool)).collateralAddress());
        Token quote = Token(ERC20Pool(address(_pool)).quoteTokenAddress());
        deal(address(quote), _borrower, 300 * 1e18);

        // approve tokens
        collateral.approve(address(_pool), type(uint256).max);
        quote.approve(address(_pool), type(uint256).max);

        changePrank(_borrower);
        uint256 collateralToPledge = _requiredCollateral(300 * 1e18, 2555);
        deal(address(collateral), _borrower, collateralToPledge);
        ERC20Pool(address(_pool)).drawDebt(_borrower, 300 * 1e18, 2555, collateralToPledge);

        // allow time to pass for interest to accumulate
        skip(26 weeks);

        // borrower repays some of their debt, providing reserves to be claimed
        // don't pull any collateral, as such functionality is unrelated to reserve auctions
        ERC20Pool(address(_pool)).repayDebt(_borrower, 300 * 1e18, 0, _borrower, MAX_FENWICK_INDEX);

        // start reserve auction
        changePrank(_bidder);
        _ajnaToken.approve(address(_pool), type(uint256).max);
        (,, uint256 tokensBurned_) = IPool(_pool).burnInfo(IPool(_pool).currentBurnEpoch());

        ERC20Pool(address(_pool)).kickReserveAuction();

        // exchange rate is updated even though no ajna tokens are burned in epoch?
        // should this we allow this to occur??
        _updateExchangeRates({
            updater: _updater,
            pool:    address(_pool),
            indexes: depositIndexes,
            reward:  0
        });

        // allow time to pass for the reserve price to decrease
        skip(72 hours);

        // take reserves is called with 0 ajna being burned due to very low price and low take amount
        ERC20Pool(address(_pool)).takeReserves(612);

        (,, tokensBurned_) = IPool(_pool).burnInfo(IPool(_pool).currentBurnEpoch());

        uint256 tokenIdTwo = _mintAndMemorializePositionNFT({
            indexes:    depositIndexes,
            minter:     _minterTwo,
            mintAmount: 1_000 * 1e18,
            pool:       address(_pool)
        });

        // stake nft
        // reverts here because totalBurned = 0 for Epoch 2 (takes haven't burned any ajna)
        // causes the update cap to be zero which then causes overflow
        _stakeToken({
            pool:    address(_pool),
            owner:   _minterTwo,
            tokenId: tokenIdTwo
        });
    }


    function testWithdrawAndClaimRewards() external {
        skip(10);

        // configure NFT position
        uint256[] memory depositIndexes = new uint256[](5);
        depositIndexes[0] = 2550;
        depositIndexes[1] = 2551;
        depositIndexes[2] = 2552;
        depositIndexes[3] = 2553;
        depositIndexes[4] = 2555;

        uint256 tokenIdOne = _mintAndMemorializePositionNFT({
            indexes:    depositIndexes,
            minter:     _minterOne,
            mintAmount: 1_000 * 1e18,
            pool:       address(_pool)
        });

        // stake nft
        _stakeToken({
            pool:    address(_pool),
            owner:   _minterOne,
            tokenId: tokenIdOne
        });

        uint256 tokensToBurn = _triggerReserveAuctions({
            borrower:     _borrower,
            tokensToBurn: 81.799378162662704349 * 1e18,
            borrowAmount: 300 * 1e18,
            limitIndex:   2555,
            pool:         address(_pool)
        });

        // call update exchange rate to enable claiming rewards
        _updateExchangeRates({
            updater: _updater,
            pool:    address(_pool),
            indexes: depositIndexes,
            reward:  4.089968908133134138 * 1e18
        });

        // check owner can withdraw the NFT and rewards will be automatically claimed

        uint256 snapshot = vm.snapshot();

        // claimed rewards amount is greater than available tokens in rewards manager contract

        // burn rewards manager tokens and leave only 5 tokens available
        changePrank(address(_rewardsManager));
        IERC20Token(address(_ajnaToken)).burn(99_999_990.978586345404952410 * 1e18);

        uint256 managerBalance = _ajnaToken.balanceOf(address(_rewardsManager));
        assertEq(managerBalance, 4.931444746461913452 * 1e18);

        // _minterOne unstakes staked position
        _unstakeToken({
            owner:                     _minterOne,
            pool:                      address(_pool),
            tokenId:                   tokenIdOne,
            claimedArray:              _epochsClaimedArray(1, 0),
            reward:                    40.899689081331351737 * 1e18,
            indexes:                   depositIndexes,
            updateExchangeRatesReward: 0
        });

        // minter one receives only the amount of 5 ajna tokens available in manager balance instead calculated rewards of 40.214136545950568150
        assertEq(_ajnaToken.balanceOf(_minterOne), managerBalance);
        // all 5 tokens available in manager balance were used to reward minter one
        assertEq(_ajnaToken.balanceOf(address(_rewardsManager)), 0);

        vm.revertTo(snapshot);

        // test when enough tokens in rewards manager contracts
        // _minterOne unstakes staked position
        _unstakeToken({
            owner:                      _minterOne,
            pool:                       address(_pool),
            tokenId:                    tokenIdOne,
            claimedArray:               _epochsClaimedArray(1, 0),
            reward:                     40.899689081331351737 * 1e18,
            indexes:                    depositIndexes,
            updateExchangeRatesReward:  0
        });

        assertEq(PositionManager(address(_positionManager)).ownerOf(tokenIdOne), _minterOne);
        assertEq(_ajnaToken.balanceOf(_minterOne), 40.899689081331351737 * 1e18);
        assertLt(_ajnaToken.balanceOf(_minterOne), tokensToBurn);

        // check can't claim rewards twice
        _assertNotOwnerOfDepositRevert({
            from: _minterOne,
            tokenId: tokenIdOne
        });
    }

    function testMultiplePools() external {
        skip(10);

        // configure NFT position one
        uint256[] memory firstIndexes = new uint256[](5);
        firstIndexes[0] = 9;
        firstIndexes[1] = 1;
        firstIndexes[2] = 2;
        firstIndexes[3] = 3;
        firstIndexes[4] = 4;

        uint256 tokenIdOne = _mintAndMemorializePositionNFT({
            indexes:    firstIndexes,
            minter:     _minterOne,
            mintAmount: 1_000 * 1e18,
            pool:       address(_pool)
        });

        // configure NFT position two
        uint256[] memory secondIndexes = new uint256[](4);
        secondIndexes[0] = 5;
        secondIndexes[1] = 1;
        secondIndexes[2] = 3;
        secondIndexes[3] = 12;

        uint256 tokenIdTwo = _mintAndMemorializePositionNFT({
            indexes:    secondIndexes,
            minter:     _minterTwo,
            mintAmount: 1_000 * 1e18,
            pool:       address(_poolTwo)
        });

        // minterOne deposits their NFT into the rewards contract
        _stakeToken(address(_pool), _minterOne, tokenIdOne);

        // minterTwo deposits their NFT into the rewards contract
        _stakeToken(address(_poolTwo), _minterTwo, tokenIdTwo);

        // borrower takes actions providing reserves enabling reserve auctions
        // bidder takes reserve auctions by providing ajna tokens to be burned
        uint256 tokensToBurn = _triggerReserveAuctions({
            borrower:     _borrower,
            tokensToBurn: 81.799378162662704349 * 1e18,
            borrowAmount: 300 * 1e18,
            limitIndex:   3,
            pool:         address(_pool)
        });

        // check only deposit owner can claim rewards
        _assertNotOwnerOfDepositRevert({
            from: _minterTwo,
            tokenId: tokenIdOne
        });

        // check rewards earned in one pool shouldn't be claimable by depositors from another pool
        assertEq(_ajnaToken.balanceOf(_minterTwo), 0);
        _claimRewards({
            pool:          address(_poolTwo),
            from:          _minterTwo,
            tokenId:       tokenIdTwo,
            reward:        0,
            epochsClaimed: _epochsClaimedArray(0, 0)
        });
        assertEq(_ajnaToken.balanceOf(_minterTwo), 0);

        // call update exchange rate to enable claiming rewards
        _updateExchangeRates({
            updater: _minterOne,
            pool:    address(_pool),
            indexes: firstIndexes,
            reward:  4.089968908133134138 * 1e18
        });
        assertEq(_ajnaToken.balanceOf(_minterOne), 4.089968908133134138 * 1e18);

        // check owner in pool with accrued interest can properly claim rewards
        _claimRewards({
            pool:          address(_pool),
            from:          _minterOne,
            tokenId:       tokenIdOne,
            reward:        40.899689081331351737 * 1e18,
            epochsClaimed: _epochsClaimedArray(1, 0)
        });
        assertLt(_ajnaToken.balanceOf(_minterOne), tokensToBurn);

    }

    /********************/
    /*** FUZZ TESTING ***/
    /********************/

    function testClaimRewardsFuzzy(uint256 indexes, uint256 mintAmount) external {
        indexes    = bound(indexes, 3, 10); // number of indexes to add liquidity to
        mintAmount = bound(mintAmount, 1 * 1e18, 100_000 * 1e18); // bound mint amount and dynamically determine borrow amount and collateral based upon provided index and mintAmount

        // configure NFT position
        uint256[] memory depositIndexes = new uint256[](indexes);
        for (uint256 i = 0; i < indexes; ++i) {
            depositIndexes[i] = _randomIndex();
        }

        uint256 tokenIdOne = _mintAndMemorializePositionNFT({
            indexes:    depositIndexes,
            minter:     _minterOne,
            mintAmount: mintAmount,
            pool:       address(_pool)
        });

        // stake NFT
        _stakeToken(address(_pool), _minterOne, tokenIdOne);

        // calculates a limit index leaving one index above the htp to accrue interest
        uint256 limitIndex = _findSecondLowestIndexPrice(depositIndexes);

        // start and end new reserve auction 
        uint256 tokensToBurn= _triggerReserveAuctionsBurnUnknown({
            borrower: _borrower,
            borrowAmount: Maths.wdiv(mintAmount, Maths.wad(3)),
            limitIndex:   limitIndex,
            pool:         address(_pool)
        });

        // call update exchange rate to enable claiming rewards
        changePrank(_updater);
        assertEq(_ajnaToken.balanceOf(_updater), 0);
        _rewardsManager.updateBucketExchangeRatesAndClaim(
            address(_pool), keccak256("ERC20_NON_SUBSET_HASH"), depositIndexes
        );
        assertGt(_ajnaToken.balanceOf(_updater), 0);

        // calculate rewards earned and compare to percentages for updating and claiming
        uint256 rewardsEarned = _rewardsManager.calculateRewards(tokenIdOne, _pool.currentBurnEpoch());
        assertGt(rewardsEarned, 0);

        // claim rewards accrued since deposit
        _claimRewards({
            pool:          address(_pool),
            from:          _minterOne,
            tokenId:       tokenIdOne,
            reward:        rewardsEarned,
            epochsClaimed: _epochsClaimedArray(1, 0)
        });

        // assert rewards claimed is less than ajna tokens burned cap
        assertLt(_ajnaToken.balanceOf(_minterOne), Maths.wmul(tokensToBurn, 0.800000000000000000 * 1e18));
    }

    function testStakingRewardsFuzzy(uint256 deposits, uint256 reserveAuctions) external {
        deposits        = bound(deposits, 1, 25); // number of deposits to make
        reserveAuctions = bound(reserveAuctions, 1, 25); // number of reserve Auctions to complete

        uint256[] memory tokenIds = new uint256[](deposits);

        // configure NFT position
        uint256[] memory depositIndexes = new uint256[](3);
        for (uint256 j = 0; j < 3; ++j) {
            depositIndexes[j] = _randomIndex();
            vm.roll(block.number + 1); // advance block to ensure that the index price is different
        }

        address[] memory minters = _getAddresses(deposits);

        // stake variable no of deposits
        for (uint256 i = 0; i < deposits; ++i) {

            tokenIds[i] = _mintAndMemorializePositionNFT({
                indexes: depositIndexes,
                minter: minters[i],
                mintAmount: 1_000_000_000 * 1e18,
                pool: address(_pool)
            });
            tokenIdToMinter[tokenIds[i]] = minters[i];
            _stakeToken(address(_pool), minters[i], tokenIds[i]);
        }

        uint256 updaterBalance = _ajnaToken.balanceOf(_updater);

        for (uint i = 0; i < deposits; i++) {
            minterToBalance[minters[i]] = _ajnaToken.balanceOf(minters[i]);
        }

        // start variable no of reserve Auctions and claim rewards for random tokenIds in each epoch
        for (uint i = 0; i < reserveAuctions; ++i) {
            uint256 limitIndex = _findSecondLowestIndexPrice(depositIndexes);

            // start and end new reserve auction 
            uint256 tokensBurned = _triggerReserveAuctionsBurnUnknown({
                borrower: _borrower,
                borrowAmount: 10_000 * 1e18,
                limitIndex:   limitIndex,
                pool:         address(_pool)
            });

            // call update exchange rate to enable claiming rewards
            assertEq(_ajnaToken.balanceOf(_updater), updaterBalance);

            changePrank(_updater);
            assertEq(_ajnaToken.balanceOf(_updater), updaterBalance);
            _rewardsManager.updateBucketExchangeRatesAndClaim(
                address(_pool), keccak256("ERC20_NON_SUBSET_HASH"), depositIndexes
            );

            // ensure updater gets reward for updating exchange rate
            assertGt(_ajnaToken.balanceOf(_updater), updaterBalance);

            // ensure update rewards in each epoch is less than or equals to 10% of tokensBurned
            assertLe(_ajnaToken.balanceOf(_updater) - updaterBalance, tokensBurned / 10);

            updaterBalance = _ajnaToken.balanceOf(_updater);

            // pick random NFTs from all NFTs to claim rewards
            uint256[] memory randomNfts = _getRandomSubsetFromArray(tokenIds);

            for (uint j = 0; j < randomNfts.length; j++) {
                address minterAddress = tokenIdToMinter[randomNfts[j]];
                changePrank(minterAddress);

                (, , uint256 lastInteractionEpoch, ) = _rewardsManager.getStakeInfo(randomNfts[j]);

                // select random epoch to claim reward
                uint256 epochToClaim = lastInteractionEpoch < _pool.currentBurnEpoch() ? randomInRange(lastInteractionEpoch + 1, _pool.currentBurnEpoch()) : lastInteractionEpoch; 
                
                uint256 rewardsEarned = _rewardsManager.calculateRewards(randomNfts[j], epochToClaim);
                assertGt(rewardsEarned, 0);

                _rewardsManager.claimRewards(randomNfts[j], _pool.currentBurnEpoch());

                // ensure user gets reward
                assertGt(_ajnaToken.balanceOf(minterAddress), minterToBalance[minterAddress]);
                minterToBalance[minterAddress] = _ajnaToken.balanceOf(minterAddress);
            }
        }
    }

    function testClaimRewardsFreezeUnclaimedYield() external {
        skip(10);

        uint256[] memory depositIndexes = new uint256[](5);
        depositIndexes[0] = 9;
        depositIndexes[1] = 1;
        depositIndexes[2] = 2;
        depositIndexes[3] = 3;
        depositIndexes[4] = 4;

        uint256 tokenIdOne = _mintAndMemorializePositionNFT({
            indexes:    depositIndexes,
            minter:     _minterOne,
            mintAmount: 1_000 * 1e18,
            pool:       address(_pool)
        });

        _stakeToken(address(_pool), _minterOne, tokenIdOne);

        uint256 currentBurnEpoch = _pool.currentBurnEpoch();

        changePrank(_minterOne);
        // should revert if the epoch to claim is not available yet
        vm.expectRevert(IRewardsManagerErrors.EpochNotAvailable.selector);
        _rewardsManager.claimRewards(tokenIdOne, currentBurnEpoch + 10);

        // user should be able to claim rewards for current epoch
        _rewardsManager.claimRewards(tokenIdOne, currentBurnEpoch);
    }

    function testRoguePoolAttack_report_151() external {
        address mal = makeAddr("mal");
        vm.startPrank(mal);

        uint256 rewardsManagerBalance = _ajnaToken.balanceOf(address(_rewardsManager));
        uint256 malBalance = _ajnaToken.balanceOf(mal);
        assertEq(malBalance, 0);
        // set prev exchange rate to bypass
        // https://github.com/code-423n4/2023-05-ajna/blob/main/ajna-core/src/RewardsManager.sol#L789
        RoguePool roguePool = new RoguePool(_rewardsManager, _ajnaToken);
        roguePool.setBurnEpoch(1);
        uint256[] memory indexes = new uint256[](1);
        indexes[0] = 777;

        vm.expectRevert();
        _rewardsManager.updateBucketExchangeRatesAndClaim(
            address(roguePool), keccak256("ERC20_NON_SUBSET_HASH"), indexes
        );
        // finalize the attack
        roguePool.setBurnEpoch(2);
        vm.expectRevert();
        _rewardsManager.updateBucketExchangeRatesAndClaim(
            address(roguePool), keccak256("ERC20_NON_SUBSET_HASH"), indexes
        );
        // post attack checks
        malBalance = _ajnaToken.balanceOf(mal);
        assertEq(malBalance, 0);

        rewardsManagerBalance = _ajnaToken.balanceOf(address(_rewardsManager));
        assertEq(rewardsManagerBalance, 100000000 * 1e18);
    }

<<<<<<< HEAD
    function testStakeAndUnstakeBetweenReedem_report_317() external {
        skip(10);

        // configure NFT position one
        uint256[] memory depositIndexes = new uint256[](1);
        depositIndexes[0] = 9;

        // _minterOne's depositIndexes has index '9'
        uint256 tokenIdOne = _mintAndMemorializePositionNFT({
            indexes:    depositIndexes,
            minter:     _minterOne,
            mintAmount: 1_000 * 1e18,
            pool:       address(_pool)
        });
=======
    function testUnsafeCasting_report_227() external {
        // configure NFT position one
        uint256[] memory depositIndexes = new uint256[](1);
        depositIndexes[0] = 9;
        uint256 mintAmount = uint256(type(uint128).max) + 1;
        uint256 tokenIdOne = _mintAndMemorializePositionNFT({
            indexes:    depositIndexes,
            minter:     _minterOne,
            mintAmount: mintAmount,
            pool:       address(_pool)
        });
        uint256 lpBalance;
        (lpBalance, ) =_pool.lenderInfo(depositIndexes[0], address(_positionManager));
>>>>>>> 7180f01f

        // minterOne deposits their NFT into the rewards contract
        _stakeToken({
            pool:    address(_pool),
            owner:   _minterOne,
            tokenId: tokenIdOne
        });
<<<<<<< HEAD

        // check snapshot at stake time
        (address ownerInf, address poolInf, uint256 interactionBlockInf, uint256 noOfPositions) = _rewardsManager.getStakeInfo(tokenIdOne);
        assertEq(ownerInf, address(_minterOne));
        assertEq(poolInf, address(_pool));
        assertEq(interactionBlockInf, 0);
        assertEq(noOfPositions, 1);

        // pool redeem the tokenIdOne with index [9]
        //changePrank(address(_pool));
        changePrank(address(_rewardsManager));
        IPositionManagerOwnerActions.RedeemPositionsParams memory reedemParams = IPositionManagerOwnerActions.RedeemPositionsParams(
            tokenIdOne, address(_pool), depositIndexes
        );
        address[] memory transferors = new address[](1);
        transferors[0] = address(_positionManager);
        _pool.approveLPTransferors(transferors);
        _positionManager.redeemPositions(reedemParams);

        // _minterOne unstake
        changePrank(_minterOne);
        _rewardsManager.unstake(tokenIdOne);

        // After unstake, old snapshot stakeInfo.snapshot[9] should be removed
        assertEq(PositionManager(address(_positionManager)).ownerOf(tokenIdOne), _minterOne);

        // check token was transferred from rewards contract to minter
        assertEq(PositionManager(address(_positionManager)).ownerOf(tokenIdOne), _minterOne);

        // invariant: all bucket snapshots are removed for the token id that was unstaken
        for (uint256 bucketIndex = 0; bucketIndex <= 7388; bucketIndex++) {
            (uint256 lps, uint256 rate) = _rewardsManager.getBucketStateStakeInfo(tokenIdOne, bucketIndex);
            assertEq(lps, 0);
            assertEq(rate, 0);
        }

        // check snapshot cleared after unstake
        (ownerInf, poolInf, interactionBlockInf, noOfPositions) = _rewardsManager.getStakeInfo(tokenIdOne);
        assertEq(ownerInf, address(0));
        assertEq(poolInf, address(0));
        assertEq(interactionBlockInf, 0);
        assertEq(noOfPositions, 0);
=======
        uint256 lpsAtStakeTime;
        uint256 rateAtStakeTime;
        (lpsAtStakeTime, rateAtStakeTime) = _rewardsManager.getBucketStateStakeInfo(tokenIdOne, depositIndexes[0]);

        // make sure LP balance before staking is the same as staked LP amount
        assertEq(lpBalance, lpsAtStakeTime);
>>>>>>> 7180f01f
    }

}<|MERGE_RESOLUTION|>--- conflicted
+++ resolved
@@ -2052,22 +2052,6 @@
         assertEq(rewardsManagerBalance, 100000000 * 1e18);
     }
 
-<<<<<<< HEAD
-    function testStakeAndUnstakeBetweenReedem_report_317() external {
-        skip(10);
-
-        // configure NFT position one
-        uint256[] memory depositIndexes = new uint256[](1);
-        depositIndexes[0] = 9;
-
-        // _minterOne's depositIndexes has index '9'
-        uint256 tokenIdOne = _mintAndMemorializePositionNFT({
-            indexes:    depositIndexes,
-            minter:     _minterOne,
-            mintAmount: 1_000 * 1e18,
-            pool:       address(_pool)
-        });
-=======
     function testUnsafeCasting_report_227() external {
         // configure NFT position one
         uint256[] memory depositIndexes = new uint256[](1);
@@ -2081,7 +2065,6 @@
         });
         uint256 lpBalance;
         (lpBalance, ) =_pool.lenderInfo(depositIndexes[0], address(_positionManager));
->>>>>>> 7180f01f
 
         // minterOne deposits their NFT into the rewards contract
         _stakeToken({
@@ -2089,7 +2072,35 @@
             owner:   _minterOne,
             tokenId: tokenIdOne
         });
-<<<<<<< HEAD
+        uint256 lpsAtStakeTime;
+        uint256 rateAtStakeTime;
+        (lpsAtStakeTime, rateAtStakeTime) = _rewardsManager.getBucketStateStakeInfo(tokenIdOne, depositIndexes[0]);
+
+        // make sure LP balance before staking is the same as staked LP amount
+        assertEq(lpBalance, lpsAtStakeTime);
+    }
+
+    function testStakeAndUnstakeBetweenReedem_report_317() external {
+        skip(10);
+
+        // configure NFT position one
+        uint256[] memory depositIndexes = new uint256[](1);
+        depositIndexes[0] = 9;
+
+        // _minterOne's depositIndexes has index '9'
+        uint256 tokenIdOne = _mintAndMemorializePositionNFT({
+            indexes:    depositIndexes,
+            minter:     _minterOne,
+            mintAmount: 1_000 * 1e18,
+            pool:       address(_pool)
+        });
+
+        // minterOne deposits their NFT into the rewards contract
+        _stakeToken({
+            pool:    address(_pool),
+            owner:   _minterOne,
+            tokenId: tokenIdOne
+        });
 
         // check snapshot at stake time
         (address ownerInf, address poolInf, uint256 interactionBlockInf, uint256 noOfPositions) = _rewardsManager.getStakeInfo(tokenIdOne);
@@ -2132,14 +2143,5 @@
         assertEq(poolInf, address(0));
         assertEq(interactionBlockInf, 0);
         assertEq(noOfPositions, 0);
-=======
-        uint256 lpsAtStakeTime;
-        uint256 rateAtStakeTime;
-        (lpsAtStakeTime, rateAtStakeTime) = _rewardsManager.getBucketStateStakeInfo(tokenIdOne, depositIndexes[0]);
-
-        // make sure LP balance before staking is the same as staked LP amount
-        assertEq(lpBalance, lpsAtStakeTime);
->>>>>>> 7180f01f
-    }
-
+    }
 }