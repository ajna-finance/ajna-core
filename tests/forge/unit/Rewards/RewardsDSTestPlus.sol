--- conflicted
+++ resolved
@@ -145,11 +145,7 @@
             assertEq(rate, 0);
         }
 
-<<<<<<< HEAD
-        (address ownerInf, address poolInf, uint256 interactionBlockInf, uint256 noOfPositions) = _rewardsManager.getStakeInfo(tokenId);
-=======
-        (address ownerInf, address poolInf, uint256 interactionBlockInf) = _rewardsManager.getStakeInfo(tokenId_);
->>>>>>> 5d415561
+        (address ownerInf, address poolInf, uint256 interactionBlockInf, uint256 noOfPositions) = _rewardsManager.getStakeInfo(tokenId_);
         assertEq(ownerInf, address(0));
         assertEq(poolInf, address(0));
         assertEq(interactionBlockInf, 0);
