--- conflicted
+++ resolved
@@ -108,11 +108,7 @@
             borrowerDebt:              19.268509615384615394 * 1e18,
             borrowerCollateral:        2 * 1e18,
             borrowert0Np:              11.096767433127708186 * 1e18,
-<<<<<<< HEAD
-            borrowerCollateralization: 1.009034539679184679 * 1e18
-=======
             borrowerCollateralization: 1.009034539679184678 * 1e18
->>>>>>> d10936d1
         });
         _assertBorrower({
             borrower:                  _borrower2,
@@ -285,17 +281,10 @@
             index:            _i9_91,
             collateralArbed:  2 * 1e18,
             quoteTokenAmount: 18.919873153126569032 * 1e18,
-<<<<<<< HEAD
-            bondChange:       0.287210105092827748 * 1e18,
-            isReward:         true,
-            lpAwardTaker:     0.909749138101538138 * 1e18,
-            lpAwardKicker:    0.285719120762723106 * 1e18
-=======
             bondChange:       0.258201596617264198 * 1e18,
             isReward:         true,
             lpAwardTaker:     0.909749138101538138 * 1e18,
             lpAwardKicker:    0.256861203198864400 * 1e18
->>>>>>> d10936d1
         });
 
         _assertLenderLpBalance({
@@ -307,33 +296,19 @@
         _assertLenderLpBalance({
             lender:      _lender,
             index:       _i9_91,
-<<<<<<< HEAD
-            lpBalance:   2_000.285719120762723106 * 1e18, // rewarded with LP in bucket
-=======
             lpBalance:   2_000.256861203198864400 * 1e18, // rewarded with LP in bucket
->>>>>>> d10936d1
             depositTime: _startTime + 100 days + 6.5 hours
         });
         _assertBucket({
             index:        _i9_91,
-<<<<<<< HEAD
-            lpBalance:    2_001.195468258864261244 * 1e18,
-            collateral:   2 * 1e18,
-            deposit:      1_991.804050645641920716 * 1e18,
-=======
             lpBalance:    2_001.166610341300402538 * 1e18,
             collateral:   2 * 1e18,
             deposit:      1_991.775042137166357167 * 1e18,
->>>>>>> d10936d1
             exchangeRate: 1.005218356846837832 * 1e18
         });
         // reserves should remain the same after arb take
         _assertReserveAuction({
-<<<<<<< HEAD
-            reserves:                   24.296647707318004709 * 1e18,
-=======
             reserves:                   24.332908342912459160 * 1e18,
->>>>>>> d10936d1
             claimableReserves :         0,
             claimableReservesRemaining: 0,
             auctionPrice:               0,
@@ -341,11 +316,7 @@
         });
         _assertBorrower({
             borrower:                  _borrower,
-<<<<<<< HEAD
-            borrowerDebt:              0.902267197572669045 * 1e18,
-=======
             borrowerDebt:              0.909519324691559946 * 1e18,
->>>>>>> d10936d1
             borrowerCollateral:        0,
             borrowert0Np:              0,
             borrowerCollateralization: 0
@@ -361,11 +332,7 @@
                 referencePrice:    11.249823884323541351 * 1e18,
                 totalBondEscrowed: 0.296536979149981005 * 1e18,
                 auctionPrice:      9.459936576563284516 * 1e18,
-<<<<<<< HEAD
-                debtInAuction:     0.902267197572669045 * 1e18,
-=======
                 debtInAuction:     0.909519324691559946 * 1e18,
->>>>>>> d10936d1
                 thresholdPrice:    0,
                 neutralPrice:      11.249823884323541351 * 1e18
             })
@@ -412,11 +379,7 @@
             borrowerDebt:              19.534779720182741511 * 1e18,
             borrowerCollateral:        2 * 1e18,
             borrowert0Np:              11.096767433127708186 * 1e18,
-<<<<<<< HEAD
-            borrowerCollateralization: 154.111154569495900146 * 1e18
-=======
             borrowerCollateralization: 154.111154569495905655 * 1e18
->>>>>>> d10936d1
         });
 
         // Amount is restricted by the debt in the loan
@@ -546,11 +509,7 @@
             borrowerDebt:              4.876337367651467845 * 1e18,
             borrowerCollateral:        1.057176198768911289 * 1e18,
             borrowert0Np:              5.240398686048708221 * 1e18,
-<<<<<<< HEAD
-            borrowerCollateralization: 2.107549546895251001  * 1e18
-=======
             borrowerCollateralization: 2.107549546895251  * 1e18
->>>>>>> d10936d1
         });
         _assertLenderLpBalance({
             lender:      _taker,
@@ -720,11 +679,7 @@
             borrowerDebt:              19.534528847054102585 * 1e18,
             borrowerCollateral:        2 * 1e18,
             borrowert0Np:              11.096767433127708186 * 1e18,
-<<<<<<< HEAD
-            borrowerCollateralization: 0.995293609704622699 * 1e18
-=======
             borrowerCollateralization: 0.995293609704622698 * 1e18
->>>>>>> d10936d1
         });
 
         // borrower cannot repay amidst auction
