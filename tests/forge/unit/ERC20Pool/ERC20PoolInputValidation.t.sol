// SPDX-License-Identifier: UNLICENSED
pragma solidity 0.8.18;

import { ERC20HelperContract } from './ERC20DSTestPlus.sol';

import 'src/libraries/helpers/PoolHelper.sol';
import 'src/interfaces/pool/commons/IPoolErrors.sol';

import 'src/ERC20Pool.sol';

contract ERC20PoolBorrowTest is ERC20HelperContract {

    function testValidateAddQuoteTokenInput() external tearDown {
        // revert on zero amount
        vm.expectRevert(IPoolErrors.InvalidAmount.selector);
        _pool.addQuoteToken(0, 1000, block.timestamp + 1);
        // revert on zero index
        vm.expectRevert(IPoolErrors.InvalidIndex.selector);
        _pool.addQuoteToken(1000, 0, block.timestamp + 1);
        // revert on index greater than max index
        vm.expectRevert(IPoolErrors.InvalidIndex.selector);
        _pool.addQuoteToken(1000, MAX_FENWICK_INDEX + 1, block.timestamp + 1);
    }

    function testValidateMoveQuoteTokenInput() external tearDown {
<<<<<<< HEAD
        // revert on zero amount
        vm.expectRevert(IPoolErrors.InvalidAmount.selector);
        _pool.moveQuoteToken(0, 1, 2, block.timestamp + 1);
=======
        // revert on dust amount if amount is below quote token scale
        vm.expectRevert(IPoolErrors.DustAmountNotExceeded.selector);
        _pool.moveQuoteToken(0, 1, 2, block.timestamp + 1, false);
>>>>>>> 185d71cf
        // revert on move to same index
        vm.expectRevert(IPoolErrors.MoveToSameIndex.selector);
        _pool.moveQuoteToken(1000, 1, 1, block.timestamp + 1);
        // revert on to zero index
        vm.expectRevert(IPoolErrors.InvalidIndex.selector);
        _pool.moveQuoteToken(1000, 1, 0, block.timestamp + 1);
        // revert on to index greater than max index
        vm.expectRevert(IPoolErrors.InvalidIndex.selector);
        _pool.moveQuoteToken(1000, 1, MAX_FENWICK_INDEX + 1, block.timestamp + 1);
    }

    function testValidateRemoveQuoteTokenInput() external tearDown {
        // revert on zero amount
        vm.expectRevert(IPoolErrors.InvalidAmount.selector);
        _pool.removeQuoteToken(0, 1000);
        // revert on zero index when enough quote available
        deal(address(_quote), address(_pool), 5000);
        vm.expectRevert(IPoolErrors.NoClaim.selector);
        _pool.removeQuoteToken(1000, 0);
        // revert on index greater than max index
        vm.expectRevert(IPoolErrors.NoClaim.selector);
        _pool.removeQuoteToken(1000, MAX_FENWICK_INDEX + 1);
    }

    function testValidateTakeReservesInput() external tearDown {
        // revert on zero amount
        vm.expectRevert(IPoolErrors.InvalidAmount.selector);
        _pool.takeReserves(0);
    }

    function testValidateDrawDebtInput() external tearDown {
        // revert on zero amount
        vm.expectRevert(IPoolErrors.InvalidAmount.selector);
        ERC20Pool(address(_pool)).drawDebt(address(this), 0, 0, 0);
    }

    function testValidateRepayDebtInput() external tearDown {
        // revert on zero amount
        vm.expectRevert(IPoolErrors.InvalidAmount.selector);
        ERC20Pool(address(_pool)).repayDebt(address(this), 0, 0, address(this), 1);
    }

    function testValidateAddCollateralInput() external tearDown {
        // revert on zero index
        vm.expectRevert(IPoolErrors.InvalidIndex.selector);
        ERC20Pool(address(_pool)).addCollateral(1000 * 1e18, 0, block.timestamp + 1);
        // revert on index greater than max index
        vm.expectRevert(IPoolErrors.InvalidIndex.selector);
        ERC20Pool(address(_pool)).addCollateral(1000 * 1e18, MAX_FENWICK_INDEX + 1, block.timestamp + 1);
    }

    function testValidateRemoveCollateralInput() external tearDown {
        // revert on zero amount
        vm.expectRevert(IPoolErrors.InvalidAmount.selector);
        ERC20Pool(address(_pool)).removeCollateral(0, 1000);
    }

    function testValidateTakeInput() external tearDown {
        // revert on zero amount
        vm.expectRevert(IPoolErrors.InvalidAmount.selector);
        ERC20Pool(address(_pool)).take(address(this), 0, address(this), new bytes(0));
    }
}<|MERGE_RESOLUTION|>--- conflicted
+++ resolved
@@ -23,15 +23,9 @@
     }
 
     function testValidateMoveQuoteTokenInput() external tearDown {
-<<<<<<< HEAD
-        // revert on zero amount
-        vm.expectRevert(IPoolErrors.InvalidAmount.selector);
-        _pool.moveQuoteToken(0, 1, 2, block.timestamp + 1);
-=======
         // revert on dust amount if amount is below quote token scale
         vm.expectRevert(IPoolErrors.DustAmountNotExceeded.selector);
-        _pool.moveQuoteToken(0, 1, 2, block.timestamp + 1, false);
->>>>>>> 185d71cf
+        _pool.moveQuoteToken(0, 1, 2, block.timestamp + 1);
         // revert on move to same index
         vm.expectRevert(IPoolErrors.MoveToSameIndex.selector);
         _pool.moveQuoteToken(1000, 1, 1, block.timestamp + 1);
