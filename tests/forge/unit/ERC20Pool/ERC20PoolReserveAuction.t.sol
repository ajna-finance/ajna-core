--- conflicted
+++ resolved
@@ -115,7 +115,6 @@
         assertEq(USDC.balanceOf(address(_bidder)), 1.425573 * 1e6);
         assertEq(AJNA.balanceOf(address(_bidder)), 9.999999998763511925 * 1e18);
     }
-<<<<<<< HEAD
 
     function testZeroBid() external {
         // mint into the pool to simulate reserves
@@ -146,38 +145,6 @@
             timeRemaining:              1 hours
         });
 
-=======
-
-    function testZeroBid() external {
-        // mint into the pool to simulate reserves
-        deal(address(USDC), address(_pool), 1_000_000 * 1e6);
-        _assertReserveAuction({
-            reserves:                   999_300.2884615384615386 * 1e18,
-            claimableReserves :         999_298.787018230769230907 * 1e18,
-            claimableReservesRemaining: 0,
-            auctionPrice:               0,
-            timeRemaining:              0
-        });
-
-        // kick off a new auction
-        _kickReserveAuction({
-            from:              _bidder,
-            remainingReserves: 999_298.787018230769230907 * 1e18,
-            price:             1_000_000_000 * 1e18,
-            epoch:             1
-        });
-
-        // price cannot hit zero, but wait for it to be reasonably small
-        skip(71 hours);
-        _assertReserveAuction({
-            reserves:                   1.501443307692307693 * 1e18,
-            claimableReserves :         0,
-            claimableReservesRemaining: 999_298.787018230769230907 * 1e18,
-            auctionPrice:               0.000000000000423516 * 1e18,
-            timeRemaining:              1 hours
-        });
-
->>>>>>> d10936d1
         // try to take the smallest amount of USDC possible
         assertEq(USDC.balanceOf(address(_bidder)), 0);
         assertEq(AJNA.balanceOf(address(_bidder)), 10 * 1e18);
@@ -303,8 +270,6 @@
         assertEq(_quote.balanceOf(address(pool)), initialPoolBalance - claimableTokens);
         // available quote token (available to remove / draw debt from) is not modified
         assertEq(_availableQuoteToken(), initialAvailableAmount - claimableTokens);
-<<<<<<< HEAD
-=======
     }
 
     function testReserveAuctionUnsettledLiquidation() external {
@@ -346,7 +311,6 @@
 
         // confirm reserve auction may not be kicked
         _assertReserveAuctionUnsettledLiquidation();
->>>>>>> d10936d1
     }
 
 }