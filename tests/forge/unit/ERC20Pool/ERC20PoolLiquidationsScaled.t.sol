// SPDX-License-Identifier: UNLICENSED
pragma solidity 0.8.18;

import '@openzeppelin/contracts/utils/structs/EnumerableSet.sol';

import { ERC20DSTestPlus }     from './ERC20DSTestPlus.sol';
import { ERC20Pool }           from 'src/ERC20Pool.sol';
import { ERC20PoolFactory }    from 'src/ERC20PoolFactory.sol';
import { TokenWithNDecimals }  from '../../utils/Tokens.sol';

import 'src/PoolInfoUtils.sol';
import 'src/libraries/helpers/PoolHelper.sol';
import 'src/interfaces/pool/erc20/IERC20Pool.sol';

contract ERC20PoolLiquidationsScaledTest is ERC20DSTestPlus {

    using EnumerableSet for EnumerableSet.AddressSet;
    using EnumerableSet for EnumerableSet.UintSet;

    uint256 internal constant BUCKETS_WITH_DEPOSIT = 4;

    address            internal _bidder;
    address            internal _borrower;
    address            internal _borrower2;
    uint256            internal _collateralPrecision;
    uint256            internal _quoteTokenPrecision;
    address            internal _lender;
    TokenWithNDecimals internal _collateral;
    TokenWithNDecimals internal _quote;
    uint256            internal _startBucketId;

    /*********************/
    /*** Setup Methods ***/
    /*********************/

    function init(uint256 collateralPrecisionDecimals_, uint256 quotePrecisionDecimals_) internal {
        _collateral = new TokenWithNDecimals("Collateral", "C", uint8(collateralPrecisionDecimals_));
        _quote      = new TokenWithNDecimals("Quote", "Q", uint8(quotePrecisionDecimals_));
        _pool       = ERC20Pool(new ERC20PoolFactory(_ajna).deployPool(address(_collateral), address(_quote), 0.05 * 10**18));
        vm.label(address(_pool), "ERC20Pool");
        _poolUtils  = new PoolInfoUtils();

        _collateralPrecision = uint256(10) ** collateralPrecisionDecimals_;
        _quoteTokenPrecision = uint256(10) ** quotePrecisionDecimals_;
        
        _borrower  = makeAddr("borrower");
        _lender    = makeAddr("lender");
        _bidder    = makeAddr("bidder");
        
        uint256 lenderDepositDenormalized = 300_000 * _quoteTokenPrecision;

        // give bidder quote token to cover liquidation bond
        vm.startPrank(_bidder);
        deal(address(_quote), _bidder,  lenderDepositDenormalized);
        _quote.approve(address(_pool), lenderDepositDenormalized);

        // give lender quote token to add liquidity to pool
        changePrank(_lender);
        deal(address(_quote), _lender,  lenderDepositDenormalized);
        _quote.approve(address(_pool), lenderDepositDenormalized);

        skip(1 days); // to avoid deposit time 0 equals bucket bankruptcy time
        _startTime = block.timestamp;
    }

    // Deposits into contiguous buckets
    function addLiquidity(uint256 startBucketId) internal {
        // ensure start bucket is in appropriate range
        assertGt(startBucketId, 0);
        assertLt(startBucketId, 7388 - BUCKETS_WITH_DEPOSIT + 1);
        _startBucketId = startBucketId;

        // deposit 200k quote token across 4 buckets
        uint256 lpBalance;
        for (uint i=0; i<4; ++i) {

            uint256 depositFee = Maths.WAD - _poolUtils.unutilizedDepositFeeRate(address(_pool));

            _addInitialLiquidity({
                    from:   _lender,
                    amount: 50_000 * 1e18,
                    index:  startBucketId + i
            });

            (lpBalance, ) = _pool.lenderInfo(startBucketId + i, _lender);

            assertEq(lpBalance, Maths.wmul(50_000 * 1e18, depositFee));
        }
        assertEq(_pool.depositSize(), 199_991.552511415525100000 * 1e18);
    }

    function drawDebt(
        address borrower_, 
        uint256 debtToDraw_, 
        uint256 collateralization_
    ) internal returns (uint256 collateralPledged_) {
        // calculate desired amount of collateral
        ( , , , , , uint256 lupIndex) = _poolUtils.poolPricesInfo(address(_pool));
        if (lupIndex == 0) lupIndex = _startBucketId;
        uint256 price         = _priceAt(lupIndex);
        uint256 colScale      = ERC20Pool(address(_pool)).collateralScale();
        collateralPledged_    = Maths.wmul(Maths.wdiv(debtToDraw_, price), collateralization_);
        collateralPledged_    = (collateralPledged_ / colScale) * colScale;
        while (Maths.wdiv(Maths.wmul(collateralPledged_, price), debtToDraw_) < collateralization_) {
            collateralPledged_ += colScale;
        }

        // mint and approve collateral tokens
        changePrank(borrower_);
        uint256 denormalizationFactor = 10 ** (18 - _collateral.decimals());
        deal(address(_collateral), borrower_, collateralPledged_ / denormalizationFactor);
        _collateral.approve(address(_pool), collateralPledged_ / denormalizationFactor);

        // pledge collateral and draw debt
        _drawDebtNoLupCheck({
            from:               borrower_,
            borrower:           borrower_,
            amountToBorrow:     debtToDraw_,
            limitIndex:         lupIndex + BUCKETS_WITH_DEPOSIT,
            collateralToPledge: collateralPledged_
        });
    }

    /********************/
    /*** Test Methods ***/
    /********************/

    function testLiquidationSingleBorrower(
        uint8  collateralPrecisionDecimals_, 
        uint8  quotePrecisionDecimals_,
        uint16 startBucketId_
    ) external tearDown {
        uint256 boundColPrecision   = bound(uint256(collateralPrecisionDecimals_), 6,    18);
        uint256 boundQuotePrecision = bound(uint256(quotePrecisionDecimals_),      1,    18);
        uint256 startBucketId       = bound(uint256(startBucketId_),               2000, 5388);
        init(boundColPrecision, boundQuotePrecision);
        addLiquidity(startBucketId);

<<<<<<< HEAD
        // Borrow half the pool's liquidity at 101% collateralization, leaving room for origination fee
=======
        // Borrow half the pool's liquidity at 105% collateralization, leaving room for origination fee
>>>>>>> ae4caaa7
        (uint256 collateralPledged) = drawDebt(_borrower, 99_000 * 1e18, 1.05 * 1e18);
        assertGt(_borrowerCollateralization(_borrower), 1e18);

        // Wait until borrower is undercollateralized
        skip(9 weeks);
        assertLt(_borrowerCollateralization(_borrower), 1e18);

        // Kick off an auction and wait the grace period
        _kick(_borrower, _bidder);
        skip(1 hours);

        // Wait until price drops below utilized portion of book
        uint256 auctionCollateral;
        uint256 auctionPrice;        
        for (uint i=0; i<72; ++i) {
            (auctionPrice, , auctionCollateral) = _advanceAuction(1 hours);
            if (auctionPrice < _priceAt(_startBucketId)) break;
        }

        // Test take
        assertEq(auctionCollateral, collateralPledged); 
        uint256 collateralToTake = Maths.wdiv(auctionCollateral, 3 * 1e18);
        _take(collateralToTake, _bidder);
        
        // Test depositTake
        _advanceAuction(17 minutes);
        _depositTake(_startBucketId);

        // Test arbTake
        _advanceAuction(16 minutes);
        _arbTake(_startBucketId + 1, _bidder);

        // Settle auction
        _advanceAuction(72 hours);
        _settle();
    }

    function testSettleAuctionWithoutTakes(
        uint8  collateralPrecisionDecimals_, 
        uint8  quotePrecisionDecimals_,
        uint16 startBucketId_
    ) external {
        uint256 boundColPrecision   = bound(uint256(collateralPrecisionDecimals_), 6,    18);
        uint256 boundQuotePrecision = bound(uint256(quotePrecisionDecimals_),      6,    18);
        uint256 startBucketId       = bound(uint256(startBucketId_),               1000, 6388);
        init(boundColPrecision, boundQuotePrecision);
        addLiquidity(startBucketId);
        uint256 collateralDust = ERC20Pool(address(_pool)).bucketCollateralDust(0);

        // Borrow everything from the first bucket, with origination fee tapping into the second bucket
        drawDebt(_borrower, 50_000 * 1e18, 1.05 * 1e18);
        assertGt(_borrowerCollateralization(_borrower), 1e18);

        // Wait until borrower is undercollateralized
        skip(26 weeks);
        assertLt(_borrowerCollateralization(_borrower), 1e18);

        // Kick an auction and wait for a meaningful price
        assertEq(_quote.balanceOf(_bidder), 300_000 * _quoteTokenPrecision);
        _kick(_borrower, _bidder);
        // assert bidder locked balance in auction bond
        assertLt(_quote.balanceOf(_bidder), 300_000 * _quoteTokenPrecision);

        (uint256 auctionPrice, uint256 auctionDebt, uint256 auctionCollateral) = _advanceAuction(9 hours);
        assertGt(auctionPrice, 0);
        assertGt(auctionDebt, 0);
        assertGt(auctionCollateral, collateralDust);

        // settle the auction without any legitimate takes
        (auctionPrice, auctionDebt, auctionCollateral) = _advanceAuction(72 hours);
        assertEq(auctionPrice, 0);
        assertGt(auctionDebt, 0);
        assertGt(auctionCollateral, collateralDust);
        _settle();

        // lender redeem their shares
        changePrank(_lender);
        for (uint256 i = 0; i < 4; ++i) { 
            (, uint256 bucketQuote, , , ,) = _poolUtils.bucketInfo(address(_pool), startBucketId + i); 
            if (bucketQuote != 0) _pool.removeQuoteToken(type(uint256).max, startBucketId + i); 
        } 

        // check bond transfer amount with rounding
        (uint256 claimableBond, ) = _pool.kickerInfo(_bidder);
        uint256 bondTransferAmount = claimableBond / _pool.quoteTokenScale();

        // Rounded down transfer amount
        uint256 roundingDiff;
        if ( bondTransferAmount * _pool.quoteTokenScale() < claimableBond ) roundingDiff = 1;

        // ensure bidders can still withdraw their bonds
        assertLt(_quote.balanceOf(_bidder), 300_000 * _quoteTokenPrecision);
        changePrank(_bidder);
        _pool.withdrawBonds(_bidder, type(uint256).max);
        assertEq(_quote.balanceOf(_bidder), 300_000 * _quoteTokenPrecision - roundingDiff);
    }

    function testLiquidationLenderKickAuction(
        uint8  collateralPrecisionDecimals_, 
        uint8  quotePrecisionDecimals_,
        uint16 startBucketId_
    ) external tearDown {
        uint256 boundColPrecision   = bound(uint256(collateralPrecisionDecimals_), 12, 18);
        uint256 boundQuotePrecision = bound(uint256(quotePrecisionDecimals_),      1,  18);
        uint256 startBucketId       = bound(uint256(startBucketId_),               1,  7388 - BUCKETS_WITH_DEPOSIT);
        init(boundColPrecision, boundQuotePrecision);
        addLiquidity(startBucketId);

        // Draw debt from all four buckets
        drawDebt(_borrower, 151_000 * 1e18, 1.06 * 1e18);
        assertGt(_borrowerCollateralization(_borrower), 1e18);

        // Wait until borrower is undercollateralized
        skip(9 weeks);
        assertLt(_borrowerCollateralization(_borrower), 1e18);

        // Kick off an auction and wait the grace period
        _lenderKick(_lender, _startBucketId);
        skip(1 hours);

        // Wait until price drops below utilized portion of book
        uint256 auctionCollateral;
        uint256 auctionPrice;        
        for (uint i=0; i<72; ++i) {
            (auctionPrice, , auctionCollateral) = _advanceAuction(1 hours);
            if (auctionPrice < _priceAt(_startBucketId)) break;
        }

        // Test arbTake and depositTake in same block
        _arbTake(_startBucketId, _bidder);
        _depositTake(_startBucketId + 1);

        // Take remainder of collateral
        (auctionPrice, , auctionCollateral) = _advanceAuction(33 minutes);
        _take(auctionCollateral, _bidder);
        uint256 auctionDebt;
        (, auctionDebt, auctionCollateral) = _advanceAuction(0);
        assertEq(auctionCollateral, 0);

        // Settle the auction
        if (auctionDebt != 0) skip(72 hours);
        _settle();
    }

    /************************/
    /*** Auction Wrappers ***/
    /************************/

    function _kick(address borrower, address kicker) internal {
        changePrank(kicker);
        _pool.kick(borrower, MAX_FENWICK_INDEX);
        _checkAuctionStateUponKick(kicker);
    }

    function _lenderKick(address lender, uint256 bucketId) internal {
        (uint256 lastLenderLP, ) = _pool.lenderInfo(bucketId, lender);
        (, uint256 lastBucketDeposit, , uint256 lastBucketLP, , ) = _poolUtils.bucketInfo(address(_pool), bucketId);

        changePrank(lender);
        _pool.lenderKick(bucketId, MAX_FENWICK_INDEX);
        _checkAuctionStateUponKick(lender);

        // confirm user doesn't redeemed any of their LP to post liquidation bond
        (uint256 lenderLP, ) = _pool.lenderInfo(bucketId, lender);
        assertEq(lenderLP, lastLenderLP);

        // confirm deposit wasn't removed from bucket
        (, uint256 bucketDeposit, , uint256 bucketLP, , ) = _poolUtils.bucketInfo(address(_pool), bucketId);
        assertTrue(bucketDeposit >= lastBucketDeposit);
        assertEq(bucketLP, lastBucketLP);
    }

    function _checkAuctionStateUponKick(address kicker) internal {
        uint timeSinceStart = block.timestamp - _startTime;
        (
            address auctionKicker,
            uint256 auctionBondFactor,
            uint256 auctionBondSize,
            uint256 auctionKickTime,
            uint256 auctionReferencePrice,
            uint256 auctionNeutralPrice,
            ,
            ,
            ,
        ) = _pool.auctionInfo(_borrower);

        assertEq(auctionKicker,         kicker);
        assertGe(auctionBondFactor,     0.01 * 1e18);
        assertLe(auctionBondFactor,     0.3  * 1e18);
        assertGt(auctionBondSize,       0);
        assertLt(auctionBondSize,       _pool.depositSize());
        assertEq(auctionKickTime,       _startTime + timeSinceStart);
        assertGt(auctionReferencePrice, _priceAt(_startBucketId + BUCKETS_WITH_DEPOSIT));
        assertGt(auctionNeutralPrice,   _priceAt(_startBucketId));
    }

    function _take(uint256 collateralToTake, address bidder) internal {
        (uint256 lastAuctionDebt, uint256 lastAuctionCollateral, ) = _poolUtils.borrowerInfo(address(_pool), _borrower);
        assertGt(lastAuctionDebt,       0);
        assertGt(lastAuctionCollateral, 0);

        changePrank(bidder);
        _pool.take(_borrower, collateralToTake, bidder, new bytes(0));

        (uint256 auctionDebt, uint256 auctionCollateral, ) = _poolUtils.borrowerInfo(address(_pool), _borrower);
        assertLt(auctionDebt, lastAuctionDebt);
        assertLt(auctionCollateral, lastAuctionCollateral);
    }

    function _depositTake(uint256 bucketId) internal {
        (uint256 lastAuctionDebt, uint256 lastAuctionCollateral, ) = _poolUtils.borrowerInfo(address(_pool), _borrower);
        assertGt(lastAuctionDebt,       0);
        assertGt(lastAuctionCollateral, 0);
        (, uint256 lastBucketDeposit, uint256 lastBucketCollateral, uint256 lastBucketLP, , ) = _poolUtils.bucketInfo(address(_pool), bucketId);
        uint256 lastKickerLP = _kickerLP(bucketId);
        assertGt(lastAuctionDebt,       0);
        assertGt(lastAuctionCollateral, 0);

        _pool.bucketTake(_borrower, true, bucketId);

        // confirm auction debt and collateral have decremented
        uint256 bucketLP;
        {
            (uint256 auctionDebt, uint256 auctionCollateral, ) = _poolUtils.borrowerInfo(address(_pool), _borrower);
            assertLt(auctionDebt,       lastAuctionDebt);
            assertLt(auctionCollateral, lastAuctionCollateral);
            uint256 collateralTaken = lastAuctionCollateral - auctionCollateral;

            // confirm bucket deposit was exchanged for collateral
            uint256 bucketDeposit;
            uint256 bucketCollateral;
            (, bucketDeposit, bucketCollateral, bucketLP, , ) = _poolUtils.bucketInfo(address(_pool), bucketId);
            assertLt(bucketDeposit, lastBucketDeposit);
            assertEq(bucketCollateral, lastBucketCollateral + collateralTaken);
        }

        // confirm LP were awarded to the kicker
        (address kicker, , , uint256 kickTime, uint256 referencePrice, uint256 neutralPrice, , , ,) = _pool.auctionInfo(_borrower);
        uint256 auctionPrice = _auctionPrice(referencePrice, kickTime);
        if (auctionPrice < neutralPrice) {
            uint256 kickerLP = _kickerLP(bucketId);
            assertGt(kickerLP, lastKickerLP);
            uint256 kickerLpChange = kickerLP - lastKickerLP;
            assertEq(bucketLP, lastBucketLP + kickerLpChange);
        }

        // Add for tearDown
        lenders.add(kicker);
        lendersDepositedIndex[kicker].add(bucketId);
        bucketsUsed.add(bucketId);
    }

    function _arbTake(uint256 bucketId, address bidder) internal {
        (uint256 lastAuctionDebt, uint256 lastAuctionCollateral, ) = _poolUtils.borrowerInfo(address(_pool), _borrower);
        assertGt(lastAuctionDebt,       0);
        assertGt(lastAuctionCollateral, 0);
        (, uint256 lastBucketDeposit, uint256 lastBucketCollateral, , , ) = _poolUtils.bucketInfo(address(_pool), bucketId);
        (uint256 lastBidderLP, ) = _pool.lenderInfo(bucketId, bidder);
        uint256 lastBidderQuoteBalance = _quote.balanceOf(bidder);

        changePrank(bidder);
        _pool.bucketTake(_borrower, false, bucketId);

        // confirm auction debt and collateral have decremented
        (uint256 auctionDebt, uint256 auctionCollateral, ) = _poolUtils.borrowerInfo(address(_pool), _borrower);
        assertLt(auctionDebt,       lastAuctionDebt);
        assertLt(auctionCollateral, lastAuctionCollateral);
        uint256 collateralTaken = lastAuctionCollateral - auctionCollateral;

        // confirm bidder was awarded LP without spending any quote token
        {
            (uint256 bidderLP, ) = _pool.lenderInfo(bucketId, bidder);
            assertGt(bidderLP, lastBidderLP);
            assertEq(_quote.balanceOf(bidder), lastBidderQuoteBalance);
        }

        // confirm collateral moved to the bucket
        {
            (, uint256 bucketDeposit, uint256 bucketCollateral, , , ) = _poolUtils.bucketInfo(address(_pool), bucketId);
            assertLt(bucketDeposit, lastBucketDeposit);
            assertEq(bucketCollateral, lastBucketCollateral + collateralTaken);
        }

        // Add for tearDown
        lenders.add(bidder);
        lendersDepositedIndex[bidder].add(bucketId);
        bucketsUsed.add(bucketId);
    }

    function _settle() internal {
        _pool.settle(_borrower, BUCKETS_WITH_DEPOSIT);

        // Added for tearDown
        // Borrowers may receive LP in 7388 during settle if 0 deposit in book
        lenders.add(_borrower);
        lendersDepositedIndex[_borrower].add(7388);
        bucketsUsed.add(7388);
    }

    /**********************/
    /*** Helper Methods ***/
    /**********************/

    function _advanceAuction(uint secondsToSkip) internal returns (
        uint256 auctionPrice_,
        uint256 auctionDebt_,
        uint256 auctionCollateral_
    ){
        (, , , uint256 kickTime, uint256 referencePrice, , , , , ) = _pool.auctionInfo(_borrower);
        uint256 lastAuctionPrice = _auctionPrice(referencePrice, kickTime);
        (uint256 lastAuctionDebt, uint256 lastAuctionCollateral, ) = _poolUtils.borrowerInfo(address(_pool), _borrower);
        if (secondsToSkip != 0) {
            skip(secondsToSkip);
            auctionPrice_ = _auctionPrice(referencePrice, kickTime);
            (uint256 auctionDebt, uint256 auctionCollateral, ) = _poolUtils.borrowerInfo(address(_pool), _borrower);
            // ensure auction price decreases and auction debt increases as time passes
            assertLt(auctionPrice_,     lastAuctionPrice);
            assertGt(auctionDebt,       lastAuctionDebt);
            assertEq(auctionCollateral, lastAuctionCollateral);
            auctionDebt_       = auctionDebt;
            auctionCollateral_ = auctionCollateral;
        } else {
            auctionPrice_      = lastAuctionPrice;
            auctionDebt_       = lastAuctionDebt;
            auctionCollateral_ = lastAuctionCollateral;
        }
    }

    function _borrowerCollateralization(address borrower) internal view returns (uint256) {
        (uint256 debt, uint256 collateral, ) = _poolUtils.borrowerInfo(address(_pool), borrower);
        return _collateralization(debt, collateral, _lup());
    }

    function _kickerLP(uint256 bucketId) internal view returns (uint256) {
        (address kicker, , , , , , , , , ) = _pool.auctionInfo(_borrower);
        (uint256 kickerLP, ) = _pool.lenderInfo(bucketId, kicker);
        return kickerLP;
    }
}<|MERGE_RESOLUTION|>--- conflicted
+++ resolved
@@ -136,11 +136,7 @@
         init(boundColPrecision, boundQuotePrecision);
         addLiquidity(startBucketId);
 
-<<<<<<< HEAD
-        // Borrow half the pool's liquidity at 101% collateralization, leaving room for origination fee
-=======
         // Borrow half the pool's liquidity at 105% collateralization, leaving room for origination fee
->>>>>>> ae4caaa7
         (uint256 collateralPledged) = drawDebt(_borrower, 99_000 * 1e18, 1.05 * 1e18);
         assertGt(_borrowerCollateralization(_borrower), 1e18);
 
