--- conflicted
+++ resolved
@@ -397,11 +397,7 @@
             borrowerDebt:              debt,
             borrowerCollateral:        col,
             borrowert0Np:              114.804959297694401926 * 1e18,
-<<<<<<< HEAD
-            borrowerCollateralization: 30.207183159927296805 * 1e18
-=======
             borrowerCollateralization: 30.207183159927296803 * 1e18
->>>>>>> d10936d1
         });
         _assertPoolPrices({
             htp:      100.173076923076923000 * 1e18,
