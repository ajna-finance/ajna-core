--- conflicted
+++ resolved
@@ -453,13 +453,8 @@
             borrower:                  _borrower2,
             borrowerDebt:              8_084.412285638162564830 * 1e18,
             borrowerCollateral:        1_000 * 1e18,
-<<<<<<< HEAD
             borrowert0Np:              8.880722076025322255 * 1e18,
-            borrowerCollateralization: 0.000000012349231999 * 1e18
-=======
-            borrowert0Np:              9.200228999102245332 * 1e18,
             borrowerCollateralization: 0
->>>>>>> 185d71cf
         });
 
         // kick borrower 2
@@ -512,13 +507,8 @@
             borrower:                  _borrower2,
             borrowerDebt:              8_084.782322086612071679 * 1e18,
             borrowerCollateral:        1_000 * 1e18,
-<<<<<<< HEAD
             borrowert0Np:              8.880722076025322255 * 1e18,
-            borrowerCollateralization: 0.000000012348666781 * 1e18
-=======
-            borrowert0Np:              9.200228999102245332 * 1e18,
             borrowerCollateralization: 0
->>>>>>> 185d71cf
         });
 
         _take({
