--- conflicted
+++ resolved
@@ -108,11 +108,7 @@
             borrowerDebt:              21_020.192307692307702000 * 1e18,
             borrowerCollateral:        100 * 1e18,
             borrowert0Np:              242.111289450059087705 * 1e18,
-<<<<<<< HEAD
-            borrowerCollateralization: 14.181637252165253251 * 1e18
-=======
             borrowerCollateralization: 14.18163725216525325 * 1e18
->>>>>>> d10936d1
         });
 
         assertEq(_collateral.balanceOf(_borrower), 50 * 1e18);
@@ -255,11 +251,7 @@
             borrowerDebt:              21_020.192307692307702000 * 1e18,
             borrowerCollateral:        100 * 1e18,
             borrowert0Np:              242.111289450059087705 * 1e18,
-<<<<<<< HEAD
-            borrowerCollateralization: 14.181637252165253251 * 1e18
-=======
             borrowerCollateralization: 14.18163725216525325 * 1e18
->>>>>>> d10936d1
         });
 
         assertEq(_collateral.balanceOf(collateralReceiver), 0);
