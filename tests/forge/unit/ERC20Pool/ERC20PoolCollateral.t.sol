// SPDX-License-Identifier: UNLICENSED
pragma solidity 0.8.18;

import { ERC20HelperContract } from './ERC20DSTestPlus.sol';

import { ERC20Pool } from 'src/ERC20Pool.sol';

import 'src/interfaces/pool/IPool.sol';
import 'src/PoolInfoUtils.sol';
import 'src/libraries/helpers/PoolHelper.sol';

contract ERC20PoolCollateralTest is ERC20HelperContract {

    address internal _borrower;
    address internal _borrower2;
    address internal _lender;
    address internal _bidder;

    function setUp() external {
        _startTest();

        _borrower  = makeAddr("borrower");
        _borrower2 = makeAddr("borrower2");
        _lender    = makeAddr("lender");
        _bidder    = makeAddr("bidder");

        _mintCollateralAndApproveTokens(_borrower,  150 * 1e18);
        _mintCollateralAndApproveTokens(_borrower2, 100 * 1e18);

        _mintQuoteAndApproveTokens(_lender, 200_000 * 1e18);
        _mintQuoteAndApproveTokens(_bidder, 200_000 * 1e18);
    }

    /**
     *  @notice With 1 lender and 1 borrower test pledgeCollateral, borrow, and pullCollateral.
     */
    function testPledgeAndPullCollateral() external tearDown {
        // lender deposits 10000 Quote into 3 buckets

        _addInitialLiquidity({
            from:   _lender,
            amount: 10_000 * 1e18,
            index:  2550
        });
        _addInitialLiquidity({
            from:   _lender,
            amount: 10_000 * 1e18,
            index:  2551
        });
        _addInitialLiquidity({
            from:   _lender,
            amount: 10_000 * 1e18,
            index:  2552
        });

        _assertPool(
            PoolParams({
                htp:                  0,
                lup:                  MAX_PRICE,
                poolSize:             30_000 * 1e18,
                pledgedCollateral:    0,
                encumberedCollateral: 0,
                poolDebt:             0,
                actualUtilization:    0,
                targetUtilization:    1e18,
                minDebtAmount:        0,
                loans:                0,
                maxBorrower:          address(0),
                interestRate:         0.05 * 1e18,
                interestRateUpdate:   _startTime
            })
        );

        assertEq(_collateral.balanceOf(_borrower), 150 * 1e18);

        // borrower pledge 100 collateral and get a 21_000 Quote loan
        _pledgeCollateral({
            from:     _borrower,
            borrower: _borrower,
            amount:   100 * 1e18
        });
        _borrow({
            from:       _borrower,
            amount:     21_000 * 1e18,
            indexLimit: 3_000,
            newLup:     2_981.007422784467321543 * 1e18
        });

        _assertPool(
            PoolParams({
                htp:                  210.201923076923077020 * 1e18,
                lup:                  2_981.007422784467321543 * 1e18,
                poolSize:             30_000 * 1e18,
                pledgedCollateral:    100 * 1e18,
                encumberedCollateral: 7.333426892167988121 * 1e18,
                poolDebt:             21_020.192307692307702000 * 1e18,
                actualUtilization:    0,
                targetUtilization:    1e18,
                minDebtAmount:        2_102.019230769230770200 * 1e18,
                loans:                1,
                maxBorrower:          _borrower,
                interestRate:         0.05 * 1e18,
                interestRateUpdate:   _startTime
            })
        );
        _assertBorrower({
            borrower:                  _borrower,
            borrowerDebt:              21_020.192307692307702000 * 1e18,
            borrowerCollateral:        100 * 1e18,
            borrowert0Np:              233.703212526982164624 * 1e18,
            borrowerCollateralization: 13.63618966554351274 * 1e18
        });

        assertEq(_collateral.balanceOf(_borrower), 50 * 1e18);

        // pass time to allow interest to accrue
        skip(10 days);

        // remove some of the collateral
        _repayDebtNoLupCheck({
            from:             _borrower,
            borrower:         _borrower,
            amountToRepay:    0,
            amountRepaid:     0,
            collateralToPull: 50 * 1e18
        });

        _assertPool(
            PoolParams({
                htp:                  420.980136462780058369 * 1e18,
                lup:                  2_981.007422784467321543 * 1e18,
                poolSize:             30_024.492338129690910000 * 1e18,
                pledgedCollateral:    50 * 1e18,
                encumberedCollateral: 7.343479566252432930 * 1e18,
                poolDebt:             21_049.0068231390029184310 * 1e18,
                actualUtilization:    0.700672854184962757 * 1e18,
                targetUtilization:    0.070513720116999886 * 1e18,
                minDebtAmount:        2_104.900682313900291843 * 1e18,
                loans:                1,
                maxBorrower:          _borrower,
                interestRate:         0.055 * 1e18,
                interestRateUpdate:   _startTime + 10 days
            })
        );
        _assertBorrower({
            borrower:                  _borrower,
            borrowerDebt:              21_049.006823139002918431 * 1e18,
            borrowerCollateral:        50 * 1e18,
            borrowert0Np:              467.406425053964329248 * 1e18,
            borrowerCollateralization: 6.808761371077973858 * 1e18
        });

        assertEq(_collateral.balanceOf(_borrower), 100 * 1e18);

        // remove all of the remaining claimable collateral
        _repayDebtNoLupCheck({
            from:             _borrower,
            borrower:         _borrower,
            amountToRepay:    0,
            amountRepaid:     0,
            collateralToPull: 50 * 1e18 - _encumberance(21_049.006823139002918431 * 1e18, _lup())
        });

        _assertPool(
            PoolParams({
                htp:                  2_866.353291138910885986 * 1e18,
                lup:                  2_981.007422784467321543 * 1e18,
                poolSize:             30_024.492338129690910000 * 1e18,
                pledgedCollateral:    7.343479566252432930 * 1e18,
                encumberedCollateral: 7.343479566252432930 * 1e18,
                poolDebt:             21_049.0068231390029184310 * 1e18,
                actualUtilization:    0.700672854184962757 * 1e18,
                targetUtilization:    0.070513720116999886 * 1e18,
                minDebtAmount:        2_104.900682313900291843 * 1e18,
                loans:                1,
                maxBorrower:          _borrower,
                interestRate:         0.055 * 1e18,
                interestRateUpdate:   _startTime + 10 days
            })
        );
        _assertBorrower({
            borrower:                  _borrower,
            borrowerDebt:              21_049.006823139002918431 * 1e18,
            borrowerCollateral:        7.343479566252432930 * 1e18,
            borrowert0Np:              3_198.079075140710730815 * 1e18,
            borrowerCollateralization: 1 * 1e18
        });

        assertEq(_collateral.balanceOf(_borrower), 142.656520433747567070 * 1e18);
    }

    /**
     *  @notice With 1 lender and 1 borrower test pledgeCollateral, borrow, pull and transfer collateral to a different recipient.
     */
    function testPledgeAndPullCollateralToDifferentRecipient() external tearDown {
        // lender deposits 10000 Quote into 3 buckets

        address collateralReceiver = makeAddr("receiver");

        _addInitialLiquidity({
            from:   _lender,
            amount: 10_000 * 1e18,
            index:  2550
        });
        _addInitialLiquidity({
            from:   _lender,
            amount: 10_000 * 1e18,
            index:  2551
        });
        _addInitialLiquidity({
            from:   _lender,
            amount: 10_000 * 1e18,
            index:  2552
        });

        assertEq(_collateral.balanceOf(collateralReceiver), 0);
        assertEq(_collateral.balanceOf(_borrower),          150 * 1e18);

        // borrower pledge 100 collateral and get a 21_000 Quote loan
        _pledgeCollateral({
            from:     _borrower,
            borrower: _borrower,
            amount:   100 * 1e18
        });
        _borrow({
            from:       _borrower,
            amount:     21_000 * 1e18,
            indexLimit: 3_000,
            newLup:     2_981.007422784467321543 * 1e18
        });

        _assertPool(
            PoolParams({
                htp:                  210.201923076923077020 * 1e18,
                lup:                  2_981.007422784467321543 * 1e18,
                poolSize:             30_000 * 1e18,
                pledgedCollateral:    100 * 1e18,
                encumberedCollateral: 7.333426892167988121 * 1e18,
                poolDebt:             21_020.192307692307702000 * 1e18,
                actualUtilization:    0,
                targetUtilization:    1e18,
                minDebtAmount:        2_102.019230769230770200 * 1e18,
                loans:                1,
                maxBorrower:          _borrower,
                interestRate:         0.05 * 1e18,
                interestRateUpdate:   _startTime
            })
        );
        _assertBorrower({
            borrower:                  _borrower,
            borrowerDebt:              21_020.192307692307702000 * 1e18,
            borrowerCollateral:        100 * 1e18,
            borrowert0Np:              233.703212526982164624 * 1e18,
            borrowerCollateralization: 13.63618966554351274 * 1e18
        });

        assertEq(_collateral.balanceOf(collateralReceiver), 0);
        assertEq(_collateral.balanceOf(_borrower),          50 * 1e18);

        // pass time to allow interest to accrue
        skip(10 days);

        // remove some of the collateral and transfer to recipient
        _repayDebtAndPullToRecipient({
            from:             _borrower,
            borrower:         _borrower,
            recipient:        collateralReceiver,
            amountToRepay:    0,
            amountRepaid:     0,
            collateralToPull: 50 * 1e18,
            newLup:           2_981.007422784467321543 * 1e18
        });

        _assertBorrower({
            borrower:                  _borrower,
            borrowerDebt:              21_049.006823139002918431 * 1e18,
            borrowerCollateral:        50 * 1e18,
            borrowert0Np:              467.406425053964329248 * 1e18,
            borrowerCollateralization: 6.808761371077973858 * 1e18
        });

        assertEq(_collateral.balanceOf(collateralReceiver), 50 * 1e18);
        assertEq(_collateral.balanceOf(_borrower),          50 * 1e18);

        // remove all of the remaining claimable collateral
        _repayDebtAndPullToRecipient({
            from:             _borrower,
            borrower:         _borrower,
            recipient:        collateralReceiver,
            amountToRepay:    0,
            amountRepaid:     0,
            collateralToPull: 50 * 1e18 - _encumberance(21_049.006823139002918431 * 1e18, _lup()),
            newLup:           2_981.007422784467321543 * 1e18
        });

        _assertBorrower({
            borrower:                  _borrower,
            borrowerDebt:              21_049.006823139002918431 * 1e18,
            borrowerCollateral:        7.343479566252432930 * 1e18,
            borrowert0Np:              3_198.079075140710730815 * 1e18,
            borrowerCollateralization: 1 * 1e18
        });

        assertEq(_collateral.balanceOf(collateralReceiver), 92.656520433747567070 * 1e18);
        assertEq(_collateral.balanceOf(_borrower),          50 * 1e18);
    }

    /**
     *  @notice 1 borrower tests reverts in pullCollateral.
     *          Reverts:
     *              Attempts to remove more than available claimable collateral.
     */
    function testPullCollateralRequireEnoughCollateral() external tearDown {
        _assertPullInsufficientCollateralRevert({
            from:   _borrower,
            amount: 100 * 1e18
        });

        // borrower deposits 100 collateral
        _pledgeCollateral({
            from:     _borrower,
            borrower: _borrower,
            amount:   100 * 1e18
        });

        // should be able to now remove collateral
        _repayDebtNoLupCheck({
            from:             _borrower,
            borrower:         _borrower,
            amountToRepay:    0,
            amountRepaid:     0,
            collateralToPull: 100 * 1e18
        });
    }

    /**
     *  @notice 1 actor tests addCollateral and removeCollateral.
     */
    function testRemoveCollateral() external tearDown {
        // test setup
        _mintCollateralAndApproveTokens(_bidder,  100 * 1e18);

        // should revert if adding collateral at index 0
        _assertAddCollateralAtIndex0Revert({
            from:   _bidder,
            amount: 4 * 1e18
        });

        // actor deposits collateral into a bucket
        _addCollateral({
            from:    _bidder,
            amount:  4 * 1e18,
            index:   2550,
            lpAward: 12_043.56808879152623138 * 1e18
        });

        // check bucket state and bidder's LP
        _assertBucket({
            index:        2550,
            lpBalance:    12_043.56808879152623138 * 1e18,
            collateral:   4 * 1e18,
            deposit:      0,
            exchangeRate: 1 * 1e18
        });
        _assertLenderLpBalance({
            lender:      _bidder,
            index:       2550,
            lpBalance:   12_043.56808879152623138 * 1e18,
            depositTime: _startTime
        });

        // check balances
        assertEq(_collateral.balanceOf(_bidder),        96 * 1e18);
        assertEq(_collateral.balanceOf(address(_pool)), 4 * 1e18);
        assertEq(_quote.balanceOf(address(_pool)),      0);

        // actor withdraws some of their collateral
        _removeCollateral({
            from:     _bidder,
            amount:   1.53 * 1e18,
            index:    2550,
            lpRedeem: 4_606.664793962758783503 * 1e18
        });

        // check bucket state and bidder's LP
        _assertBucket({
            index:        2550,
            lpBalance:    7_436.903294828767447877 * 1e18,
            collateral:   2.47 * 1e18,
            deposit:      0,
            exchangeRate: 1.000000000000000001 * 1e18
        });
        _assertLenderLpBalance({
            lender:      _bidder,
            index:       2550,
            lpBalance:   7_436.903294828767447877 * 1e18,
            depositTime: _startTime
        });

        // check balances
        assertEq(_collateral.balanceOf(_bidder),        97.53 * 1e18);
        assertEq(_collateral.balanceOf(address(_pool)), 2.47 * 1e18);
        assertEq(_quote.balanceOf(address(_pool)),      0);

        // actor withdraws remainder of their _collateral
        _removeCollateral({
            from:     _bidder,
            amount:   2.47 * 1e18,
            index:    2550,
            lpRedeem: 7_436.903294828767447877 * 1e18
        });

        // check bucket state and bidder's LP
        _assertBucket({
            index:        2550,
            lpBalance:    0,
            collateral:   0,
            deposit:      0,
            exchangeRate: 1 * 1e18
        });
        _assertLenderLpBalance({
            lender:      _bidder,
            index:       2550,
            lpBalance:   0,
            depositTime: _startTime
        });

        // check balances
        assertEq(_collateral.balanceOf(_bidder),        100 * 1e18);
        assertEq(_collateral.balanceOf(address(_pool)), 0);
        assertEq(_quote.balanceOf(address(_pool)),      0);
    }

    function testRemoveHalfCollateral() external tearDown {
        // test setup
        _mintCollateralAndApproveTokens(_bidder,  1 * 1e18);

        // actor deposits collateral into a bucket
        _addCollateral({
            from:    _bidder,
            amount:  1 * 1e18,
            index:   1530,
            lpAward: 487616.252661175041981841 * 1e18
        });

        _removeCollateral({
            from:     _bidder,
            amount:   0.5 * 1e18,
            index:    1530,
            lpRedeem: 243_808.126330587520990921 * 1e18
        });

        // check bucket state and bidder's LP
        _assertBucket({
            index:        1530,
            lpBalance:    243_808.126330587520990920 * 1e18,
            collateral:   0.5 * 1e18,
            deposit:      0,
            exchangeRate: 1.000000000000000001 * 1e18
        });
        _assertLenderLpBalance({
            lender:      _bidder,
            index:       1530,
            lpBalance:   243_808.126330587520990920 * 1e18,
            depositTime: _startTime
        });

        // check balances
        assertEq(_collateral.balanceOf(_bidder),        0.5 * 1e18);
        assertEq(_collateral.balanceOf(address(_pool)), 0.5 * 1e18);
        assertEq(_quote.balanceOf(address(_pool)),      0);

        // actor withdraws remainder of their _collateral
        _removeAllCollateral({
            from:     _bidder,
            amount:   0.5 * 1e18,
            index:    1530,
            lpRedeem: 243_808.126330587520990920 * 1e18
        });

        // check bucket state and bidder's LP
        _assertBucket({
            index:        1530,
            lpBalance:    0,
            collateral:   0,
            deposit:      0,
            exchangeRate: 1 * 1e18
        });
        _assertLenderLpBalance({
            lender:      _bidder,
            index:       1530,
            lpBalance:   0,
            depositTime: _startTime
        });

        // check balances
        assertEq(_collateral.balanceOf(_bidder),        1 * 1e18);
        assertEq(_collateral.balanceOf(address(_pool)), 0 * 1e18);
        assertEq(_quote.balanceOf(address(_pool)),      0);
    }

    function testRemoveCollateralReverts() external tearDown {
        uint256 testIndex = 6348;

        // should revert if no collateral in the bucket
        _assertRemoveInsufficientCollateralRevert({
            from:  _lender,
            amount: 3.50 * 1e18,
            index:  testIndex
        });

        // another actor deposits some collateral
        deal(address(_collateral), _bidder,  100 * 1e18);

        changePrank(_bidder);
        _collateral.approve(address(_pool), 100 * 1e18);

        _addCollateral({
            from:    _bidder,
            amount:  0.65 * 1e18,
            index:   testIndex,
            lpAward: 0.000011611972172012 * 1e18
        });

        // should revert if actor has no LPB in the bucket
        _assertRemoveAllCollateralNoClaimRevert({
            from:  _lender,
            index: testIndex
        });

        // should revert if actor does not have LP
        _assertRemoveAllCollateralNoClaimRevert({
            from:  _lender,
            index: testIndex
        });

        // should revert if expiration passed
        _assertAddCollateralExpiredRevert({
            from:   _lender,
            amount: 0.5 * 1e18,
            index:  testIndex,
            expiry: block.timestamp - 2 minutes
        });
    }

    function testPledgeCollateralFromDifferentActor() external tearDown {
        // check initial pool state
        _assertPool(
            PoolParams({
                htp:                  0,
                lup:                  MAX_PRICE,
                poolSize:             0,
                pledgedCollateral:    0,
                encumberedCollateral: 0,
                poolDebt:             0,
                actualUtilization:    0,
                targetUtilization:    1e18,
                minDebtAmount:        0,
                loans:                0,
                maxBorrower:          address(0),
                interestRate:         0.05 * 1e18,
                interestRateUpdate:   _startTime
            })
        );

        assertEq(_collateral.balanceOf(_borrower),  150 * 1e18);
        assertEq(_collateral.balanceOf(_borrower2), 100 * 1e18);

        // borrower deposits 100 collateral
        _pledgeCollateral({
            from:     _borrower2,
            borrower: _borrower2,
            amount:   100 * 1e18
        });

        // check pool state collateral accounting updated properly
        _assertPool(
            PoolParams({
                htp:                  0,
                lup:                  MAX_PRICE,
                poolSize:             0,
                pledgedCollateral:    100 * 1e18,
                encumberedCollateral: 0,
                poolDebt:             0,
                actualUtilization:    0,
                targetUtilization:    1e18,
                minDebtAmount:        0,
                loans:                0,
                maxBorrower:          address(0),
                interestRate:         0.05 * 1e18,
                interestRateUpdate:   _startTime
            })
        );

        assertEq(_collateral.balanceOf(_borrower),  150 * 1e18);
        assertEq(_collateral.balanceOf(_borrower2), 0);
    }

    function testAddRemoveCollateralBucketExchangeRateInvariantDifferentActor() external tearDown {
        _mintCollateralAndApproveTokens(_lender,  50000000000 * 1e18);

        _addInitialLiquidity({
            from:   _bidder,
            amount: 6879,
            index:  2570
        });

        _assertLenderLpBalance({
            lender:      _lender,
            index:       2570,
            lpBalance:   0,
            depositTime: 0
        });
        _assertLenderLpBalance({
            lender:      _bidder,
            index:       2570,
            lpBalance:   6879,
            depositTime: _startTime
        });
        _assertBucket({
            index:        2570,
            lpBalance:    6879,
            collateral:   0,
            deposit:      6879,
            exchangeRate: 1 * 1e18 // exchange rate should not change
        });

        _addCollateral({
            from:    _lender,
            amount:  3642907759.282013932739218713 * 1e18,
            index:   2570,
            lpAward: 9927093687851.086595628225711616 * 1e18
        });

        _assertLenderLpBalance({
            lender:      _lender,
            index:       2570,
            lpBalance:   9927093687851.086595628225711616 * 1e18,
            depositTime: _startTime
        });
        _assertLenderLpBalance({
            lender:      _bidder,
            index:       2570,
            lpBalance:   6879,
            depositTime: _startTime
        });
        _assertBucket({
            index:        2570,
            lpBalance:    9_927_093_687_851.086595628225718495 * 1e18,
            collateral:   3642907759.282013932739218713 * 1e18,
            deposit:      6879,
            exchangeRate: 1.000000000000000001 * 1e18 // exchange rate should not change
        });

        _removeAllCollateral({
            from:     _lender,
            amount:   3642907759.282013932739218712 * 1e18,
            index:    2570,
            lpRedeem: 9_927_093_687_851.086595628225711616 * 1e18
        });

        _assertLenderLpBalance({
            lender:      _lender,
            index:       2570,
            lpBalance:   0, // LP should get back to same value as before add / remove collateral
            depositTime: _startTime
        });
        _assertLenderLpBalance({
            lender:      _bidder,
            index:       2570,
            lpBalance:   6879, // LP should get back to same value as before add / remove collateral
            depositTime: _startTime
        });
        _assertBucket({
            index:        2570,
            lpBalance:    6879,
            collateral:   1,
            deposit:      6879,
            exchangeRate: 1.396139944475026071 * 1e18
            // exchange rate should not change in theory, but due to rounding unfavorable to the
            // collateral redeemer, the small residual depositor gains
        });
    }

    function testAddRemoveCollateralBucketExchangeRateInvariantSameActor() external tearDown {
        _mintCollateralAndApproveTokens(_lender,  50000000000 * 1e18);

        _addInitialLiquidity({
            from:   _lender,
            amount: 6879,
            index:  2570
        });

        _assertLenderLpBalance({
            lender:      _lender,
            index:       2570,
            lpBalance:   6879,
            depositTime: _startTime
        });
        _assertBucket({
            index:        2570,
            lpBalance:    6879,
            collateral:   0,
            deposit:      6879,
            exchangeRate: 1 * 1e18 // exchange rate should not change
        });

        _addCollateral({
            from:    _lender,
            amount:  3642907759.282013932739218713 * 1e18,
            index:   2570,
            lpAward: 9927093687851.086595628225711616 * 1e18
        });

        _assertLenderLpBalance({
            lender:      _lender,
            index:       2570,
            lpBalance:   9_927_093_687_851.086595628225718495 * 1e18,
            depositTime: _startTime
        });
        _assertBucket({
            index:        2570,
            lpBalance:    9_927_093_687_851.086595628225718495 * 1e18,
            collateral:   3642907759.282013932739218713 * 1e18,
            deposit:      6879,
            exchangeRate: 1.000000000000000001 * 1e18 // exchange rate should not change
        });

        _removeAllCollateral({
            from:     _lender,
            amount:   3642907759.282013932739218713 * 1e18,
            index:    2570,
            lpRedeem: 9927093687851.086595628225711617 * 1e18
        });

        _assertLenderLpBalance({
            lender:      _lender,
            index:       2570,
            lpBalance:   6878, // LP should get back to same value as before add / remove collateral
            depositTime: _startTime
        });
        _assertBucket({
            index:        2570,
            lpBalance:    6878,
            collateral:   0,
            deposit:      6879,
            exchangeRate: 1.000145391102064554 * 1e18 // exchange rate should not change
        });
    }

    function testAddRemoveCollateralSmallAmountsBucketExchangeRateInvariantDifferentActor() external tearDown {
        _mintCollateralAndApproveTokens(_lender,  50000000000 * 1e18);

        _addInitialLiquidity({
            from:   _bidder,
            amount: 304,
            index:  2570
        });

        _assertLenderLpBalance({
            lender:      _lender,
            index:       2570,
            lpBalance:   0,
            depositTime: 0
        });
        _assertLenderLpBalance({
            lender:      _bidder,
            index:       2570,
            lpBalance:   304,
            depositTime: _startTime
        });
        _assertBucket({
            index:        2570,
            lpBalance:    304,
            collateral:   0,
            deposit:      304,
            exchangeRate: 1 * 1e18 // exchange rate should not change
        });

        _addCollateral({
            from:    _lender,
            amount:  1,
            index:   2570,
            lpAward: 2725
        });

        _assertLenderLpBalance({
            lender:      _lender,
            index:       2570,
            lpBalance:   2725,
            depositTime: _startTime
        });
        _assertLenderLpBalance({
            lender:      _bidder,
            index:       2570,
            lpBalance:   304,
            depositTime: _startTime
        });
        _assertBucket({
            index:        2570,
            lpBalance:    3029,
            collateral:   1,
            deposit:      304,
            exchangeRate: 1.000015410380886212 * 1e18 // exchange rate should not change
        });

        // bidder should not be able to remove any collateral as LP balance is 304 < 2725
        _assertRemoveAllCollateralInsufficientLPRevert({
            from:  _bidder,
            index: 2570
        });

        // Neither _lender nor _borrower now has sufficient LP to redeem the collateral.
        // Bidder can though remove his deposit and lender the added collateral.
        _assertRemoveAllCollateralInsufficientLPRevert({
            from:  _lender,
            index: 2570
        });

        _assertLenderLpBalance({
            lender:      _lender,
            index:       2570,
            lpBalance:   2725,
            depositTime: _startTime
        });
        _assertLenderLpBalance({
            lender:      _bidder,
            index:       2570,
            lpBalance:   304,
            depositTime: _startTime
        });
        _assertBucket({
            index:        2570,
            lpBalance:    3029,
            collateral:   1,
            deposit:      304,
            exchangeRate: 1.000015410380886212 * 1e18 // exchange rate should not change
        });
    }

    function testSwapSmallAmountsBucketExchangeRateInvariantDifferentActor() external tearDown {
        _mintCollateralAndApproveTokens(_lender,  50000000000 * 1e18);

        _addInitialLiquidity({
            from:   _bidder,
            amount: 2726,
            index:  2570
        });

        _assertLenderLpBalance({
            lender:      _lender,
            index:       2570,
            lpBalance:   0,
            depositTime: 0
        });
        _assertLenderLpBalance({
            lender:      _bidder,
            index:       2570,
            lpBalance:   2726,
            depositTime: _startTime
        });
        _assertBucket({
            index:        2570,
            lpBalance:    2726,
            collateral:   0,
            deposit:      2726,
            exchangeRate: 1 * 1e18 // exchange rate should not change
        });

        _addCollateral({
            from:    _lender,
            amount:  1,
            index:   2570,
            lpAward: 2725
        });

        _assertLenderLpBalance({
            lender:      _lender,
            index:       2570,
            lpBalance:   2725,
            depositTime: _startTime
        });
        _assertLenderLpBalance({
            lender:      _bidder,
            index:       2570,
            lpBalance:   2726,
            depositTime: _startTime
        });
        _assertBucket({
            index:        2570,
            lpBalance:    5451,
            collateral:   1,
            deposit:      2726,
            exchangeRate: 1.000008563207430625 * 1e18 // exchange rate should not change
        });

        uint256 snapshot = vm.snapshot();

        // bucket should be cleaned out if collateral swap happens first
        _removeAllCollateral({
            from:     _bidder,
            amount:   1,
            index:    2570,
            lpRedeem: 2726
        });
        _removeAllLiquidity({
            from:     _lender,
            amount:   2726,
            index:    2570,
            newLup:   MAX_PRICE,
            lpRedeem: 2725
        });

        _assertLenderLpBalance({
            lender:      _lender,
            index:       2570,
            lpBalance:   0,
            depositTime: _startTime
        });
        _assertLenderLpBalance({
            lender:      _bidder,
            index:       2570,
            lpBalance:   0,
            depositTime: _startTime
        });
        _assertBucket({
            index:        2570,
            lpBalance:    0,
            collateral:   0,
            deposit:      0,
            exchangeRate: 1 * 1e18 // exchange rate should not change
        });

        vm.revertTo(snapshot);

        // bucket should be cleaned out if quote token swap happens first
        _removeAllLiquidity({
            from:     _lender,
            amount:   2725,
            index:    2570,
            newLup:   MAX_PRICE,
            lpRedeem: 2725
        });
        _removeAllCollateral({
            from:     _bidder,
            amount:   1,
            index:    2570,
            lpRedeem: 2726
        });

        _assertLenderLpBalance({
            lender:      _lender,
            index:       2570,
            lpBalance:   0,
            depositTime: _startTime
        });
        _assertLenderLpBalance({
            lender:      _bidder,
            index:       2570,
            lpBalance:   0,
            depositTime: _startTime
        });

        // One deposit remains, with no owner, as collateral was removed with 1 deposit and
        // 1 collateral priced at ~2570
        _assertBucketAssets({
            index:        2570,
            lpBalance:    0,
            collateral:   0,
            deposit:      1,
            exchangeRate: 1 * 1e18 // exchange rate should not change
        });

        // bucket can be healed by adding liquidity / collateral
        _addLiquidity({
            from:    _bidder,
            amount:  2726,
            index:   2570,
            lpAward: 2726,
            newLup:  MAX_PRICE
        });
        _addCollateral({
            from:    _lender,
            amount:  1,
            index:   2570,
            lpAward: 2724
        });
        _assertBucket({
            index:        2570,
            lpBalance:    5450,
            collateral:   1,
            deposit:      2727,
            exchangeRate: 1.000375537255725567 * 1e18
        });
    }

    function testAddRemoveCollateralBucketExchangeRateInvariantDifferentActor2() external tearDown {
        _mintCollateralAndApproveTokens(_lender,  1000000000000000000 * 1e18);
        _mintCollateralAndApproveTokens(_bidder,  50000000000 * 1e18);

        _addCollateral({
            from:    _bidder,
            amount:  15200,
            index:   2570,
            lpAward: 41420710
        });
        _addInitialLiquidity({
            from:   _lender,
            amount: 2,
            index:  2570
        });
        _addCollateral({
            from:    _lender,
            amount:  883_976_901_103_343_226.563974622543668416 * 1e18,
            index:   2570,
            lpAward: 2_408_878_346_532_910_443_679.386064220627467464 * 1e18
        });
        _assertLenderLpBalance({
            lender:      _lender,
            index:       2570,
            lpBalance:   2_408_878_346_532_910_443_679.386064220627467466 * 1e18,
            depositTime: _startTime
        });

        _removeAllCollateral({
            from:     _lender,
            amount:   883_976_901_103_343_226.563974622543668416 * 1e18,
            index:    2570,
            lpRedeem: 2_408_878_346_532_910_443_679.386064220627467466 * 1e18
        });
        _assertBucket({
            index:        2570,
            lpBalance:    41420710,
            collateral:   15200,
            deposit:      2,
            exchangeRate: 1.000000036365004509 * 1e18
        });

    }

    function testPullBorrowerCollateralLessThanEncumberedCollateral() external {
        address actor = makeAddr("actor");

        _mintCollateralAndApproveTokens(actor, 1000000000 * 1e18);
        _mintQuoteAndApproveTokens(actor, 1000000000000 * 1e18);

        changePrank(actor);
<<<<<<< HEAD
        _pool.addQuoteToken(913597152782868931694946846442, 2572, block.timestamp + 100, false);
        ERC20Pool(address(_pool)).drawDebt(actor, 436798576391434465847473423221, 7388, 170152459663184217402759609);
=======
        _pool.addQuoteToken(913597152782868931694946846442, 2572, block.timestamp + 100);
        ERC20Pool(address(_pool)).drawDebt(actor, 456798576391434465847473423221, 7388, 170152459663184217402759609);
>>>>>>> eb76ca75

        skip(100 days);
        // borrower is undercollateralized and pledged collateral is lower than encumbered collateral, tx should revert with InsufficientCollateral
        vm.expectRevert(IPoolErrors.InsufficientCollateral.selector);
        ERC20Pool(address(_pool)).repayDebt(actor, 0, 2000000, actor, 7388);
    }

    function testPullBorrowerWithDebtCollateralEncumberedCalculatedAsZero() external {
        address actor = makeAddr("actor");

        _mintCollateralAndApproveTokens(actor, 1000000000 * 1e18);
        _mintQuoteAndApproveTokens(actor, 1000000000000 * 1e18);

        changePrank(actor);
        _pool.addQuoteToken(200, 2572, block.timestamp + 100);
        ERC20Pool(address(_pool)).drawDebt(actor, 100, 7388, 1);

        // actor should not be able to pull his collateral without repaying the debt
        vm.expectRevert(IPoolErrors.InsufficientCollateral.selector);
        ERC20Pool(address(_pool)).repayDebt(actor, 0, 1, actor, 7388);

        // borrower should be able to repay and pull collateral
        ERC20Pool(address(_pool)).repayDebt(actor, 120, 1, actor, 7388);
    }

    function test_prototech_collateral_draining() external {
        address victim   = makeAddr("victim");
        address attacker = makeAddr("attacker");

        // test setup
        _mintCollateralAndApproveTokens(victim, 1 * 1e30);
        _mintQuoteAndApproveTokens(attacker, 1000000000000 * 1e18);

        // victim will have collateral in a bucket
        _addCollateral({
            from:    victim,                // victim address
            amount:  1 * 1e30,              // amount to add, 1 * 1e30
            index:   6502,                  // bucket index (with low price)
            lpAward: 8287415.613413 * 1e18  // expected LP award, 8287415.613413 * 1e18
        });

        // check bucket state and attacker's LP
        _assertBucket({
            index:        6502,                     // bucket index
            lpBalance:    8287415.613413 * 1e18,    // new bucket LP balance
            collateral:   1 * 1e30,                 // new bucket collateral
            deposit:      0,                        // no deposits
            exchangeRate: 1 * 1e18                  // exchange rate is 1 WAD
        });
        _assertLenderLpBalance({
            lender:      victim,                    // victim address
            index:       6502,                      // bucket index
            lpBalance:   8287415.613413 * 1e18,     // new LP balance of victim
            depositTime: _startTime                 // deposit time
        });

        // attacker starts w/no collateral tokens
        assertEq(_collateral.balanceOf(attacker), 0);

        // the pool has all the collateral
        assertEq(_collateral.balanceOf(address(_pool)), 1 * 1e30);

        // attacker just needs a non-zero LP balance--deposit a minimal amount of quote token
        _addInitialLiquidity({
            from:   attacker,
            amount: 1,
            index:  6502
        });
        _assertBucket({
            index:        6502,
            lpBalance:    8287415.613413 * 1e18 + 1,  // LP balance increased with 1 LP awarded to attacker
            collateral:   (1 * 1e30),
            deposit:      1,                          // deposit added by attacker
            exchangeRate: 1 * 1e18                    // still 1 WAD
        });
        _assertLenderLpBalance({
            lender:      attacker,                  // attacker address
            index:       6502,                      // bucket index
            lpBalance:   1,                         // new LP balance of attacker
            depositTime: _startTime                 // deposit time
        });

        // attacker redeem maximum amount of collateral possible
        changePrank(attacker);
        _pool.removeCollateral(60332, 6502);

        _assertBucket({
            index:        6502,
            lpBalance:    8287415.613413 * 1e18,       // LP balance decreased with 1 LP redeemed by attacker
            collateral:   (1 * 1e30) - 60332,          // collateral decreased with amount removed
            deposit:      1,                           // deposit added by attacker remains in bucket
            exchangeRate: 1.000000000000000001 * 1e18  // still 1 WAD
        });
        _assertLenderLpBalance({
            lender:      attacker,                 // attacker address
            index:       6502,                     // bucket index
            lpBalance:   0,                        // attacker's LP balance changed
            depositTime: _startTime                // deposit time
        });

        // attacker received collateral for 1 LP redeemed
        assertEq(_collateral.balanceOf(attacker), 60332);

        // collateral removed from pool
        assertEq(
            _collateral.balanceOf(address(_pool)),
            (1 * 1e30) - 60332
        );

        // second time attacker tries to remove collateral will revert as it has no LP remaining
        changePrank(attacker);
        vm.expectRevert(IPoolErrors.NoClaim.selector);
        _pool.removeCollateral(60332, 6502);

        // victim can remove liquidity added by attacker for 1 LP redeemed
        _removeLiquidity({
            from:     victim,
            amount:   1,
            index:    6502,
            newLup:   MAX_PRICE,
            lpRedeem: 1
        });

        _removeCollateral({
            from:     victim,                               // victim address
            amount:   (1 * 1e30) - 60332,                   // remaining collateral
            index:    6502,                                 // bucket index
            lpRedeem: 8287415.613413 * 1e18 - 1             // expected LP redeem
        });

        // Some LP shares leftover due to rounding
        _assertBucket({
            index:        6502,              // bucket index
            lpBalance:    0,                 // no LP remaining
            collateral:   0,                 // no collateral left in the pool
            deposit:      0,                 // no deposit remaining
            exchangeRate: 1 * 1e18           // exchange rate didn't change
        });

        // attacker doesn't have any LP share
        _assertLenderLpBalance({
            lender:      attacker,                 // attacker address
            index:       6502,                     // bucket index
            lpBalance:   0,                        // no LP remaining
            depositTime: _startTime                // deposit time
        });
    }

}<|MERGE_RESOLUTION|>--- conflicted
+++ resolved
@@ -1045,13 +1045,8 @@
         _mintQuoteAndApproveTokens(actor, 1000000000000 * 1e18);
 
         changePrank(actor);
-<<<<<<< HEAD
-        _pool.addQuoteToken(913597152782868931694946846442, 2572, block.timestamp + 100, false);
-        ERC20Pool(address(_pool)).drawDebt(actor, 436798576391434465847473423221, 7388, 170152459663184217402759609);
-=======
         _pool.addQuoteToken(913597152782868931694946846442, 2572, block.timestamp + 100);
         ERC20Pool(address(_pool)).drawDebt(actor, 456798576391434465847473423221, 7388, 170152459663184217402759609);
->>>>>>> eb76ca75
 
         skip(100 days);
         // borrower is undercollateralized and pledged collateral is lower than encumbered collateral, tx should revert with InsufficientCollateral
