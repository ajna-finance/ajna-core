--- conflicted
+++ resolved
@@ -1109,11 +1109,7 @@
         });
     }
 
-<<<<<<< HEAD
-    function testAccruePoolInterestRevertDueToExpLimit() external {
-=======
     function testAccruePoolInterestInterestUpdateFailureDueToExpLimit() external tearDown {
->>>>>>> d10936d1
         _mintQuoteAndApproveTokens(_lender, 1_000_000_000 * 1e18);
         _mintCollateralAndApproveTokens(_borrower, 1_000_000_000 * 1e18);
 
@@ -1184,14 +1180,6 @@
         // wait 32 years
         skip(365 days * 32);
 
-<<<<<<< HEAD
-        // Reverts with PRBMathUD60x18__ExpInputTooBig
-        vm.expectRevert();
-        _updateInterest();
-    }
-
-    function testAccrueInterestNewInterestLimit() external {
-=======
         // Interest update should fail
         vm.expectEmit(true, true, false, true);
         emit InterestUpdateFailure();
@@ -1213,7 +1201,6 @@
     }
 
     function testAccrueInterestInterestUpdateFailure() external tearDown {
->>>>>>> d10936d1
         _mintQuoteAndApproveTokens(_lender, 1_000_000_000 * 1e18);
         _mintCollateralAndApproveTokens(_borrower, 1_000_000_000 * 1e18);
 
@@ -1280,14 +1267,9 @@
 
         skip(13 hours);
 
-<<<<<<< HEAD
-        // Revert with Arithmetic overflow in `Maths.wmul(pendingFactor - Maths.WAD, poolState_.debt)` in accrue interest
-        vm.expectRevert();
-=======
         // Interest update should fail
         vm.expectEmit(true, true, false, true);
         emit InterestUpdateFailure();
->>>>>>> d10936d1
         _updateInterest();
     }
 
@@ -1358,11 +1340,7 @@
         }
     }
 
-<<<<<<< HEAD
-    function testUpdateInterestTuLimit() external {
-=======
     function testTuLimitInterestUpdateFailure() external tearDown {
->>>>>>> d10936d1
         _mintQuoteAndApproveTokens(_lender, 1_000_000_000 * 1e18);
         _mintCollateralAndApproveTokens(_borrower, 1_000_000_000 * 1e18);
 
@@ -1431,14 +1409,9 @@
 
         skip(1 days);
 
-<<<<<<< HEAD
-        // Revert with Arithmetic overflow in `(((tu + mau102 - 1e18) / 1e9) ** 2)` in update interest
-        vm.expectRevert();
-=======
         // Interest update should fail
         vm.expectEmit(true, true, false, true);
         emit InterestUpdateFailure();
->>>>>>> d10936d1
         _updateInterest();
     }
 }