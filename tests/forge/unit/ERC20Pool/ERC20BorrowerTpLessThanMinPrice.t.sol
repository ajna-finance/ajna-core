pragma solidity 0.8.18;

import { ERC20HelperContract, ERC20FuzzyHelperContract } from './ERC20DSTestPlus.sol';

import 'src/libraries/helpers/PoolHelper.sol';
import 'src/interfaces/pool/commons/IPoolErrors.sol';

contract ERC20PoolBorrowerTPLessThanMinPrice is ERC20HelperContract {

    address internal _borrower;
    address internal _lender;

    function setUp() external {
        _startTest();

        _borrower  = makeAddr("borrower");
        _lender    = makeAddr("lender");

        _mintQuoteAndApproveTokens(_lender,  110 * 1e18);
        _mintCollateralAndApproveTokens(_borrower,  100_000 * 1e18);
    }

    function testTpLessThanMinPriceBorrowerKickable() external tearDown {
        _addInitialLiquidity({
            from:   _lender,
            amount: 1100 * 1e9,
            index:  2550
        });

        // Borrower adds collateral token and borrows
        _pledgeCollateral({
            from:     _borrower,
            borrower: _borrower,
            amount:   10 * 1e18
        });

        _borrow({
            from:       _borrower,
            amount:     900 * 1e9,
            indexLimit: 2550,
            newLup:     3_010.892022197881557845 * 1e18
        });

<<<<<<< HEAD
        (uint256 debt, uint256 collateral, , uint256 thresholdPrice) = _poolUtils.borrowerInfo(address(_pool), _borrower);
        uint256 calculatedThresholdPrice = Maths.wdiv(debt, collateral);

        // Ensure borrower tp is less than min price
        assertLt(thresholdPrice, MIN_PRICE);
        assertLt(calculatedThresholdPrice, MIN_PRICE);
=======
        (uint256 debt, uint256 collateral, ) = _poolUtils.borrowerInfo(address(_pool), _borrower);
        uint256 debtToCollateral = Maths.wdiv(debt, collateral);

        // Ensure borrower tp is less than min price
        assertLt(Maths.wmul(debtToCollateral, COLLATERALIZATION_FACTOR), MIN_PRICE);
>>>>>>> 00f5eff7

        // Lender can kick borrower with tp less than min price
        changePrank(_lender);
        _pool.lenderKick(2550, MAX_FENWICK_INDEX);
    }
}<|MERGE_RESOLUTION|>--- conflicted
+++ resolved
@@ -41,20 +41,11 @@
             newLup:     3_010.892022197881557845 * 1e18
         });
 
-<<<<<<< HEAD
         (uint256 debt, uint256 collateral, , uint256 thresholdPrice) = _poolUtils.borrowerInfo(address(_pool), _borrower);
-        uint256 calculatedThresholdPrice = Maths.wdiv(debt, collateral);
-
-        // Ensure borrower tp is less than min price
-        assertLt(thresholdPrice, MIN_PRICE);
-        assertLt(calculatedThresholdPrice, MIN_PRICE);
-=======
-        (uint256 debt, uint256 collateral, ) = _poolUtils.borrowerInfo(address(_pool), _borrower);
         uint256 debtToCollateral = Maths.wdiv(debt, collateral);
 
         // Ensure borrower tp is less than min price
         assertLt(Maths.wmul(debtToCollateral, COLLATERALIZATION_FACTOR), MIN_PRICE);
->>>>>>> 00f5eff7
 
         // Lender can kick borrower with tp less than min price
         changePrank(_lender);
