// SPDX-License-Identifier: UNLICENSED
pragma solidity 0.8.18;

import { ERC20HelperContract, ERC20FuzzyHelperContract  } from './ERC20DSTestPlus.sol';

import 'src/libraries/helpers/PoolHelper.sol';
import 'src/interfaces/pool/erc20/IERC20Pool.sol';

import 'src/ERC20Pool.sol';

contract ERC20PoolBorrowTest is ERC20HelperContract {

    address internal _borrower;
    address internal _borrower2;
    address internal _lender;
    address internal _lender1;

    uint256 highest = 2550;
    uint256 high    = 2551;
    uint256 med     = 2552;
    uint256 low     = 2553;
    uint256 lowest  = 2554;

    function setUp() external {
        _startTest();

        _borrower  = makeAddr("borrower");
        _borrower2 = makeAddr("borrower2");
        _lender    = makeAddr("lender");
        _lender1   = makeAddr("lender1");

        _mintCollateralAndApproveTokens(_borrower,  100 * 1e18);
        _mintCollateralAndApproveTokens(_borrower2,  100 * 1e18);

        _mintQuoteAndApproveTokens(_lender,   200_000 * 1e18);
        _mintQuoteAndApproveTokens(_lender1,  200_000 * 1e18);

        // lender deposits 10000 quote in 5 buckets each
        _addLiquidity({
            from:    _lender,
            amount:  10_000 * 1e18,
            index:   highest,
            lpAward: 10_000 * 1e18,
            newLup:  MAX_PRICE
        });
        _addLiquidity({
            from:    _lender,
            amount:  10_000 * 1e18,
            index:   high,
            lpAward: 10_000 * 1e18,
            newLup:  MAX_PRICE
        });
        _addLiquidity({ 
            from:    _lender,
            amount:  10_000 * 1e18,
            index:   med,
            lpAward: 10_000 * 1e18,
            newLup:  MAX_PRICE
        });
        _addLiquidity({
            from:    _lender,
            amount:  10_000 * 1e18,
            index:   low,
            lpAward: 10_000 * 1e18,
            newLup:  MAX_PRICE
        });
        _addLiquidity({
            from:    _lender,
            amount:  10_000 * 1e18,
            index:   lowest,
            lpAward: 10_000 * 1e18,
            newLup:  MAX_PRICE
        });

        _assertPool(
            PoolParams({
                htp:                  0,
                lup:                  MAX_PRICE,
                poolSize:             50_000 * 1e18,
                pledgedCollateral:    0,
                encumberedCollateral: 0,
                poolDebt:             0,
                actualUtilization:    0,
                targetUtilization:    1e18,
                minDebtAmount:        0,
                loans:                0,
                maxBorrower:          address(0),
                interestRate:         0.05 * 1e18,
                interestRateUpdate:   _startTime
            })
        );
    }

    function testPoolBorrowAndRepay() external tearDown {
        // check balances before borrow
        assertEq(_quote.balanceOf(address(_pool)), 50_000 * 1e18);
        assertEq(_quote.balanceOf(_lender),        150_000 * 1e18);

        _drawDebt({
            from: _borrower,
            borrower: _borrower,
            amountToBorrow: 21_000 * 1e18,
            limitIndex: 3_000,
            collateralToPledge: 100 * 1e18,
            newLup: 2_981.007422784467321543 * 1e18
        });

        _assertPool(
            PoolParams({
                htp:                  210.201923076923077020 * 1e18,
                lup:                  2_981.007422784467321543 * 1e18,
                poolSize:             50_000 * 1e18,
                pledgedCollateral:    100 * 1e18,
                encumberedCollateral: 7.051372011699988577 * 1e18,
                poolDebt:             21_020.192307692307702000 * 1e18,
                actualUtilization:    0,
                targetUtilization:    1e18,
                minDebtAmount:        2_102.0192307692307702 * 1e18,
                loans:                1,
                maxBorrower:          _borrower,
                interestRate:         0.05 * 1e18,
                interestRateUpdate:   _startTime
            })
        );

        // check balances
        assertEq(_quote.balanceOf(address(_pool)), 29_000 * 1e18);
        assertEq(_quote.balanceOf(_lender),        150_000 * 1e18);

        _assertLenderLpBalance({
            lender:      _lender,
            index:       highest,
            lpBalance:   10_000 * 1e18,
            depositTime: _startTime
        });
        _assertLenderLpBalance({
            lender:      _lender,
            index:       high,
            lpBalance:   10_000 * 1e18,
            depositTime: _startTime
        });
        _assertLenderLpBalance({
            lender:      _lender,
            index:       med,
            lpBalance:   10_000 * 1e18,
            depositTime: _startTime
        });
        _assertLenderLpBalance({
            lender:      _lender,
            index:       low,
            lpBalance:   10_000 * 1e18,
            depositTime: _startTime
        });
        _assertLenderLpBalance({
            lender:      _lender,
            index:       lowest,
            lpBalance:   10_000 * 1e18,
            depositTime: _startTime
        });

        // check buckets
        _assertBucket({
            index:        highest,
            lpBalance:    10_000 * 1e18,
            collateral:   0,
            deposit:      10_000 * 1e18,
            exchangeRate: 1 * 1e18
        });
        _assertBucket({
            index:        high,
            lpBalance:    10_000 * 1e18,
            collateral:   0,
            deposit:      10_000 * 1e18,
            exchangeRate: 1 * 1e18
        });
        _assertBucket({
            index:        med,
            lpBalance:    10_000 * 1e18,
            collateral:   0,
            deposit:      10_000 * 1e18,
            exchangeRate: 1 * 1e18
        });
        _assertBucket({
            index:        low,
            lpBalance:    10_000 * 1e18,
            collateral:   0,
            deposit:      10_000 * 1e18,
            exchangeRate: 1 * 1e18
        });
        _assertBucket({
            index:        lowest,
            lpBalance:    10_000 * 1e18,
            collateral:   0,
            deposit:      10_000 * 1e18,
            exchangeRate: 1 * 1e18
        });

        // borrow 19_000 quote
        _borrow({
            from:       _borrower,
            amount:     19_000 * 1e18,
            indexLimit: 3_500,
            newLup:     2_951.419442869698640451 * 1e18
        });

        _assertPool(
            PoolParams({
                htp:                  400.384615384615384800 * 1e18,
                lup:                  2_951.419442869698640451 * 1e18,  // FIMXE: actual is 2_995.912459898389633881,
                poolSize:             50_000 * 1e18,
                pledgedCollateral:    100 * 1e18,
                encumberedCollateral: 13.565832411651963522 * 1e18,
                poolDebt:             40_038.461538461538480000 * 1e18,
                actualUtilization:    0,
                targetUtilization:    1e18,
                minDebtAmount:        4_003.846153846153848 * 1e18,
                loans:                1,
                maxBorrower:          _borrower,
                interestRate:         0.05 * 1e18,
                interestRateUpdate:   _startTime
            })
        );

        // check balances
        assertEq(_quote.balanceOf(address(_pool)), 10_000 * 1e18);
        assertEq(_quote.balanceOf(_lender),        150_000 * 1e18);

        // repay partial
        _repayDebt({
            from:             _borrower,
            borrower:         _borrower,
            amountToRepay:    10_000 * 1e18,
            amountRepaid:     10_000 * 1e18,
            collateralToPull: 0,
            newLup:           2_966.176540084047110076 * 1e18
        });

        _assertPool(
            PoolParams({
                htp:                  300.384615384615384800 * 1e18,
                lup:                  2_966.176540084047110076 * 1e18,
                poolSize:             50_000 * 1e18,
                pledgedCollateral:    100 * 1e18,
                encumberedCollateral: 10.126997207526425123 * 1e18,
                poolDebt:             30_038.461538461538480000 * 1e18,
                actualUtilization:    0,
                targetUtilization:    1e18,
                minDebtAmount:        3_003.846153846153848000 * 1e18,
                loans:                1,
                maxBorrower:          _borrower,
                interestRate:         0.05 * 1e18,
                interestRateUpdate:   _startTime
            })
        );

        // check balances
        assertEq(_quote.balanceOf(address(_pool)), 20_000 * 1e18);
        assertEq(_quote.balanceOf(_lender),        150_000 * 1e18);

        // repay entire loan
        deal(address(_quote), _borrower,  _quote.balanceOf(_borrower) + 40 * 1e18);
        _repayDebt({
            from:             _borrower,
            borrower:         _borrower,
            amountToRepay:    30_038.461538461538480000 * 1e18,
            amountRepaid:     30_038.461538461538480000 * 1e18,
            collateralToPull: 0,
            newLup:           MAX_PRICE
        });

        _assertPool(
            PoolParams({
                htp:                  0,
                lup:                  MAX_PRICE,
                poolSize:             50_000 * 1e18,
                pledgedCollateral:    100 * 1e18,
                encumberedCollateral: 0,
                poolDebt:             0,
                actualUtilization:    0,
                targetUtilization:    1e18,
                minDebtAmount:        0,
                loans:                0,
                maxBorrower:          address(0),
                interestRate:         0.05 * 1e18,
                interestRateUpdate:   _startTime
            })
        );

        // check balances
        assertEq(_quote.balanceOf(address(_pool)), 50_038.461538461538480000 * 1e18);
        assertEq(_quote.balanceOf(_lender),        150_000 * 1e18);

        // borrow 8_000 quote
        _borrow({
            from:       _borrower,
            amount:     8_000 * 1e18,
            indexLimit: 3_500,
            newLup:     3_010.892022197881557845 * 1e18
        });

        _assertPool(
            PoolParams({
                htp:                  80.076923076923076960 * 1e18,
                lup:                  3_010.892022197881557845 * 1e18,
                poolSize:             50_000 * 1e18,
                pledgedCollateral:    100 * 1e18,
                encumberedCollateral: 2.659574720267410143 * 1e18,
                poolDebt:             8_007.692307692307696000 * 1e18,
                actualUtilization:    0,
                targetUtilization:    1e18,
                minDebtAmount:        800.769230769230769600 * 1e18,
                loans:                1,
                maxBorrower:          _borrower,
                interestRate:         0.05 * 1e18,
                interestRateUpdate:   _startTime
            })
        );
    }

    function testPoolBorrowerInterestAccumulation() external tearDown {
        (uint256 liquidityAdded, , , , ) = _poolUtils.poolLoansInfo(address(_pool));

        skip(10 days);

        _drawDebt({
            from:               _borrower,
            borrower:           _borrower,
            amountToBorrow:     21_000 * 1e18,
            limitIndex:         3_000,
            collateralToPledge: 50 * 1e18,
            newLup:             2_981.007422784467321543 * 1e18
        });

        uint256 expectedDebt = 21_020.192307692307702000 * 1e18;

        _assertPool(
            PoolParams({
                htp:                  420.403846153846154040 * 1e18,
                lup:                  2_981.007422784467321543 * 1e18,
                poolSize:             50_000 * 1e18,
                pledgedCollateral:    50 * 1e18,
                encumberedCollateral: 7.051372011699988577 * 1e18,
                poolDebt:             expectedDebt,
                actualUtilization:    0.000000000000000000 * 1e18,
                targetUtilization:    1.000000000000000000 * 1e18,
                minDebtAmount:        2_102.0192307692307702000 * 1e18,
                loans:                1,
                maxBorrower:          _borrower,
                interestRate:         0.045 * 1e18,
                interestRateUpdate:   _startTime + 10 days
            })
        );
        _assertBorrower({
            borrower:                  _borrower,
            borrowerDebt:              expectedDebt,
            borrowerCollateral:        50 * 1e18,
            borrowert0Np:              484.222578900118175410 * 1e18,
<<<<<<< HEAD
            borrowerCollateralization: 7.082081907682151400 * 1e18
=======
            borrowerCollateralization: 7.090818626082626625 * 1e18
>>>>>>> d10936d1
        });

        skip(10 days);

        _pledgeCollateral({
            from:     _borrower,
            borrower: _borrower,
            amount:   10 * 1e18
        });

        expectedDebt = 21_046.123595032677924434 * 1e18;

        _assertPool(
            PoolParams({
                htp:                  350.768726583877965407 * 1e18,
                lup:                  2_981.007422784467321543 * 1e18,
                poolSize:             50_022.041594239314650000 * 1e18,
                pledgedCollateral:    60 * 1e18,
                encumberedCollateral: 7.060070845235984474 * 1e18,
                poolDebt:             expectedDebt,
                actualUtilization:    0.420403445225801443 * 1e18,
                targetUtilization:    0.141027440233999772 * 1e18,
                minDebtAmount:        2_104.612359503267792443 * 1e18,
                loans:                1,
                maxBorrower:          _borrower,
                interestRate:         0.0495 * 1e18,
                interestRateUpdate:   _startTime + 10 days + 10 days
            })
        );
        _assertBorrower({
            borrower:                  _borrower,
            borrowerDebt:              expectedDebt,
            borrowerCollateral:        60 * 1e18,
            borrowert0Np:              403.518815750098479508 * 1e18,
<<<<<<< HEAD
            borrowerCollateralization: 8.488027144729466085 * 1e18
=======
            borrowerCollateralization: 8.498498289218581680 * 1e18
>>>>>>> d10936d1
        });
        _assertLenderInterest(liquidityAdded, 22.041594239314650000 * 1e18);

        skip(10 days);

        _repayDebtNoLupCheck({
            from:             _borrower,
            borrower:         _borrower,
            amountToRepay:    0,
            amountRepaid:     0,
            collateralToPull: 10 * 1e18
        });

        expectedDebt = 21_074.684960840362729425 * 1e18;

        _assertPool(
            PoolParams({
                htp:                  421.493699216807254588 * 1e18,
                lup:                  2_981.007422784467321543 * 1e18,
                poolSize:             50_047.030954189176600000 * 1e18,
                pledgedCollateral:    50 * 1e18,
                encumberedCollateral: 7.069651957174647985 * 1e18,
                poolDebt:             expectedDebt,
                actualUtilization:    0.420736997299034551 * 1e18,
                targetUtilization:    0.120500759095098154 * 1e18,
                minDebtAmount:        2_107.468496084036272943 * 1e18,
                loans:                1,
                maxBorrower:          _borrower,
                interestRate:         0.05445 * 1e18,
                interestRateUpdate:   _startTime + 30 days
            })
        );
        _assertBorrower({
            borrower:                  _borrower,
            borrowerDebt:              expectedDebt,
            borrowerCollateral:        50 * 1e18,
            borrowert0Np:              483.986975517230275430 * 1e18,
<<<<<<< HEAD
            borrowerCollateralization: 7.063769822178689107 * 1e18
=======
            borrowerCollateralization: 7.072483950112624325 * 1e18
>>>>>>> d10936d1
        });
        _assertLenderInterest(liquidityAdded, 47.030954189176600000 * 1e18);

        skip(10 days);

        // accrue debt and restamp Neutral Price of the loan
        vm.expectEmit(true, true, true, true);
        emit LoanStamped(_borrower);
        _pool.stampLoan();

        expectedDebt = 21_106.147233265508423039 * 1e18;

        _assertPool(
            PoolParams({
                htp:                  422.122944665310168461 * 1e18,
                lup:                  2_981.007422784467321543 * 1e18,
                poolSize:             50_074.559175998268400000 * 1e18,
                pledgedCollateral:    50 * 1e18,
                encumberedCollateral: 7.080206198732274753 * 1e18,
                poolDebt:             expectedDebt,
                actualUtilization:    0.421097606428009905 * 1e18,
                targetUtilization:    0.138557135730267727 * 1e18,
                minDebtAmount:        2_110.614723326550842304 * 1e18,
                loans:                1,
                maxBorrower:          _borrower,
                interestRate:         0.059895 * 1e18,
                interestRateUpdate:   _startTime + 40 days
            })
        );
        _assertBorrower({
            borrower:                  _borrower,
            borrowerDebt:              expectedDebt,
            borrowerCollateral:        50 * 1e18,
            borrowert0Np:              486.269617724627962428 * 1e18,
<<<<<<< HEAD
            borrowerCollateralization: 7.053240081812639175 * 1e18
=======
            borrowerCollateralization: 7.061941219869076860 * 1e18
>>>>>>> d10936d1
        });
        _assertLenderInterest(liquidityAdded, 74.559175998268400000 * 1e18);

        skip(10 days);

        _updateInterest();

        expectedDebt = 21_140.809985797421809167 * 1e18;

        _assertPool(
            PoolParams({
                htp:                  422.816199715948436183 * 1e18,
                lup:                  2_981.007422784467321543 * 1e18,
                poolSize:             50_104.888588646515350000 * 1e18,
                pledgedCollateral:    50 * 1e18,
                encumberedCollateral: 7.091834063952260008 * 1e18,
                poolDebt:             expectedDebt,
                actualUtilization:    0.421494418755518513 * 1e18,
                targetUtilization:    0.141184558710452235 * 1e18,
                minDebtAmount:        2_114.080998579742180917 * 1e18,
                loans:                1,
                maxBorrower:          _borrower,
                interestRate:         0.0658845 * 1e18,
                interestRateUpdate:   _startTime + 50 days
            })
        );
        _assertBorrower({
            borrower:                  _borrower,
            borrowerDebt:              expectedDebt,
            borrowerCollateral:        50 * 1e18,
            borrowert0Np:              486.269617724627962428 * 1e18,
<<<<<<< HEAD
            borrowerCollateralization: 7.041675495797803839 * 1e18
=======
            borrowerCollateralization: 7.050362367352844516 * 1e18
>>>>>>> d10936d1
        });
        _assertLenderInterest(liquidityAdded, 104.888588646515350000 * 1e18);

        skip(10 days);

        expectedDebt = 21_179.004767688830766408 * 1e18;

        _assertPool(
            PoolParams({
                htp:                  422.816199715948436183 * 1e18,
                lup:                  2_981.007422784467321543 * 1e18,
                poolSize:             50_104.888588646515350000 * 1e18,
                pledgedCollateral:    50 * 1e18,
                encumberedCollateral: 7.104646773373738867 * 1e18,
                poolDebt:             expectedDebt,
                actualUtilization:    0.421494418755518513 * 1e18,
                targetUtilization:    0.141184558710452235 * 1e18,
                minDebtAmount:        2_117.900476768883076641 * 1e18,
                loans:                1,
                maxBorrower:          _borrower,
                interestRate:         0.0658845 * 1e18,
                interestRateUpdate:   _startTime + 50 days
            })
        );
        _assertBorrower({
            borrower:                  _borrower,
            borrowerDebt:              expectedDebt,
            borrowerCollateral:        50 * 1e18,
            borrowert0Np:              486.269617724627962428 * 1e18,
<<<<<<< HEAD
            borrowerCollateralization: 7.028976350457301320 * 1e18
=======
            borrowerCollateralization: 7.037647555876562588 * 1e18
>>>>>>> d10936d1
        });
    }

    /**
     *  @notice 1 lender, 2 borrowers tests reverts in borrow.
     *          Reverts:
     *              Attempts to borrow with no available quote.
     *              Attempts to borrow more than minimum amount.
     *              Attempts to borrow when result would be borrower under collateralization.
     *              Attempts to borrow when result would be pool under collateralization.
     */
    function testPoolBorrowReverts() external tearDown {
        // should revert if borrower attempts to borrow with an out of bounds limitIndex
        _assertBorrowLimitIndexRevert({
            from:       _borrower,
            amount:     1_000 * 1e18,
            indexLimit: 1000
        });

        // should revert if borrower tries to borrow on behalf of different address
        _assertBorrowBorrowerNotSenderRevert({
            from:       _borrower,
            borrower:   _borrower2,
            amount:     1 * 1e18,
            indexLimit: 7000
        });

        // should revert if borrower didn't pledged any collateral
        _assertBorrowBorrowerUnderCollateralizedRevert({
            from:       _borrower,
            amount:     500 * 1e18,
            indexLimit: 3000
        });

        // borrower 1 borrows 500 quote from the pool after adding sufficient collateral
        _pledgeCollateral({
            from:     _borrower,
            borrower: _borrower,
            amount:   50 * 1e18
        });
        _borrow({
            from:       _borrower,
            amount:     500 * 1e18,
            indexLimit: 3_000,
            newLup:     3_010.892022197881557845 * 1e18
        });

        // borrower 2 borrows 15k quote from the pool with borrower2 becoming new queue HEAD
        _pledgeCollateral({
            from:     _borrower2,
            borrower: _borrower2,
            amount:   6 * 1e18
        });
        _borrow({
            from:       _borrower2,
            amount:     15_000 * 1e18,
            indexLimit: 3_000,
            newLup:     2_995.912459898389633881 * 1e18
        });

        // should revert if borrower undercollateralized
        _assertBorrowBorrowerUnderCollateralizedRevert({
            from:       _borrower2,
            amount:     2_976 * 1e18,
            indexLimit: 3000
        });

        // should be able to borrow if properly specified
        _borrow({
            from:       _borrower2,
            amount:     10 * 1e18,
            indexLimit: 3_000,
            newLup:     2_995.912459898389633881 * 1e18
        });

        // skip to make loan undercolalteralized
        skip(10000 days);

        // should not allow borrower to restamp the Neutral Price of the loan if under collateralized
        _assertStampLoanBorrowerUnderCollateralizedRevert({
            borrower: _borrower2
        });
    }

    function testMinBorrowAmountCheck() external tearDown {
        // 10 borrowers draw debt
        for (uint i=0; i<10; ++i) {
            _anonBorrowerDrawsDebt(100 * 1e18, 1_200 * 1e18, MAX_FENWICK_INDEX);
        }

        (, uint256 loansCount, , , ) = _poolUtils.poolLoansInfo(address(_pool));
        assertEq(loansCount, 10);

        _pledgeCollateral({
            from:     _borrower,
            borrower: _borrower,
            amount:   100 * 1e18
        });

        // should revert if borrower attempts to borrow more than minimum amount
        _assertBorrowMinDebtRevert({
            from:       _borrower,
            amount:     10 * 1e18,
            indexLimit: MAX_FENWICK_INDEX
        });
    }

    /**
     *  @notice 1 lender, 2 borrowers tests reverts in repay.
     *          Reverts:
     *              Attempts to repay without quote tokens.
     *              Attempts to repay without debt.
     *              Attempts to repay when bucket would be left with amount less than averge debt.
     */
    function testPoolRepayReverts() external tearDown {
        deal(address(_quote), _borrower,  _quote.balanceOf(_borrower) + 10_000 * 1e18);

        // should revert if borrower has no debt
        _assertRepayNoDebtRevert({
            from:     _borrower,
            borrower: _borrower,
            amount:   10_000 * 1e18
        });

        _assertPullBorrowerNotSenderRevert({
            from:     _borrower,
            borrower: _borrower2,
            amount:   10_000 * 1e18
        });

        // borrower 1 borrows 1000 quote from the pool
        _pledgeCollateral({
            from:     _borrower,
            borrower: _borrower,
            amount:   50 * 1e18
        });
        _borrow({
            from:       _borrower,
            amount:     1_000 * 1e18,
            indexLimit: 3_000,
            newLup:     3_010.892022197881557845 * 1e18
        });

        _assertPool(
            PoolParams({
                htp:                  20.019230769230769240 * 1e18,
                lup:                  3_010.892022197881557845 * 1e18,
                poolSize:             50_000 * 1e18,
                pledgedCollateral:    50 * 1e18,
                encumberedCollateral: 0.332446840033426268 * 1e18,
                poolDebt:             1_000.961538461538462000 * 1e18,
                actualUtilization:    0,
                targetUtilization:    1 * 1e18,
                minDebtAmount:        100.096153846153846200 * 1e18,
                loans:                1,
                maxBorrower:          _borrower,
                interestRate:         0.05 * 1e18,
                interestRateUpdate:   _startTime
            })
        );

        // borrower 2 borrows 5k quote from the pool and becomes new queue HEAD
        _pledgeCollateral({
            from:     _borrower2,
            borrower: _borrower2,
            amount:   50 * 1e18
        });
        _borrow({
            from:       _borrower2,
            amount:     5_000 * 1e18,
            indexLimit: 3_000,
            newLup:     3_010.892022197881557845 * 1e18
        });

        _assertPool(
            PoolParams({
                htp:                  100.096153846153846200 * 1e18,
                lup:                  3_010.892022197881557845 * 1e18,
                poolSize:             50_000 * 1e18,
                pledgedCollateral:    100 * 1e18,
                encumberedCollateral: 1.994681040200557607 * 1e18,
                poolDebt:             6_005.769230769230772000 * 1e18,
                actualUtilization:    0,
                targetUtilization:    1 * 1e18,
                minDebtAmount:        300.288461538461538600 * 1e18,
                loans:                2,
                maxBorrower:          _borrower2,
                interestRate:         0.05 * 1e18,
                interestRateUpdate:   _startTime
            })
        );

        // should revert if LUP is below the limit when repay or pull collateral
        ( , , , , , uint256 lupIndex ) = _poolUtils.poolPricesInfo(address(_pool));   
        _assertRepayLimitIndexRevert({
            from:       _borrower,
            amount:     20 * 1e18,
            indexLimit: lupIndex - 1
        });     
        _assertPullLimitIndexRevert({
            from:       _borrower,
            amount:     20 * 1e18,
            indexLimit: lupIndex - 1
        });

        // should be able to repay loan if properly specified
        _repayDebt({
            from:             _borrower,
            borrower:         _borrower,
            amountToRepay:    0.0001 * 1e18,
            amountRepaid:     0.0001 * 1e18,
            collateralToPull: 0,
            newLup:           3_010.892022197881557845 * 1e18
        });

        _assertPool(
            PoolParams({
                htp:                  100.096153846153846200 * 1e18,
                lup:                  3_010.892022197881557845 * 1e18,
                poolSize:             50_000 * 1e18,
                pledgedCollateral:    100 * 1e18,
                encumberedCollateral: 1.994681006987808939 * 1e18,
                poolDebt:             6_005.769130769230772000 * 1e18,
                actualUtilization:    0,
                targetUtilization:    1 * 1e18,
                minDebtAmount:        300.288456538461538600 * 1e18,
                loans:                2,
                maxBorrower:          _borrower2,
                interestRate:         0.05 * 1e18,
                interestRateUpdate:   _startTime
            })
        );
    }

    function testMinRepayAmountCheck() external tearDown {
        // borrower 1 borrows 1000 quote from the pool
        _drawDebt({
            from:               _borrower,
            borrower:           _borrower,
            amountToBorrow:     1_000 * 1e18,
            limitIndex:         3_000,
            collateralToPledge: 50 * 1e18,
            newLup:             3_010.892022197881557845 * 1e18
        });

        // 9 other borrowers draw debt
        for (uint i=0; i<9; ++i) {
            _anonBorrowerDrawsDebt(100 * 1e18, 1_000 * 1e18, MAX_FENWICK_INDEX);
        }

        (, uint256 loansCount, , , ) = _poolUtils.poolLoansInfo(address(_pool));
        assertEq(loansCount, 10);

        // should revert if amount left after repay is less than the average debt
        _assertRepayMinDebtRevert({
            from:     _borrower,
            borrower: _borrower,
            amount:   950 * 1e18
        });
    }

    function testRepayLoanFromDifferentActor() external tearDown {
        // borrower 1 borrows 1000 quote from the pool
        _pledgeCollateral({
            from:     _borrower,
            borrower: _borrower,
            amount:   50 * 1e18
        });
        _borrow({
            from:       _borrower,
            amount:     1_000 * 1e18,
            indexLimit: 3_000,
            newLup:     3_010.892022197881557845 * 1e18
        });

        _assertPool(
            PoolParams({
                htp:                  20.019230769230769240 * 1e18,
                lup:                  3_010.892022197881557845 * 1e18,
                poolSize:             50_000 * 1e18,
                pledgedCollateral:    50 * 1e18,
                encumberedCollateral: 0.332446840033426268 * 1e18,
                poolDebt:             1_000.961538461538462000 * 1e18,
                actualUtilization:    0,
                targetUtilization:    1 * 1e18,
                minDebtAmount:        100.096153846153846200 * 1e18,
                loans:                1,
                maxBorrower:          _borrower,
                interestRate:         0.05 * 1e18,
                interestRateUpdate:   _startTime
            })
        );

        // should be able to repay loan on behalf of borrower
        _repayDebt({
            from:             _lender,
            borrower:         _borrower,
            amountToRepay:    0.0001 * 1e18,
            amountRepaid:     0.0001 * 1e18,
            collateralToPull: 0,
            newLup:           3_010.892022197881557845 * 1e18
        });

        _assertPool(
            PoolParams({
                htp:                  20.019228769230769240 * 1e18,
                lup:                  3_010.892022197881557845 * 1e18,
                poolSize:             50_000 * 1e18,
                pledgedCollateral:    50 * 1e18,
                encumberedCollateral: 0.332446806820677600 * 1e18,
                poolDebt:             1_000.961438461538462000 * 1e18,
                actualUtilization:    0,
                targetUtilization:    1 * 1e18,
                minDebtAmount:        100.096143846153846200 * 1e18,
                loans:                1,
                maxBorrower:          _borrower,
                interestRate:         0.05 * 1e18,
                interestRateUpdate:   _startTime
            })
        );
    }

    /**
     *  @notice 1 lender, 1 borrower test significantly overcollateralized loans with 0 TP.
     *          Reverts:
     *              Attempts to borrow with a TP of 0.
     */
    function testZeroThresholdPriceLoan() external tearDown {
        // borrower 1 initiates a highly overcollateralized loan with a TP of 0 that won't be inserted into the Queue
        _pledgeCollateral({
            from:     _borrower,
            borrower: _borrower,
            amount:   50 * 1e18
        });

        vm.expectRevert(abi.encodeWithSignature('ZeroThresholdPrice()'));
        IERC20Pool(address(_pool)).drawDebt(_borrower, 0.00000000000000001 * 1e18, 3000, 0);

        // borrower 1 borrows 500 quote from the pool after using a non 0 TP
        _drawDebt({
            from:               _borrower,
            borrower:           _borrower,
            amountToBorrow:     500 * 1e18,
            limitIndex:         3_000,
            collateralToPledge: 50 * 1e18,
            newLup:             3_010.892022197881557845 * 1e18
        });

        _assertPool(
            PoolParams({
                htp:                  5.004807692307692310 * 1e18,
                lup:                  3_010.892022197881557845 * 1e18,
                poolSize:             50_000 * 1e18,
                pledgedCollateral:    100 * 1e18,
                encumberedCollateral: 0.166223420016713134 * 1e18,
                poolDebt:             500.48076923076923100 * 1e18,
                actualUtilization:    0,
                targetUtilization:    1 * 1e18,
                minDebtAmount:        50.048076923076923100 * 1e18,
                loans:                1,
                maxBorrower:          _borrower,
                interestRate:         0.05 * 1e18,
                interestRateUpdate:   _startTime
            })
        );
    }

    /**
     *  @notice 1 lender, 1 borrower test repayment that would result in significant overcollateraization and 0 TP.
     *          Reverts:
     *              Attempts to repay with a subsequent TP of 0.
     */
    function testZeroThresholdPriceLoanAfterRepay() external tearDown {

        // borrower 1 borrows 500 quote from the pool
        _drawDebt({
            from: _borrower,
            borrower: _borrower,
            amountToBorrow: 500 * 1e18,
            limitIndex: 3_000,
            collateralToPledge: 50 * 1e18,
            newLup: 3_010.892022197881557845 * 1e18
        });

        _assertPool(
            PoolParams({
                htp:                  10.009615384615384620 * 1e18,
                lup:                  3_010.892022197881557845 * 1e18,
                poolSize:             50_000 * 1e18,
                pledgedCollateral:    50 * 1e18,
                encumberedCollateral: 0.166223420016713134 * 1e18,
                poolDebt:             500.480769230769231000 * 1e18,
                actualUtilization:    0,
                targetUtilization:    1 * 1e18,
                minDebtAmount:        50.048076923076923100 * 1e18,
                loans:                1,
                maxBorrower:          _borrower,
                interestRate:         0.05 * 1e18,
                interestRateUpdate:   _startTime
            })
        );

        _assertBorrower({
            borrower:                  _borrower,
            borrowerDebt:              500.480769230769231 * 1e18,
            borrowerCollateral:        50 * 1e18,
            borrowert0Np:              11.529109021431385128 * 1e18,
<<<<<<< HEAD
            borrowerCollateralization: 300.799971477982403259 * 1e18
=======
            borrowerCollateralization: 300.799971477982403335 * 1e18
>>>>>>> d10936d1
        });

        deal(address(_quote), _borrower,  _quote.balanceOf(_borrower) + 10_000 * 1e18);

        // should revert if borrower repays most, but not all of their debt resulting in a 0 tp loan remaining on the book
        vm.expectRevert(abi.encodeWithSignature('ZeroThresholdPrice()'));
        IERC20Pool(address(_pool)).repayDebt(_borrower, 500.480769230769231000 * 1e18 - 1, 0, _borrower, MAX_FENWICK_INDEX);

        // should be able to pay back all pendingDebt
        _repayDebt({
            from:             _borrower,
            borrower:         _borrower,
            amountToRepay:    500.480769230769231000 * 1e18,
            amountRepaid:     500.480769230769231000 * 1e18,
            collateralToPull: 0,
            newLup:           MAX_PRICE
        });

        _assertPool(
            PoolParams({
                htp:                  0,
                lup:                  MAX_PRICE,
                poolSize:             50_000 * 1e18,
                pledgedCollateral:    50 * 1e18,
                encumberedCollateral: 0,
                poolDebt:             0,
                actualUtilization:    0,
                targetUtilization:    1e18,
                minDebtAmount:        0,
                loans:                0,
                maxBorrower:          address(0),
                interestRate:         0.05 * 1e18,
                interestRateUpdate:   _startTime
            })
        );
    }

    function testPoolBorrowRepayAndRemove() external tearDown {
        // check balances before borrow
        assertEq(_quote.balanceOf(_lender), 150_000 * 1e18);

        _assertLenderLpBalance({
            lender:      _lender,
            index:       highest,
            lpBalance:   10_000 * 1e18,
            depositTime: _startTime
        });

        assertEq(_quote.balanceOf(_borrower),      0);
        assertEq(_collateral.balanceOf(_borrower), 100 * 1e18);

        // pledge and borrow
        _pledgeCollateral({
            from:     _borrower,
            borrower: _borrower,
            amount:   100 * 1e18
        });
        _borrow({
            from:       _borrower,
            amount:     21_000 * 1e18,
            indexLimit: 3_000,
            newLup:     2_981.007422784467321543 * 1e18
        });

        assertEq(_quote.balanceOf(_borrower),      21_000 * 1e18);
        assertEq(_collateral.balanceOf(_borrower), 0);

        _assertPoolPrices({
            htp:      210.201923076923077020 * 1e18,
            htpIndex: 3_083,
            hpb:      3_010.892022197881557845 * 1e18,
            hpbIndex: 2550,
            lup:      2_981.007422784467321543 * 1e18,
            lupIndex: 2_552
        });

        // tx should revert if revert if deposit below LUP specified
        _assertAddLiquidityPriceBelowLUPRevert({
            from:   _lender,
            amount: 10_000 * 1e18,
            index:  _indexOf(200 * 1e18)
        });

        // add liquidity below LUP, ensuring fee is levied
        _addLiquidityWithPenalty({
            from:        _lender,
            amount:      10_000 * 1e18,
            amountAdded: 9_998.630136986301370000 * 1e18,
            index:       _indexOf(200 * 1e18),
            lpAward:     9_998.630136986301370000 * 1e18,
            newLup:      2_981.007422784467321543 * 1e18
        });

        assertEq(_quote.balanceOf(_lender), 140_000 * 1e18);

        _removeAllLiquidity({
            from:     _lender,
            amount:   9_998.630136986301370000 * 1e18,
            index:    _indexOf(200 * 1e18),
            newLup:   2_981.007422784467321543 * 1e18,
            lpRedeem: 9_998.630136986301370000 * 1e18
        });

        assertEq(_quote.balanceOf(_lender), 149_998.630136986301370000 * 1e18);

        // repay entire loan
        deal(address(_quote), _borrower,  _quote.balanceOf(_borrower) + 40 * 1e18);

        _repayDebt({
            from:             _borrower,
            borrower:         _borrower,
            amountToRepay:    21_100 * 1e18,
            amountRepaid:     21_020.192307692307702000 * 1e18,
            collateralToPull: 0,
            newLup:           MAX_PRICE
        });

        assertEq(_quote.balanceOf(_borrower),      19.807692307692298000 * 1e18);
        assertEq(_collateral.balanceOf(_borrower), 0);

        _assertPoolPrices({
            htp:      0,
            htpIndex: 7_388,
            hpb:      3_010.892022197881557845 * 1e18,
            hpbIndex: 2550,
            lup:      MAX_PRICE,
            lupIndex: 0
        });

        // lender removes everything from above PTP
        uint256 snapshot = vm.snapshot();

        _removeAllLiquidity({
            from:     _lender,
            amount:   10_000.000000000000000000 * 1e18,
            index:    highest,
            newLup:   MAX_PRICE,
            lpRedeem: 10_000 * 1e18
        });

        assertEq(_quote.balanceOf(_lender), 159_998.630136986301370000 * 1e18);

        vm.revertTo(snapshot);

        // borrower pulls first all their collateral pledged, PTP goes to 0
        _repayDebtNoLupCheck({
            from:             _borrower,
            borrower:         _borrower,
            amountToRepay:    0,
            amountRepaid:     0,
            collateralToPull: 100 * 1e18
        });

        assertEq(_quote.balanceOf(_borrower),      19.807692307692298000 * 1e18);
        assertEq(_collateral.balanceOf(_borrower), 100 * 1e18);

        _removeAllLiquidity({
            from:     _lender,
            amount:   10_000 * 1e18,
            index:    highest,
            newLup:   MAX_PRICE,
            lpRedeem: 10_000 * 1e18
        });

        assertEq(_quote.balanceOf(_lender), 159_998.630136986301370000 * 1e18);

        // lender removes everything from price above PTP after 24 hours
        skip(1 days);

        _removeAllLiquidity({
            from:     _lender,
            amount:   10_000 * 1e18,
            index:    med,
            newLup:   MAX_PRICE,
            lpRedeem: 10_000 * 1e18
        });

        assertEq(_quote.balanceOf(_lender), 169_998.630136986301370000 * 1e18);
    }
}

contract ERC20PoolBorrowFuzzyTest is ERC20FuzzyHelperContract {

    address internal _borrower;
    address internal _borrower2;
    address internal _lender;
    address internal _lender1;

    uint256 highest = 2550;
    uint256 high    = 2551;
    uint256 med     = 2552;
    uint256 low     = 2553;
    uint256 lowest  = 2554;

    function setUp() external {
        _startTest();

        _borrower  = makeAddr("borrower");
        _borrower2 = makeAddr("borrower2");
        _lender    = makeAddr("lender");
        _lender1   = makeAddr("lender1");

        _mintCollateralAndApproveTokens(_borrower,  100 * 1e18);
        _mintCollateralAndApproveTokens(_borrower2,  100 * 1e18);

        _mintQuoteAndApproveTokens(_lender,   200_000 * 1e18);
        _mintQuoteAndApproveTokens(_lender1,  200_000 * 1e18);

        // lender deposits 10000 quote tokens in 5 buckets each
        _addLiquidity({
            from:    _lender,
            amount:  10_000 * 1e18,
            index:   highest,
            lpAward: 10_000 * 1e18,
            newLup:  MAX_PRICE
        });
        _addLiquidity({
            from:    _lender,
            amount:  10_000 * 1e18,
            index:   high,
            lpAward: 10_000 * 1e18,
            newLup:  MAX_PRICE
        });
        _addLiquidity({
            from:    _lender,
            amount:  10_000 * 1e18,
            index:   med,
            lpAward: 10_000 * 1e18,
            newLup:  MAX_PRICE
        });
        _addLiquidity({
            from:    _lender,
            amount:  10_000 * 1e18,
            index:   low,
            lpAward: 10_000 * 1e18,
            newLup:  MAX_PRICE
        });
        _addLiquidity({
            from:    _lender,
            amount:  10_000 * 1e18,
            index:   lowest,
            lpAward: 10_000 * 1e18,
            newLup:  MAX_PRICE
        });

        _assertPool(
            PoolParams({
                htp:                  0,
                lup:                  MAX_PRICE,
                poolSize:             50_000 * 1e18,
                pledgedCollateral:    0,
                encumberedCollateral: 0,
                poolDebt:             0,
                actualUtilization:    0,
                targetUtilization:    1e18,
                minDebtAmount:        0,
                loans:                0,
                maxBorrower:          address(0),
                interestRate:         0.05 * 1e18,
                interestRateUpdate:   _startTime
            })
        );
    }

    function testDrawRepayDebtFuzzy(uint256 numIndexes, uint256 mintAmount_) external tearDown {
        numIndexes = bound(numIndexes, 3, 20); // number of indexes to add liquidity to
        mintAmount_ = bound(mintAmount_, 1 * 1e18, 100_000 * 1e18);

        // lender adds liquidity to random indexes
        changePrank(_lender);
        uint256[] memory indexes = new uint256[](numIndexes);
        for (uint256 i = 0; i < numIndexes; ++i) {
            deal(address(_quote), _lender, mintAmount_);

            indexes[i] = _randomIndex();

            _addLiquidity({
                from:    _lender,
                amount:  mintAmount_,
                index:   indexes[i],
                lpAward: mintAmount_,
                newLup:  _calculateLup(address(_pool), 0)
            });

            _assertBucket({
                index:      indexes[i],
                lpBalance:  mintAmount_,
                collateral: 0,
                deposit:    mintAmount_,
                exchangeRate: 1e18
            });
        }

        // borrower draw a random amount of debt
        changePrank(_borrower);
        uint256 limitIndex = _findLowestIndexPrice(indexes);
        uint256 borrowAmount = Maths.wdiv(mintAmount_, Maths.wad(3));
        uint256 requiredCollateral = _requiredCollateral(Maths.wdiv(mintAmount_, Maths.wad(3)), limitIndex);

        deal(address(_collateral), _borrower, requiredCollateral);

        _drawDebt({
            from:               _borrower,
            borrower:           _borrower,
            amountToBorrow:     borrowAmount,
            limitIndex:         limitIndex,
            collateralToPledge: requiredCollateral,
            newLup:             _calculateLup(address(_pool), borrowAmount)
        });

        // check buckets after borrow
        for (uint256 i = 0; i < numIndexes; ++i) {
            _assertBucket({
                index:        indexes[i],
                lpBalance:    mintAmount_,
                collateral:   0,
                deposit:      mintAmount_,
                exchangeRate: 1e18
            });
        }

        // check borrower info
        (uint256 debt, , ) = _poolUtils.borrowerInfo(address(_pool), address(_borrower));
        assertGt(debt, borrowAmount); // check that initial fees accrued

        // check pool state
        (uint256 minDebt, , uint256 poolActualUtilization, uint256 poolTargetUtilization) = _poolUtils.poolUtilizationInfo(address(_pool));

        _assertPool(
            PoolParams({
                htp:                  Maths.wdiv(debt, requiredCollateral),
                lup:                  _poolUtils.lup(address(_pool)),
                poolSize:             (50_000 * 1e18) + (indexes.length * mintAmount_),
                pledgedCollateral:    requiredCollateral,
                encumberedCollateral: Maths.wdiv(debt, _poolUtils.lup(address(_pool))),
                poolDebt:             debt,
                actualUtilization:    poolActualUtilization,
                targetUtilization:    poolTargetUtilization,
                minDebtAmount:        minDebt,
                loans:                1,
                maxBorrower:          _borrower,
                interestRate:         0.05 * 1e18,
                interestRateUpdate:   _startTime
            })
        );

        assertLt(_htp(), _poolUtils.lup(address(_pool)));
        assertGt(minDebt, 0);
        assertEq(_poolUtils.lup(address(_pool)), _calculateLup(address(_pool), debt));

        // pass time to allow interest to accumulate
        skip(1 days);

        // repay all debt and withdraw collateral
        (debt, , ) = _poolUtils.borrowerInfo(address(_pool), address(_borrower));

        deal(address(_quote), _borrower, debt);

        _repayDebt({
            from:             _borrower,
            borrower:         _borrower,
            amountToRepay:    type(uint256).max,
            amountRepaid:     debt,
            collateralToPull: requiredCollateral,
            newLup:           _calculateLup(address(_pool), 0)
        });

        // check that deposit and exchange rate have increased as a result of accrued interest
        for (uint256 i = 0; i < numIndexes; ++i) {
            (, uint256 deposit, , uint256 lpAccumulator, , uint256 exchangeRate) = _poolUtils.bucketInfo(address(_pool), indexes[i]);

            // check that only deposits above the htp earned interest
            if (indexes[i] <= _poolUtils.priceToIndex(Maths.wdiv(debt, requiredCollateral))) {
                assertGt(deposit, mintAmount_);
                assertGt(exchangeRate, 1e18);
            } else {
                assertEq(deposit, mintAmount_);
                assertEq(exchangeRate, 1e18);
            }

            assertEq(lpAccumulator, mintAmount_);

            _assertBucket({
                index:        indexes[i],
                lpBalance:    mintAmount_,
                collateral:   0,
                deposit:      deposit,
                exchangeRate: exchangeRate
            });
        }

        // check borrower state after repayment
        (debt, , ) = _poolUtils.borrowerInfo(address(_pool), address(_borrower));
        assertEq(debt, 0);

        // check pool state
        assertEq(_htp(), 0);
        assertEq(_poolUtils.lup(address(_pool)), MAX_PRICE);
    }

    function testPOCOverCollateralized_SingleBorrower() external {
        // _borrower borrows 1,000 USDC collateralized by 100 eth
        _drawDebt({
            from: _borrower,
            borrower: _borrower,
            amountToBorrow: 1000 * 1e18,
            limitIndex: 3_000,
            collateralToPledge: 100 * 1e18,
            newLup:0
        });
        (uint interestRate,) = _pool.interestRateInfo();
        assertEq(interestRate, 0.05 * 1e18); // 5% initial interest rate

        //pay down a little ($10) every 12 hours to trigger interestRate update
        for (uint index; index < 8; ++index) {
            skip(12.01 hours); // actually needs to be > 12 hours to trigger interestRate update
            _repayDebt({
                from:             _borrower,
                borrower:         _borrower,
                amountToRepay:    10 * 1e18,
                amountRepaid:     10 * 1e18,
                collateralToPull: 0,
                newLup:           0
            });
        }
        (interestRate,) = _pool.interestRateInfo();
        assertEq(interestRate, 0.107179440500000000 * 1e18); // interest rate increased over 10% to 10.7%

        // lender can reset interest rate to 10% (even if 12 hours not passed) by triggering any action
        changePrank(_lender);
        vm.expectEmit(true, true, true, true);
        emit ResetInterestRate(0.107179440500000000 * 1e18, 0.1 * 1e18);
        _pool.updateInterest();
        (interestRate,) = _pool.interestRateInfo();
        assertEq(interestRate, 0.1 * 1e18); // interest rate resetted to 10%
    }

    function testPOCOverCollateralized_MultipleBorrowers_LowDebt() external {

        // 10 borrowers borrow 120 usdc collateralized by 10 eth
        address[] memory otherBorrowers = new address[](10);
        for (uint index; index < 10; ++index) {
            otherBorrowers[index] = address(bytes20(keccak256(abi.encodePacked(index + 0x1000))));

            _mintCollateralAndApproveTokens(otherBorrowers[index],  100 * 1e18);
            _drawDebt({
                from: otherBorrowers[index],
                borrower: otherBorrowers[index],
                amountToBorrow: 120 * 1e18, // borrow 120 usdc
                limitIndex: 3_000,
                collateralToPledge: 10 * 1e18, // collateralized by 10 eth
                newLup:0
            });
        }

        (uint interestRate,) = _pool.interestRateInfo();
        assertEq(interestRate, 0.05 * 1e18); // 5% initial interest rate

        //pay down a little ($1) every 12 hours to trigger interestRate update
        for (uint index; index < 8; ++index) {
            skip(12.01 hours); // actually needs to be > 12 hours to trigger interestRate update
            _repayDebt({
                from:             otherBorrowers[0],
                borrower:         otherBorrowers[0],
                amountToRepay:    1 * 1e18,
                amountRepaid:     1 * 1e18,
                collateralToPull: 0,
                newLup:           0
            });
        }
        (interestRate,) = _pool.interestRateInfo();
        assertEq(interestRate, 0.107179440500000000 * 1e18); // interest rate increased over 10% to 10.7%

        // lender can reset interest rate to 10% (even if 12 hours not passed) by triggering any action
        changePrank(_lender);
        vm.expectEmit(true, true, true, true);
        emit ResetInterestRate(0.107179440500000000 * 1e18, 0.1 * 1e18);
        _pool.updateInterest();
        (interestRate,) = _pool.interestRateInfo();
        assertEq(interestRate, 0.1 * 1e18); // interest rate resetted to 10%
    }

}<|MERGE_RESOLUTION|>--- conflicted
+++ resolved
@@ -355,11 +355,7 @@
             borrowerDebt:              expectedDebt,
             borrowerCollateral:        50 * 1e18,
             borrowert0Np:              484.222578900118175410 * 1e18,
-<<<<<<< HEAD
-            borrowerCollateralization: 7.082081907682151400 * 1e18
-=======
             borrowerCollateralization: 7.090818626082626625 * 1e18
->>>>>>> d10936d1
         });
 
         skip(10 days);
@@ -394,11 +390,7 @@
             borrowerDebt:              expectedDebt,
             borrowerCollateral:        60 * 1e18,
             borrowert0Np:              403.518815750098479508 * 1e18,
-<<<<<<< HEAD
-            borrowerCollateralization: 8.488027144729466085 * 1e18
-=======
             borrowerCollateralization: 8.498498289218581680 * 1e18
->>>>>>> d10936d1
         });
         _assertLenderInterest(liquidityAdded, 22.041594239314650000 * 1e18);
 
@@ -436,11 +428,7 @@
             borrowerDebt:              expectedDebt,
             borrowerCollateral:        50 * 1e18,
             borrowert0Np:              483.986975517230275430 * 1e18,
-<<<<<<< HEAD
-            borrowerCollateralization: 7.063769822178689107 * 1e18
-=======
             borrowerCollateralization: 7.072483950112624325 * 1e18
->>>>>>> d10936d1
         });
         _assertLenderInterest(liquidityAdded, 47.030954189176600000 * 1e18);
 
@@ -475,11 +463,7 @@
             borrowerDebt:              expectedDebt,
             borrowerCollateral:        50 * 1e18,
             borrowert0Np:              486.269617724627962428 * 1e18,
-<<<<<<< HEAD
-            borrowerCollateralization: 7.053240081812639175 * 1e18
-=======
             borrowerCollateralization: 7.061941219869076860 * 1e18
->>>>>>> d10936d1
         });
         _assertLenderInterest(liquidityAdded, 74.559175998268400000 * 1e18);
 
@@ -511,11 +495,7 @@
             borrowerDebt:              expectedDebt,
             borrowerCollateral:        50 * 1e18,
             borrowert0Np:              486.269617724627962428 * 1e18,
-<<<<<<< HEAD
-            borrowerCollateralization: 7.041675495797803839 * 1e18
-=======
             borrowerCollateralization: 7.050362367352844516 * 1e18
->>>>>>> d10936d1
         });
         _assertLenderInterest(liquidityAdded, 104.888588646515350000 * 1e18);
 
@@ -545,11 +525,7 @@
             borrowerDebt:              expectedDebt,
             borrowerCollateral:        50 * 1e18,
             borrowert0Np:              486.269617724627962428 * 1e18,
-<<<<<<< HEAD
-            borrowerCollateralization: 7.028976350457301320 * 1e18
-=======
             borrowerCollateralization: 7.037647555876562588 * 1e18
->>>>>>> d10936d1
         });
     }
 
@@ -957,11 +933,7 @@
             borrowerDebt:              500.480769230769231 * 1e18,
             borrowerCollateral:        50 * 1e18,
             borrowert0Np:              11.529109021431385128 * 1e18,
-<<<<<<< HEAD
-            borrowerCollateralization: 300.799971477982403259 * 1e18
-=======
             borrowerCollateralization: 300.799971477982403335 * 1e18
->>>>>>> d10936d1
         });
 
         deal(address(_quote), _borrower,  _quote.balanceOf(_borrower) + 10_000 * 1e18);
