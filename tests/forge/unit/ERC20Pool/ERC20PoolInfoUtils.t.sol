// SPDX-License-Identifier: UNLICENSED
pragma solidity 0.8.18;

import { Strings } from '@openzeppelin/contracts/utils/Strings.sol';

import { ERC20HelperContract } from './ERC20DSTestPlus.sol';
import { Token }               from '../../utils/Tokens.sol';

import 'src/libraries/helpers/PoolHelper.sol';
import 'src/interfaces/pool/erc20/IERC20Pool.sol';

import 'src/ERC20Pool.sol';
import 'src/PoolInfoUtilsMulticall.sol';

contract ERC20PoolInfoUtilsTest is ERC20HelperContract {

    address internal _borrower;
    address internal _borrower2;
    address internal _lender;
    address internal _lender1;

    uint256 highest = 2550;
    uint256 high    = 2551;
    uint256 med     = 2552;
    uint256 low     = 2553;
    uint256 lowest  = 2554;

    function setUp() external {
        _startTest();

        _borrower  = makeAddr("borrower");
        _borrower2 = makeAddr("borrower2");
        _lender    = makeAddr("lender");
        _lender1   = makeAddr("lender1");

        _mintCollateralAndApproveTokens(_borrower,  100 * 1e18);
        _mintCollateralAndApproveTokens(_borrower2,  100 * 1e18);

        _mintQuoteAndApproveTokens(_lender,   200_000 * 1e18);
        _mintQuoteAndApproveTokens(_lender1,  200_000 * 1e18);

        // lender deposits 10000 DAI in 5 buckets each
        _addLiquidity({
            from:    _lender,
            amount:  10_000 * 1e18,
            index:   highest,
            lpAward: 10_000 * 1e18,
            newLup:  MAX_PRICE
        });
        _addLiquidity({
            from:    _lender,
            amount:  10_000 * 1e18,
            index:   high,
            lpAward: 10_000 * 1e18,
            newLup:  MAX_PRICE
        }); 
        _addLiquidity({
            from:    _lender,
            amount:  10_000 * 1e18,
            index:   med,
            lpAward: 10_000 * 1e18,
            newLup:  MAX_PRICE
        });
        _addLiquidity({
            from:    _lender,
            amount:  10_000 * 1e18,
            index:   low,
            lpAward: 10_000 * 1e18,
            newLup:  MAX_PRICE
        });
        _addLiquidity({
            from:    _lender,
            amount:  10_000 * 1e18,
            index:   lowest,
            lpAward: 10_000 * 1e18,
            newLup:  MAX_PRICE
        });

        _drawDebt({
            from: _borrower,
            borrower: _borrower,
            amountToBorrow: 21_000 * 1e18,
            limitIndex: 3_000,
            collateralToPledge: 100 * 1e18,
            newLup: 2_981.007422784467321543 * 1e18
        });
    }

    function testPoolInfoUtilsInvariantsFuzzed(uint256 depositIndex_, uint256 price_) external {
        depositIndex_ = bound(depositIndex_, 0, 7388);
        assertEq(_priceAt(depositIndex_), _poolUtils.indexToPrice(depositIndex_));

        price_ = bound(price_, MIN_PRICE, MAX_PRICE);
        assertEq(_indexOf(price_), _poolUtils.priceToIndex(price_));
    }

    function testPoolInfoUtilsBorrowerInfo() external {
        (uint256 debt, uint256 collateral, uint256 npTpRatio) = _poolUtils.borrowerInfo(address(_pool), _borrower);
        assertEq(debt,       21_020.192307692307702000 * 1e18);
        assertEq(collateral, 100 * 1e18);
        assertEq(npTpRatio,  242.111289450059087705 * 1e18);
    }

    function testPoolInfoUtilsBucketInfo() external {
        (
            uint256 price,
            uint256 quoteTokens,
            uint256 collateral,
            uint256 bucketLP,
            uint256 scale,
            uint256 exchangeRate
        ) = _poolUtils.bucketInfo(address(_pool), 5000);

        assertEq(price,        0.014854015662334135 * 1e18);
        assertEq(quoteTokens,  0);
        assertEq(collateral,   0);
        assertEq(bucketLP,     0);
        assertEq(scale,        1 * 1e18);
        assertEq(exchangeRate, 1 * 1e18);

        (
            price,
            quoteTokens,
            collateral,
            bucketLP,
            scale,
            exchangeRate
        ) = _poolUtils.bucketInfo(address(_pool), high);
        assertEq(price,        2_995.912459898389633881 * 1e18);
        assertEq(quoteTokens,  10_000 * 1e18);
        assertEq(collateral,   0);
        assertEq(bucketLP,     10_000 * 1e18);
        assertEq(scale,        1 * 1e18);
        assertEq(exchangeRate, 1 * 1e18);
    }

    function testPoolInfoUtilsLoansInfo() external {
        (
            uint256 poolSize,
            uint256 loansCount,
            address maxBorrower,
            uint256 pendingInflator,
            uint256 pendingInterestFactor
        ) = _poolUtils.poolLoansInfo(address(_pool));
        assertEq(poolSize,              50_000 * 1e18);
        assertEq(loansCount,            1);
        assertEq(maxBorrower,           _borrower);
        assertEq(pendingInflator,       1 * 1e18);
        assertEq(pendingInterestFactor, 1 * 1e18);
    }

    function testPoolInfoUtilsPricesInfo() external {
        (
            uint256 hpb,
            uint256 hpbIndex,
            uint256 htp,
            uint256 htpIndex,
            uint256 lup,
            uint256 lupIndex
        ) = _poolUtils.poolPricesInfo(address(_pool));

        assertEq(hpb,      3_010.892022197881557845 * 1e18);
        assertEq(hpbIndex, 2550);
        assertEq(htp,      210.201923076923077020 * 1e18);
        assertEq(htpIndex, 3083);
        assertEq(lup,      2981.007422784467321543 * 1e18);
        assertEq(lupIndex, 2552);

        assertEq(hpb,      _poolUtils.hpb(address(_pool)));
        assertEq(hpbIndex, _poolUtils.hpbIndex(address(_pool)));
        assertEq(htp,      _poolUtils.htp(address(_pool)));
        assertEq(lup,      _poolUtils.lup(address(_pool)));
        assertEq(lupIndex, _poolUtils.lupIndex(address(_pool)));
    }

    function testPoolInfoUtilsReservesInfo() external {
        (
            uint256 reserves,
            uint256 claimableReserves,
            uint256 claimableReservesRemaining,
            uint256 auctionPrice,
            uint256 timeRemaining
        ) = _poolUtils.poolReservesInfo(address(_pool));

        assertEq(reserves,                   20.192307692307702000 * 1e18);
        assertEq(claimableReserves,          0);
        assertEq(claimableReservesRemaining, 0);
        assertEq(auctionPrice,               0);
        assertEq(timeRemaining,              0);
    }

    function testPoolInfoUtilsUtilizationInfo() external {
        (
            uint256 poolMinDebtAmount,
            uint256 poolCollateralization,
            uint256 poolActualUtilization,
            uint256 poolTargetUtilization
        ) = _poolUtils.poolUtilizationInfo(address(_pool));

        assertEq(poolMinDebtAmount,     2_102.019230769230770200 * 1e18);
        assertEq(poolCollateralization, 14.18163725216525325 * 1e18);
        assertEq(poolActualUtilization, 0);
        assertEq(poolTargetUtilization, 1 * 1e18);
    }

    function testPoolInfoUtilsLenderInterestMargin() external {
        uint256 lenderInterestMargin = _poolUtils.lenderInterestMargin(address(_pool));
        assertEq(lenderInterestMargin, 0.849999999999999999 * 1e18);
    }

    function testBorrowFeeRate() external {
        assertEq(_poolUtils.borrowFeeRate(address(_pool)), 0.000961538461538462 * 1e18);
    }

    function testUnutilizedDepositFeeRate() external {
        assertEq(_poolUtils.unutilizedDepositFeeRate(address(_pool)), 0.000136986301369863 * 1e18);
    }

    function testPoolInfoUtilsLPToCollateralAndQuote() external {
        assertEq(
            _poolUtils.lpToCollateral(
                address(_pool),
                100 * 1e18,
                high
            ), 0
        );

        changePrank(_borrower2);
        ERC20Pool(address(_pool)).addCollateral(10 * 1e18, high, block.timestamp + 5 minutes);

        assertEq(
            _poolUtils.lpToCollateral(
                address(_pool),
                5 * 1e18,
                high
            ), 1668940620571263
        );
        assertEq(
            _poolUtils.lpToCollateral(
                address(_pool),
                20 * 1e18,
                high
            ), 6675762482285055
        );
        assertEq(
            _poolUtils.lpToQuoteTokens(
                address(_pool),
                100 * 1e18,
                high
            ), 100000000000000000000
        );
        assertEq(
            _poolUtils.lpToQuoteTokens(
                address(_pool),
                5 * 1e18,
                high
            ), 5000000000000000000
        );
        assertEq(
            _poolUtils.lpToQuoteTokens(
                address(_pool),
                20 * 1e18,
                high
            ), 20000000000000000000
        );
    }

<<<<<<< HEAD
=======
    function testPoolInfoUtilsMulticallPoolAndBucketInfo() external {
        PoolInfoUtilsMulticall poolUtilsMulticall = new PoolInfoUtilsMulticall(_poolUtils);

        PoolInfoUtilsMulticall.BucketInfo memory bucketInfo;

        (,,, bucketInfo) = poolUtilsMulticall.poolDetailsAndBucketInfo(address(_pool), high);

        assertEq(bucketInfo.bucketLP, 10_000 * 1e18);
    }

>>>>>>> d10936d1
    function testPoolInfoUtilsMulticall() external {
        PoolInfoUtilsMulticall poolUtilsMulticall = new PoolInfoUtilsMulticall(_poolUtils);

        string[] memory functionSignatures = new string[](2);
        functionSignatures[0] = "hpb(address)";
        functionSignatures[1] = "htp(address)";

        string[] memory args = new string[](2);
        args[0] = Strings.toHexString(address(_pool));
        args[1] = Strings.toHexString(address(_pool));

        bytes[] memory result = poolUtilsMulticall.multicall(functionSignatures, args);

        assertEq(abi.decode(result[0], (uint256)), _poolUtils.hpb(address(_pool)));
        assertEq(abi.decode(result[1], (uint256)), _poolUtils.htp(address(_pool)));
    }

    function testPoolInfoMulticallBorrowerInfo() external {
        PoolInfoUtilsMulticall poolUtilsMulticall = new PoolInfoUtilsMulticall(_poolUtils);

        string[] memory functionSignatures = new string[](2);
        functionSignatures[0] = "borrowerInfo(address,address)";
        functionSignatures[1] = "htp(address)";

        string[] memory args = new string[](3);
        args[0] = Strings.toHexString(address(_pool));
        args[1] = Strings.toHexString(_borrower);
        args[2] = Strings.toHexString(address(_pool));

        bytes[] memory result = poolUtilsMulticall.multicall(functionSignatures, args);

        (uint256 debt,,) = abi.decode(result[0], (uint256, uint256, uint256));

        assertEq(debt,       21_020.192307692307702000 * 1e18);
        assertEq(abi.decode(result[1], (uint256)), _poolUtils.htp(address(_pool)));
    }
<<<<<<< HEAD

    function testPoolInfoUtilsMulticallRatesAndFees() external {
        PoolInfoUtilsMulticall poolUtilsMulticall = new PoolInfoUtilsMulticall(_poolUtils);

        (uint256 lim, uint256 bfr, uint256 dfr) = poolUtilsMulticall.poolRatesAndFeesMulticall(address(_pool));

        assertGe(lim, 0.000136986301369863 * 1e18);
        assertGe(bfr, 0.000961538461538462 * 1e18);
        assertGe(dfr, 0.000136986301369863 * 1e18);
    }

    function testPoolInfoUtilsMulticallPoolDetails() external {
        PoolInfoUtilsMulticall poolUtilsMulticall = new PoolInfoUtilsMulticall(_poolUtils);

        (
            PoolInfoUtilsMulticall.PoolLoansInfo memory poolLoansInfo,
            PoolInfoUtilsMulticall.PoolPriceInfo memory poolPriceInfo,
            PoolInfoUtilsMulticall.PoolRatesAndFees memory poolRatesAndFees,
            PoolInfoUtilsMulticall.PoolReservesInfo memory poolReservesInfo,
            PoolInfoUtilsMulticall.PoolUtilizationInfo memory poolUtilizationInfo
        ) = poolUtilsMulticall.poolDetailsMulticall(address(_pool));

        assertEq(poolLoansInfo.poolSize,                   50_000 * 1e18);

        assertEq(poolPriceInfo.hpb,      3_010.892022197881557845 * 1e18);
        assertEq(poolPriceInfo.hpbIndex, 2550);
        assertEq(poolPriceInfo.htp,      210.201923076923077020 * 1e18);
        assertEq(poolPriceInfo.htpIndex, 3083);
        assertEq(poolPriceInfo.lup,      2981.007422784467321543 * 1e18);
        assertEq(poolPriceInfo.lupIndex, 2552);

        assertGe(poolRatesAndFees.lenderInterestMargin, 0.000136986301369863 * 1e18);
        assertGe(poolRatesAndFees.borrowFeeRate, 0.000961538461538462 * 1e18);
        assertGe(poolRatesAndFees.depositFeeRate, 0.000136986301369863 * 1e18);

        assertEq(poolReservesInfo.reserves,                   20.192307692307702000 * 1e18);

        assertEq(poolUtilizationInfo.poolMinDebtAmount,     2_102.019230769230770200 * 1e18);
    }

    function testPoolInfoUtilsMulticallPoolBalanceDetails() external {
        PoolInfoUtilsMulticall poolUtilsMulticall = new PoolInfoUtilsMulticall(_poolUtils);

        uint256 meaningfulIndex = 5000;
        address quoteTokenAddress = IPool(_pool).quoteTokenAddress();
        address collateralTokenAddress = IPool(_pool).collateralAddress();

        PoolInfoUtilsMulticall.PoolBalanceDetails memory poolBalanceDetails = poolUtilsMulticall.poolBalanceDetails(address(_pool), meaningfulIndex, quoteTokenAddress, collateralTokenAddress, false);

        assertEq(poolBalanceDetails.debt,        21_020.192307692307702000 * 1e18);
        assertEq(poolBalanceDetails.quoteTokenBalance,  29_000 * 1e18);
        assertEq(poolBalanceDetails.collateralTokenBalance,  100 * 1e18);
    }
=======
>>>>>>> d10936d1
}<|MERGE_RESOLUTION|>--- conflicted
+++ resolved
@@ -265,8 +265,6 @@
         );
     }
 
-<<<<<<< HEAD
-=======
     function testPoolInfoUtilsMulticallPoolAndBucketInfo() external {
         PoolInfoUtilsMulticall poolUtilsMulticall = new PoolInfoUtilsMulticall(_poolUtils);
 
@@ -277,7 +275,6 @@
         assertEq(bucketInfo.bucketLP, 10_000 * 1e18);
     }
 
->>>>>>> d10936d1
     function testPoolInfoUtilsMulticall() external {
         PoolInfoUtilsMulticall poolUtilsMulticall = new PoolInfoUtilsMulticall(_poolUtils);
 
@@ -314,60 +311,4 @@
         assertEq(debt,       21_020.192307692307702000 * 1e18);
         assertEq(abi.decode(result[1], (uint256)), _poolUtils.htp(address(_pool)));
     }
-<<<<<<< HEAD
-
-    function testPoolInfoUtilsMulticallRatesAndFees() external {
-        PoolInfoUtilsMulticall poolUtilsMulticall = new PoolInfoUtilsMulticall(_poolUtils);
-
-        (uint256 lim, uint256 bfr, uint256 dfr) = poolUtilsMulticall.poolRatesAndFeesMulticall(address(_pool));
-
-        assertGe(lim, 0.000136986301369863 * 1e18);
-        assertGe(bfr, 0.000961538461538462 * 1e18);
-        assertGe(dfr, 0.000136986301369863 * 1e18);
-    }
-
-    function testPoolInfoUtilsMulticallPoolDetails() external {
-        PoolInfoUtilsMulticall poolUtilsMulticall = new PoolInfoUtilsMulticall(_poolUtils);
-
-        (
-            PoolInfoUtilsMulticall.PoolLoansInfo memory poolLoansInfo,
-            PoolInfoUtilsMulticall.PoolPriceInfo memory poolPriceInfo,
-            PoolInfoUtilsMulticall.PoolRatesAndFees memory poolRatesAndFees,
-            PoolInfoUtilsMulticall.PoolReservesInfo memory poolReservesInfo,
-            PoolInfoUtilsMulticall.PoolUtilizationInfo memory poolUtilizationInfo
-        ) = poolUtilsMulticall.poolDetailsMulticall(address(_pool));
-
-        assertEq(poolLoansInfo.poolSize,                   50_000 * 1e18);
-
-        assertEq(poolPriceInfo.hpb,      3_010.892022197881557845 * 1e18);
-        assertEq(poolPriceInfo.hpbIndex, 2550);
-        assertEq(poolPriceInfo.htp,      210.201923076923077020 * 1e18);
-        assertEq(poolPriceInfo.htpIndex, 3083);
-        assertEq(poolPriceInfo.lup,      2981.007422784467321543 * 1e18);
-        assertEq(poolPriceInfo.lupIndex, 2552);
-
-        assertGe(poolRatesAndFees.lenderInterestMargin, 0.000136986301369863 * 1e18);
-        assertGe(poolRatesAndFees.borrowFeeRate, 0.000961538461538462 * 1e18);
-        assertGe(poolRatesAndFees.depositFeeRate, 0.000136986301369863 * 1e18);
-
-        assertEq(poolReservesInfo.reserves,                   20.192307692307702000 * 1e18);
-
-        assertEq(poolUtilizationInfo.poolMinDebtAmount,     2_102.019230769230770200 * 1e18);
-    }
-
-    function testPoolInfoUtilsMulticallPoolBalanceDetails() external {
-        PoolInfoUtilsMulticall poolUtilsMulticall = new PoolInfoUtilsMulticall(_poolUtils);
-
-        uint256 meaningfulIndex = 5000;
-        address quoteTokenAddress = IPool(_pool).quoteTokenAddress();
-        address collateralTokenAddress = IPool(_pool).collateralAddress();
-
-        PoolInfoUtilsMulticall.PoolBalanceDetails memory poolBalanceDetails = poolUtilsMulticall.poolBalanceDetails(address(_pool), meaningfulIndex, quoteTokenAddress, collateralTokenAddress, false);
-
-        assertEq(poolBalanceDetails.debt,        21_020.192307692307702000 * 1e18);
-        assertEq(poolBalanceDetails.quoteTokenBalance,  29_000 * 1e18);
-        assertEq(poolBalanceDetails.collateralTokenBalance,  100 * 1e18);
-    }
-=======
->>>>>>> d10936d1
 }