// SPDX-License-Identifier: UNLICENSED
pragma solidity 0.8.18;

import { Strings } from '@openzeppelin/contracts/utils/Strings.sol';

import { ERC20HelperContract } from './ERC20DSTestPlus.sol';
import { Token }               from '../../utils/Tokens.sol';

import 'src/libraries/helpers/PoolHelper.sol';
import 'src/interfaces/pool/erc20/IERC20Pool.sol';

import 'src/ERC20Pool.sol';
import 'src/PoolInfoUtilsMulticall.sol';

contract ERC20PoolInfoUtilsTest is ERC20HelperContract {

    address internal _borrower;
    address internal _borrower2;
    address internal _lender;
    address internal _lender1;

    uint256 highest = 2550;
    uint256 high    = 2551;
    uint256 med     = 2552;
    uint256 low     = 2553;
    uint256 lowest  = 2554;

    function setUp() external {
        _startTest();

        _borrower  = makeAddr("borrower");
        _borrower2 = makeAddr("borrower2");
        _lender    = makeAddr("lender");
        _lender1   = makeAddr("lender1");

        _mintCollateralAndApproveTokens(_borrower,  100 * 1e18);
        _mintCollateralAndApproveTokens(_borrower2,  100 * 1e18);

        _mintQuoteAndApproveTokens(_lender,   200_000 * 1e18);
        _mintQuoteAndApproveTokens(_lender1,  200_000 * 1e18);

        // lender deposits 10000 DAI in 5 buckets each
        _addLiquidity({
            from:    _lender,
            amount:  10_000 * 1e18,
            index:   highest,
            lpAward: 9_999.54337899543379 * 1e18,
            newLup:  MAX_PRICE
        });
        _addLiquidity({
            from:    _lender,
            amount:  10_000 * 1e18,
            index:   high,
            lpAward: 9_999.54337899543379 * 1e18,
            newLup:  MAX_PRICE
        }); 
        _addLiquidity({
            from:    _lender,
            amount:  10_000 * 1e18,
            index:   med,
            lpAward: 9_999.54337899543379 * 1e18,
            newLup:  MAX_PRICE
        });
        _addLiquidity({
            from:    _lender,
            amount:  10_000 * 1e18,
            index:   low,
            lpAward: 9_999.54337899543379 * 1e18,
            newLup:  MAX_PRICE
        });
        _addLiquidity({
            from:    _lender,
            amount:  10_000 * 1e18,
            index:   lowest,
            lpAward: 9_999.54337899543379 * 1e18,
            newLup:  MAX_PRICE
        });

        _drawDebt({
            from:               _borrower,
            borrower:           _borrower,
            amountToBorrow:     21_000 * 1e18,
            limitIndex:         3_000,
            collateralToPledge: 100 * 1e18,
            newLup:             2_981.007422784467321543 * 1e18
        });
    }

    function testPoolInfoUtilsInvariantsFuzzed(uint256 depositIndex_, uint256 price_) external {
        depositIndex_ = bound(depositIndex_, 0, 7388);
        assertEq(_priceAt(depositIndex_), _poolUtils.indexToPrice(depositIndex_));

        price_ = bound(price_, MIN_PRICE, MAX_PRICE);
        assertEq(_indexOf(price_), _poolUtils.priceToIndex(price_));
    }

    function testPoolInfoUtilsAuctionStatusNoLiquidation() external {
        (
            uint256 kickTime,
            uint256 collateral,
            uint256 debtToCover,
            bool    isCollateralized,
            uint256 price,
            uint256 neutralPrice,
            uint256 referencePrice,
            uint256 thresholdPrice,
            uint256 bondFactor
        ) = _poolUtils.auctionStatus(address(_pool), _borrower);
        // since loan is not in auction values are 0
        assertEq(kickTime,        0);
        assertEq(collateral,      0);
        assertEq(debtToCover,     0);
        assertEq(isCollateralized, false);
        assertEq(price,           0);
        assertEq(neutralPrice,    0);
        assertEq(referencePrice,  0);
        assertEq(thresholdPrice,  0);
        assertEq(bondFactor,      0);
    }

    function testPoolInfoUtilsAuctionStatusMatureLiquidation() external {
        _removeAndKick();
        skip(6 hours);
        (
            uint256 kickTime,
            uint256 collateral,
            uint256 debtToCover,
            bool    isCollateralized,
            uint256 price,
            uint256 neutralPrice,
            uint256 referencePrice,
            uint256 thresholdPrice,
            uint256 bondFactor
        ) = _poolUtils.auctionStatus(address(_pool), _borrower);
        // at 6 hours, auction price should match reference price
        assertEq(kickTime,        _startTime);
        assertEq(collateral,      100 * 1e18);
        assertEq(debtToCover,     21_020.912189618561131155 * 1e18);
        assertEq(isCollateralized, true);
        assertEq(price,           233.703212526982164624 * 1e18);
        assertEq(neutralPrice,    233.703212526982164624 * 1e18);
        assertEq(referencePrice,  233.703212526982164624 * 1e18);
        assertEq(thresholdPrice,  210.201923076923077020 * 1e18);
        assertEq(bondFactor,      0.011180339887498948 * 1e18);
    }


    function testPoolInfoUtilsAuctionInfoNoLiquidation() external {
        (
            address kicker,
            uint256 bondFactor,
            uint256 bondSize,
            uint256 kickTime,
            uint256 referencePrice,
            uint256 neutralPrice,
            uint256 thresholdPrice,
            address head,
            address next,
            address prev
        ) = _poolUtils.auctionInfo(address(_pool), _borrower);
        // since loan is not in auction values are 0
        assertEq(kicker,          address(0));
        assertEq(bondFactor,      0);
        assertEq(bondSize,        0);
        assertEq(kickTime,        0);
        assertEq(referencePrice,  0);
        assertEq(neutralPrice,    0);
        assertEq(thresholdPrice,  0);
        assertEq(head,            address(0));
        assertEq(next,            address(0));
        assertEq(prev,            address(0));
    }

    function testPoolInfoUtilsAuctionInfoSingleLiquidation() external {
        _removeAndKick();
        (
            address kicker,
            uint256 bondFactor,
            uint256 bondSize,
            uint256 kickTime,
            uint256 referencePrice,
            uint256 neutralPrice,
            uint256 thresholdPrice,
            address head,
            address next,
            address prev
        ) = _poolUtils.auctionInfo(address(_pool), _borrower);
        assertEq(kicker,          _lender);
        assertEq(bondFactor,      0.011180339887498948 * 1e18);
        assertEq(bondSize,        235.012894500590867635 * 1e18);
        assertEq(kickTime,        _startTime);
        assertEq(referencePrice,  233.703212526982164624 * 1e18);
        assertEq(neutralPrice,    233.703212526982164624 * 1e18);
        assertEq(thresholdPrice,  210.201923076923077020 * 1e18);
        assertEq(head,            _borrower);
        assertEq(next,            address(0));
        assertEq(prev,            address(0));
    }

    function testPoolInfoUtilsBorrowerInfo() external {
        (uint256 debt, uint256 collateral, uint256 npTpRatio, uint256 thresholdPrice) = _poolUtils.borrowerInfo(address(_pool), _borrower);
        assertEq(debt,       21_020.192307692307702000 * 1e18);
        assertEq(collateral, 100 * 1e18);
<<<<<<< HEAD
        assertEq(npTpRatio,  233.703212526982164624 * 1e18);
        assertEq(thresholdPrice, 210.201923076923077020 * 1e18);
=======
        assertEq(npTpRatio,  243.051341028061451209 * 1e18);
>>>>>>> d4d96029
    }

    function testPoolInfoUtilsBucketInfo() external {
        (
            uint256 price,
            uint256 quoteTokens,
            uint256 collateral,
            uint256 bucketLP,
            uint256 scale,
            uint256 exchangeRate
        ) = _poolUtils.bucketInfo(address(_pool), 5000);

        assertEq(price,        0.014854015662334135 * 1e18);
        assertEq(quoteTokens,  0);
        assertEq(collateral,   0);
        assertEq(bucketLP,     0);
        assertEq(scale,        1 * 1e18);
        assertEq(exchangeRate, 1 * 1e18);

        (
            price,
            quoteTokens,
            collateral,
            bucketLP,
            scale,
            exchangeRate
        ) = _poolUtils.bucketInfo(address(_pool), high);
        assertEq(price,        2_995.912459898389633881 * 1e18);
        assertEq(quoteTokens,  9_999.54337899543379 * 1e18);
        assertEq(collateral,   0);
        assertEq(bucketLP,     9_999.54337899543379 * 1e18);
        assertEq(scale,        1 * 1e18);
        assertEq(exchangeRate, 1 * 1e18);
    }

    function testPoolInfoUtilsLoansInfo() external {
        (
            uint256 poolSize,
            uint256 loansCount,
            address maxBorrower,
            uint256 pendingInflator,
            uint256 pendingInterestFactor
        ) = _poolUtils.poolLoansInfo(address(_pool));
        assertEq(poolSize,              49_997.71689497716895 * 1e18);
        assertEq(loansCount,            1);
        assertEq(maxBorrower,           _borrower);
        assertEq(pendingInflator,       1 * 1e18);
        assertEq(pendingInterestFactor, 1 * 1e18);
    }

    function testPoolInfoUtilsPricesInfo() external {
        (
            uint256 hpb,
            uint256 hpbIndex,
            uint256 htp,
            uint256 htpIndex,
            uint256 lup,
            uint256 lupIndex
        ) = _poolUtils.poolPricesInfo(address(_pool));

        assertEq(hpb,      3_010.892022197881557845 * 1e18);
        assertEq(hpbIndex, 2550);
        assertEq(htp,      218.610000000000000101 * 1e18);
        assertEq(htpIndex, 3075);
        assertEq(lup,      2981.007422784467321543 * 1e18);
        assertEq(lupIndex, 2552);

        assertEq(hpb,      _poolUtils.hpb(address(_pool)));
        assertEq(hpbIndex, _poolUtils.hpbIndex(address(_pool)));
        assertEq(htp,      _poolUtils.htp(address(_pool)));
        assertEq(lup,      _poolUtils.lup(address(_pool)));
        assertEq(lupIndex, _poolUtils.lupIndex(address(_pool)));
    }

    function testPoolInfoUtilsReservesInfo() external {
        (
            uint256 reserves,
            uint256 claimableReserves,
            uint256 claimableReservesRemaining,
            uint256 auctionPrice,
            uint256 timeRemaining
        ) = _poolUtils.poolReservesInfo(address(_pool));

        assertEq(reserves,                   22.475412715138752000 * 1e18);
        assertEq(claimableReserves,          22.475362717421857023 * 1e18);
        assertEq(claimableReservesRemaining, 0);
        assertEq(auctionPrice,               0);
        assertEq(timeRemaining,              0);
    }

    function testPoolInfoUtilsUtilizationInfo() external {
        (
            uint256 poolMinDebtAmount,
            uint256 poolCollateralization,
            uint256 poolActualUtilization,
            uint256 poolTargetUtilization
        ) = _poolUtils.poolUtilizationInfo(address(_pool));

        assertEq(poolMinDebtAmount,     2_102.019230769230770200 * 1e18);
        assertEq(poolCollateralization, 13.636189665543512740 * 1e18);
        assertEq(poolActualUtilization, 0);
        assertEq(poolTargetUtilization, 1 * 1e18);
    }

    function testPoolInfoUtilsLenderInterestMargin() external {
        uint256 lenderInterestMargin = _poolUtils.lenderInterestMargin(address(_pool));
        assertEq(lenderInterestMargin, 0.849999999999999999 * 1e18);
    }

    function testBorrowFeeRate() external {
        assertEq(_poolUtils.borrowFeeRate(address(_pool)), 0.000961538461538462 * 1e18);
    }

    function testUnutilizedDepositFeeRate() external {
        assertEq(_poolUtils.unutilizedDepositFeeRate(address(_pool)), 0.000045662100456621 * 1e18);
    }

    function testPoolInfoUtilsLPToCollateralAndQuote() external {
        assertEq(
            _poolUtils.lpToCollateral(
                address(_pool),
                100 * 1e18,
                high
            ), 0
        );

        changePrank(_borrower2);
        ERC20Pool(address(_pool)).addCollateral(10 * 1e18, high, block.timestamp + 5 minutes);

        assertEq(
            _poolUtils.lpToCollateral(
                address(_pool),
                5 * 1e18,
                high
            ), 1668940620571263
        );
        assertEq(
            _poolUtils.lpToCollateral(
                address(_pool),
                20 * 1e18,
                high
            ), 6675762482285055
        );
        assertEq(
            _poolUtils.lpToQuoteTokens(
                address(_pool),
                100 * 1e18,
                high
            ), 100000000000000000000
        );
        assertEq(
            _poolUtils.lpToQuoteTokens(
                address(_pool),
                5 * 1e18,
                high
            ), 5000000000000000000
        );
        assertEq(
            _poolUtils.lpToQuoteTokens(
                address(_pool),
                20 * 1e18,
                high
            ), 20000000000000000000
        );
    }

    function testPoolInfoUtilsMulticallPoolAndBucketInfo() external {
        PoolInfoUtilsMulticall poolUtilsMulticall = new PoolInfoUtilsMulticall(_poolUtils);

        PoolInfoUtilsMulticall.BucketInfo memory bucketInfo;

        (,,, bucketInfo) = poolUtilsMulticall.poolDetailsAndBucketInfo(address(_pool), high);

        assertEq(bucketInfo.bucketLP, 9_999.54337899543379 * 1e18);
    }

    function testPoolInfoUtilsMulticall() external {
        PoolInfoUtilsMulticall poolUtilsMulticall = new PoolInfoUtilsMulticall(_poolUtils);

        string[] memory functionSignatures = new string[](2);
        functionSignatures[0] = "hpb(address)";
        functionSignatures[1] = "htp(address)";

        string[] memory args = new string[](2);
        args[0] = Strings.toHexString(address(_pool));
        args[1] = Strings.toHexString(address(_pool));

        bytes[] memory result = poolUtilsMulticall.multicall(functionSignatures, args);

        assertEq(abi.decode(result[0], (uint256)), _poolUtils.hpb(address(_pool)));
        assertEq(abi.decode(result[1], (uint256)), _poolUtils.htp(address(_pool)));
    }

    function testPoolInfoMulticallBorrowerInfo() external {
        PoolInfoUtilsMulticall poolUtilsMulticall = new PoolInfoUtilsMulticall(_poolUtils);

        string[] memory functionSignatures = new string[](2);
        functionSignatures[0] = "borrowerInfo(address,address)";
        functionSignatures[1] = "htp(address)";

        string[] memory args = new string[](3);
        args[0] = Strings.toHexString(address(_pool));
        args[1] = Strings.toHexString(_borrower);
        args[2] = Strings.toHexString(address(_pool));

        bytes[] memory result = poolUtilsMulticall.multicall(functionSignatures, args);

        (uint256 debt,,,) = abi.decode(result[0], (uint256, uint256, uint256, uint256));

        assertEq(debt,       21_020.192307692307702000 * 1e18);
        assertEq(abi.decode(result[1], (uint256)), _poolUtils.htp(address(_pool)));
    }

    function testPoolInfoMulticallRatesAndFees() external {
        PoolInfoUtilsMulticall poolUtilsMulticall = new PoolInfoUtilsMulticall(_poolUtils);

        (uint256 lenderInterestMargin, uint256 borrowFeeRate, uint256 depositFeeRate) = poolUtilsMulticall.poolRatesAndFees(address(_pool));

        assertEq(lenderInterestMargin, 0.849999999999999999 * 1e18);
        assertEq(borrowFeeRate,        0.000961538461538462 * 1e18);
        assertEq(depositFeeRate,       0.000045662100456621 * 1e18);
    }

    // Helps test liquidation functions
    function _removeAndKick() internal {
        uint256 amountLessFee = 9_999.543378995433790000 * 1e18;
        _removeAllLiquidity({
            from:     _lender, 
            amount:   amountLessFee,
            index:    lowest,
            newLup:   _priceAt(med), 
            lpRedeem: amountLessFee
        });
        _removeAllLiquidity({
            from:     _lender, 
            amount:   amountLessFee,
            index:    low,
            newLup:   _priceAt(med), 
            lpRedeem: amountLessFee
        });
        _lenderKick({
            from:       _lender, 
            index:      med, 
            borrower:   _borrower, 
            debt:       21_020.192307692307702000 * 1e18, 
            collateral: 100 * 1e18, 
            bond:       235.012894500590867635 * 1e18
        });
    }
}<|MERGE_RESOLUTION|>--- conflicted
+++ resolved
@@ -201,12 +201,8 @@
         (uint256 debt, uint256 collateral, uint256 npTpRatio, uint256 thresholdPrice) = _poolUtils.borrowerInfo(address(_pool), _borrower);
         assertEq(debt,       21_020.192307692307702000 * 1e18);
         assertEq(collateral, 100 * 1e18);
-<<<<<<< HEAD
-        assertEq(npTpRatio,  233.703212526982164624 * 1e18);
-        assertEq(thresholdPrice, 210.201923076923077020 * 1e18);
-=======
+=        assertEq(thresholdPrice, 210.201923076923077020 * 1e18);
         assertEq(npTpRatio,  243.051341028061451209 * 1e18);
->>>>>>> d4d96029
     }
 
     function testPoolInfoUtilsBucketInfo() external {
