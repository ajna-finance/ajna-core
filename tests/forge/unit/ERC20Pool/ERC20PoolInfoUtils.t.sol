--- conflicted
+++ resolved
@@ -99,10 +99,7 @@
         assertEq(debt,       21_020.192307692307702000 * 1e18);
         assertEq(collateral, 100 * 1e18);
         assertEq(npTpRatio,  233.703212526982164624 * 1e18);
-<<<<<<< HEAD
-        assertEq(thresholdPrice, 0.004739336492890995 * 1e18);
-=======
->>>>>>> ae4caaa7
+        assertEq(thresholdPrice, 210.201923076923077020 * 1e18);
     }
 
     function testPoolInfoUtilsBucketInfo() external {
