--- conflicted
+++ resolved
@@ -1558,13 +1558,8 @@
             settledDebt: 4.737452126198441015 * 1e18
         });
         _assertReserveAuction({
-<<<<<<< HEAD
-            reserves:                   28.157373631008180660 * 1e18,
-            claimableReserves :         28.157300519721007403 * 1e18,
-=======
-            reserves:                   28.161924497603952461 * 1e18,
-            claimableReserves :         28.161851386316779204 * 1e18,
->>>>>>> 904cdf86
+            reserves:                   28.157373631008180662 * 1e18,
+            claimableReserves :         28.157300519721007405 * 1e18,
             claimableReservesRemaining: 0,
             auctionPrice:               0,
             timeRemaining:              0
