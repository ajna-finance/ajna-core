// SPDX-License-Identifier: UNLICENSED
pragma solidity 0.8.18;

import { ERC721HelperContract, ERC721FuzzyHelperContract } from './ERC721DSTestPlus.sol';

import { ERC721Pool }  from 'src/ERC721Pool.sol';

import 'src/PoolInfoUtils.sol';
import 'src/libraries/helpers/PoolHelper.sol';

contract ERC721PoolCollateralTest is ERC721HelperContract {

    address internal _borrower;
    address internal _borrower2;
    address internal _lender;
    address internal _lender2;

    function setUp() virtual external {
        _startTest();

        _borrower  = makeAddr("borrower");
        _borrower2 = makeAddr("borrower2");
        _lender    = makeAddr("lender");
        _lender2   = makeAddr("lender2");

        // deploy collection pool
        _pool = _deployCollectionPool();

        _mintAndApproveQuoteTokens(_lender, 200_000 * 1e18);
        _mintAndApproveQuoteTokens(_borrower, 100 * 1e18);

        _mintAndApproveCollateralTokens(_borrower,  52);
        _mintAndApproveCollateralTokens(_borrower2, 53);
    }

    /************************************/
    /*** ERC721 Collection Pool Tests ***/
    /************************************/

    function testPledgeCollateral() external tearDown {
        // check initial token balances
        assertEq(_pool.pledgedCollateral(), 0);

        assertEq(_collateral.balanceOf(_borrower),      52);
        assertEq(_collateral.balanceOf(address(_pool)), 0);

        uint256[] memory tokenIdsToAdd = new uint256[](3);
        tokenIdsToAdd[0] = 1;
        tokenIdsToAdd[1] = 3;
        tokenIdsToAdd[2] = 5;

        assertTrue(ERC721Pool(address(_pool)).tokenIdsAllowed(1));
        assertTrue(ERC721Pool(address(_pool)).tokenIdsAllowed(3));
        assertTrue(ERC721Pool(address(_pool)).tokenIdsAllowed(5));

        // borrower deposits three NFTs into the pool
        _pledgeCollateral({
            from:     _borrower,
            borrower: _borrower,
            tokenIds: tokenIdsToAdd
        });

        // check token balances after add
        assertEq(_pool.pledgedCollateral(),             Maths.wad(3));
        assertEq(_collateral.balanceOf(_borrower),            49);
        assertEq(_collateral.balanceOf(address(_pool)), 3);
    }

    function testPledgeCollateralFromDifferentActor() external tearDown {
        // check initial token balances
        assertEq(_pool.pledgedCollateral(),             0);

        assertEq(_collateral.balanceOf(_borrower),      52);
        assertEq(_collateral.balanceOf(_borrower2),     53);
        assertEq(_collateral.balanceOf(address(_pool)), 0);

        _assertBorrower({
            borrower:                  _borrower,
            borrowerDebt:              0,
            borrowerCollateral:        0,
            borrowert0Np:              0,
            borrowerCollateralization: 1 * 1e18
        });
        _assertBorrower({
            borrower:                  _borrower2,
            borrowerDebt:              0,
            borrowerCollateral:        0,
            borrowert0Np:              0,
            borrowerCollateralization: 1 * 1e18
        });

        uint256[] memory tokenIdsToAdd = new uint256[](1);
        tokenIdsToAdd[0] = 53;

        // borrower deposits three NFTs into the pool
        _pledgeCollateral({
            from:     _borrower2,
            borrower: _borrower,
            tokenIds: tokenIdsToAdd
        });

        // check token balances after add
        assertEq(_pool.pledgedCollateral(), Maths.wad(1));

        assertEq(_collateral.balanceOf(_borrower),      52);
        assertEq(_collateral.balanceOf(_borrower2),     52);
        assertEq(_collateral.balanceOf(address(_pool)), 1);

        _assertBorrower({
            borrower:                  _borrower,
            borrowerDebt:              0,
            borrowerCollateral:        1 * 1e18,
            borrowert0Np:              0,
            borrowerCollateralization: 1 * 1e18
        });
        _assertBorrower({
            borrower:                  _borrower2,
            borrowerDebt:              0,
            borrowerCollateral:        0,
            borrowert0Np:              0,
            borrowerCollateralization: 1 * 1e18
        });
    }

    function testPullCollateral() external tearDown {
        // check initial token balances
        assertEq(_pool.pledgedCollateral(), 0);

        assertEq(_collateral.balanceOf(_borrower),      52);
        assertEq(_collateral.balanceOf(_borrower2),     53);
        assertEq(_collateral.balanceOf(address(_pool)), 0);

        // borrower is owner of NFTs
        assertEq(_collateral.ownerOf(1), _borrower);
        assertEq(_collateral.ownerOf(3), _borrower);
        assertEq(_collateral.ownerOf(5), _borrower);

        uint256[] memory tokenIdsToAdd = new uint256[](3);
        tokenIdsToAdd[0] = 1;
        tokenIdsToAdd[1] = 3;
        tokenIdsToAdd[2] = 5;

        // borrower deposits three NFTs into the pool
        _pledgeCollateral({
            from:     _borrower,
            borrower: _borrower,
            tokenIds: tokenIdsToAdd
        });

        // check token balances after add
        assertEq(_pool.pledgedCollateral(), Maths.wad(3));

        assertEq(_collateral.balanceOf(_borrower),      49);
        assertEq(_collateral.balanceOf(_borrower2),     53);
        assertEq(_collateral.balanceOf(address(_pool)), 3);

        // pool is owner of pledged NFTs
        assertEq(_collateral.ownerOf(1), address(_pool));
        assertEq(_collateral.ownerOf(3), address(_pool));
        assertEq(_collateral.ownerOf(5), address(_pool));

        // should fail if trying to pull collateral by an address without pledged collateral
        _assertPullInsufficientCollateralRevert({
            from:   _lender,
            amount: 3
        });

        // borrower2 is owner of NFT
        assertEq(_collateral.ownerOf(53), _borrower2);

        tokenIdsToAdd = new uint256[](1);
        tokenIdsToAdd[0] = 53;
        _pledgeCollateral({
            from:     _borrower2,
            borrower: _borrower2,
            tokenIds: tokenIdsToAdd
        });

        // check token balances after add
        assertEq(_pool.pledgedCollateral(), Maths.wad(4));

        assertEq(_collateral.balanceOf(_borrower),      49);
        assertEq(_collateral.balanceOf(_borrower2),     52);
        assertEq(_collateral.balanceOf(address(_pool)), 4);

        // pool is owner of pledged NFT
        assertEq(_collateral.ownerOf(53), address(_pool));

        // borrower removes some of their deposted NFTS from the pool
        _repayDebtNoLupCheck({
            from:             _borrower,
            borrower:         _borrower,
            amountToRepay:    0,
            amountRepaid:     0,
            collateralToPull: 2
        });

        // check token balances after remove
        assertEq(_pool.pledgedCollateral(), Maths.wad(2));

        assertEq(_collateral.balanceOf(_borrower),      51);
        assertEq(_collateral.balanceOf(address(_pool)), 2);

        // pool is owner of remaining pledged NFT
        assertEq(_collateral.ownerOf(1), address(_pool));
        // borrower is owner of 2 pulled NFTs
        assertEq(_collateral.ownerOf(3), _borrower);
        assertEq(_collateral.ownerOf(5), _borrower);

        // should fail if borrower tries to pull more NFTs than remaining in pool
        _assertPullInsufficientCollateralRevert({
            from:   _borrower,
            amount: 3
        });
    }

    function testPullCollateralToDifferentRecipient() external tearDown {
        address tokensReceiver = makeAddr("tokensReceiver");

        // check initial token balances
        assertEq(_pool.pledgedCollateral(), 0);

        assertEq(_collateral.balanceOf(_borrower),      52);
        assertEq(_collateral.balanceOf(_borrower2),     53);
        assertEq(_collateral.balanceOf(tokensReceiver), 0);
        assertEq(_collateral.balanceOf(address(_pool)), 0);

        // borrower is owner of NFTs
        assertEq(_collateral.ownerOf(1), _borrower);
        assertEq(_collateral.ownerOf(3), _borrower);
        assertEq(_collateral.ownerOf(5), _borrower);

        uint256[] memory tokenIdsToAdd = new uint256[](3);
        tokenIdsToAdd[0] = 1;
        tokenIdsToAdd[1] = 3;
        tokenIdsToAdd[2] = 5;

        // borrower deposits three NFTs into the pool
        _pledgeCollateral({
            from:     _borrower,
            borrower: _borrower,
            tokenIds: tokenIdsToAdd
        });

        // borrower2 deposits three NFTs into the pool
        tokenIdsToAdd = new uint256[](1);
        tokenIdsToAdd[0] = 53;
        _pledgeCollateral({
            from:     _borrower2,
            borrower: _borrower2,
            tokenIds: tokenIdsToAdd
        });

        // check token balances after add
        assertEq(_pool.pledgedCollateral(), Maths.wad(4));
        assertEq(_collateral.balanceOf(address(_pool)), 4);

        // pool is owner of pledged NFTs
        assertEq(_collateral.ownerOf(1), address(_pool));
        assertEq(_collateral.ownerOf(3), address(_pool));
        assertEq(_collateral.ownerOf(5), address(_pool));
        assertEq(_collateral.ownerOf(53), address(_pool));

        // borrower removes some of their deposited NFTs from the pool and transfer to a different recipient
        changePrank(_borrower);
        ERC721Pool(address(_pool)).repayDebt(_borrower, 0, 2, tokensReceiver, MAX_FENWICK_INDEX);

        // check token balances after remove
        assertEq(_pool.pledgedCollateral(), Maths.wad(2));

        assertEq(_collateral.balanceOf(_borrower),      49);
        assertEq(_collateral.balanceOf(_borrower2),     52);
        assertEq(_collateral.balanceOf(tokensReceiver), 2);
        assertEq(_collateral.balanceOf(address(_pool)), 2);

        // pool is owner of remaining pledged NFT
        assertEq(_collateral.ownerOf(1), address(_pool));
        // recipient is owner of 2 pulled NFTs
        assertEq(_collateral.ownerOf(3), tokensReceiver);
        assertEq(_collateral.ownerOf(5), tokensReceiver);

        // borrower2 removes deposited NFT from the pool and transfer to same recipient
        changePrank(_borrower2);
        ERC721Pool(address(_pool)).repayDebt(_borrower2, 0, 1, tokensReceiver, MAX_FENWICK_INDEX);

        // check token balances after remove
        assertEq(_pool.pledgedCollateral(), Maths.wad(1));

        assertEq(_collateral.balanceOf(_borrower),      49);
        assertEq(_collateral.balanceOf(_borrower2),     52);
        assertEq(_collateral.balanceOf(tokensReceiver), 3);
        assertEq(_collateral.balanceOf(address(_pool)), 1);

        // pool is owner of remaining pledged NFT
        assertEq(_collateral.ownerOf(1), address(_pool));
        // recipient is owner of 3 pulled NFTs
        assertEq(_collateral.ownerOf(3),  tokensReceiver);
        assertEq(_collateral.ownerOf(5),  tokensReceiver);
        assertEq(_collateral.ownerOf(53), tokensReceiver);
    }

    function testPullCollateralNotInPool() external tearDown {
        // borrower is owner of NFTs
        assertEq(_collateral.ownerOf(1), _borrower);
        assertEq(_collateral.ownerOf(3), _borrower);
        assertEq(_collateral.ownerOf(5), _borrower);

        uint256[] memory tokenIdsToAdd = new uint256[](3);
        tokenIdsToAdd[0] = 1;
        tokenIdsToAdd[1] = 3;
        tokenIdsToAdd[2] = 5;

        _pledgeCollateral({
            from:     _borrower,
            borrower: _borrower,
            tokenIds: tokenIdsToAdd
        });

        // pool is owner of pledged NFTs
        assertEq(_collateral.ownerOf(1), address(_pool));
        assertEq(_collateral.ownerOf(3), address(_pool));
        assertEq(_collateral.ownerOf(5), address(_pool));

        // should revert if borrower attempts to remove more collateral than pledged from pool
        _assertPullInsufficientCollateralRevert({
            from:   _borrower,
            amount: 5
        });

        // borrower should be able to remove collateral in the pool
        _repayDebtNoLupCheck({
            from:             _borrower,
            borrower:         _borrower,
            amountToRepay:    0,
            amountRepaid:     0,
            collateralToPull: 3
        });
        // borrower is owner of pulled NFTs
        assertEq(_collateral.ownerOf(1), _borrower);
        assertEq(_collateral.ownerOf(3), _borrower);
        assertEq(_collateral.ownerOf(5), _borrower);
    }

    function testPullCollateralPartiallyEncumbered() external tearDown {
        _addInitialLiquidity({
            from:   _lender,
            amount: 10_000 * 1e18,
            index:  2552
        });
        _addInitialLiquidity({
            from:   _lender,
            amount: 10_000 * 1e18,
            index:  2551
        });
        _addInitialLiquidity({
            from:   _lender,
            amount: 10_000 * 1e18,
            index:  2550
        });

        // check initial token balances
        assertEq(_collateral.balanceOf(_borrower),      52);
        assertEq(_collateral.balanceOf(address(_pool)), 0);

        assertEq(_quote.balanceOf(address(_pool)), 30_000 * 1e18);
        assertEq(_quote.balanceOf(_borrower),      100 * 1e18);

        // check pool state
        _assertPool(
            PoolParams({
                htp:                  0,
                lup:                  MAX_PRICE,
                poolSize:             30_000 * 1e18,
                pledgedCollateral:    0,
                encumberedCollateral: 0,
                poolDebt:             0,
                actualUtilization:    0,
                targetUtilization:    1 * 1e18,
                minDebtAmount:        0,
                loans:                0,
                maxBorrower:          address(0),
                interestRate:         0.05 * 1e18,
                interestRateUpdate:   _startTime
            })
        );

        uint256[] memory tokenIdsToAdd = new uint256[](3);
        tokenIdsToAdd[0] = 1;
        tokenIdsToAdd[1] = 3;
        tokenIdsToAdd[2] = 5;

        // borrower deposits three NFTs into the pool
        _pledgeCollateral({
            from:     _borrower,
            borrower: _borrower,
            tokenIds: tokenIdsToAdd
        });
        _borrow({
            from:       _borrower,
            amount:     3_000 * 1e18,
            indexLimit: 2_551,
            newLup:     _priceAt(2550)
        });

        // check token balances after borrow
        assertEq(_collateral.balanceOf(_borrower),      49);
        assertEq(_collateral.balanceOf(address(_pool)), 3);

        assertEq(_quote.balanceOf(address(_pool)), 27_000 * 1e18);
        assertEq(_quote.balanceOf(_borrower),      3_100 * 1e18);

        // check pool state
        _assertPool(
            PoolParams({
                htp:                  1_000.961538461538462 * 1e18,
                lup:                  _priceAt(2550),
                poolSize:             30_000 * 1e18,
                pledgedCollateral:    Maths.wad(3),
                encumberedCollateral: 0.997340520100278804 * 1e18,
                poolDebt:             3_002.884615384615386 * 1e18,
                actualUtilization:    0.000000000000000000 * 1e18,
                targetUtilization:    1 * 1e18,
                minDebtAmount:        300.288461538461538600 * 1e18,
                loans:                1,
                maxBorrower:          _borrower,
                interestRate:         0.05 * 1e18,
                interestRateUpdate:   _startTime
            })
        );

        // borrower removes some of their deposited NFTS from the pool
        _repayDebtNoLupCheck({
            from:             _borrower,
            borrower:         _borrower,
            amountToRepay:    0,
            amountRepaid:     0,
            collateralToPull: 2
        });

        // check token balances after remove
        assertEq(_collateral.balanceOf(_borrower),      51);
        assertEq(_collateral.balanceOf(address(_pool)), 1);

        assertEq(_quote.balanceOf(address(_pool)), 27_000 * 1e18);
        assertEq(_quote.balanceOf(_borrower),      3_100 * 1e18);

        // check pool state
        _assertPool(
            PoolParams({
                htp:                  3_002.884615384615386000 * 1e18,
                lup:                  _priceAt(2550),
                poolSize:             30_000 * 1e18,
                pledgedCollateral:    Maths.wad(1),
                encumberedCollateral: 0.997340520100278804 * 1e18,
                poolDebt:             3_002.884615384615386 * 1e18,
                actualUtilization:    0.000000000000000000 * 1e18,
                targetUtilization:    1 * 1e18,
                minDebtAmount:        300.288461538461538600 * 1e18,
                loans:                1,
                maxBorrower:          _borrower,
                interestRate:         0.05 * 1e18,
                interestRateUpdate:   _startTime
            })
        );

    }

    function testPullCollateralOverlyEncumbered() external tearDown {
        // lender deposits 10000 Quote into 3 buckets
        _addInitialLiquidity({
            from:   _lender,
            amount: 10_000 * 1e18,
            index:  2552
        });
        _addInitialLiquidity({
            from:   _lender,
            amount: 10_000 * 1e18,
            index:  2551
        });
        _addInitialLiquidity({
            from:   _lender,
            amount: 10_000 * 1e18,
            index:  2550
        });

        uint256[] memory tokenIdsToAdd = new uint256[](3);
        tokenIdsToAdd[0] = 1;
        tokenIdsToAdd[1] = 3;
        tokenIdsToAdd[2] = 5;

        // borrower deposits three NFTs into the pool
        _pledgeCollateral({
            from:     _borrower,
            borrower: _borrower,
            tokenIds: tokenIdsToAdd
        });

        // check collateralization after pledge
        (uint256 poolDebt,,,) = _pool.debtInfo();
        assertEq(_encumberance(poolDebt, _lup()), 0);

        // borrower borrows some quote
        _borrow({
            from:       _borrower,
            amount:     9_000 * 1e18,
            indexLimit: 2_551,
            newLup:     _priceAt(2550)
        });

        // check collateralization after borrow
        (poolDebt,,,) = _pool.debtInfo();
        assertEq(_encumberance(poolDebt, _lup()), 2.992021560300836411 * 1e18);

        // should revert if borrower attempts to pull more collateral than is unencumbered
        _assertPullInsufficientCollateralRevert({
            from:   _borrower,
            amount: 2
        });
    }

    function testAddRemoveCollateral() external tearDown {
        // lender adds some liquidity
        _addInitialLiquidity({
            from:   _lender,
            amount: 10_000 * 1e18,
            index:  1692
        });
        _addInitialLiquidity({
            from:   _lender,
            amount: 10_000 * 1e18,
            index:  1530
        });

        uint256[] memory tokenIds = new uint256[](2);
        tokenIds[0] = 1;
        tokenIds[1] = 5;

        // add three tokens to a single bucket
        _addCollateral({
            from:     _borrower,
            tokenIds: tokenIds,
            index:    1530,
            lpAward:  975_232.505322350083963682 * 1e18
        });

        // should revert if the actor does not have any LP to remove a token
        _assertRemoveCollateralInsufficientLPRevert({
            from:   _borrower2,
            amount: 1,
            index:  1530
        });

        // should revert if we try to remove a token from a bucket with no collateral
        _assertRemoveInsufficientCollateralRevert({
            from:   _borrower,
            amount: 1,
            index:  1692
        });

        // remove one token
        _removeCollateral({
            from:     _borrower,
            amount:   1,
            index:    1530,
            lpRedeem: 487_616.252661175041981841 * 1e18
        });

        _assertBucket({
            index:        1530,
            lpBalance:    497_616.252661175041981841 * 1e18,
            collateral:   Maths.wad(1),
            deposit:      10_000 * 1e18,
            exchangeRate: 1 * 1e18
        });
        _assertLenderLpBalance({
            lender:      _borrower,
            index:       1530,
            lpBalance:   487_616.252661175041981841 * 1e18,
            depositTime: _startTime
        });

        // remove another token
        _removeCollateral({
            from:     _borrower,
            amount:   1,
            index:    1530,
            lpRedeem: 487_616.252661175041981841 * 1e18
        });

        _assertBucket({
            index:        1530,
            lpBalance:    10_000 * 1e18,
            collateral:   0,
            deposit:      10_000 * 1e18,
            exchangeRate: 1 * 1e18
        });
        _assertLenderLpBalance({
            lender:      _borrower,
            index:       1530,
            lpBalance:   0,
            depositTime: _startTime
        });

        // lender removes quote token
        skip(1 days); // skip to avoid penalty

        _removeAllLiquidity({
            from:     _lender,
            amount:   10_000 * 1e18,
            index:    1530,
            newLup:   MAX_PRICE,
            lpRedeem: 10_000 * 1e18
        });

        _assertBucket({
            index:        1530,
            lpBalance:    0,
            collateral:   0,
            deposit:      0,
            exchangeRate: 1 * 1e18
        });
    }

    function testMergeOrRemoveERC721Collateral() external {
        for (uint256 i = 3060; i < (3060 + 10); i++) {
            _addLiquidity({
                from:   _lender,
                amount: 20 * 1e18,
                index:  i,
                newLup: MAX_PRICE,
                lpAward: 20 * 1e18
            });
        }

        // borrower pledge collateral and draws debt
        uint256[] memory tokenIdsToAdd = new uint256[](2);
        tokenIdsToAdd[0] = 1;
        tokenIdsToAdd[1] = 3;
        _pledgeCollateral({
            from:     _borrower,
            borrower: _borrower,
            tokenIds: tokenIdsToAdd
        });
        _borrow({
            from:       _borrower,
            amount:     150 * 1e18,
            indexLimit: MAX_FENWICK_INDEX,
            newLup:     228.476350374240318479 * 1e18
        });

        // Borrower starts with possession of tokens 1 and 3
        uint256[] memory borrowerTokenIds = new uint256[](2);
        borrowerTokenIds[0] = 1;
        borrowerTokenIds[1] = 3;

        _assertBorrower({
            borrower:                  _borrower,
            borrowerDebt:              150.144230769230769300 * 1e18,
            borrowerCollateral:        2.0 * 1e18,
            borrowert0Np:              86.468317660735388466 * 1e18,
            borrowerCollateralization: 3.043424968161510485 * 1e18,
            tokenIds:                  borrowerTokenIds
        });

        // skip to render borrower undercollateralized
        skip(10_000 days);
        _assertPool(
            PoolParams({
                htp:                  75.072115384615384650 * 1e18,
                lup:                  0.000000099836282890 * 1e18,
                poolSize:             200.0 * 1e18,
                pledgedCollateral:    2 * 1e18,
                encumberedCollateral: 5_917_580_766.197687035371154332 * 1e18,
                poolDebt:             590.789267398535232527 * 1e18,
                actualUtilization:    0,
                targetUtilization:    1.0 * 1e18,
                minDebtAmount:        59.078926739853523253 * 1e18,
                loans:                1,
                maxBorrower:          address(_borrower),
                interestRate:         0.05 * 1e18,
                interestRateUpdate:   block.timestamp - 10_000 days
            })
        );

        _assertBucket({
            index:        3061,
            lpBalance:    20.0 * 1e18,
            collateral:   0.0 * 1e18,
            deposit:      20.0 * 1e18,
            exchangeRate: 1.000000000000000000 * 1e18
        });

        _kick({
            from:           _lender,
            borrower:       _borrower,
            debt:           590.789267398535232526 * 1e18,
            collateral:     2.0 * 1e18,
            bond:           8.968381880996266239 * 1e18,
            transferAmount: 8.968381880996266239 * 1e18
        });

        skip(32 hours);

        _assertAuction(
            AuctionParams({
                borrower:          _borrower,
                active:            true,
                kicker:            address(_lender),
                bondSize:          8.968381880996266239 * 1e18,
                bondFactor:        0.015180339887498948 * 1e18,
                kickTime:          block.timestamp - 32 hours,
                referencePrice:    340.236543104248948639 * 1e18,
                totalBondEscrowed: 8.968381880996266239 * 1e18,
                auctionPrice:      0.000081118713165342 * 1e18,
                debtInAuction:     590.789267398535232527 * 1e18,
                thresholdPrice:    295.453988355164748340 * 1e18,
                neutralPrice:      340.236543104248948639 * 1e18
            })
        );

        _assertPool(
            PoolParams({
                htp:                  0,
                lup:                  99836282890,
                poolSize:             574.548281134908793200 * 1e18,
                pledgedCollateral:    2 * 1e18,
                encumberedCollateral: 5_918_769_805.977193435161155568 * 1e18,
                poolDebt:             590.907976710329496681 * 1e18,
                actualUtilization:    0.750721153846153847 * 1e18,
                targetUtilization:    0.328577182109433013 * 1e18,
                minDebtAmount:        0,
                loans:                0,
                maxBorrower:          address(0),
                interestRate:         0.055 * 1e18,
                interestRateUpdate:   block.timestamp - 32 hours
            })
        );

        // interest accumulation to assert bucket with interest
        _updateInterest();
        _assertBucket({
            index:        3060,
            lpBalance:    20 * 1e18,
            collateral:   0.0000000000000000000 * 1e18,
            deposit:      57.465578391592604940 * 1e18,
            exchangeRate: 2.873278919579630247 * 1e18
        });

        _assertBucket({
            index:        3061,
            lpBalance:    20.0 * 1e18,
            collateral:   0.0 * 1e18,
            deposit:      57.465578391592604940 * 1e18,
            exchangeRate: 2.873278919579630247 * 1e18
        });

        _assertBucket({
            index:        3062,
            lpBalance:    20.0 * 1e18,
            collateral:   0.0 * 1e18,
            deposit:      57.465578391592604940 * 1e18,
            exchangeRate: 2.873278919579630247 * 1e18
        });

        _assertBucket({
            index:        3063,
            lpBalance:    20.0 * 1e18,
            collateral:   0.0 * 1e18,
            deposit:      57.465578391592604940 * 1e18,
            exchangeRate: 2.873278919579630247 * 1e18
        });

        _assertBucket({
            index:        3064,
            lpBalance:    20.0 * 1e18,
            collateral:   0.0 * 1e18,
            deposit:      57.465578391592604940 * 1e18,
            exchangeRate: 2.873278919579630247 * 1e18
        });

        _assertBucket({
            index:        3065,
            lpBalance:    20.0 * 1e18,
            collateral:   0.0 * 1e18,
            deposit:      57.465578391592604940 * 1e18,
            exchangeRate: 2.873278919579630247 * 1e18
        });

        _assertBucket({
            index:        3066,
            lpBalance:    20.0 * 1e18,
            collateral:   0.0 * 1e18,
            deposit:      57.465578391592604940 * 1e18,
            exchangeRate: 2.873278919579630247 * 1e18
        });

        _assertBucket({
            index:        3067,
            lpBalance:    20.0 * 1e18,
            collateral:   0.0 * 1e18,
            deposit:      57.465578391592604940 * 1e18,
            exchangeRate: 2.873278919579630247 * 1e18
        });

        _assertBucket({
            index:        3068,
            lpBalance:    20.0 * 1e18,
            collateral:   0.0 * 1e18,
            deposit:      57.465578391592604940 * 1e18,
            exchangeRate: 2.873278919579630247 * 1e18
        });

        _assertBucket({
            index:        3069,
            lpBalance:    20.0 * 1e18,
            collateral:   0.0 * 1e18,
            deposit:      57.465578391592604940 * 1e18,
            exchangeRate: 2.873278919579630247 * 1e18
        });

        _assertBucket({
            index:        3070,
            lpBalance:    0.0 * 1e18,
            collateral:   0.0 * 1e18,
            deposit:      0.0,
            exchangeRate: 1.0 * 1e18
        });

        // Before depositTake: NFTs pledged by liquidated borrower are owned by the borrower in the pool
        assertEq(_collateral.ownerOf(1), address(_pool));
        assertEq(_collateral.ownerOf(3), address(_pool));

        // exchange collateral for lpb 3060 - 3070, going down in price
        for (uint256 i = _i236_59; i < (_i236_59 + 3); i++) {
            _depositTake({
                from:     _lender,
                borrower: _borrower,
                index:    i
            });
        }

        _assertBucket({
            index:        3060,
            lpBalance:    20.308286694556134654 * 1e18,
            collateral:   0.246630842904997686 * 1e18,
            deposit:      0.000000000000000144 * 1e18,
            exchangeRate: 2.873278919579630248 * 1e18
        });

        _assertBucket({
            index:        3061,
            lpBalance:    20.308286694556134655 * 1e18,
            collateral:   0.247863997119522673 * 1e18,
            deposit:      0.000000000000000006 * 1e18,
            exchangeRate: 2.873278919579630248 * 1e18
        });

        _assertBucket({
            index:        3070,
            lpBalance:    0,
            collateral:   0,
            deposit:      0,
            exchangeRate: 1 * 1e18
        });

        _assertAuction(
            AuctionParams({
                borrower:          _borrower,
                active:            true,
                kicker:            address(_lender),
                bondSize:          8.968381880996266239 * 1e18,
                bondFactor:        0.015180339887498948 * 1e18,
                kickTime:          block.timestamp - 32 hours,
                referencePrice:    340.236543104248948639 * 1e18,
                totalBondEscrowed: 8.968381880996266239 * 1e18,
                auctionPrice:      0.000081118713165342 * 1e18,
                debtInAuction:     418.511241535551682100 * 1e18,
                thresholdPrice:    333.103014700636165105 * 1e18,
                neutralPrice:      340.236543104248948639 * 1e18
            })
        );

        _assertPool(
            PoolParams({
                htp:                  0,
                lup:                  99836282890,
                poolSize:             402.259048741148234756 * 1e18,
                pledgedCollateral:    1.256401842870359357 * 1e18,
                encumberedCollateral: 4_191_975_396.326293274519167147 * 1e18,
                poolDebt:             418.511241535551682100 * 1e18,
                actualUtilization:    0.750721153846153847 * 1e18,
                targetUtilization:    0.328577182109433013 * 1e18,
                minDebtAmount:        0,
                loans:                0,
                maxBorrower:          address(0),
                interestRate:         0.0605 * 1e18,
                interestRateUpdate:   block.timestamp
            })
        );

        // Borrower's collateral is 0 therefore they have bad debt
        borrowerTokenIds = new uint256[](1);
        borrowerTokenIds[0] = 1;

        _assertBorrower({
            borrower:                  _borrower,
            borrowerDebt:              418.511241535551682100 * 1e18,
            borrowerCollateral:        1.256401842870359357 * 1e18,
            borrowert0Np:              97.486777718699640528 * 1e18,
            borrowerCollateralization: 0.000000000299715939 * 1e18,
            tokenIds:                  borrowerTokenIds
        });

        // after depositTake but before take: NFTs pledged by liquidated borrower are owned by the pool
        assertEq(_collateral.ownerOf(1), address(_pool));
        assertEq(_collateral.ownerOf(3), address(_pool));

        _take({
            from:            _lender,
            borrower:        _borrower,
            maxCollateral:   2 * 1e18,
            bondChange:      0.000001231409637086 * 1e18,
            givenAmount:     0.000081118713165342 * 1e18,
            collateralTaken: 1 * 1e18,
            isReward:        true
        });

        // Borrower has < 1 collateral, no NFTs in possession
        borrowerTokenIds = new uint256[](0);

        _assertBorrower({
            borrower:                  _borrower,
            borrowerDebt:              418.511161648248153847 * 1e18,
            borrowerCollateral:        0.256401842870359357 * 1e18,
            borrowert0Np:              477.697595423190347016 * 1e18,
            borrowerCollateralization: 0.000000000061164932 * 1e18,
            tokenIds:                  borrowerTokenIds
        });

        // after take: NFT with ID 1, pledged by liquidated borrower is owned by the taker
        assertEq(_collateral.ownerOf(1), address(_pool));
        assertEq(_collateral.ownerOf(3), _lender);

        // subsequent take should fail as there's less than 1 NFT remaining in the loan
        _assertTakeInsufficentCollateralRevert({
            from:          _lender,
            borrower:      _borrower2,
            maxCollateral: 1 * 1e18
        });

        // 70.16 hours
        skip(4210 minutes);

        _assertAuction(
            AuctionParams({
                borrower:          _borrower,
                active:            true,
                kicker:            address(_lender),
                bondSize:          8.968383112405903325 * 1e18,
                bondFactor:        0.015180339887498948 * 1e18,
                kickTime:          block.timestamp - (32 hours + 4210 minutes),
                referencePrice:    340.236543104248948639 * 1e18,
                totalBondEscrowed: 8.968383112405903325 * 1e18,
                auctionPrice:      0,
                debtInAuction:     418.511161648248153847 * 1e18,
                thresholdPrice:    1_633.038265299714540882 * 1e18,
                neutralPrice:      340.236543104248948639 * 1e18
            })
        );

<<<<<<< HEAD

=======
>>>>>>> 630973bd
        _settle({
            from:        _lender,
            borrower:    _borrower,
            maxDepth:    11,
            settledDebt: 106.339800629932799697 * 1e18
        });

        _assertBorrower({
            borrower:                  _borrower,
            borrowerDebt:              0,
            borrowerCollateral:        0,
            borrowert0Np:              0,
            borrowerCollateralization: 1.0 * 1e18,
            tokenIds:                  borrowerTokenIds
        });

        // after take: NFT, 1 pledged by liquidated borrower is owned by the taker
        assertEq(_collateral.ownerOf(1), address(_pool));
        assertEq(_collateral.ownerOf(3), _lender);

        _assertAuction(
             AuctionParams({
                borrower:          _borrower,
                active:            false,
                kicker:            address(0),
                bondSize:          0,
                bondFactor:        0,
                kickTime:          0,
                referencePrice:    0,
                totalBondEscrowed: 8.968383112405903325 * 1e18,
                auctionPrice:      0,
                debtInAuction:     0,
                thresholdPrice:    0,
                neutralPrice:      0
            })
        );

        _assertBucket({
            index:        3060,
            lpBalance:    20.308286694556134654 * 1e18,
            collateral:   0.246630842904997687 * 1e18,
            deposit:      0,
            exchangeRate: 2.873278919579630252 * 1e18
        });
        _assertLenderLpBalance({
            lender:      _borrower,
            index:       3067,
            lpBalance:   0,
            depositTime: 0
        });

        assertEq(_collateral.balanceOf(_lender),        1);
        assertEq(_collateral.balanceOf(_borrower),      50);
        assertEq(_collateral.balanceOf(address(_pool)), 1);

        // lender merge his entitled collateral (based on their LP) in bucket 3069
        uint256[] memory removalIndexes = new uint256[](10);
        uint256 removalI = 0;
        for (uint256 i = 3060; i < (3060 + 10); i++) {
            removalIndexes[removalI] = i;
            removalI++;
        }

        // Reverts because 3059 is a higher price than 3060, must merge down in price
        _assertCannotMergeToHigherPriceRevert({
            from:                    _lender,
            toIndex:                 3059,
            noOfNFTsToRemove:        1.0,
            removeCollateralAtIndex: removalIndexes
        });

        _mergeOrRemoveCollateral({
            from:                    _lender,
            toIndex:                 3070,
            noOfNFTsToRemove:        1.0,
            collateralMerged:        1 * 1e18,
            removeCollateralAtIndex: removalIndexes,
            toIndexLps:              0
        });

        _assertBucket({
            index:        3060,
            lpBalance:    0,
            collateral:   0,
            deposit:      0,
            exchangeRate: 1 * 1e18
        });
        _assertBucket({
            index:        3061,
            lpBalance:    0,
            collateral:   0,
            deposit:      0,
            exchangeRate: 1 * 1e18
        });
        _assertBucket({
            index:        3070,
            lpBalance:    0,
            collateral:   0,
            deposit:      0,
            exchangeRate: 1 * 1e18
        });
        _assertLenderLpBalance({
            lender:      _lender,
            index:       3070,
            lpBalance:   0,
            depositTime: 0
        });
        _assertBucket({
            index:        7388,
            lpBalance:    0,
            collateral:   0,
            deposit:      0,
            exchangeRate: 1 * 1e18
        });

        assertEq(_collateral.balanceOf(_lender),        2);
        assertEq(_collateral.balanceOf(_borrower),      50);
        assertEq(_collateral.balanceOf(address(_pool)), 0);

        // lender deposit quote tokens in bucket 7388 in order to claim and merge settled collateral and to be able to remove entire NFT
        _addLiquidity({
            from:    _lender,
            amount:  10 * 1e18,
            index:   7388,
            lpAward: 10 * 1e18, // LP awarded to lender for depositing quote tokens in bucket 7388
            newLup:  MAX_PRICE
        });

        _assertLenderLpBalance({
            lender:      _lender,
            index:       7388,
            lpBalance:   10 * 1e18, // lender now owns LP in bucket 7388 which can be used to merge bucket collateral
            depositTime: _startTime + 10000 days + (32 hours + 4210 minutes)
        });

        // collateral is now splitted accross buckets 3069 and 7388
        uint256[] memory allRemovalIndexes = new uint256[](2);
        allRemovalIndexes[0] = 3070;
        allRemovalIndexes[1] = 7388;

        _assertBucket({
            index:        3060,
            lpBalance:    0,
            collateral:   0,
            deposit:      0,
            exchangeRate: 1.0 * 1e18
        });
        _assertBucket({
            index:        3061,
            lpBalance:    0,
            collateral:   0,
            deposit:      0,
            exchangeRate: 1.0 * 1e18
        });
        _assertBucket({
            index:        3070,
            lpBalance:    0,
            collateral:   0,
            deposit:      0,
            exchangeRate: 1.0 * 1e18
        });
        _assertBucket({
            index:        7388,
            lpBalance:    10 * 1e18, // LP in bucket 7388 diminished when NFT merged and removed
            collateral:   0,         // no collateral remaining as it was merged and removed
            deposit:      10 * 1e18,
            exchangeRate: 1 * 1e18
        });
        _assertLenderLpBalance({
            lender:      _lender,
            index:       7388,
            lpBalance:   10 * 1e18, // lender LP decreased with the amount used to merge NFT
            depositTime: _startTime + 10000 days + (32 hours + 4210 minutes)
        });
        _assertLenderLpBalance({
            lender:      _borrower,
            index:       7388,
            lpBalance:   0, // Borrower LP remain the same in the bucket
            depositTime: 0
        });

        _removeAllLiquidity({
            from:     _lender,
            amount:   10 * 1e18,
            index:    7388,
            newLup:   MAX_PRICE,
            lpRedeem: 10 * 1e18
        });

        _assertBucket({
            index:        7388,
            lpBalance:    0,            // LP in bucket 7388 diminished when NFT merged and removed
            collateral:   0,            // no collateral remaining as it was merged and removed
            deposit:      0,
            exchangeRate: 1 * 1e18
        });

        _assertPool(
            PoolParams({
                htp:                  0,
                lup:                  MAX_PRICE,
                poolSize:             50.000079544611684526 * 1e18,
                pledgedCollateral:    0,
                encumberedCollateral: 0,
                poolDebt:             0,
                actualUtilization:    0.750721153846153847 * 1e18,
                targetUtilization:    0.328577182109433013 * 1e18,
                minDebtAmount:        0,
                loans:                0,
                maxBorrower:          address(0),
                interestRate:         0.05445 * 1e18,
                interestRateUpdate:   block.timestamp
            })
        );

        assertEq(_collateral.balanceOf(_lender),        2);
        assertEq(_collateral.balanceOf(_borrower),      50);
        assertEq(_collateral.balanceOf(address(_pool)), 0);
    }
}

contract ERC721SubsetPoolCollateralTest is ERC721PoolCollateralTest {

    function setUp() override external {
        _startTest();

        _borrower  = makeAddr("borrower");
        _borrower2 = makeAddr("borrower2");
        _lender    = makeAddr("lender");
        _lender2   = makeAddr("lender2");

        // deploy subset pool
        uint256[] memory subsetTokenIds = new uint256[](5);
        subsetTokenIds[0] = 1;
        subsetTokenIds[1] = 3;
        subsetTokenIds[2] = 5;
        subsetTokenIds[3] = 51;
        subsetTokenIds[4] = 53;
        _pool = _deploySubsetPool(subsetTokenIds);

        assertTrue(ERC721Pool(address(_pool)).tokenIdsAllowed(1));
        assertTrue(ERC721Pool(address(_pool)).tokenIdsAllowed(3));
        assertTrue(ERC721Pool(address(_pool)).tokenIdsAllowed(5));
        assertTrue(ERC721Pool(address(_pool)).tokenIdsAllowed(51));
        assertTrue(ERC721Pool(address(_pool)).tokenIdsAllowed(53));
        assertTrue(!ERC721Pool(address(_pool)).tokenIdsAllowed(1337));

        _mintAndApproveQuoteTokens(_lender, 200_000 * 1e18);
        _mintAndApproveQuoteTokens(_borrower, 100 * 1e18);

        _mintAndApproveCollateralTokens(_borrower,  52);
        _mintAndApproveCollateralTokens(_borrower2, 53);
    }

    /********************************/
    /*** ERC721 Subset Pool Tests ***/
    /********************************/

    function testPledgeCollateralNotInSubset() external tearDown {
        uint256[] memory tokenIdsToAdd = new uint256[](3);
        tokenIdsToAdd[0] = 2;
        tokenIdsToAdd[1] = 4;
        tokenIdsToAdd[2] = 6;

        // should revert if borrower attempts to add tokens not in the pool subset
        _assertPledgeCollateralNotInSubsetRevert({
            from:     _borrower,
            tokenIds: tokenIdsToAdd
        });
    }

    function testRemoveCollateralReverts() external tearDown {
        uint256 testIndex = 6248;
        uint256[] memory tokenIdsToAdd = new uint256[](2);
        tokenIdsToAdd[0] = 3;
        tokenIdsToAdd[1] = 5;

        _assertAddCollateralExpiredRevert({
            from:     _lender,
            tokenIds: tokenIdsToAdd,
            index:    testIndex,
            expiry:   block.timestamp - 15
        });
    }
}

contract ERC721PoolCollateralFuzzyTest is ERC721FuzzyHelperContract {
    address internal _lender;
    function setUp() external {
        _startTest();
        // deploy collection pool
        _pool = _deployCollectionPool();

        _lender = makeAddr("lender");
        _mintAndApproveCollateralTokens(_lender, 100);
    }

    function testAddRemoveCollateralFuzzy(uint256 nftAmount, uint256 bucketIndex) external tearDown {
        nftAmount = bound(nftAmount, 1, 100);
        bucketIndex = bound(bucketIndex, 1, 7388);

        uint256[] memory tokenIds = new uint256[](nftAmount);
        for (uint256 i = 0; i < nftAmount; i++) {
            tokenIds[i] = i + 1;
        }

        uint256 bucketPrice = _poolUtils.indexToPrice(bucketIndex);
        uint256 lps = Maths.wmul(nftAmount * 1e18, bucketPrice);

        // add some collateral
        _addCollateral({
            from:     _lender,
            tokenIds: tokenIds,
            index:    bucketIndex,
            lpAward:  lps
        });

        _assertBucket({
            index:        bucketIndex,
            lpBalance:    lps,
            collateral:   nftAmount * 1e18,
            deposit:      0,
            exchangeRate: 1e18
        });

        uint256 nftToRemove = bound(nftAmount, 1, nftAmount);
        uint256 lpsRedeemed = Maths.wmul(nftToRemove * 1e18, bucketPrice);

        // remove some collateral
        _removeCollateral({
            from:     _lender,
            amount:   nftToRemove,
            index:    bucketIndex,
            lpRedeem: lpsRedeemed
        });

        uint256 lpsRemaining = lps - lpsRedeemed;
        uint256 collateralRemaining = nftAmount - nftToRemove;

        _assertBucket({
            index:        bucketIndex,
            lpBalance:    lpsRemaining,
            collateral:   collateralRemaining,
            deposit:      0,
            exchangeRate: 1e18
        });

        if (collateralRemaining > 0) {
            // remove all remaining collateral
            _removeCollateral({
                from:     _lender,
                amount:   collateralRemaining,
                index:    bucketIndex,
                lpRedeem: lpsRemaining
            });

            _assertBucket({
                index:        bucketIndex,
                lpBalance:    0,
                collateral:   0,
                deposit:      0,
                exchangeRate: 1e18
            });
        }
    }
}<|MERGE_RESOLUTION|>--- conflicted
+++ resolved
@@ -968,10 +968,6 @@
             })
         );
 
-<<<<<<< HEAD
-
-=======
->>>>>>> 630973bd
         _settle({
             from:        _lender,
             borrower:    _borrower,
