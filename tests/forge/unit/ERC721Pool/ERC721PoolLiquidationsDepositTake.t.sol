--- conflicted
+++ resolved
@@ -305,11 +305,7 @@
             from:        _lender,
             borrower:    _borrower,
             maxDepth:    5,
-<<<<<<< HEAD
-            settledDebt: 6.158815136936785311 * 1e18
-=======
-            settledDebt: 7.065836620069259061 * 1e18
->>>>>>> 59e09a4d
+            settledDebt: 7.065836413456418044 * 1e18
         });
         _assertBorrower({
             borrower:                  _borrower,
