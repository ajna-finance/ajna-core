--- conflicted
+++ resolved
@@ -116,8 +116,8 @@
             index:        2500,
             lpBalance:    8_000 * 1e18,
             collateral:   0,
-            deposit:      13_734.486139425783008000 * 1e18,
-            exchangeRate: 1.716810767428222876 * 1e18
+            deposit:      13_293.371821008415088000 * 1e18,
+            exchangeRate: 1.661671477626051886 * 1e18
         });
 
         // the 2 token ids are owned by borrower before settle
@@ -152,17 +152,7 @@
             borrowerDebt:              10_195.576288428866513838 * 1e18,
             borrowerCollateral:        2 * 1e18,
             borrowert0Np:              2_627.524038461538462750 * 1e18,
-<<<<<<< HEAD
-            borrowerCollateralization: 0.746652116606950771 * 1e18
-        });
-
-        _addLiquidityNoEventCheck({
-            from:    _lender,
-            amount:  5_000 * 1e18,
-            index:   2499
-=======
             borrowerCollateralization: 0.757907990596315111 * 1e18
->>>>>>> 5ba6d873
         });
 
         // first settle call settles partial borrower debt
@@ -170,37 +160,22 @@
             from:        _lender,
             borrower:    _borrower,
             maxDepth:    1,
-<<<<<<< HEAD
-            settledDebt: 2_485.081590832967736768 * 1e18
-=======
-            settledDebt: 2_485.576684127234225966 * 1e18
->>>>>>> 5ba6d873
+            settledDebt: 2_485.576684127234225434 * 1e18
         });
 
         // collateral in bucket used to settle auction increased with the amount used to settle debt
         _assertBucket({
             index:        2499,
             lpBalance:    5_000 * 1e18,
-<<<<<<< HEAD
-            collateral:   1.287673250019003864 * 1e18,
-            deposit:      0,
-            exchangeRate: 1 * 1e18
-=======
             collateral:   1.287929788232333535 * 1e18,
             deposit:      0,
             exchangeRate: 1.000199226172731231 * 1e18
->>>>>>> 5ba6d873
         });
         // partial borrower debt is settled, borrower collateral decreased with the amount used to settle debt
         _assertBorrower({
             borrower:                  _borrower,
-<<<<<<< HEAD
-            borrowerDebt:              5_195.576288428866516848 * 1e18,
-            borrowerCollateral:        0.712326749980996136 * 1e18,
-=======
-            borrowerDebt:              5_194.580157565210365777 * 1e18,
+            borrowerDebt:              5_194.580157565210366847 * 1e18,
             borrowerCollateral:        0.712070211767666465 * 1e18,
->>>>>>> 5ba6d873
             borrowert0Np:              2_627.524038461538462750 * 1e18,
             borrowerCollateralization: 0.529627631336027971 * 1e18
         });
@@ -224,11 +199,7 @@
             from:        _lender,
             borrower:    _borrower,
             maxDepth:    1,
-<<<<<<< HEAD
-            settledDebt: 2_582.286197628570727107 * 1e18
-=======
-            settledDebt: 2_258.399659496838436164 * 1e18
->>>>>>> 5ba6d873
+            settledDebt: 2_258.399659496838434005 * 1e18
         });
 
         // no token id left in borrower token ids array
@@ -239,22 +210,15 @@
         assertEq(ERC721Pool(address(_pool)).bucketTokenIds(1), 1);
 
         _assertBucket({
-<<<<<<< HEAD
-            index:        2000,
-            lpBalance:    20_000 * 1e18,
-            collateral:   0.111071996695171075 * 1e18,
-            deposit:      14_804.423711571133480028 * 1e18,
-            exchangeRate: 1.000000000000000002 * 1e18
-=======
             index:        2500,
-            lpBalance:    19_649.507551702938715450 * 1e18,
+            lpBalance:    20_036.073477395793018984 * 1e18,
             collateral:   0.712070211767666465 * 1e18,
-            deposit:      30_990.013747352002213011 * 1e18,
-            exchangeRate: 1.717152801066721367 * 1e18
-        });
-        _assertBorrower({
-            borrower:                  _borrower,
-            borrowerDebt:              650.665648223383086331 * 1e18,
+            deposit:      30_548.811547417239049073 * 1e18,
+            exchangeRate: 1.662002526074875972 * 1e18
+        });
+        _assertBorrower({
+            borrower:                  _borrower,
+            borrowerDebt:              650.665648223383091746 * 1e18,
             borrowerCollateral:        0,
             borrowert0Np:              2_627.524038461538462750 * 1e18,
             borrowerCollateralization: 0
@@ -264,8 +228,7 @@
             from:        _lender,
             borrower:    _borrower,
             maxDepth:    5,
-            settledDebt: 323.391444837465801745 * 1e18
->>>>>>> 5ba6d873
+            settledDebt: 323.391444837465804436 * 1e18
         });
 
         _assertBorrower({
@@ -286,35 +249,15 @@
         });
 
         _assertBucket({
-<<<<<<< HEAD
-            index:        2000,
-            lpBalance:    20_000 * 1e18,
-            collateral:   0.329304013831793309 * 1e18,
-            deposit:      4_596.260291921984408798 * 1e18,
-            exchangeRate: 1.000000000000000003 * 1e18
-=======
             index:        2500,
-            lpBalance:    19_649.507551702938715450 * 1e18,
+            lpBalance:    20_036.073477395793018984 * 1e18,
             collateral:   3.354170784195916811 * 1e18,
-            deposit:      20_131.184679479470055267 * 1e18,
-            exchangeRate: 1.684039215572972305 * 1e18
->>>>>>> 5ba6d873
+            deposit:      19_689.982479544706885705 * 1e18,
+            exchangeRate: 1.629527817447087792 * 1e18
         });
         _assertBucket({
             index:        2499,
             lpBalance:    5_000 * 1e18,
-<<<<<<< HEAD
-            collateral:   1.287673250019003864 * 1e18,
-            deposit:      0,
-            exchangeRate: 1 * 1e18
-        });
-        _assertBucket({
-            index:        7388,
-            lpBalance:    0.000000138075849129 * 1e18,
-            collateral:   1.383022736149202827 * 1e18,
-            deposit:      0,
-            exchangeRate: 1.000000000003575156 * 1e18
-=======
             collateral:   1.287929788232333535 * 1e18,
             deposit:      0,
             exchangeRate: 1.000199226172731231 * 1e18
@@ -325,7 +268,6 @@
             collateral:   0.357899427571749654 * 1e18,
             deposit:      100.004851122084218862 * 1e18,
             exchangeRate: 1.000199226172731231 * 1e18
->>>>>>> 5ba6d873
         });
 
         _assertBorrower({
@@ -371,19 +313,11 @@
         assertEq(_collateral.ownerOf(53), _lender);
 
         _assertBucket({
-<<<<<<< HEAD
-            index:        2000,
-            lpBalance:    4_596.260291921984399089 * 1e18,
-            collateral:   0,
-            deposit:      4_596.260291921984408798 * 1e18,
-            exchangeRate: 1.000000000000000003 * 1e18
-=======
             index:        2500,
-            lpBalance:    15_721.542280862700379804 * 1e18,
+            lpBalance:    15_976.708867181974059418 * 1e18,
             collateral:   1.642100572428250346 * 1e18,
-            deposit:      20_131.184679479470055267 * 1e18,
-            exchangeRate: 1.684039215572972305 * 1e18
->>>>>>> 5ba6d873
+            deposit:      19_689.982479544706885705 * 1e18,
+            exchangeRate: 1.629527817447087792 * 1e18
         });
         _assertBucket({
             index:        2499,
@@ -394,17 +328,10 @@
         });
         _assertBucket({
             index:        MAX_FENWICK_INDEX,
-<<<<<<< HEAD
-            lpBalance:    99.999999999642484411 * 1e18,
-            collateral:   0,
-            deposit:      100 * 1e18,
-            exchangeRate: 1.000000000003575156 * 1e18
-=======
             lpBalance:    99.984931542573546395 * 1e18,
             collateral:   0.357899427571749654 * 1e18,
             deposit:      100.004851122084218862 * 1e18,
             exchangeRate: 1.000199226172731231 * 1e18
->>>>>>> 5ba6d873
         });
         _assertBorrower({
             borrower:                  _borrower,
