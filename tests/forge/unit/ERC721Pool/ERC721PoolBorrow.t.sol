--- conflicted
+++ resolved
@@ -303,11 +303,7 @@
             borrowerDebt:              1_507.000974734143274062 * 1e18,
             borrowerCollateral:        3 * 1e18,
             borrowert0Np:              577.797569043003579568 * 1e18,
-<<<<<<< HEAD
-            borrowerCollateralization: 5.993809040625961846 * 1e18
-=======
             borrowerCollateralization: 5.993809040625961852 * 1e18
->>>>>>> d10936d1
         });
 
         // pass time to allow additional interest to accumulate
@@ -319,11 +315,7 @@
             borrowerDebt:              1_508.860066921599065132 * 1e18,
             borrowerCollateral:        3 * 1e18,
             borrowert0Np:              577.797569043003579568 * 1e18,
-<<<<<<< HEAD
-            borrowerCollateralization: 5.986423966420065589 * 1e18
-=======
             borrowerCollateralization: 5.986423966420065585 * 1e18
->>>>>>> d10936d1
         });
 
         // mint additional quote to allow borrower to repay their loan plus interest
@@ -948,11 +940,7 @@
             borrowerDebt:              1_507.000974734143274062 * 1e18,
             borrowerCollateral:        3 * 1e18,
             borrowert0Np:              577.797569043003579568 * 1e18,
-<<<<<<< HEAD
-            borrowerCollateralization: 5.993809040625961846 * 1e18
-=======
             borrowerCollateralization: 5.993809040625961852 * 1e18
->>>>>>> d10936d1
         });
 
         // pass time to allow additional interest to accumulate
@@ -964,11 +952,7 @@
             borrowerDebt:              1_508.860066921599065132 * 1e18,
             borrowerCollateral:        3 * 1e18,
             borrowert0Np:              577.797569043003579568 * 1e18,
-<<<<<<< HEAD
-            borrowerCollateralization: 5.986423966420065589 * 1e18
-=======
             borrowerCollateralization: 5.986423966420065585 * 1e18
->>>>>>> d10936d1
         });
 
         // mint additional quote to allow borrower to repay their loan plus interest
