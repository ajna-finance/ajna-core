// SPDX-License-Identifier: UNLICENSED
pragma solidity 0.8.14;

import { Base64 } from '@base64-sol/base64.sol';

import { ERC20HelperContract } from '../unit/ERC20Pool/ERC20DSTestPlus.sol';
import { ERC721HelperContract } from '../unit/ERC721Pool/ERC721DSTestPlus.sol';

import 'src/interfaces/position/IPositionManager.sol';
import 'src/PositionManager.sol';
import 'src/libraries/helpers/SafeTokenNamer.sol';
import 'src/libraries/helpers/PoolHelper.sol';

import 'src/interfaces/pool/commons/IPoolErrors.sol';

import '../utils/ContractNFTRecipient.sol';
import '../utils/ContractNFTSpender.sol';

abstract contract PositionManagerERC20PoolHelperContract is ERC20HelperContract {

    PositionManager  internal _positionManager;

    constructor() ERC20HelperContract() {
        _positionManager = new PositionManager(_poolFactory, new ERC721PoolFactory(_ajna));
    }

    function setUp() external {
        _startTest();
    }

    function _mintQuoteAndApproveManagerTokens(address operator_, uint256 mintAmount_) internal {
        deal(address(_quote), operator_, mintAmount_);

        changePrank(operator_);
        _quote.approve(address(_pool), type(uint256).max);
        address[] memory transferors = new address[](1);
        transferors[0] = address(_positionManager);
        _pool.approveLPTransferors(transferors);

        _quote.approve(address(_positionManager), type(uint256).max);
        _pool.approveLPTransferors(transferors);
    }

    /**
     *  @dev Abstract away NFT Minting logic for use by multiple tests.
     */
    function _mintNFT(address minter_, address lender_, address pool_) internal returns (uint256 tokenId) {
        IPositionManagerOwnerActions.MintParams memory mintParams = IPositionManagerOwnerActions.MintParams(lender_, pool_, keccak256("ERC20_NON_SUBSET_HASH"));
        
        changePrank(minter_);
        return _positionManager.mint(mintParams);
    }

    function _getPermitSig(
        address spender_,
        uint256 tokenId_,
        uint256 deadline_,
        uint256 ownerPrivateKey_
    ) internal view returns (uint8 v, bytes32 r, bytes32 s) {
        return vm.sign(
                ownerPrivateKey_,
                keccak256(
                    abi.encodePacked(
                        "\x19\x01",
                        _positionManager.DOMAIN_SEPARATOR(),
                        keccak256(
                            abi.encode(
                                _positionManager.PERMIT_TYPEHASH(),
                                spender_,
                                tokenId_,
                                0,
                                deadline_
                            )
                        )
                    )
                )
            );
    }
}

contract PositionManagerERC20PoolTest is PositionManagerERC20PoolHelperContract {

    /**
     *  @notice Tests base NFT minting functionality.
     *          Reverts:
     *              Attempts to mint an NFT associated with an invalid pool.
     */
    function testMint() external {
        uint256 mintAmount  = 50 * 1e18;
        uint256 mintPrice   = 1_004.989662429170775094 * 1e18;
        address testAddress = makeAddr("testAddress");

        _mintQuoteAndApproveManagerTokens(testAddress, mintAmount);

        // test emitted Mint event
        vm.expectEmit(true, true, true, true);
        emit Mint(testAddress, address(_pool), 1);
        uint256 tokenId = _mintNFT(testAddress, testAddress, address(_pool));

        require(tokenId != 0, "tokenId nonce not incremented");
        assertEq(tokenId, 1);

        // check position info
        address owner = _positionManager.ownerOf(tokenId);
        uint256 lps   = _positionManager.getLP(tokenId, _indexOf(mintPrice));

        assertEq(owner, testAddress);
        assertEq(lps,   0);

        // deploy a new factory to simulate creating a pool outside of expected factories
        ERC20PoolFactory invalidFactory = new ERC20PoolFactory(_ajna);
        address invalidPool = invalidFactory.deployPool(address(_collateral), address(_quote), 0.05 * 10**18);

        // check can't mint an NFT associated with a non ajna pool
        vm.expectRevert(IPositionManagerErrors.NotAjnaPool.selector);
        _mintNFT(testAddress, testAddress, invalidPool);
    }

    /**
     *  @notice Tests attachment of a created position to an already existing NFT.
     *          LP are checked to verify ownership of position.
     *          Reverts:
     *              Attempts to memorialize when lps aren't allowed to be transfered.
     *              Attempts to set position owner when not owner of the LP.
     */
    function testMemorializePositions() external {
        address testAddress = makeAddr("testAddress");
        uint256 mintAmount  = 10000 * 1e18;

        _mintQuoteAndApproveManagerTokens(testAddress, mintAmount);

        // call pool contract directly to add quote tokens
        uint256[] memory indexes = new uint256[](3);
        indexes[0] = 2550;
        indexes[1] = 2551;
        indexes[2] = 2552;

        _addInitialLiquidity({
            from:   testAddress,
            amount: 3_000 * 1e18,
            index:  indexes[0]
        });
        _addInitialLiquidity({
            from:   testAddress,
            amount: 3_000 * 1e18,
            index:  indexes[1]
        });
        _addInitialLiquidity({
            from:   testAddress,
            amount: 3_000 * 1e18,
            index:  indexes[2]
        });

        // mint an NFT to later memorialize existing positions into
        uint256 tokenId = _mintNFT(testAddress, testAddress, address(_pool));
        assertFalse(_positionManager.isIndexInPosition(tokenId, 2550));
        assertFalse(_positionManager.isIndexInPosition(tokenId, 2551));
        assertFalse(_positionManager.isIndexInPosition(tokenId, 2552));

        // construct memorialize params struct
        IPositionManagerOwnerActions.MemorializePositionsParams memory memorializeParams = IPositionManagerOwnerActions.MemorializePositionsParams(
            tokenId, indexes
        );

        // should revert if access hasn't been granted to transfer LP
        vm.expectRevert(IPoolErrors.NoAllowance.selector);
        _positionManager.memorializePositions(memorializeParams);

        // allow position manager to take ownership of the position
        uint256[] memory amounts = new uint256[](3);
        amounts[0] = 3_000 * 1e18;
        amounts[1] = 3_000 * 1e18;
        amounts[2] = 3_000 * 1e18;
        _pool.increaseLPAllowance(address(_positionManager), indexes, amounts);

        // memorialize quote tokens into minted NFT
        vm.expectEmit(true, true, true, true);
        emit TransferLP(testAddress, address(_positionManager), indexes, 9_000 * 1e18);
        vm.expectEmit(true, true, true, true);
        emit MemorializePosition(testAddress, tokenId, indexes);
        _positionManager.memorializePositions(memorializeParams);

        // check memorialization success
        uint256 positionAtPriceOneLP = _positionManager.getLP(tokenId, indexes[0]);
        assertGt(positionAtPriceOneLP, 0);

        // check lps at non added to price
        uint256 positionAtWrongPriceLP = _positionManager.getLP(tokenId, uint256(MAX_BUCKET_INDEX));
        assertEq(positionAtWrongPriceLP, 0);

        assertTrue(_positionManager.isIndexInPosition(tokenId, 2550));
        assertTrue(_positionManager.isIndexInPosition(tokenId, 2551));
        assertTrue(_positionManager.isIndexInPosition(tokenId, 2552));
    }

    function testRememorializePositions() external {
        address testAddress = makeAddr("testAddress");
        uint256 mintAmount  = 50_000 * 1e18;

        _mintQuoteAndApproveManagerTokens(testAddress, mintAmount);

        // call pool contract directly to add quote tokens
        uint256[] memory indexes = new uint256[](3);
        indexes[0] = 2550;
        indexes[1] = 2551;
        indexes[2] = 2552;

        _addInitialLiquidity({
            from:   testAddress,
            amount: 3_000 * 1e18,
            index:  indexes[0]
        });
        _addInitialLiquidity({
            from:   testAddress,
            amount: 3_000 * 1e18,
            index:  indexes[1]
        });
        _addInitialLiquidity({
            from:   testAddress,
            amount: 3_000 * 1e18,
            index:  indexes[2]
        });

        // mint an NFT to later memorialize existing positions into
        uint256 tokenId = _mintNFT(testAddress, testAddress, address(_pool));

        // check LP
        _assertLenderLpBalance({
            lender:      testAddress,
            index:       indexes[0],
            lpBalance:   3_000 * 1e18,
            depositTime: _startTime
        });
        _assertLenderLpBalance({
            lender:      address(_positionManager),
            index:       indexes[0],
            lpBalance:   0,
            depositTime: 0
        });
        _assertLenderLpBalance({
            lender:      testAddress,
            index:       indexes[1],
            lpBalance:   3_000 * 1e18,
            depositTime: _startTime
        });
        _assertLenderLpBalance({
            lender:      address(_positionManager),
            index:       indexes[1],
            lpBalance:   0,
            depositTime: 0
        });
        _assertLenderLpBalance({
            lender:      testAddress,
            index:       indexes[2],
            lpBalance:   3_000 * 1e18,
            depositTime: _startTime
        });
        _assertLenderLpBalance({
            lender:      address(_positionManager),
            index:       indexes[2],
            lpBalance:   0,
            depositTime: 0
        });

        // check position manager state
        assertEq(_positionManager.getLP(tokenId, indexes[0]), 0);
        assertEq(_positionManager.getLP(tokenId, indexes[1]), 0);
        assertEq(_positionManager.getLP(tokenId, indexes[2]), 0);
        assertFalse(_positionManager.isIndexInPosition(tokenId, indexes[0]));
        assertFalse(_positionManager.isIndexInPosition(tokenId, indexes[1]));
        assertFalse(_positionManager.isIndexInPosition(tokenId, indexes[2]));

        // construct memorialize params struct
        IPositionManagerOwnerActions.MemorializePositionsParams memory memorializeParams = IPositionManagerOwnerActions.MemorializePositionsParams(
            tokenId, indexes
        );
        // allow position manager to take ownership of the position
        uint256[] memory amounts = new uint256[](3);
        amounts[0] = 3_000 * 1e18;
        amounts[1] = 3_000 * 1e18;
        amounts[2] = 3_000 * 1e18;
        _pool.increaseLPAllowance(address(_positionManager), indexes, amounts);

        // memorialize quote tokens into minted NFT
        vm.expectEmit(true, true, true, true);
        emit TransferLP(testAddress, address(_positionManager), indexes, 9_000 * 1e18);
        vm.expectEmit(true, true, true, true);
        emit MemorializePosition(testAddress, tokenId, indexes);
        _positionManager.memorializePositions(memorializeParams);

        _assertLenderLpBalance({
            lender:      testAddress,
            index:       indexes[0],
            lpBalance:   0,
            depositTime: _startTime
        });
        _assertLenderLpBalance({
            lender:      address(_positionManager),
            index:       indexes[0],
            lpBalance:   3_000 * 1e18,
            depositTime: _startTime
        });
        _assertLenderLpBalance({
            lender:      testAddress,
            index:       indexes[1],
            lpBalance:   0,
            depositTime: _startTime
        });
        _assertLenderLpBalance({
            lender:      address(_positionManager),
            index:       indexes[1],
            lpBalance:   3_000 * 1e18,
            depositTime: _startTime
        });
        _assertLenderLpBalance({
            lender:      testAddress,
            index:       indexes[2],
            lpBalance:   0,
            depositTime: _startTime
        });
        _assertLenderLpBalance({
            lender:      address(_positionManager),
            index:       indexes[2],
            lpBalance:   3_000 * 1e18,
            depositTime: _startTime
        });

        // check position manager state
        assertEq(_positionManager.getLP(tokenId, indexes[0]), 3_000 * 1e18);
        assertEq(_positionManager.getLP(tokenId, indexes[1]), 3_000 * 1e18);
        assertEq(_positionManager.getLP(tokenId, indexes[2]), 3_000 * 1e18);
        assertTrue(_positionManager.isIndexInPosition(tokenId, indexes[0]));
        assertTrue(_positionManager.isIndexInPosition(tokenId, indexes[1]));
        assertTrue(_positionManager.isIndexInPosition(tokenId, indexes[2]));
        assertFalse(_positionManager.isPositionBucketBankrupt(tokenId, indexes[0]));
        assertFalse(_positionManager.isPositionBucketBankrupt(tokenId, indexes[1]));
        assertFalse(_positionManager.isPositionBucketBankrupt(tokenId, indexes[2]));

        (uint256 lps, uint256 depositTime) = _positionManager.getPositionInfo(tokenId, indexes[0]);
        assertEq(lps, 3_000 * 1e18);
        assertEq(depositTime, _startTime);
        (lps, depositTime) = _positionManager.getPositionInfo(tokenId, indexes[1]);
        assertEq(lps, 3_000 * 1e18);
        assertEq(depositTime, _startTime);
        (lps, depositTime) = _positionManager.getPositionInfo(tokenId, indexes[2]);
        assertEq(lps, 3_000 * 1e18);
        assertEq(depositTime, _startTime);

        // add more liquidity
        _addInitialLiquidity({
            from:   testAddress,
            amount: 1_000 * 1e18,
            index:  indexes[0]
        });
        _addInitialLiquidity({
            from:   testAddress,
            amount: 2_000 * 1e18,
            index:  indexes[1]
        });
        _addInitialLiquidity({
            from:   testAddress,
            amount: 3_000 * 1e18,
            index:  indexes[2]
        });

        // check LP balance
        _assertLenderLpBalance({
            lender:      testAddress,
            index:       indexes[0],
            lpBalance:   1_000 * 1e18,
            depositTime: _startTime
        });
        _assertLenderLpBalance({
            lender:      address(_positionManager),
            index:       indexes[0],
            lpBalance:   3_000 * 1e18,
            depositTime: _startTime
        });
        _assertLenderLpBalance({
            lender:      testAddress,
            index:       indexes[1],
            lpBalance:   2_000 * 1e18,
            depositTime: _startTime
        });
        _assertLenderLpBalance({
            lender:      address(_positionManager),
            index:       indexes[1],
            lpBalance:   3_000 * 1e18,
            depositTime: _startTime
        });
        _assertLenderLpBalance({
            lender:      testAddress,
            index:       indexes[2],
            lpBalance:   3_000 * 1e18,
            depositTime: _startTime
        });
        _assertLenderLpBalance({
            lender:      address(_positionManager),
            index:       indexes[2],
            lpBalance:   3_000 * 1e18,
            depositTime: _startTime
        });

        // check position manager state
        assertEq(_positionManager.getLP(tokenId, indexes[0]), 3_000 * 1e18);
        assertEq(_positionManager.getLP(tokenId, indexes[1]), 3_000 * 1e18);
        assertEq(_positionManager.getLP(tokenId, indexes[2]), 3_000 * 1e18);
        assertTrue(_positionManager.isIndexInPosition(tokenId, indexes[0]));
        assertTrue(_positionManager.isIndexInPosition(tokenId, indexes[1]));
        assertTrue(_positionManager.isIndexInPosition(tokenId, indexes[2]));

        // allow position manager to take ownership of the new LP
        amounts[0] = 1_000 * 1e18;
        amounts[1] = 2_000 * 1e18;
        amounts[2] = 3_000 * 1e18;
        _pool.increaseLPAllowance(address(_positionManager), indexes, amounts);

        // rememorialize quote tokens into minted NFT
        vm.expectEmit(true, true, true, true);
        emit TransferLP(testAddress, address(_positionManager), indexes, 6_000 * 1e18);
        vm.expectEmit(true, true, true, true);
        emit MemorializePosition(testAddress, tokenId, indexes);
        _positionManager.memorializePositions(memorializeParams);

        // check LP balance
        _assertLenderLpBalance({
            lender:      testAddress,
            index:       indexes[0],
            lpBalance:   0,
            depositTime: _startTime
        });
        _assertLenderLpBalance({
            lender:      address(_positionManager),
            index:       indexes[0],
            lpBalance:   4_000 * 1e18,
            depositTime: _startTime
        });
        _assertLenderLpBalance({
            lender:      testAddress,
            index:       indexes[1],
            lpBalance:   0,
            depositTime: _startTime
        });
        _assertLenderLpBalance({
            lender:      address(_positionManager),
            index:       indexes[1],
            lpBalance:   5_000 * 1e18,
            depositTime: _startTime
        });
        _assertLenderLpBalance({
            lender:      testAddress,
            index:       indexes[2],
            lpBalance:   0,
            depositTime: _startTime
        });
        _assertLenderLpBalance({
            lender:      address(_positionManager),
            index:       indexes[2],
            lpBalance:   6_000 * 1e18,
            depositTime: _startTime
        });

        // check position manager state
        assertEq(_positionManager.getLP(tokenId, indexes[0]), 4_000 * 1e18);
        assertEq(_positionManager.getLP(tokenId, indexes[1]), 5_000 * 1e18);
        assertEq(_positionManager.getLP(tokenId, indexes[2]), 6_000 * 1e18);
        assertTrue(_positionManager.isIndexInPosition(tokenId, indexes[0]));
        assertTrue(_positionManager.isIndexInPosition(tokenId, indexes[1]));
        assertTrue(_positionManager.isIndexInPosition(tokenId, indexes[2]));
    }

    /**
     *  @notice Tests attachment of multiple previously created position to already existing NFTs.
     *          LP are checked to verify ownership of position.
     */
    function testMemorializeMultiple() external {
        address testLender1 = makeAddr("testLender1");
        address testLender2 = makeAddr("testLender2");
        uint256 mintAmount  = 10000 * 1e18;

        _mintQuoteAndApproveManagerTokens(testLender1, mintAmount);
        _mintQuoteAndApproveManagerTokens(testLender2, mintAmount);

        // call pool contract directly to add quote tokens
        uint256[] memory indexes = new uint256[](4);
        indexes[0] = 2550;
        indexes[1] = 2551;
        indexes[2] = 2552;
        indexes[3] = 2553;

        _addInitialLiquidity({
            from:   testLender1,
            amount: 3_000 * 1e18,
            index:  indexes[0]
        });
        _addInitialLiquidity({
            from:   testLender1,
            amount: 3_000 * 1e18,
            index:  indexes[1]
        });
        _addInitialLiquidity({
            from:   testLender1,
            amount: 3_000 * 1e18,
            index:  indexes[2]
        });

        _addInitialLiquidity({
            from:   testLender2,
            amount: 3_000 * 1e18,
            index:  indexes[0]
        });
        _addInitialLiquidity({
            from:   testLender2,
            amount: 3_000 * 1e18,
            index:  indexes[3]
        });

        // mint NFTs to later memorialize existing positions into
        uint256 tokenId1 = _mintNFT(testLender1, testLender1, address(_pool));
        uint256 tokenId2 = _mintNFT(testLender2, testLender2, address(_pool));

        // check LP
        _assertLenderLpBalance({
            lender:      testLender1,
            index:       indexes[0],
            lpBalance:   3_000 * 1e18,
            depositTime: _startTime
        });
        _assertLenderLpBalance({
            lender:      testLender2,
            index:       indexes[0],
            lpBalance:   3_000 * 1e18,
            depositTime: _startTime
        });
        _assertLenderLpBalance({
            lender:      address(_positionManager),
            index:       indexes[0],
            lpBalance:   0,
            depositTime: 0
        });
        _assertLenderLpBalance({
            lender:      testLender1,
            index:       indexes[1],
            lpBalance:   3_000 * 1e18,
            depositTime: _startTime
        });
        _assertLenderLpBalance({
            lender:      testLender2,
            index:       indexes[1],
            lpBalance:   0,
            depositTime: 0
        });
        _assertLenderLpBalance({
            lender:      address(_positionManager),
            index:       indexes[1],
            lpBalance:   0,
            depositTime: 0
        });
        _assertLenderLpBalance({
            lender:      testLender1,
            index:       indexes[2],
            lpBalance:   3_000 * 1e18,
            depositTime: _startTime
        });
        _assertLenderLpBalance({
            lender:      testLender2,
            index:       indexes[2],
            lpBalance:   0,
            depositTime: 0
        });
        _assertLenderLpBalance({
            lender:      address(_positionManager),
            index:       indexes[2],
            lpBalance:   0,
            depositTime: 0
        });
        _assertLenderLpBalance({
            lender:      testLender1,
            index:       indexes[3],
            lpBalance:   0,
            depositTime: 0
        });
        _assertLenderLpBalance({
            lender:      testLender2,
            index:       indexes[3],
            lpBalance:   3_000 * 1e18,
            depositTime: _startTime
        });
        _assertLenderLpBalance({
            lender:      address(_positionManager),
            index:       indexes[3],
            lpBalance:   0,
            depositTime: 0
        });

        assertEq(_positionManager.getLP(tokenId1, indexes[0]), 0);
        assertEq(_positionManager.getLP(tokenId1, indexes[1]), 0);
        assertEq(_positionManager.getLP(tokenId1, indexes[2]), 0);

        assertEq(_positionManager.getLP(tokenId2, indexes[0]), 0);
        assertEq(_positionManager.getLP(tokenId2, indexes[3]), 0);

        (uint256 poolSize, , , , ) = _poolUtils.poolLoansInfo(address(_pool));
        assertEq(poolSize, 15_000 * 1e18);

        // construct memorialize lender 1 params struct
        uint256[] memory lender1Indexes = new uint256[](3);
        lender1Indexes[0] = 2550;
        lender1Indexes[1] = 2551;
        lender1Indexes[2] = 2552;

        IPositionManagerOwnerActions.MemorializePositionsParams memory memorializeParams = IPositionManagerOwnerActions.MemorializePositionsParams(
            tokenId1, lender1Indexes
        );

        // allow position manager to take ownership of lender 1's position
        changePrank(testLender1);
        uint256[] memory transferIndexes = new uint256[](3);
        transferIndexes[0] = 2550;
        transferIndexes[1] = 2551;
        transferIndexes[2] = 2552;
        uint256[] memory amounts = new uint256[](3);
        amounts[0] = 3_000 * 1e18;
        amounts[1] = 3_000 * 1e18;
        amounts[2] = 3_000 * 1e18;
        _pool.increaseLPAllowance(address(_positionManager), transferIndexes, amounts);

        // memorialize lender 1 quote tokens into minted NFT
        vm.expectEmit(true, true, true, true);
        emit TransferLP(testLender1, address(_positionManager), lender1Indexes, 9_000 * 1e18);
        vm.expectEmit(true, true, true, true);
        emit MemorializePosition(testLender1, tokenId1, lender1Indexes);
        _positionManager.memorializePositions(memorializeParams);

        // check lender, position manager,  and pool state
        _assertLenderLpBalance({
            lender:      testLender1,
            index:       indexes[0],
            lpBalance:   0,
            depositTime: _startTime
        });
        _assertLenderLpBalance({
            lender:      address(_positionManager),
            index:       indexes[0],
            lpBalance:   3_000 * 1e18,
            depositTime: _startTime
        });
        _assertLenderLpBalance({
            lender:      testLender1,
            index:       indexes[1],
            lpBalance:   0,
            depositTime: _startTime
        });
        _assertLenderLpBalance({
            lender:      address(_positionManager),
            index:       indexes[1],
            lpBalance:   3_000 * 1e18,
            depositTime: _startTime
        });
        _assertLenderLpBalance({
            lender:      testLender1,
            index:       indexes[2],
            lpBalance:   0,
            depositTime: _startTime
        });
        _assertLenderLpBalance({
            lender:      address(_positionManager),
            index:       indexes[2],
            lpBalance:   3_000 * 1e18,
            depositTime: _startTime
        });
        _assertLenderLpBalance({
            lender:      testLender1,
            index:       indexes[3],
            lpBalance:   0,
            depositTime: 0
        });
        _assertLenderLpBalance({
            lender:      address(_positionManager),
            index:       indexes[3],
            lpBalance:   0,
            depositTime: 0
        });

        assertEq(_positionManager.getLP(tokenId1, indexes[0]), 3_000 * 1e18);
        assertEq(_positionManager.getLP(tokenId1, indexes[1]), 3_000 * 1e18);
        assertEq(_positionManager.getLP(tokenId1, indexes[2]), 3_000 * 1e18);

        (poolSize, , , , ) = _poolUtils.poolLoansInfo(address(_pool));
        assertEq(poolSize, 15_000 * 1e18);

        // allow position manager to take ownership of lender 2's position
        changePrank(testLender2);
        transferIndexes = new uint256[](2);
        transferIndexes[0] = indexes[0];
        transferIndexes[1] = indexes[3];
        amounts = new uint256[](2);
        amounts[0] = 3_000 * 1e18;
        amounts[1] = 3_000 * 1e18;
        _pool.increaseLPAllowance(address(_positionManager), transferIndexes, amounts);

        // memorialize lender 2 quote tokens into minted NFT
        uint256[] memory newIndexes = new uint256[](2);
        newIndexes[0] = 2550;
        newIndexes[1] = 2553;

        memorializeParams = IPositionManagerOwnerActions.MemorializePositionsParams(
            tokenId2, newIndexes
        );

        vm.expectEmit(true, true, true, true);
        emit TransferLP(testLender2, address(_positionManager), newIndexes, 6_000 * 1e18);
        vm.expectEmit(true, true, true, true);
        emit MemorializePosition(testLender2, tokenId2, newIndexes);
        _positionManager.memorializePositions(memorializeParams);

        // // check lender, position manager,  and pool state
        _assertLenderLpBalance({
            lender:      testLender2,
            index:       indexes[0],
            lpBalance:   0,
            depositTime: _startTime
        });
        _assertLenderLpBalance({
            lender:      address(_positionManager),
            index:       indexes[0],
            lpBalance:   6_000 * 1e18,
            depositTime: _startTime
        });
        _assertLenderLpBalance({
            lender:      testLender2,
            index:       indexes[1],
            lpBalance:   0,
            depositTime: 0
        });
        _assertLenderLpBalance({
            lender:      address(_positionManager),
            index:       indexes[1],
            lpBalance:   3_000 * 1e18,
            depositTime: _startTime
        });
        _assertLenderLpBalance({
            lender:      testLender2,
            index:       indexes[2],
            lpBalance:   0,
            depositTime: 0
        });
        _assertLenderLpBalance({
            lender:      address(_positionManager),
            index:       indexes[2],
            lpBalance:   3_000 * 1e18,
            depositTime: _startTime
        });
        _assertLenderLpBalance({
            lender:      testLender2,
            index:       indexes[3],
            lpBalance:   0,
            depositTime: _startTime
        });
        _assertLenderLpBalance({
            lender:      address(_positionManager),
            index:       indexes[3],
            lpBalance:   3_000 * 1e18,
            depositTime: _startTime
        });

        assertEq(_positionManager.getLP(tokenId1, indexes[0]), 3_000 * 1e18);
        assertEq(_positionManager.getLP(tokenId1, indexes[1]), 3_000 * 1e18);
        assertEq(_positionManager.getLP(tokenId1, indexes[2]), 3_000 * 1e18);

        assertEq(_positionManager.getLP(tokenId2, indexes[0]), 3_000 * 1e18);
        assertEq(_positionManager.getLP(tokenId2, indexes[3]), 3_000 * 1e18);

        (poolSize, , , , ) = _poolUtils.poolLoansInfo(address(_pool));
        assertEq(poolSize, 15_000 * 1e18);
    }

    function testMemorializeAndRedeemBucketBankruptcy() external {
        address testMinter        = makeAddr("testMinter");
        address testBorrower      = makeAddr("testBorrower");
        address testBorrowerTwo   = makeAddr("testBorrowerTwo");

        uint256 testIndex = _i9_91;

        /************************/
        /*** Setup Pool State ***/
        /************************/

        _mintCollateralAndApproveTokens(testBorrower,  4 * 1e18);
        _mintCollateralAndApproveTokens(testBorrowerTwo, 1_000 * 1e18);

        // add initial liquidity
        _mintQuoteAndApproveManagerTokens(testMinter, 500_000 * 1e18);

        _addInitialLiquidity({
            from:   testMinter,
            amount: 2_000 * 1e18,
            index:  _i9_91
        });
        _addInitialLiquidity({
            from:   testMinter,
            amount: 5_000 * 1e18,
            index:  _i9_81
        });
        _addInitialLiquidity({
            from:   testMinter,
            amount: 11_000 * 1e18,
            index:  _i9_72
        });
        _addInitialLiquidity({
            from:   testMinter,
            amount: 25_000 * 1e18,
            index:  _i9_62
        });
        _addInitialLiquidity({
            from:   testMinter,
            amount: 30_000 * 1e18,
            index:  _i9_52
        });

        // first borrower adds collateral token and borrows
        _pledgeCollateral({
            from:     testBorrower,
            borrower: testBorrower,
            amount:   2 * 1e18
        });
        _borrow({
            from:       testBorrower,
            amount:     19.25 * 1e18,
            indexLimit: _i9_91,
            newLup:     9.917184843435912074 * 1e18
        });

        // second borrower adds collateral token and borrows
        _pledgeCollateral({
            from:     testBorrowerTwo,
            borrower: testBorrowerTwo,
            amount:   1_000 * 1e18
        });
        _borrow({
            from:       testBorrowerTwo,
            amount:     7_980 * 1e18,
            indexLimit: _i9_72,
            newLup:     9.721295865031779605 * 1e18
        });

        _borrow({
            from:       testBorrowerTwo,
            amount:     1_730 * 1e18,
            indexLimit: _i9_72,
            newLup:     9.721295865031779605 * 1e18
        });

        /****************************/
        /*** Memorialize Position ***/
        /****************************/

        uint256 tokenId = _mintNFT(testMinter, testMinter, address(_pool));
        // check owner
        assertEq(_positionManager.ownerOf(tokenId), testMinter);

        // check pool state
        _assertLenderLpBalance({
            lender:      testMinter,
            index:       testIndex,
            lpBalance:   2_000 * 1e18,
            depositTime: _startTime
        });
        _assertLenderLpBalance({
            lender:      address(_positionManager),
            index:       testIndex,
            lpBalance:   0,
            depositTime: 0
        });

        // check position manager state
        assertEq(_positionManager.getLP(tokenId, testIndex), 0);
        assertFalse(_positionManager.isIndexInPosition(tokenId, testIndex));

        // memorialize positions
        uint256[] memory indexes = new uint256[](1);
        indexes[0] = testIndex;
        // allow position manager to take ownership of the position of testMinter
        uint256[] memory amounts = new uint256[](1);
        amounts[0] = 2_000 * 1e18;
        _pool.increaseLPAllowance(address(_positionManager), indexes, amounts);

        address[] memory transferors = new address[](1);
        transferors[0] = address(_positionManager);
        _pool.approveLPTransferors(transferors);

        // memorialize positions of testMinter
        IPositionManagerOwnerActions.MemorializePositionsParams memory memorializeParams = IPositionManagerOwnerActions.MemorializePositionsParams(
            tokenId, indexes
        );
        _positionManager.memorializePositions(memorializeParams);

        // check pool state
        _assertLenderLpBalance({
            lender:      testMinter,
            index:       testIndex,
            lpBalance:   0,
            depositTime: _startTime
        });
        _assertLenderLpBalance({
            lender:      address(_positionManager),
            index:       testIndex,
            lpBalance:   2_000 * 1e18,
            depositTime: _startTime
        });

        // check position state
        (uint256 lps, uint256 depositTime) = _positionManager.getPositionInfo(tokenId, testIndex);
        assertEq(lps, 2_000 * 1e18);
        assertEq(depositTime, _startTime);

        // check position is not bankrupt
        assertFalse(_positionManager.isPositionBucketBankrupt(tokenId, testIndex));

        /*************************/
        /*** Bucket Bankruptcy ***/
        /*************************/

        // Skip to make borrower undercollateralized
        skip(100 days);

        // minter kicks borrower
        _kick({
            from:           testMinter,
            borrower:       testBorrowerTwo,
            debt:           9_976.561670003961916237 * 1e18,
            collateral:     1_000 * 1e18,
            bond:           98.533942419792216457 * 1e18,
            transferAmount: 98.533942419792216457 * 1e18
        });

        // skip ahead so take can be called on the loan
        skip(10 hours);

        // take entire collateral
        _take({
            from:            testMinter,
            borrower:        testBorrowerTwo,
            maxCollateral:   1_000 * 1e18,
            bondChange:      6.531114528261135360 * 1e18,
            givenAmount:     653.111452826113536000 * 1e18,
            collateralTaken: 1_000 * 1e18,
            isReward:        true
        });

        _settle({
            from:        testMinter,
            borrower:    testBorrowerTwo,
            maxDepth:    10,
            settledDebt: 9_891.935520844277346922 * 1e18
        });

        // bucket is insolvent, balances are reset
        _assertBucket({
            index:        _i9_91,
            lpBalance:    0, // bucket is bankrupt
            collateral:   0,
            deposit:      0,
            exchangeRate: 1 * 1e18
        });

        // check position is bankrupt
        assertTrue(_positionManager.isPositionBucketBankrupt(tokenId, testIndex));

        // redeem should fail as the bucket has bankrupted
        IPositionManagerOwnerActions.RedeemPositionsParams memory reedemParams = IPositionManagerOwnerActions.RedeemPositionsParams(
            tokenId, address(_pool), indexes
        );
        vm.expectRevert(IPositionManagerErrors.BucketBankrupt.selector);
        _positionManager.reedemPositions(reedemParams);

        // move liquidity should fail as the bucket has bankrupted
        IPositionManagerOwnerActions.MoveLiquidityParams memory moveLiquidityParams = IPositionManagerOwnerActions.MoveLiquidityParams(
            tokenId, address(_pool), _i9_91, _i9_72, block.timestamp + 30
        );
        vm.expectRevert(IPositionManagerErrors.BucketBankrupt.selector);
        _positionManager.moveLiquidity(moveLiquidityParams);

        // check lender state after bankruptcy before rememorializing
        _assertLenderLpBalance({
            lender:      testMinter,
            index:       testIndex,
            lpBalance:   0,
            depositTime: _startTime
        });
        _assertLenderLpBalance({
            lender:      address(_positionManager),
            index:       testIndex,
            lpBalance:   0,
            depositTime: _startTime
        });

        // check can rememorialize additional liquidity into the bankrupted bucket
        skip(3 days);
        vm.roll(block.number + 1);
        amounts = new uint256[](1);
        amounts[0] = 30_000 * 1e18;

        changePrank(testMinter);
        _pool.addQuoteToken(amounts[0], _i9_91, type(uint256).max);

        _pool.increaseLPAllowance(address(_positionManager), indexes, amounts);
        _pool.approveLPTransferors(transferors);
        memorializeParams = IPositionManagerOwnerActions.MemorializePositionsParams(
            tokenId, indexes
        );
        _positionManager.memorializePositions(memorializeParams);

        // check lender state after bankruptcy after rememorializing
        _assertLenderLpBalance({
            lender:      testMinter,
            index:       testIndex,
            lpBalance:   0,
            depositTime: block.timestamp
        });
        // check position manager lp balance does not account 2000 lps memorialized before bucket bankruptcy
        _assertLenderLpBalance({
            lender:      address(_positionManager),
            index:       testIndex,
            lpBalance:   30_000 * 1e18,
            depositTime: block.timestamp
        });

        // check position is not bankrupt
        assertFalse(_positionManager.isPositionBucketBankrupt(tokenId, testIndex));
    }

    /**
     *  @notice Tests a contract minting an NFT.
     */
    function testMintToContract() external {
        address mintingOwner = makeAddr("mintingOwner");
        address recipientOwner = makeAddr("recipientOwner");

        // deploy contract to receive the NFT
        ContractNFTRecipient recipientContract = new ContractNFTRecipient(mintingOwner);

        // check that contract can successfully receive the NFT
        vm.expectEmit(true, true, true, true);
        emit Mint(address(recipientContract), address(_pool), 1);
        _mintNFT(address(recipientContract), address(recipientContract), address(_pool));

        // check contract is owner of minted NFT
        assertEq(_positionManager.ownerOf(1), address(recipientContract));

        // check contract owner can transfer to another smart contract
        ContractNFTRecipient secondRecipient = new ContractNFTRecipient(recipientOwner);
        recipientContract.transferNFT(address(_positionManager), address(secondRecipient), 1);
        assertEq(_positionManager.ownerOf(1), address(secondRecipient));
    }

    /**
     *  @notice Tests minting an NFT, transfering NFT by approve, memorialize and redeem positions.
     *          Checks that old owner cannot redeem positions.
     *          Old owner reverts: attempts to redeem positions without permission.
     */
    function testNFTTransferByApprove() external {
        // generate addresses and set test params
        address testMinter     = makeAddr("testMinter");
        address testReceiver   = makeAddr("testReceiver");
        uint256 testIndexPrice = 2550;

        // add initial liquidity
        uint256 mintAmount = 50_000 * 1e18;
        _mintQuoteAndApproveManagerTokens(testMinter, mintAmount);

        _addInitialLiquidity({
            from:   testMinter,
            amount: 15_000 * 1e18,
            index:  testIndexPrice
        });

        uint256 tokenId = _mintNFT(testMinter, testMinter, address(_pool));
        // check owner
        assertEq(_positionManager.ownerOf(tokenId), testMinter);

        // check LP
        _assertLenderLpBalance({
            lender:      testMinter,
            index:       testIndexPrice,
            lpBalance:   15_000 * 1e18,
            depositTime: _startTime
        });
        _assertLenderLpBalance({
            lender:      testReceiver,
            index:       testIndexPrice,
            lpBalance:   0,
            depositTime: 0
        });
        _assertLenderLpBalance({
            lender:      address(_positionManager),
            index:       testIndexPrice,
            lpBalance:   0,
            depositTime: 0
        });

        // check position manager state
        assertEq(_positionManager.getLP(tokenId, testIndexPrice), 0);
        assertFalse(_positionManager.isIndexInPosition(tokenId, testIndexPrice));

        // memorialize positions
        uint256[] memory indexes = new uint256[](1);
        indexes[0] = testIndexPrice;
        uint256[] memory amounts = new uint256[](1);
        amounts[0] = 15_000 * 1e18;
        // allow position manager to take ownership of the position of testMinter
        _pool.increaseLPAllowance(address(_positionManager), indexes, amounts);

        // allow position manager as transferor
        address[] memory transferors = new address[](1);
        transferors[0] = address(_positionManager);
        _pool.approveLPTransferors(transferors);

        // memorialize positions of testMinter
        IPositionManagerOwnerActions.MemorializePositionsParams memory memorializeParams = IPositionManagerOwnerActions.MemorializePositionsParams(
            tokenId, indexes
        );
        _positionManager.memorializePositions(memorializeParams);

        _assertLenderLpBalance({
            lender:      testMinter,
            index:       testIndexPrice,
            lpBalance:   0,
            depositTime: _startTime
        });
        _assertLenderLpBalance({
            lender:      testReceiver,
            index:       testIndexPrice,
            lpBalance:   0,
            depositTime: 0
        });
        _assertLenderLpBalance({
            lender:      address(_positionManager),
            index:       testIndexPrice,
            lpBalance:   15_000 * 1e18,
            depositTime: _startTime
        });

        // check position manager state
        assertEq(_positionManager.getLP(tokenId, testIndexPrice), 15_000 * 1e18);
        assertTrue(_positionManager.isIndexInPosition(tokenId, testIndexPrice));

        // approve and transfer NFT to different address
        _positionManager.approve(address(this), tokenId);
        _positionManager.safeTransferFrom(testMinter, testReceiver, tokenId);

        // check owner
        assertEq(_positionManager.ownerOf(tokenId), testReceiver);

        // check old owner cannot redeem positions
        // construct redeem liquidity params
        IPositionManagerOwnerActions.RedeemPositionsParams memory reedemParams = IPositionManagerOwnerActions.RedeemPositionsParams(
            tokenId, address(_pool), indexes
        );
        // redeem liquidity called by old owner
        vm.expectRevert(IPositionManagerErrors.NoAuth.selector);
        _positionManager.reedemPositions(reedemParams);

        // check new owner can redeem positions
        changePrank(testReceiver);
        // allow position manager as transferor
        _pool.approveLPTransferors(transferors);

        _positionManager.reedemPositions(reedemParams);

        // check pool state
        _assertLenderLpBalance({
            lender:      testMinter,
            index:       testIndexPrice,
            lpBalance:   0,
            depositTime: _startTime
        });
        _assertLenderLpBalance({
            lender:      testReceiver,
            index:       testIndexPrice,
            lpBalance:   15_000 * 1e18,
            depositTime: _startTime
        });
        _assertLenderLpBalance({
            lender:      address(_positionManager),
            index:       testIndexPrice,
            lpBalance:   0,
            depositTime: _startTime
        });

        // check position manager state
        assertEq(_positionManager.getLP(tokenId, testIndexPrice), 0);
        assertFalse(_positionManager.isIndexInPosition(tokenId, testIndexPrice));
    }

    /**
     *  @notice Tests minting an NFT, transfering NFT by permit, memorialize and redeem positions.
     *          Checks that old owner cannot redeem positions.
     *          Old owner reverts: attempts to redeem positions without permission.
     */
    function testNFTTransferByPermit() external {
        // generate addresses and set test params
        (address testMinter, uint256 minterPrivateKey) = makeAddrAndKey("testMinter");

        address testReceiver   = makeAddr("testReceiver");
        uint256 testIndexPrice = 2550;

        // add initial liquidity
        _mintQuoteAndApproveManagerTokens(testMinter, 50_000 * 1e18);

        _addInitialLiquidity({
            from:   testMinter,
            amount: 15_000 * 1e18,
            index:  testIndexPrice
        });

        uint256 tokenId = _mintNFT(testMinter, testMinter, address(_pool));
        // check owner
        assertEq(_positionManager.ownerOf(tokenId), testMinter);

        // check LP
        _assertLenderLpBalance({
            lender:      testMinter,
            index:       testIndexPrice,
            lpBalance:   15_000 * 1e18,
            depositTime: _startTime
        });
        _assertLenderLpBalance({
            lender:      testReceiver,
            index:       testIndexPrice,
            lpBalance:   0,
            depositTime: 0
        });
        _assertLenderLpBalance({
            lender:      address(_positionManager),
            index:       testIndexPrice,
            lpBalance:   0,
            depositTime: 0
        });

        // check position manager state
        assertEq(_positionManager.getLP(tokenId, testIndexPrice), 0);
        assertFalse(_positionManager.isIndexInPosition(tokenId, testIndexPrice));

        // memorialize positions
        uint256[] memory indexes = new uint256[](1);
        indexes[0] = testIndexPrice;
        uint256[] memory amounts = new uint256[](1);
        amounts[0] = 15_000 * 1e18;
        // allow position manager to take ownership of the position of testMinter
        _pool.increaseLPAllowance(address(_positionManager), indexes, amounts);
        // memorialize positions of testMinter
        IPositionManagerOwnerActions.MemorializePositionsParams memory memorializeParams = IPositionManagerOwnerActions.MemorializePositionsParams(
            tokenId, indexes
        );
        _positionManager.memorializePositions(memorializeParams);

        // check pool state
        _assertLenderLpBalance({
            lender:      testMinter,
            index:       testIndexPrice,
            lpBalance:   0,
            depositTime: _startTime
        });
        _assertLenderLpBalance({
            lender:      testReceiver,
            index:       testIndexPrice,
            lpBalance:   0,
            depositTime: 0
        });
        _assertLenderLpBalance({
            lender:      address(_positionManager),
            index:       testIndexPrice,
            lpBalance:   15_000 * 1e18,
            depositTime: _startTime
        });

        // check position manager state
        assertEq(_positionManager.getLP(tokenId, testIndexPrice), 15_000 * 1e18);
        assertTrue(_positionManager.isIndexInPosition(tokenId, testIndexPrice));

        // deploy spender contract
        ContractNFTSpender spenderContract = new ContractNFTSpender(address(_positionManager));

        {
            uint256 deadline = block.timestamp + 10000;
            (uint8 v, bytes32 r, bytes32 s) = _getPermitSig(address(spenderContract), tokenId, deadline, minterPrivateKey);
            changePrank(testMinter);
            spenderContract.transferFromWithPermit(testReceiver, tokenId, deadline, v, r, s);
        }

        // check owner
        assertEq(_positionManager.ownerOf(tokenId), testReceiver);

        // check old owner cannot redeem positions
        // construct redeem liquidity params
        IPositionManagerOwnerActions.RedeemPositionsParams memory reedemParams = IPositionManagerOwnerActions.RedeemPositionsParams(
            tokenId, address(_pool), indexes
        );
        // redeem liquidity called by old owner
        vm.expectRevert(IPositionManagerErrors.NoAuth.selector);
        _positionManager.reedemPositions(reedemParams);

        // check new owner can redeem positions
        changePrank(testReceiver);
        // allow position manager as transferor
        address[] memory transferors = new address[](1);
        transferors[0] = address(_positionManager);
        _pool.approveLPTransferors(transferors);

        _positionManager.reedemPositions(reedemParams);

        // check pool state
        _assertLenderLpBalance({
            lender:      testMinter,
            index:       testIndexPrice,
            lpBalance:   0,
            depositTime: _startTime
        });
        _assertLenderLpBalance({
            lender:      testReceiver,
            index:       testIndexPrice,
            lpBalance:   15_000 * 1e18,
            depositTime: _startTime
        });
        _assertLenderLpBalance({
            lender:      address(_positionManager),
            index:       testIndexPrice,
            lpBalance:   0,
            depositTime: _startTime
        });

        // check position manager state
        assertEq(_positionManager.getLP(tokenId, testIndexPrice), 0);
        assertFalse(_positionManager.isIndexInPosition(tokenId, testIndexPrice));
    }

    function testPermitByContract() external {
        // deploy recipient contract
        (address recipientContractOwner, uint256 recipientContractOwnerPrivateKey) = makeAddrAndKey("recipientContract");
        ContractNFTRecipient recipientContract = new ContractNFTRecipient(recipientContractOwner);

        // deploy contract to mint the NFT
        (address mintingContractOwner, uint256 mintingOwnerPrivateKey) = makeAddrAndKey("mintingContractOwner");
        ContractNFTRecipient mintingContract = new ContractNFTRecipient(mintingContractOwner);
        uint256 tokenId = _mintNFT(address(mintingContract), address(mintingContract), address(_pool));

        // deploy spender contract
        ContractNFTSpender spenderContract = new ContractNFTSpender(address(_positionManager));

        // check contract owned nft can't be signed by non owner
        uint256 deadline = block.timestamp + 1 days;
        (uint8 v, bytes32 r, bytes32 s) = _getPermitSig(address(spenderContract), tokenId, deadline, recipientContractOwnerPrivateKey);
        vm.expectRevert("ajna/nft-unauthorized");
        spenderContract.transferFromWithPermit(address(recipientContract), tokenId, deadline, v, r, s );

        // check owner can permit their contract to transfer the NFT
        changePrank(address(mintingContract));
        deadline = block.timestamp + 1 days;
        (v, r, s) = _getPermitSig(address(spenderContract), tokenId, deadline, mintingOwnerPrivateKey);
        spenderContract.transferFromWithPermit(address(recipientContract), tokenId, deadline, v, r, s );
    }

    function testPermitReverts() external {
        // generate addresses and set test params
        (address testMinter, uint256 minterPrivateKey) = makeAddrAndKey("testMinter");
        (address testReceiver, uint256 receiverPrivateKey) = makeAddrAndKey("testReceiver");
        address testSpender = makeAddr("spender");

        // deploy spender contract
        ContractNFTSpender spenderContract = new ContractNFTSpender(address(_positionManager));

        changePrank(testMinter);
        uint256 tokenId = _mintNFT(testMinter, testMinter, address(_pool));
        assertEq(_positionManager.ownerOf(tokenId), testMinter);

        // check can't use a deadline in the past
        uint256 deadline = block.timestamp - 1 days;
        (uint8 v, bytes32 r, bytes32 s) = _getPermitSig(testSpender, tokenId, deadline, minterPrivateKey);
        vm.expectRevert("ajna/nft-permit-expired");
        spenderContract.transferFromWithPermit(testReceiver, tokenId, deadline, v, r, s );

        // check signer is authorized to permit
        deadline = block.timestamp + 1 days;
        (v, r, s) = _getPermitSig(testSpender, tokenId, deadline, receiverPrivateKey);
        vm.expectRevert("ajna/nft-unauthorized");
        spenderContract.transferFromWithPermit(testReceiver, tokenId, deadline, v, r, s );

        // check signature is valid
        deadline = block.timestamp + 1 days;
        (v, r, s) = _getPermitSig(testSpender, tokenId, deadline, minterPrivateKey);
        vm.expectRevert("ajna/nft-invalid-signature");
        spenderContract.transferFromWithPermit(testReceiver, tokenId, deadline, 0, r, s );

        // check can't self approve
        (v, r, s) = _getPermitSig(testMinter, tokenId, deadline, minterPrivateKey);
        vm.expectRevert("ERC721Permit: approval to current owner");
        _positionManager.permit(testMinter, tokenId, deadline, v, r, s);
    }

    /**
     *  @notice Tests NFT position can & can't be burned based on liquidity attached to it.
     *          Checks that old owner cannot move positions.
     *          Owner reverts: attempts to burn NFT with liquidity.
     */
    function testBurnNFTWithoutPositions() external {
        // generate a new address and set test params
        address testAddress = makeAddr("testAddress");

        changePrank(testAddress);
        uint256 tokenId = _mintNFT(testAddress, testAddress, address(_pool));
        assertEq(_positionManager.ownerOf(tokenId), testAddress);
        // construct BurnParams
        IPositionManagerOwnerActions.BurnParams memory burnParams = IPositionManagerOwnerActions.BurnParams(
            tokenId, address(_pool)
        );
        // burn and check state changes
        _positionManager.burn(burnParams);

        vm.expectRevert("ERC721: invalid token ID");
        _positionManager.ownerOf(tokenId);
    }

    /**
     *  @notice Tests NFT position can & can't be burned based on liquidity attached to it.
     *          Checks that old owner cannot move positions.
     *          Owner reverts: attempts to burn NFT with liquidity.
     */
    function testBurnNFTWithPositions() external {
        address testMinter     = makeAddr("testMinter");
        address notOwner       = makeAddr("notOwner");
        uint256 testIndexPrice = 2550;

        // add initial liquidity
        uint256 mintAmount = 50_000 * 1e18;
        _mintQuoteAndApproveManagerTokens(testMinter, mintAmount);

        _addInitialLiquidity({
            from:   testMinter,
            amount: 15_000 * 1e18,
            index:  testIndexPrice
        });

        uint256 tokenId = _mintNFT(testMinter, testMinter, address(_pool));

        // check owner
        assertEq(_positionManager.ownerOf(tokenId), testMinter);

        // memorialize positions
        uint256[] memory indexes = new uint256[](1);
        indexes[0] = testIndexPrice;
        uint256[] memory amounts = new uint256[](1);
        amounts[0] = 15_000 * 1e18;
        // allow position manager to take ownership of the position of testMinter
        _pool.increaseLPAllowance(address(_positionManager), indexes, amounts);

        // approve position manager as a transferor
        address[] memory transferors = new address[](1);
        transferors[0] = address(_positionManager);
        _pool.approveLPTransferors(transferors);

        // memorialize positions of testMinter
        IPositionManagerOwnerActions.MemorializePositionsParams memory memorializeParams = IPositionManagerOwnerActions.MemorializePositionsParams(
            tokenId, indexes
        );
        _positionManager.memorializePositions(memorializeParams);

        // construct BurnParams
        IPositionManagerOwnerActions.BurnParams memory burnParams = IPositionManagerOwnerActions.BurnParams(tokenId, address(_pool));
        // check that NFT cannot be burnt if it tracks postions
        vm.expectRevert(IPositionManagerErrors.LiquidityNotRemoved.selector);
        _positionManager.burn(burnParams);

        // check that NFT cannot be burnt if not owner
        changePrank(notOwner);
        vm.expectRevert(IPositionManagerErrors.NoAuth.selector);
        _positionManager.burn(burnParams);

        // redeem positions of testMinter
        changePrank(testMinter);
        IPositionManagerOwnerActions.RedeemPositionsParams memory reedemParams = IPositionManagerOwnerActions.RedeemPositionsParams(
            tokenId, address(_pool), indexes
        );
        _positionManager.reedemPositions(reedemParams);

        _positionManager.burn(burnParams);

        vm.expectRevert("ERC721: invalid token ID");
        _positionManager.ownerOf(tokenId);
    }

    function testMoveLiquidityPermissions() external tearDown {
        // generate a new address
        address testAddress = makeAddr("testAddress");
        address notOwner    = makeAddr("notOwner");
        _mintQuoteAndApproveManagerTokens(testAddress, 10_000 * 1e18);

        _addInitialLiquidity({
            from:   testAddress,
            amount: 10_000 * 1e18,
            index:  2550
        });

        // mint position NFT
        uint256 tokenId = _mintNFT(testAddress, testAddress, address(_pool));

        // construct move liquidity params
        IPositionManagerOwnerActions.MoveLiquidityParams memory moveLiquidityParams = IPositionManagerOwnerActions.MoveLiquidityParams(
            tokenId, address(_pool), 2550, 2551, block.timestamp + 30
        );

        // move liquidity should fail because is not performed by owner
        changePrank(notOwner);
        vm.expectRevert(IPositionManagerErrors.NoAuth.selector);
        _positionManager.moveLiquidity(moveLiquidityParams);
    }

    function testMoveLiquidity() external tearDown {
        // generate a new address
        address testAddress1 = makeAddr("testAddress1");
        address testAddress2 = makeAddr("testAddress2");
        address testAddress3 = makeAddr("testAddress3");
        uint256 mintIndex    = 2550;
        uint256 moveIndex    = 2551;
        _mintQuoteAndApproveManagerTokens(testAddress1, 10_000 * 1e18);
        _mintQuoteAndApproveManagerTokens(testAddress2, 10_000 * 1e18);
        _mintCollateralAndApproveTokens(testAddress3, 10_000 * 1e18);

        _addInitialLiquidity({
            from:   testAddress1,
            amount: 2_500 * 1e18,
            index:  mintIndex
        });
        _addInitialLiquidity({
            from:   testAddress2,
            amount: 5_500 * 1e18,
            index:  mintIndex
        });

        uint256 tokenId1 = _mintNFT(testAddress1, testAddress1, address(_pool));
        uint256 tokenId2 = _mintNFT(testAddress2, testAddress2, address(_pool));
        assertEq(_positionManager.ownerOf(tokenId1), testAddress1);
        assertEq(_positionManager.ownerOf(tokenId2), testAddress2);

        // check pool state
        _assertLenderLpBalance({
            lender:      testAddress1,
            index:       mintIndex,
            lpBalance:   2_500 * 1e18,
            depositTime: _startTime
        });
        _assertLenderLpBalance({
            lender:      testAddress2,
            index:       mintIndex,
            lpBalance:   5_500 * 1e18,
            depositTime: _startTime
        });
        _assertLenderLpBalance({
            lender:      address(_positionManager),
            index:       mintIndex,
            lpBalance:   0,
            depositTime: 0
        });
        _assertLenderLpBalance({
            lender:      testAddress1,
            index:       moveIndex,
            lpBalance:   0,
            depositTime: 0
        });
        _assertLenderLpBalance({
            lender:      testAddress2,
            index:       moveIndex,
            lpBalance:   0 * 1e18,
            depositTime: 0
        });
        _assertLenderLpBalance({
            lender:      address(_positionManager),
            index:       moveIndex,
            lpBalance:   0,
            depositTime: 0
        });

        // check position manager state
        assertEq(_positionManager.getLP(tokenId1, mintIndex), 0);
        assertEq(_positionManager.getLP(tokenId1, moveIndex), 0);
        assertEq(_positionManager.getLP(tokenId2, mintIndex), 0);
        assertEq(_positionManager.getLP(tokenId2, moveIndex), 0);
        assertFalse(_positionManager.isIndexInPosition(tokenId1, mintIndex));
        assertFalse(_positionManager.isIndexInPosition(tokenId1, moveIndex));
        assertFalse(_positionManager.isIndexInPosition(tokenId2, mintIndex));
        assertFalse(_positionManager.isIndexInPosition(tokenId2, moveIndex));

        // allow position manager to take ownership of the position of testAddress1
        changePrank(testAddress1);
        uint256[] memory indexes = new uint256[](1);
        indexes[0] = mintIndex;
        uint256[] memory amounts = new uint256[](1);
        amounts[0] = 2_500 * 1e18;
        _pool.increaseLPAllowance(address(_positionManager), indexes, amounts);

        // memorialize positions of testAddress1
        IPositionManagerOwnerActions.MemorializePositionsParams memory memorializeParams = IPositionManagerOwnerActions.MemorializePositionsParams(
            tokenId1, indexes
        );
        changePrank(testAddress1);
        _positionManager.memorializePositions(memorializeParams);

        // check pool state
        _assertLenderLpBalance({
            lender:      testAddress1,
            index:       mintIndex,
            lpBalance:   0,
            depositTime: _startTime
        });
        _assertLenderLpBalance({
            lender:      testAddress2,
            index:       mintIndex,
            lpBalance:   5_500 * 1e18,
            depositTime: _startTime
        });
        _assertLenderLpBalance({
            lender:      address(_positionManager),
            index:       mintIndex,
            lpBalance:   2_500 * 1e18,
            depositTime: _startTime
        });
        _assertLenderLpBalance({
            lender:      testAddress1,
            index:       moveIndex,
            lpBalance:   0,
            depositTime: 0
        });
        _assertLenderLpBalance({
            lender:      testAddress2,
            index:       moveIndex,
            lpBalance:   0,
            depositTime: 0
        });
        _assertLenderLpBalance({
            lender:      address(_positionManager),
            index:       moveIndex,
            lpBalance:   0,
            depositTime: 0
        });

        // check position manager state
        assertEq(_positionManager.getLP(tokenId1, mintIndex), 2_500 * 1e18);
        assertEq(_positionManager.getLP(tokenId1, moveIndex), 0);
        assertEq(_positionManager.getLP(tokenId2, mintIndex), 0);
        assertEq(_positionManager.getLP(tokenId2, moveIndex), 0);
        assertTrue(_positionManager.isIndexInPosition(tokenId1, mintIndex));
        assertFalse(_positionManager.isIndexInPosition(tokenId1, moveIndex));
        assertFalse(_positionManager.isIndexInPosition(tokenId2, mintIndex));
        assertFalse(_positionManager.isIndexInPosition(tokenId2, moveIndex));

        // construct move liquidity params
        IPositionManagerOwnerActions.MoveLiquidityParams memory moveLiquidityParams = IPositionManagerOwnerActions.MoveLiquidityParams(
            tokenId1, address(_pool), mintIndex, moveIndex, block.timestamp + 30
        );

        // move liquidity called by testAddress1 owner
        uint256 lpRedeemed = 2_500 * 1e18;
        uint256 lpAwarded  = 2_500 * 1e18;
        vm.expectEmit(true, true, true, true);
        emit MoveLiquidity(testAddress1, tokenId1, mintIndex, moveIndex, lpRedeemed, lpAwarded);
        changePrank(address(testAddress1));
        _positionManager.moveLiquidity(moveLiquidityParams);

        // check pool state
        _assertLenderLpBalance({
            lender:      testAddress1,
            index:       mintIndex,
            lpBalance:   0,
            depositTime: _startTime
        });
        _assertLenderLpBalance({
            lender:      testAddress2,
            index:       mintIndex,
            lpBalance:   5_500 * 1e18,
            depositTime: _startTime
        });
        _assertLenderLpBalance({
            lender:      address(_positionManager),
            index:       mintIndex,
            lpBalance:   0,
            depositTime: _startTime
        });
        _assertLenderLpBalance({
            lender:      testAddress1,
            index:       moveIndex,
            lpBalance:   0,
            depositTime: 0
        });
        _assertLenderLpBalance({
            lender:      testAddress2,
            index:       moveIndex,
            lpBalance:   0,
            depositTime: 0
        });
        _assertLenderLpBalance({
            lender:      address(_positionManager),
            index:       moveIndex,
            lpBalance:   2_500 * 1e18,
            depositTime: _startTime
        });

        // check position manager state
        assertEq(_positionManager.getLP(tokenId1, mintIndex), 0);
        assertEq(_positionManager.getLP(tokenId1, moveIndex), 2_500 * 1e18);
        assertEq(_positionManager.getLP(tokenId2, mintIndex), 0);
        assertEq(_positionManager.getLP(tokenId2, moveIndex), 0);
        assertFalse(_positionManager.isIndexInPosition(tokenId1, mintIndex));
        assertTrue(_positionManager.isIndexInPosition(tokenId1, moveIndex));
        assertFalse(_positionManager.isIndexInPosition(tokenId2, mintIndex));
        assertFalse(_positionManager.isIndexInPosition(tokenId2, moveIndex));

        // allow position manager to take ownership of the position of testAddress2
        changePrank(testAddress2);
        amounts[0] = 5_500 * 1e18;
        _pool.increaseLPAllowance(address(_positionManager), indexes, amounts);

        // memorialize positions of testAddress2
        memorializeParams = IPositionManagerOwnerActions.MemorializePositionsParams(
            tokenId2, indexes
        );
        changePrank(testAddress2);
        _positionManager.memorializePositions(memorializeParams);

        // check pool state
       _assertLenderLpBalance({
            lender:      testAddress1,
            index:       mintIndex,
            lpBalance:   0,
            depositTime: _startTime
        });
        _assertLenderLpBalance({
            lender:      testAddress2,
            index:       mintIndex,
            lpBalance:   0,
            depositTime: _startTime
        });
        _assertLenderLpBalance({
            lender:      address(_positionManager),
            index:       mintIndex,
            lpBalance:   5_500 * 1e18,
            depositTime: _startTime
        });
        _assertLenderLpBalance({
            lender:      testAddress1,
            index:       moveIndex,
            lpBalance:   0,
            depositTime: 0
        });
        _assertLenderLpBalance({
            lender:      testAddress2,
            index:       moveIndex,
            lpBalance:   0,
            depositTime: 0
        });
        _assertLenderLpBalance({
            lender:      address(_positionManager),
            index:       moveIndex,
            lpBalance:   2_500 * 1e18,
            depositTime: _startTime
        });

        // check position manager state
        assertEq(_positionManager.getLP(tokenId1, mintIndex), 0);
        assertEq(_positionManager.getLP(tokenId1, moveIndex), 2_500 * 1e18);
        assertEq(_positionManager.getLP(tokenId2, mintIndex), 5_500 * 1e18);
        assertEq(_positionManager.getLP(tokenId2, moveIndex), 0);
        assertFalse(_positionManager.isIndexInPosition(tokenId1, mintIndex));
        assertTrue(_positionManager.isIndexInPosition(tokenId1, moveIndex));
        assertTrue(_positionManager.isIndexInPosition(tokenId2, mintIndex));
        assertFalse(_positionManager.isIndexInPosition(tokenId2, moveIndex));

        // construct move liquidity params
        moveLiquidityParams = IPositionManagerOwnerActions.MoveLiquidityParams(
            tokenId2, address(_pool), mintIndex, moveIndex, block.timestamp + 30
        );

        _addCollateral({
            from:    testAddress3,
            amount:  10_000 * 1e18,
            index:   mintIndex,
            lpAward: 30_108_920.22197881557845 * 1e18
        });

        // move liquidity called by testAddress2 owner
        lpRedeemed = 5_500 * 1e18;
        lpAwarded  = 5_500 * 1e18;
        vm.expectEmit(true, true, true, true);
        emit MoveLiquidity(testAddress2, tokenId2, mintIndex, moveIndex, lpRedeemed, lpAwarded);
        changePrank(address(testAddress2));
        _positionManager.moveLiquidity(moveLiquidityParams);

        // check pool state
       _assertLenderLpBalance({
            lender:      testAddress1,
            index:       mintIndex,
            lpBalance:   0,
            depositTime: _startTime
        });
        _assertLenderLpBalance({
            lender:      testAddress2,
            index:       mintIndex,
            lpBalance:   0,
            depositTime: _startTime
        });
        _assertLenderLpBalance({
            lender:      address(_positionManager),
            index:       mintIndex,
            lpBalance:   0 * 1e18,
            depositTime: _startTime
        });
        _assertLenderLpBalance({
            lender:      testAddress1,
            index:       moveIndex,
            lpBalance:   0,
            depositTime: 0
        });
        _assertLenderLpBalance({
            lender:      testAddress2,
            index:       moveIndex,
            lpBalance:   0,
            depositTime: 0
        });
        _assertLenderLpBalance({
            lender:      address(_positionManager),
            index:       moveIndex,
            lpBalance:   8_000 * 1e18,
            depositTime: _startTime
        });

        // check position manager state
        assertEq(_positionManager.getLP(tokenId1, mintIndex), 0);
        assertEq(_positionManager.getLP(tokenId1, moveIndex), 2_500 * 1e18);
        assertEq(_positionManager.getLP(tokenId2, mintIndex), 0);
        assertEq(_positionManager.getLP(tokenId2, moveIndex), 5_500 * 1e18);
        assertFalse(_positionManager.isIndexInPosition(tokenId1, mintIndex));
        assertTrue(_positionManager.isIndexInPosition(tokenId1, moveIndex));
        assertFalse(_positionManager.isIndexInPosition(tokenId2, mintIndex));
        assertTrue(_positionManager.isIndexInPosition(tokenId2, moveIndex));

        // check can't move liquidity from position with no liquidity
        moveLiquidityParams = IPositionManagerOwnerActions.MoveLiquidityParams(
            tokenId2, address(_pool), 1000, 2000, block.timestamp + 30
        );
        changePrank(address(testAddress2));
        vm.expectRevert(IPositionManagerErrors.RemovePositionFailed.selector);
        _positionManager.moveLiquidity(moveLiquidityParams);
    }

    function testMoveLiquidityWithInterest() external tearDown {
        address lender1  = makeAddr("lender1");
        address lender2  = makeAddr("lender2");
        address borrower = makeAddr("borrower");
        _mintQuoteAndApproveManagerTokens(lender1, 2_000 * 1e18);
        _mintQuoteAndApproveManagerTokens(lender2, 3_000 * 1e18);
        _mintCollateralAndApproveTokens(borrower, 250 * 1e18);
        _mintQuoteAndApproveTokens(borrower, 500 * 1e18);

        uint256 mintIndex = _i9_91;
        uint256 moveIndex = _i9_52;

        // two lenders add liquidity to the same bucket
        _addInitialLiquidity({
            from:   lender1,
            amount: 2_000 * 1e18,
            index:  mintIndex
        });
        _addInitialLiquidity({
            from:   lender2,
            amount: 3_000 * 1e18,
            index:  mintIndex
        });
        skip(2 hours);

        // borrower draws debt
        _drawDebt({
            from:               borrower,
            borrower:           borrower,
            amountToBorrow:     1_000 * 1e18,
            limitIndex:         mintIndex,
            collateralToPledge: 250 * 1e18,
            newLup:             _p9_91
        });
        skip(22 hours);

        // lenders mint and memorialize positions
        changePrank(lender1);
        uint256 tokenId1 = _mintNFT(lender1, lender1, address(_pool));
        uint256[] memory indexes = new uint256[](1);
        indexes[0] = mintIndex;
        uint256[] memory amounts = new uint256[](1);
        amounts[0] = 2_000 * 1e18;
        _pool.increaseLPAllowance(address(_positionManager), indexes, amounts);
        IPositionManagerOwnerActions.MemorializePositionsParams memory memorializeParams = 
            IPositionManagerOwnerActions.MemorializePositionsParams(tokenId1, indexes);
        _positionManager.memorializePositions(memorializeParams);
        skip(1 days);

        changePrank(lender2);
        uint256 tokenId2 = _mintNFT(lender2, lender2, address(_pool));
        amounts[0] = 3_000 * 1e18;
        _pool.increaseLPAllowance(address(_positionManager), indexes, amounts);
        memorializeParams = IPositionManagerOwnerActions.MemorializePositionsParams(tokenId2, indexes);
        _positionManager.memorializePositions(memorializeParams);
        skip(1 days);

        // check pool state
        _assertLenderLpBalance({
            lender:      lender1,
            index:       mintIndex,
            lpBalance:   0,
            depositTime: _startTime
        });
        _assertLenderLpBalance({
            lender:      lender2,
            index:       mintIndex,
            lpBalance:   0,
            depositTime: _startTime
        });
        _assertLenderLpBalance({
            lender:      address(_positionManager),
            index:       mintIndex,
            lpBalance:   5_000 * 1e18,
            depositTime: _startTime
        });

        // lender 1 moves liquidity
        changePrank(lender1);
        IPositionManagerOwnerActions.MoveLiquidityParams memory moveLiquidityParams = 
            IPositionManagerOwnerActions.MoveLiquidityParams(
            tokenId1, address(_pool), mintIndex, moveIndex, block.timestamp + 30
        );
        _positionManager.moveLiquidity(moveLiquidityParams);

        // check pool state
        _assertLenderLpBalance({
            lender:      address(_positionManager),
            index:       mintIndex,
            lpBalance:   3_000 * 1e18,
            depositTime: _startTime
        });
        _assertLenderLpBalance({
            lender:      address(_positionManager),
            index:       moveIndex,
            lpBalance:   1_999.865897356084855977 * 1e18,
            depositTime: _startTime
        });
        skip(1 weeks);

        // lender1 redeems their NFT
        changePrank(lender1);
        address[] memory transferors = new address[](1);
        transferors[0] = address(_positionManager);
        _pool.approveLPTransferors(transferors);
        indexes[0] = moveIndex;
        IPositionManagerOwnerActions.RedeemPositionsParams memory reedemParams = 
            IPositionManagerOwnerActions.RedeemPositionsParams(
            tokenId1, address(_pool), indexes
        );
        _positionManager.reedemPositions(reedemParams);
        skip(2 days);

        // borrower repays
        _repayDebt({
            from:             borrower,
            borrower:         borrower,
            amountToRepay:    type(uint256).max,
            amountRepaid:     1_002.608307827389905517 * 1e18,
            collateralToPull: 250 * 1e18,
            newLup:           MAX_PRICE
        });

        // lender2 redeems their NFT
        skip(1 days);
        changePrank(lender2);
        _pool.approveLPTransferors(transferors);
        indexes[0] = mintIndex;
        reedemParams = IPositionManagerOwnerActions.RedeemPositionsParams(
            tokenId2, address(_pool), indexes
        );
        _positionManager.reedemPositions(reedemParams);

        // tearDown ensures buckets are empty
    }

    function testRedeemPositions() external {
        address testMinter     = makeAddr("testMinter");
        address notOwner       = makeAddr("notOwner");
        uint256 testIndexPrice = 2550;

        // add initial liquidity
        uint256 mintAmount = 50_000 * 1e18;
        _mintQuoteAndApproveManagerTokens(testMinter, mintAmount);

        _addInitialLiquidity({
            from:   testMinter,
            amount: 15_000 * 1e18,
            index:  testIndexPrice
        });

        uint256 tokenId = _mintNFT(testMinter, testMinter, address(_pool));
        // check owner
        assertEq(_positionManager.ownerOf(tokenId), testMinter);

        // check pool state
        _assertLenderLpBalance({
            lender:      testMinter,
            index:       testIndexPrice,
            lpBalance:   15_000 * 1e18,
            depositTime: _startTime
        });
        _assertLenderLpBalance({
            lender:      address(_positionManager),
            index:       testIndexPrice,
            lpBalance:   0,
            depositTime: 0
        });

        // check position manager state
        assertEq(_positionManager.getLP(tokenId, testIndexPrice), 0);
        assertFalse(_positionManager.isIndexInPosition(tokenId, testIndexPrice));

        // memorialize positions
        uint256[] memory indexes = new uint256[](1);
        indexes[0] = testIndexPrice;
        // allow position manager to take ownership of the position of testMinter
        uint256[] memory amounts = new uint256[](1);
        amounts[0] = 15_000 * 1e18;
        _pool.increaseLPAllowance(address(_positionManager), indexes, amounts);

        address[] memory transferors = new address[](1);
        transferors[0] = address(_positionManager);
        _pool.approveLPTransferors(transferors);

        // memorialize positions of testMinter
        IPositionManagerOwnerActions.MemorializePositionsParams memory memorializeParams = IPositionManagerOwnerActions.MemorializePositionsParams(
            tokenId, indexes
        );
        _positionManager.memorializePositions(memorializeParams);

        // check pool state
        _assertLenderLpBalance({
            lender:      testMinter,
            index:       testIndexPrice,
            lpBalance:   0,
            depositTime: _startTime
        });
        _assertLenderLpBalance({
            lender:      address(_positionManager),
            index:       testIndexPrice,
            lpBalance:   15_000 * 1e18,
            depositTime: _startTime
        });

        // check position manager state
        assertEq(_positionManager.getLP(tokenId, testIndexPrice), 15_000 * 1e18);
        assertTrue(_positionManager.isIndexInPosition(tokenId, testIndexPrice));

        // redeem positions of testMinter
        IPositionManagerOwnerActions.RedeemPositionsParams memory reedemParams = IPositionManagerOwnerActions.RedeemPositionsParams(
            tokenId, address(_pool), indexes
        );

        // should fail if trying to redeem from different address but owner
        changePrank(notOwner);
        vm.expectRevert(IPositionManagerErrors.NoAuth.selector);
        _positionManager.reedemPositions(reedemParams);

        // redeem from owner
        vm.expectEmit(true, true, true, true);
        emit RedeemPosition(testMinter, tokenId, indexes);
        changePrank(testMinter);
        _positionManager.reedemPositions(reedemParams);

        // check pool state
        _assertLenderLpBalance({
            lender:      testMinter,
            index:       testIndexPrice,
            lpBalance:   15_000 * 1e18,
            depositTime: _startTime
        });
        _assertLenderLpBalance({
            lender:      address(_positionManager),
            index:       testIndexPrice,
            lpBalance:   0,
            depositTime: _startTime
        });

        // check position manager state
        assertEq(_positionManager.getLP(tokenId, testIndexPrice), 0);
        assertFalse(_positionManager.isIndexInPosition(tokenId, testIndexPrice));

        // should fail if trying to redeem one more time
        vm.expectRevert(IPositionManagerErrors.RemovePositionFailed.selector);
        _positionManager.reedemPositions(reedemParams);
    }

    function testRedeemEmptyPositions() external {
        address testMinter = makeAddr("testMinter");
        uint256 tokenId    = _mintNFT(testMinter, testMinter, address(_pool));

        // check owner
        assertEq(_positionManager.ownerOf(tokenId), testMinter);

        // redeem positions of testMinter
        uint256[] memory indexes = new uint256[](1);
        IPositionManagerOwnerActions.RedeemPositionsParams memory reedemParams = IPositionManagerOwnerActions.RedeemPositionsParams(
            tokenId, address(_pool), indexes
        );

        // should fail if trying to redeem empty position
        changePrank(testMinter);
        vm.expectRevert(IPositionManagerErrors.RemovePositionFailed.selector);
        _positionManager.reedemPositions(reedemParams);
    }

    function testRedeemPositionsByNewNFTOwner() external {
        address testMinter     = makeAddr("testMinter");
        address testReceiver   = makeAddr("testReceiver");
        uint256 testIndexPrice = 2550;

        // add initial liquidity
        uint256 mintAmount = 50_000 * 1e18;
        _mintQuoteAndApproveManagerTokens(testMinter, mintAmount);
        _mintQuoteAndApproveManagerTokens(testReceiver, mintAmount);

        _addInitialLiquidity({
            from:   testReceiver,
            amount: 25_000 * 1e18,
            index:  testIndexPrice
        });
        _addInitialLiquidity({
            from:   testReceiver,
            amount: 15_000 * 1e18,
            index:  2551
        });

        _addInitialLiquidity({
            from:   testMinter,
            amount: 15_000 * 1e18,
            index:  testIndexPrice
        });

        uint256 tokenId = _mintNFT(testMinter, testMinter, address(_pool));
        // check owner
        assertEq(_positionManager.ownerOf(tokenId), testMinter);

        // check pool state
        _assertLenderLpBalance({
            lender:      testMinter,
            index:       testIndexPrice,
            lpBalance:   15_000 * 1e18,
            depositTime: _startTime
        });
        _assertLenderLpBalance({
            lender:      testReceiver,
            index:       testIndexPrice,
            lpBalance:   25_000 * 1e18,
            depositTime: _startTime
        });
        _assertLenderLpBalance({
            lender:      address(_positionManager),
            index:       testIndexPrice,
            lpBalance:   0,
            depositTime: 0
        });
        _assertLenderLpBalance({
            lender:      testMinter,
            index:       2551,
            lpBalance:   0,
            depositTime: 0
        });
        _assertLenderLpBalance({
            lender:      testReceiver,
            index:       2551,
            lpBalance:   15_000 * 1e18,
            depositTime: _startTime
        });
        _assertLenderLpBalance({
            lender:      address(_positionManager),
            index:       2551,
            lpBalance:   0,
            depositTime: 0
        });

        // check position manager state
        assertEq(_positionManager.getLP(tokenId, testIndexPrice), 0);
        assertFalse(_positionManager.isIndexInPosition(tokenId, testIndexPrice));

        // memorialize positions
        uint256[] memory indexes = new uint256[](1);
        indexes[0] = testIndexPrice;
        // allow position manager to take ownership of the position of testMinter
        uint256[] memory amounts = new uint256[](1);
        amounts[0] = 15_000 * 1e18;
        _pool.increaseLPAllowance(address(_positionManager), indexes, amounts);
        // approve position manager as transferor
        address[] memory transferors = new address[](1);
        transferors[0] = address(_positionManager);
        _pool.approveLPTransferors(transferors);
        // memorialize positions of testMinter
        IPositionManagerOwnerActions.MemorializePositionsParams memory memorializeParams = IPositionManagerOwnerActions.MemorializePositionsParams(
            tokenId, indexes
        );
        _positionManager.memorializePositions(memorializeParams);

        // check pool state
        _assertLenderLpBalance({
            lender:      testMinter,
            index:       testIndexPrice,
            lpBalance:   0,
            depositTime: _startTime
        });
        _assertLenderLpBalance({
            lender:      testReceiver,
            index:       testIndexPrice,
            lpBalance:   25_000 * 1e18,
            depositTime: _startTime
        });
        _assertLenderLpBalance({
            lender:      address(_positionManager),
            index:       testIndexPrice,
            lpBalance:   15_000 * 1e18,
            depositTime: _startTime
        });
        _assertLenderLpBalance({
            lender:      testMinter,
            index:       2551,
            lpBalance:   0,
            depositTime: 0
        });
        _assertLenderLpBalance({
            lender:      testReceiver,
            index:       2551,
            lpBalance:   15_000 * 1e18,
            depositTime: _startTime
        });
        _assertLenderLpBalance({
            lender:      address(_positionManager),
            index:       2551,
            lpBalance:   0,
            depositTime: 0
        });

        // check position manager state
        assertEq(_positionManager.getLP(tokenId, testIndexPrice), 15_000 * 1e18);
        assertTrue(_positionManager.isIndexInPosition(tokenId, testIndexPrice));

        // approve and transfer NFT to different address
        _positionManager.approve(address(this), tokenId);
        _positionManager.safeTransferFrom(testMinter, testReceiver, tokenId);

        // check new owner
        assertEq(_positionManager.ownerOf(tokenId), testReceiver);

        IPositionManagerOwnerActions.RedeemPositionsParams memory reedemParams = IPositionManagerOwnerActions.RedeemPositionsParams(
            tokenId, address(_pool), indexes
        );

        // check old owner cannot redeem positions
        vm.expectRevert(IPositionManagerErrors.NoAuth.selector);
        _positionManager.reedemPositions(reedemParams);

        // check position manager cannot redeem positions
        changePrank(address(_positionManager));
        vm.expectRevert(IPositionManagerErrors.NoAuth.selector);
        _positionManager.reedemPositions(reedemParams);

        // redeem from new owner
        reedemParams = IPositionManagerOwnerActions.RedeemPositionsParams(
            tokenId, address(_pool), indexes
        );
        changePrank(testReceiver);
        _pool.approveLPTransferors(transferors);

        vm.expectEmit(true, true, true, true);
        emit TransferLP(address(_positionManager), testReceiver, indexes, 15_000 * 1e18);
        vm.expectEmit(true, true, true, true);
        emit RedeemPosition(testReceiver, tokenId, indexes);
        _positionManager.reedemPositions(reedemParams);

        // check pool state
        _assertLenderLpBalance({
            lender:      testMinter,
            index:       testIndexPrice,
            lpBalance:   0,
            depositTime: _startTime
        });
        _assertLenderLpBalance({
            lender:      testReceiver,
            index:       testIndexPrice,
            lpBalance:   40_000 * 1e18,
            depositTime: _startTime
        });
        _assertLenderLpBalance({
            lender:      address(_positionManager),
            index:       testIndexPrice,
            lpBalance:   0,
            depositTime: _startTime
        });
        _assertLenderLpBalance({
            lender:      testMinter,
            index:       2551,
            lpBalance:   0,
            depositTime: 0
        });
        _assertLenderLpBalance({
            lender:      testReceiver,
            index:       2551,
            lpBalance:   15_000 * 1e18,
            depositTime: _startTime
        });
        _assertLenderLpBalance({
            lender:      address(_positionManager),
            index:       2551,
            lpBalance:   0,
            depositTime: 0
        });

        // check position manager state
        assertEq(_positionManager.getLP(tokenId, testIndexPrice), 0);
        assertFalse(_positionManager.isIndexInPosition(tokenId, testIndexPrice));
    }

    function test3rdPartyMinter() external {
        address lender = makeAddr("lender");
        address minter = makeAddr("minter");
        uint256 mintAmount  = 10000 * 1e18;

        _mintQuoteAndApproveManagerTokens(lender, mintAmount);

        // call pool contract directly to add quote tokens
        uint256[] memory indexes = new uint256[](1);
        indexes[0] = 2550;

        _addInitialLiquidity({
            from:   lender,
            amount: 10_000 * 1e18,
            index:  2550
        });
        _assertLenderLpBalance({
            lender:      lender,
            index:       2550,
            lpBalance:   10_000 * 1e18,
            depositTime: _startTime
        });
        _assertLenderLpBalance({
            lender:      minter,
            index:       2550,
            lpBalance:   0,
            depositTime: 0
        });
        _assertLenderLpBalance({
            lender:      address(_positionManager),
            index:       2550,
            lpBalance:   0,
            depositTime: 0
        });

        // allow position manager to take ownership of the position
        uint256[] memory amounts = new uint256[](1);
        amounts[0] = 10_000 * 1e18;
        _pool.increaseLPAllowance(address(_positionManager), indexes, amounts);
        address[] memory transferors = new address[](1);
        transferors[0] = address(_positionManager);
        _pool.approveLPTransferors(transferors);

        // 3rd party minter mints NFT and memorialize lender positions
        uint256 tokenId = _mintNFT(minter, lender, address(_pool));
        assertEq(_positionManager.ownerOf(tokenId), lender);
        IPositionManagerOwnerActions.MemorializePositionsParams memory memorializeParams = IPositionManagerOwnerActions.MemorializePositionsParams(
            tokenId, indexes
        );
        _positionManager.memorializePositions(memorializeParams);

        _assertLenderLpBalance({
            lender:      lender,
            index:       2550,
            lpBalance:   0,
            depositTime: _startTime
        });
        _assertLenderLpBalance({
            lender:      minter,
            index:       2550,
            lpBalance:   0,
            depositTime: 0
        });
        _assertLenderLpBalance({
            lender:      address(_positionManager),
            index:       2550,
            lpBalance:   10_000 * 1e18,
            depositTime: _startTime
        });

        // minter cannot move liquidity on behalf of lender (is not approved)
        IPositionManagerOwnerActions.MoveLiquidityParams memory moveLiquidityParams = IPositionManagerOwnerActions.MoveLiquidityParams(
            tokenId, address(_pool), 2550, 2551, block.timestamp + 30
        );
        vm.expectRevert(IPositionManagerErrors.NoAuth.selector);
        _positionManager.moveLiquidity(moveLiquidityParams);

        // minter cannot redeem positions on behalf of lender (is not approved)
        IPositionManagerOwnerActions.RedeemPositionsParams memory reedemParams = IPositionManagerOwnerActions.RedeemPositionsParams(
            tokenId, address(_pool), indexes
        );
        vm.expectRevert(IPositionManagerErrors.NoAuth.selector);
        _positionManager.reedemPositions(reedemParams);

        // minter cannot burn positions NFT on behalf of lender (is not approved)
        IPositionManagerOwnerActions.BurnParams memory burnParams = IPositionManagerOwnerActions.BurnParams(
            tokenId, address(_pool)
        );
        vm.expectRevert(IPositionManagerErrors.NoAuth.selector);
        _positionManager.burn(burnParams);

        // lender approves minter to interact with positions NFT on his behalf
        changePrank(lender);
        _positionManager.approve(minter, tokenId);

        changePrank(minter);
        // minter can move liquidity on behalf of lender
        _positionManager.moveLiquidity(moveLiquidityParams);

        _assertLenderLpBalance({
            lender:      lender,
            index:       2551,
            lpBalance:   0,
            depositTime: 0
        });
        _assertLenderLpBalance({
            lender:      minter,
            index:       2551,
            lpBalance:   0,
            depositTime: 0
        });
        _assertLenderLpBalance({
            lender:      address(_positionManager),
            index:       2551,
            lpBalance:   10_000 * 1e18,
            depositTime: _startTime
        });

        // minter can redeem liquidity on behalf of lender
        indexes[0] = 2551;
        reedemParams = IPositionManagerOwnerActions.RedeemPositionsParams(
            tokenId, address(_pool), indexes
        );
        _positionManager.reedemPositions(reedemParams);

        _assertLenderLpBalance({
            lender:      lender,
            index:       2551,
            lpBalance:   10_000 * 1e18,
            depositTime: _startTime
        });
        _assertLenderLpBalance({
            lender:      minter,
            index:       2551,
            lpBalance:   0,
            depositTime: 0
        });
        _assertLenderLpBalance({
            lender:      address(_positionManager),
            index:       2551,
            lpBalance:   0,
            depositTime: _startTime
        });

        // minter can burn NFT on behalf of lender
        _positionManager.burn(burnParams);
        vm.expectRevert("ERC721: invalid token ID");
        _positionManager.ownerOf(tokenId);
    }

    function test3rdPartyMinterAndRedeemer() external {
        address lender = makeAddr("lender");
        address minter = makeAddr("minter");
        uint256 mintAmount  = 10000 * 1e18;

        _mintQuoteAndApproveManagerTokens(lender, mintAmount);

        // call pool contract directly to add quote tokens
        uint256[] memory indexes = new uint256[](1);
        indexes[0] = 2550;

        _addInitialLiquidity({
            from:   lender,
            amount: 10_000 * 1e18,
            index:  2550
        });
        _assertLenderLpBalance({
            lender:      lender,
            index:       2550,
            lpBalance:   10_000 * 1e18,
            depositTime: _startTime
        });
        _assertLenderLpBalance({
            lender:      minter,
            index:       2550,
            lpBalance:   0,
            depositTime: 0
        });

        // allow position manager to take ownership of the position
        uint256[] memory amounts = new uint256[](1);
        amounts[0] = 10_000 * 1e18;
        _pool.increaseLPAllowance(address(_positionManager), indexes, amounts);

        // 3rd party minter mints NFT and memorialize lender positions
        changePrank(minter);
        uint256 tokenId = _mintNFT(minter, lender, address(_pool));
        assertEq(_positionManager.ownerOf(tokenId), lender);
        IPositionManagerOwnerActions.MemorializePositionsParams memory memorializeParams = IPositionManagerOwnerActions.MemorializePositionsParams(
            tokenId, indexes
        );
        _positionManager.memorializePositions(memorializeParams);

        // lender transfers NFT ownership to minter
        changePrank(lender);
        _positionManager.safeTransferFrom(lender, minter, tokenId);
        assertEq(_positionManager.ownerOf(tokenId), minter);

        // minter is owner so can reddeem LP
        changePrank(minter);
        IPositionManagerOwnerActions.RedeemPositionsParams memory reedemParams = IPositionManagerOwnerActions.RedeemPositionsParams(
            tokenId, address(_pool), indexes
        );

        // minter approves position manager as a transferor
        address[] memory transferors = new address[](1);
        transferors[0] = address(_positionManager);
        _pool.approveLPTransferors(transferors);

        _positionManager.reedemPositions(reedemParams);

        _assertLenderLpBalance({
            lender:      lender,
            index:       2550,
            lpBalance:   0,
            depositTime: _startTime
        });
        _assertLenderLpBalance({
            lender:      minter,
            index:       2550,
            lpBalance:   10_000 * 1e18,
            depositTime: _startTime
        });
    }

    function testMayInteractReverts() external {
        address lender  = makeAddr("lender");
        address lender1 = makeAddr("lender1");
        // should revert if token id not minted
        changePrank(lender);
        IPositionManagerOwnerActions.BurnParams memory burnParams = IPositionManagerOwnerActions.BurnParams(
            11, address(_pool)
        );
        vm.expectRevert("ERC721: invalid token ID");
        _positionManager.burn(burnParams);

        uint256 tokenId = _mintNFT(lender, lender, address(_pool));

        // should revert if user not authorized to interact with tokenId
        changePrank(lender1);
        burnParams = IPositionManagerOwnerActions.BurnParams(
            tokenId, address(_pool)
        );
        vm.expectRevert(IPositionManagerErrors.NoAuth.selector);
        _positionManager.burn(burnParams);

        // should revert if pool address is not the one associated with tokenId
        changePrank(lender);
        burnParams = IPositionManagerOwnerActions.BurnParams(
            tokenId, makeAddr("wrongPool")
        );
        vm.expectRevert(IPositionManagerErrors.WrongPool.selector);
        _positionManager.burn(burnParams);
    }

    function testTokenURI() external {
        // should revert if using non-existant tokenId
        vm.expectRevert();
        _positionManager.tokenURI(1);

        address testAddress = makeAddr("testAddress");
        uint256 mintAmount  = 10_000 * 1e18;

        _mintQuoteAndApproveManagerTokens(testAddress, mintAmount);

        // call pool contract directly to add quote tokens
        uint256[] memory indexes = new uint256[](1);
        indexes[0] = 2550;

        _addInitialLiquidity({
            from:   testAddress,
            amount: 3_000 * 1e18,
            index:  indexes[0]
        });

        // mint NFT
        uint256 tokenId = _mintNFT(testAddress, testAddress, address(_pool));

        // check retrieval of pool token symbols
        address collateralTokenAddress = IPool(_positionManager.poolKey(tokenId)).collateralAddress();
        address quoteTokenAddress = IPool(_positionManager.poolKey(tokenId)).quoteTokenAddress();
        assertEq(tokenSymbol(collateralTokenAddress), "C");
        assertEq(tokenSymbol(quoteTokenAddress), "Q");
        assertEq(tokenName(collateralTokenAddress), "Collateral");
        assertEq(tokenName(quoteTokenAddress), "Quote");

        // allow position manager to take ownership of the position
        uint256[] memory amounts = new uint256[](1);
        amounts[0] = 3_000 * 1e18;
        _pool.increaseLPAllowance(address(_positionManager), indexes, amounts);

        // memorialize position
        IPositionManagerOwnerActions.MemorializePositionsParams memory memorializeParams = IPositionManagerOwnerActions.MemorializePositionsParams(
            tokenId, indexes
        );
        _positionManager.memorializePositions(memorializeParams);

        string memory uriString = _positionManager.tokenURI(tokenId);
        // emit log(uriString);
        assertGt(bytes(uriString).length, 0);
    }

    function testMemorializePositionsTwoAccountsSameBucket() external {
        address alice = makeAddr("alice");
        address bob = makeAddr("bob");

        uint256 mintAmount  = 10_000 * 1e18;

        uint256 lpBalance;
        uint256 depositTime;

        _mintQuoteAndApproveManagerTokens(alice, mintAmount);
        _mintQuoteAndApproveManagerTokens(bob, mintAmount);

        // call pool contract directly to add quote tokens
        uint256[] memory indexes = new uint256[](1);
        indexes[0] = 2550;
        uint256[] memory amounts = new uint256[](1);
        amounts[0] = 3_000 * 1e18;
        address[] memory transferors = new address[](1);
        transferors[0] = address(_positionManager);

        // alice adds liquidity now
        _addInitialLiquidity({
            from:   alice,
            amount: amounts[0],
            index:  indexes[0]
        });
        (lpBalance, depositTime) = _pool.lenderInfo(indexes[0], alice);
        uint256 aliceDepositTime = block.timestamp;
        assertEq(lpBalance, amounts[0]);
        assertEq(depositTime, aliceDepositTime);

        // bob adds liquidity later
        skip(1 hours);
        _addInitialLiquidity({
            from:   bob,
            amount: amounts[0],
            index:  indexes[0]
        });
        (lpBalance, depositTime) = _pool.lenderInfo(indexes[0], bob);
        assertEq(lpBalance, amounts[0]);
        assertEq(depositTime, aliceDepositTime + 1 hours);


        // bob memorializes first, alice memorializes second
        address[] memory addresses = new address[](2);
        addresses[0] = bob;
        addresses[1] = alice;
        uint256[] memory tokenIds = new uint256[](2);

        // bob and alice mint an NFT to later memorialize existing positions into
        tokenIds[0] = _mintNFT(bob, bob, address(_pool));
        assertFalse(_positionManager.isIndexInPosition(tokenIds[0], 2550));
        tokenIds[1] = _mintNFT(alice, alice, address(_pool));
        assertFalse(_positionManager.isIndexInPosition(tokenIds[1], 2550));

        for (uint256 i = 0; i < addresses.length; ++i) {
            // construct memorialize params struct
            IPositionManagerOwnerActions.MemorializePositionsParams memory memorializeParams = IPositionManagerOwnerActions.MemorializePositionsParams(
                tokenIds[i], indexes
            );

            // allow position manager to take ownership of the position
            changePrank(addresses[i]);
            _pool.approveLPTransferors(transferors);
            _pool.increaseLPAllowance(address(_positionManager), indexes, amounts);

            // memorialize quote tokens into minted NFT
            vm.expectEmit(true, true, true, true);
            emit TransferLP(addresses[i], address(_positionManager), indexes, amounts[0]);
            vm.expectEmit(true, true, true, true);
            emit MemorializePosition(addresses[i], tokenIds[i], indexes);

            _positionManager.memorializePositions(memorializeParams);
        }

        // LP transferred to position manager
        (lpBalance, depositTime) = _pool.lenderInfo(indexes[0], alice);
        assertEq(lpBalance, 0);
        assertEq(depositTime, aliceDepositTime);
        (lpBalance, depositTime) = _pool.lenderInfo(indexes[0], bob);
        assertEq(lpBalance, 0);
        assertEq(depositTime, aliceDepositTime + 1 hours);
        (lpBalance, depositTime) = _pool.lenderInfo(indexes[0], address(_positionManager));
        assertEq(lpBalance, 6_000 * 1e18);
        assertEq(depositTime, aliceDepositTime + 1 hours);

        // both alice and bob redeem
        for (uint256 i = 0; i < addresses.length; ++i) {
            // construct memorialize params struct
            IPositionManagerOwnerActions.RedeemPositionsParams memory params = IPositionManagerOwnerActions.RedeemPositionsParams(
                tokenIds[i], address(_pool), indexes
            );
            changePrank(addresses[i]);
            _positionManager.reedemPositions(params);
        }

        (lpBalance, depositTime) = _pool.lenderInfo(indexes[0], alice);
        assertEq(lpBalance, 3_000 * 1e18);
        assertEq(depositTime, aliceDepositTime + 1 hours);
        (lpBalance, depositTime) = _pool.lenderInfo(indexes[0], bob);
        assertEq(lpBalance, 3_000 * 1e18);
        assertEq(depositTime, aliceDepositTime + 1 hours);
        (lpBalance, depositTime) = _pool.lenderInfo(indexes[0], address(_positionManager));
        assertEq(lpBalance, 0);
        assertEq(depositTime, aliceDepositTime + 1 hours);

        // attempt to redeem again should fail
        for (uint256 i = 0; i < addresses.length; ++i) {
            // construct memorialize params struct
            IPositionManagerOwnerActions.RedeemPositionsParams memory params = IPositionManagerOwnerActions.RedeemPositionsParams(
                tokenIds[i], address(_pool), indexes
            );
            changePrank(addresses[i]);
            vm.expectRevert(IPositionManagerErrors.RemovePositionFailed.selector);
            _positionManager.reedemPositions(params);
        }
    }
<<<<<<< HEAD

    function testMoveLiquidityToOverwriteBankruptBucket() external {
        address testMinter      = makeAddr("testMinter");
        address testMinter2     = makeAddr("testMinter2");
        address testBorrower    = makeAddr("testBorrower");
        address testBorrowerTwo = makeAddr("testBorrowerTwo");

        // minter 1 adds liq set num of indexes
        // minter 1 memorializes set num of indexes
        // bucket goes bankrupt
        // minter 2 adds liq set same indexes
        // minter 2 memeorializes same indexes setting fresh deposit time on positionManager CT
        // minter one moves position to previous bankrupted index that minter 2 memorialized, now has pre bankruptcy LP
        // minter one now can withdraw more from index then they should

        uint256 testIndex = _i9_91;

        /************************/
        /*** Setup Pool State ***/
        /************************/

        _mintCollateralAndApproveTokens(testBorrower,  4 * 1e18);
        _mintCollateralAndApproveTokens(testBorrowerTwo, 1_000 * 1e18);

        _mintQuoteAndApproveManagerTokens(testMinter, 500_000 * 1e18);
        _mintQuoteAndApproveManagerTokens(testMinter2, 500_000 * 1e18);

        // add initial liquidity
        _addInitialLiquidity({
            from:   testMinter,
            amount: 2_000 * 1e18,
            index:  _i9_91
        });
        _addInitialLiquidity({
            from:   testMinter,
            amount: 5_000 * 1e18,
            index:  _i9_81
        });
        _addInitialLiquidity({
            from:   testMinter,
            amount: 11_000 * 1e18,
            index:  _i9_72
        });
        _addInitialLiquidity({
            from:   testMinter,
            amount: 25_000 * 1e18,
            index:  _i9_62
        });
        _addInitialLiquidity({
            from:   testMinter,
            amount: 30_000 * 1e18,
            index:  _i9_52
        });


        // first borrower adds collateral token and borrows
        _pledgeCollateral({
            from:     testBorrower,
            borrower: testBorrower,
            amount:   2 * 1e18
        });
        _borrow({
            from:       testBorrower,
            amount:     19.25 * 1e18,
            indexLimit: _i9_91,
            newLup:     9.917184843435912074 * 1e18
        });

        // second borrower adds collateral token and borrows
        _pledgeCollateral({
            from:     testBorrowerTwo,
            borrower: testBorrowerTwo,
            amount:   1_000 * 1e18
        });
        _borrow({
            from:       testBorrowerTwo,
            amount:     7_980 * 1e18,
            indexLimit: _i9_72,
            newLup:     9.721295865031779605 * 1e18
        });

        _borrow({
            from:       testBorrowerTwo,
            amount:     1_730 * 1e18,
            indexLimit: _i9_72,
            newLup:     9.721295865031779605 * 1e18
        });

        /****************************/
        /*** Memorialize Position ***/
        /****************************/

        // testMinter memorialize positions
        uint256 tokenId = _mintNFT(testMinter, testMinter, address(_pool));
        uint256[] memory indexes = new uint256[](2);
        indexes[0] = testIndex;
        indexes[1] = _i9_72;
        uint256[] memory amounts = new uint256[](2);
        amounts[0] = 2_000 * 1e18;
        amounts[1] = 11_000 * 1e18;
        _pool.increaseLPAllowance(address(_positionManager), indexes, amounts);

        address[] memory transferors = new address[](1);
        transferors[0] = address(_positionManager);
        _pool.approveLPTransferors(transferors);

        IPositionManagerOwnerActions.MemorializePositionsParams memory memorializeParams = IPositionManagerOwnerActions.MemorializePositionsParams(
            tokenId, indexes
        );
        _positionManager.memorializePositions(memorializeParams);

        /*************************/
        /*** Bucket Bankruptcy ***/
        /*************************/

        // Skip to make borrower undercollateralized
        skip(100 days);

        // minter kicks borrower
        _kick({
            from:           testMinter,
            borrower:       testBorrowerTwo,
            debt:           9_976.561670003961916237 * 1e18,
            collateral:     1_000 * 1e18,
            bond:           98.533942419792216457 * 1e18,
            transferAmount: 98.533942419792216457 * 1e18
        });

        // skip ahead so take can be called on the loan
        skip(10 hours);

        // take entire collateral
        _take({
            from:            testMinter,
            borrower:        testBorrowerTwo,
            maxCollateral:   1_000 * 1e18,
            bondChange:      6.531114528261135360 * 1e18,
            givenAmount:     653.111452826113536000 * 1e18,
            collateralTaken: 1_000 * 1e18,
            isReward:        true
        });

        _settle({
            from:        testMinter,
            borrower:    testBorrowerTwo,
            maxDepth:    10,
            settledDebt: 9_891.935520844277346922 * 1e18
        });

        // bucket is insolvent, balances are reset
        _assertBucket({
            index:        _i9_91,
            lpBalance:    0, // bucket is bankrupt
            collateral:   0,
            deposit:      0,
            exchangeRate: 1 * 1e18
        });

        _assertBucket({
            index:        _i9_81,
            lpBalance:    0, // bucket is bankrupt
            collateral:   0,
            deposit:      0,
            exchangeRate: 1 * 1e18
        });

        _assertBucketAssets({
            index:        _i9_72,
            lpBalance:    11_000 * 1e18,
            collateral:   0,
            deposit:      8_936.865619773958012095 * 1e18,
            exchangeRate: 0.812442329070359819 * 1e18
        });

        assertTrue(_positionManager.isPositionBucketBankrupt(tokenId, testIndex));
        assertTrue(_positionManager.isPositionBucketBankrupt(tokenId, _i9_81));
        assertFalse(_positionManager.isPositionBucketBankrupt(tokenId, _i9_72));

        // minter two needs to add to their position not on bankruptcy block
        skip(1 days);

        //minter 2 adds liquidity 
        _addLiquidity({
            from:    testMinter2,
            amount:  10_000 * 1e18,
            index:   _i9_91,
            lpAward: 10000.0 * 1e18,
            newLup:  9.917184843435912074 * 1e18
        });

        _assertBucketAssets({
            index:        _i9_91,
            lpBalance:    10_000.000000000000000000 * 1e18,
            collateral:   0,
            deposit:      10_000.000000000000000000 * 1e18,
            exchangeRate: 1.0 * 1e18
        });

        // testMinter2 memorialize positions
        uint256 tokenId2 = _mintNFT(testMinter2, testMinter2, address(_pool));
        indexes[0] = testIndex;
        amounts[0] = 10_000 * 1e18;
        _pool.increaseLPAllowance(address(_positionManager), indexes, amounts);
        _pool.approveLPTransferors(transferors);

        memorializeParams = IPositionManagerOwnerActions.MemorializePositionsParams(
            tokenId2, indexes
        );
        _positionManager.memorializePositions(memorializeParams);

        assertTrue(_positionManager.isPositionBucketBankrupt(tokenId, _i9_91));

        // testMinter moves 11_000 QT _i9_72 to bankrupt _i9_91 deposit
        changePrank(testMinter);
        IPositionManagerOwnerActions.MoveLiquidityParams memory moveLiquidityParams = IPositionManagerOwnerActions.MoveLiquidityParams(
            tokenId, address(_pool), _i9_72, testIndex, block.timestamp + 5 hours
        );
        _positionManager.moveLiquidity(moveLiquidityParams);

        // bucket is insolvent, balances are reset
        _assertBucketAssets({
            index:        _i9_91,
            lpBalance:    18_936.867749772961757497 * 1e18, // bucket is bankrupt
            collateral:   0,
            deposit:      18_936.867749772961757497 * 1e18,
            exchangeRate: 1.0 * 1e18
        });

        _assertBucketAssets({
            index:        _i9_72,
            lpBalance:    0 * 1e18, // bucket is bankrupt
            collateral:   0,
            deposit:      0 * 1e18,
            exchangeRate: 1.0 * 1e18
        });

        // testMinter position is now not bankrupt, however the have an excess of LP 
        assertFalse(_positionManager.isPositionBucketBankrupt(tokenId, testIndex));

        uint256[] memory redeemIndex = new uint256[](1);
        redeemIndex[0] = _i9_91;

        IPositionManagerOwnerActions.RedeemPositionsParams memory reedemParams = IPositionManagerOwnerActions.RedeemPositionsParams(
            tokenId, address(_pool), redeemIndex
        );
        _positionManager.reedemPositions(reedemParams);

        //FIXME: testMinter should only be able to withdraw 8,936.865619773958012095 * 1e18 QT
        _removeAllLiquidity({
            from:     testMinter,
            amount:   10_936.867749772961757497 * 1e18,
            index:    _i9_91,
            newLup:   _p9_91,
            lpRedeem: 10_936.867749772961757497 * 1e18
        });

        // bucket is insolvent, balances are reset
        _assertBucketAssets({
            index:        _i9_91,
            lpBalance:    8_000.000000000000000000 * 1e18, // bucket is bankrupt
            collateral:   0,
            deposit:      8_000.000000000000000000 * 1e18,
            exchangeRate: 1.0 * 1e18
        });


    }

    function testMoveLiquidityInBankruptBucket_LP_freeze_report_494() external {
        address testMinter      = makeAddr("testMinter");
        address testMinter2     = makeAddr("testMinter2");
        address testBorrower    = makeAddr("testBorrower");
        address testBorrowerTwo = makeAddr("testBorrowerTwo");

        uint256 testIndex = _i9_91;

        /************************/
        /*** Setup Pool State ***/
        /************************/

        _mintCollateralAndApproveTokens(testBorrower,  4 * 1e18);
        _mintCollateralAndApproveTokens(testBorrowerTwo, 1_000 * 1e18);

        _mintQuoteAndApproveManagerTokens(testMinter, 500_000 * 1e18);
        _mintQuoteAndApproveManagerTokens(testMinter2, 500_000 * 1e18);

        // add initial liquidity
        _addInitialLiquidity({
            from:   testMinter,
            amount: 2_000 * 1e18,
            index:  _i9_91
        });
        _addInitialLiquidity({
            from:   testMinter,
            amount: 5_000 * 1e18,
            index:  _i9_81
        });
        _addInitialLiquidity({
            from:   testMinter,
            amount: 11_000 * 1e18,
            index:  _i9_72
        });
        _addInitialLiquidity({
            from:   testMinter,
            amount: 25_000 * 1e18,
            index:  _i9_62
        });
        _addInitialLiquidity({
            from:   testMinter,
            amount: 30_000 * 1e18,
            index:  _i9_52
        });
        // minter 2 adds liquidity 
        _addInitialLiquidity({
            from:   testMinter2,
            amount: 10_000 * 1e18,
            index:  _i9_52
        });

        // first borrower adds collateral token and borrows
        _pledgeCollateral({
            from:     testBorrower,
            borrower: testBorrower,
            amount:   2 * 1e18
        });
        _borrow({
            from:       testBorrower,
            amount:     19.25 * 1e18,
            indexLimit: _i9_91,
            newLup:     9.917184843435912074 * 1e18
        });

        // second borrower adds collateral token and borrows
        _pledgeCollateral({
            from:     testBorrowerTwo,
            borrower: testBorrowerTwo,
            amount:   1_000 * 1e18
        });
        _borrow({
            from:       testBorrowerTwo,
            amount:     7_980 * 1e18,
            indexLimit: _i9_72,
            newLup:     9.721295865031779605 * 1e18
        });

        _borrow({
            from:       testBorrowerTwo,
            amount:     1_730 * 1e18,
            indexLimit: _i9_72,
            newLup:     9.721295865031779605 * 1e18
        });

        /****************************/
        /*** Memorialize Position ***/
        /****************************/

        // testMinter memorialize positions
        uint256 tokenId = _mintNFT(testMinter, testMinter, address(_pool));
        uint256[] memory indexes = new uint256[](1);
        indexes[0] = testIndex;
        uint256[] memory amounts = new uint256[](1);
        amounts[0] = 2_000 * 1e18;
        _pool.increaseLPAllowance(address(_positionManager), indexes, amounts);

        address[] memory transferors = new address[](1);
        transferors[0] = address(_positionManager);
        _pool.approveLPTransferors(transferors);

        IPositionManagerOwnerActions.MemorializePositionsParams memory memorializeParams = IPositionManagerOwnerActions.MemorializePositionsParams(
            tokenId, indexes
        );
        _positionManager.memorializePositions(memorializeParams);

        // testMinter2 memorialize positions
        uint256 tokenId2 = _mintNFT(testMinter2, testMinter2, address(_pool));
        indexes[0] = _i9_52;
        amounts[0] = 2_000 * 1e18;
        _pool.increaseLPAllowance(address(_positionManager), indexes, amounts);

        _pool.approveLPTransferors(transferors);

        memorializeParams = IPositionManagerOwnerActions.MemorializePositionsParams(
            tokenId2, indexes
        );
        _positionManager.memorializePositions(memorializeParams);

        /*************************/
        /*** Bucket Bankruptcy ***/
        /*************************/

        // Skip to make borrower undercollateralized
        skip(100 days);

        // minter kicks borrower
        _kick({
            from:           testMinter,
            borrower:       testBorrowerTwo,
            debt:           9_976.561670003961916237 * 1e18,
            collateral:     1_000 * 1e18,
            bond:           98.533942419792216457 * 1e18,
            transferAmount: 98.533942419792216457 * 1e18
        });

        // skip ahead so take can be called on the loan
        skip(10 hours);

        // take entire collateral
        _take({
            from:            testMinter,
            borrower:        testBorrowerTwo,
            maxCollateral:   1_000 * 1e18,
            bondChange:      6.531114528261135360 * 1e18,
            givenAmount:     653.111452826113536000 * 1e18,
            collateralTaken: 1_000 * 1e18,
            isReward:        true
        });

        _settle({
            from:        testMinter,
            borrower:    testBorrowerTwo,
            maxDepth:    10,
            settledDebt: 9_891.935520844277346922 * 1e18
        });

        // bucket is insolvent, balances are reset
        _assertBucket({
            index:        _i9_91,
            lpBalance:    0, // bucket is bankrupt
            collateral:   0,
            deposit:      0,
            exchangeRate: 1 * 1e18
        });

        assertTrue(_positionManager.isPositionBucketBankrupt(tokenId, testIndex));

        // testMinter2 moves liquidity from healthy deposit _i9_52 to bankrupt _i9_91 deposit
        changePrank(testMinter2);
        IPositionManagerOwnerActions.MoveLiquidityParams memory moveLiquidityParams = IPositionManagerOwnerActions.MoveLiquidityParams(
            tokenId2, address(_pool), _i9_52, testIndex, block.timestamp + 5 hours
        );
        vm.expectRevert(IPoolErrors.BucketBankruptcyBlock.selector);
        _positionManager.moveLiquidity(moveLiquidityParams);

        // skip time to avoid move in same block as bucket bankruptcy
        skip(1 hours);
        _positionManager.moveLiquidity(moveLiquidityParams);

        // new testMinter2 position should not be bankrupt
        assertFalse(_positionManager.isPositionBucketBankrupt(tokenId2, testIndex));
    }

=======
>>>>>>> 2ebca08c
}

abstract contract PositionManagerERC721PoolHelperContract is ERC721HelperContract {

    PositionManager  internal _positionManager;

    constructor() ERC721HelperContract() {
        _positionManager = new PositionManager(new ERC20PoolFactory(_ajna), _poolFactory);
        _pool = _deployCollectionPool();
    }

    function setUp() external {
        _startTest();
    }

    function _mintQuoteAndApproveManagerTokens(address operator_, uint256 mintAmount_) internal {
        deal(address(_quote), operator_, mintAmount_);

        changePrank(operator_);
        _quote.approve(address(_pool), type(uint256).max);
        _quote.approve(address(_positionManager), type(uint256).max);
    }

    /**
     *  @dev Abstract away NFT Minting logic for use by multiple tests.
     */
    function _mintNFT(address minter_, address lender_, address pool_, bytes32 subsetHash_) internal returns (uint256 tokenId) {
        IPositionManagerOwnerActions.MintParams memory mintParams = IPositionManagerOwnerActions.MintParams(lender_, pool_, subsetHash_);
        
        changePrank(minter_);
        return _positionManager.mint(mintParams);
    }
}

contract PositionManagerERC721PoolTest is PositionManagerERC721PoolHelperContract {
    function testPositionFlowForERC721Pool() external {

        address testAddress1  = makeAddr("testAddress1");
        uint256 mintAmount   = 50_000 * 1e18;
        address testAddress2 = makeAddr("testAddress2");
        uint256 currentTime = block.timestamp;

        _mintQuoteAndApproveManagerTokens(testAddress1, mintAmount);

        // call pool contract directly to add quote tokens
        uint256[] memory indexes = new uint256[](3);
        indexes[0] = 2550;
        indexes[1] = 2551;
        indexes[2] = 2552;

        _addInitialLiquidity({
            from:   testAddress1,
            amount: 3_000 * 1e18,
            index:  indexes[0]
        });
        _addInitialLiquidity({
            from:   testAddress1,
            amount: 3_000 * 1e18,
            index:  indexes[1]
        });
        _addInitialLiquidity({
            from:   testAddress1,
            amount: 3_000 * 1e18,
            index:  indexes[2]
        });

        // mint an NFT to later memorialize existing positions into
        uint256 tokenId = _mintNFT(testAddress1, testAddress1, address(_pool), keccak256("ERC721_NON_SUBSET_HASH"));

        // check LP
        _assertLenderLpBalance({
            lender:      testAddress1,
            index:       indexes[0],
            lpBalance:   3_000 * 1e18,
            depositTime: currentTime
        });
        _assertLenderLpBalance({
            lender:      address(_positionManager),
            index:       indexes[0],
            lpBalance:   0,
            depositTime: 0
        });
        _assertLenderLpBalance({
            lender:      testAddress1,
            index:       indexes[1],
            lpBalance:   3_000 * 1e18,
            depositTime: currentTime
        });
        _assertLenderLpBalance({
            lender:      address(_positionManager),
            index:       indexes[1],
            lpBalance:   0,
            depositTime: 0
        });
        _assertLenderLpBalance({
            lender:      testAddress1,
            index:       indexes[2],
            lpBalance:   3_000 * 1e18,
            depositTime: currentTime
        });
        _assertLenderLpBalance({
            lender:      address(_positionManager),
            index:       indexes[2],
            lpBalance:   0,
            depositTime: 0
        });

        // check position manager state
        assertEq(_positionManager.getLP(tokenId, indexes[0]), 0);
        assertEq(_positionManager.getLP(tokenId, indexes[1]), 0);
        assertEq(_positionManager.getLP(tokenId, indexes[2]), 0);
        assertFalse(_positionManager.isIndexInPosition(tokenId, indexes[0]));
        assertFalse(_positionManager.isIndexInPosition(tokenId, indexes[1]));
        assertFalse(_positionManager.isIndexInPosition(tokenId, indexes[2]));

        // construct memorialize params struct
        IPositionManagerOwnerActions.MemorializePositionsParams memory memorializeParams = IPositionManagerOwnerActions.MemorializePositionsParams(
            tokenId, indexes
        );
        // allow position manager to take ownership of the position
        uint256[] memory amounts = new uint256[](3);
        amounts[0] = 3_000 * 1e18;
        amounts[1] = 3_000 * 1e18;
        amounts[2] = 3_000 * 1e18;
        _pool.increaseLPAllowance(address(_positionManager), indexes, amounts);

        // approve position manager as transferor
        address[] memory transferors = new address[](1);
        transferors[0] = address(_positionManager);
        _pool.approveLPTransferors(transferors);

        // memorialize quote tokens into minted NFT
        vm.expectEmit(true, true, true, true);
        emit TransferLP(testAddress1, address(_positionManager), indexes, 9_000 * 1e18);
        vm.expectEmit(true, true, true, true);
        emit MemorializePosition(testAddress1, tokenId, indexes);
        _positionManager.memorializePositions(memorializeParams);

        _assertLenderLpBalance({
            lender:      testAddress1,
            index:       indexes[0],
            lpBalance:   0,
            depositTime: currentTime
        });
        _assertLenderLpBalance({
            lender:      address(_positionManager),
            index:       indexes[0],
            lpBalance:   3_000 * 1e18,
            depositTime: currentTime
        });
        _assertLenderLpBalance({
            lender:      testAddress1,
            index:       indexes[1],
            lpBalance:   0,
            depositTime: currentTime
        });
        _assertLenderLpBalance({
            lender:      address(_positionManager),
            index:       indexes[1],
            lpBalance:   3_000 * 1e18,
            depositTime: currentTime
        });
        _assertLenderLpBalance({
            lender:      testAddress1,
            index:       indexes[2],
            lpBalance:   0,
            depositTime: currentTime
        });
        _assertLenderLpBalance({
            lender:      address(_positionManager),
            index:       indexes[2],
            lpBalance:   3_000 * 1e18,
            depositTime: currentTime
        });

        // check position manager state
        assertEq(_positionManager.getLP(tokenId, indexes[0]), 3_000 * 1e18);
        assertEq(_positionManager.getLP(tokenId, indexes[1]), 3_000 * 1e18);
        assertEq(_positionManager.getLP(tokenId, indexes[2]), 3_000 * 1e18);
        assertTrue(_positionManager.isIndexInPosition(tokenId, indexes[0]));
        assertTrue(_positionManager.isIndexInPosition(tokenId, indexes[1]));
        assertTrue(_positionManager.isIndexInPosition(tokenId, indexes[2]));

        // add more liquidity
        _addInitialLiquidity({
            from:   testAddress1,
            amount: 1_000 * 1e18,
            index:  indexes[0]
        });
        _addInitialLiquidity({
            from:   testAddress1,
            amount: 2_000 * 1e18,
            index:  indexes[1]
        });
        _addInitialLiquidity({
            from:   testAddress1,
            amount: 3_000 * 1e18,
            index:  indexes[2]
        });

        // check LP balance
        _assertLenderLpBalance({
            lender:      testAddress1,
            index:       indexes[0],
            lpBalance:   1_000 * 1e18,
            depositTime: currentTime
        });
        _assertLenderLpBalance({
            lender:      address(_positionManager),
            index:       indexes[0],
            lpBalance:   3_000 * 1e18,
            depositTime: currentTime
        });
        _assertLenderLpBalance({
            lender:      testAddress1,
            index:       indexes[1],
            lpBalance:   2_000 * 1e18,
            depositTime: currentTime
        });
        _assertLenderLpBalance({
            lender:      address(_positionManager),
            index:       indexes[1],
            lpBalance:   3_000 * 1e18,
            depositTime: currentTime
        });
        _assertLenderLpBalance({
            lender:      testAddress1,
            index:       indexes[2],
            lpBalance:   3_000 * 1e18,
            depositTime: currentTime
        });
        _assertLenderLpBalance({
            lender:      address(_positionManager),
            index:       indexes[2],
            lpBalance:   3_000 * 1e18,
            depositTime: currentTime
        });

        // check position manager state
        assertEq(_positionManager.getLP(tokenId, indexes[0]), 3_000 * 1e18);
        assertEq(_positionManager.getLP(tokenId, indexes[1]), 3_000 * 1e18);
        assertEq(_positionManager.getLP(tokenId, indexes[2]), 3_000 * 1e18);
        assertTrue(_positionManager.isIndexInPosition(tokenId, indexes[0]));
        assertTrue(_positionManager.isIndexInPosition(tokenId, indexes[1]));
        assertTrue(_positionManager.isIndexInPosition(tokenId, indexes[2]));

        // allow position manager to take ownership of the new LP
        amounts = new uint256[](3);
        amounts[0] = 1_000 * 1e18;
        amounts[1] = 2_000 * 1e18;
        amounts[2] = 3_000 * 1e18;
        _pool.increaseLPAllowance(address(_positionManager), indexes, amounts);

        // approve position manager as transferor
        _pool.approveLPTransferors(transferors);

        // rememorialize quote tokens into minted NFT
        vm.expectEmit(true, true, true, true);
        emit TransferLP(testAddress1, address(_positionManager), indexes, 6_000 * 1e18);
        vm.expectEmit(true, true, true, true);
        emit MemorializePosition(testAddress1, tokenId, indexes);
        _positionManager.memorializePositions(memorializeParams);

        // check LP balance
        _assertLenderLpBalance({
            lender:      testAddress1,
            index:       indexes[0],
            lpBalance:   0,
            depositTime: currentTime
        });
        _assertLenderLpBalance({
            lender:      address(_positionManager),
            index:       indexes[0],
            lpBalance:   4_000 * 1e18,
            depositTime: currentTime
        });
        _assertLenderLpBalance({
            lender:      testAddress1,
            index:       indexes[1],
            lpBalance:   0,
            depositTime: currentTime
        });
        _assertLenderLpBalance({
            lender:      address(_positionManager),
            index:       indexes[1],
            lpBalance:   5_000 * 1e18,
            depositTime: currentTime
        });
        _assertLenderLpBalance({
            lender:      testAddress1,
            index:       indexes[2],
            lpBalance:   0,
            depositTime: currentTime
        });
        _assertLenderLpBalance({
            lender:      address(_positionManager),
            index:       indexes[2],
            lpBalance:   6_000 * 1e18,
            depositTime: currentTime
        });

        // check position manager state
        assertEq(_positionManager.getLP(tokenId, indexes[0]), 4_000 * 1e18);
        assertEq(_positionManager.getLP(tokenId, indexes[1]), 5_000 * 1e18);
        assertEq(_positionManager.getLP(tokenId, indexes[2]), 6_000 * 1e18);
        assertTrue(_positionManager.isIndexInPosition(tokenId, indexes[0]));
        assertTrue(_positionManager.isIndexInPosition(tokenId, indexes[1]));
        assertTrue(_positionManager.isIndexInPosition(tokenId, indexes[2]));

        // construct move liquidity params
        IPositionManagerOwnerActions.MoveLiquidityParams memory moveLiquidityParams = IPositionManagerOwnerActions.MoveLiquidityParams(
            tokenId, address(_pool), indexes[0], indexes[1], block.timestamp + 30
        );

        // move liquidity called by testAddress1
        uint256 lpRedeemed = 4_000 * 1e18;
        uint256 lpAwarded  = 4_000 * 1e18;
        vm.expectEmit(true, true, true, true);
        emit MoveLiquidity(testAddress1, tokenId, indexes[0], indexes[1], lpRedeemed, lpAwarded);
        changePrank(testAddress1);
        _positionManager.moveLiquidity(moveLiquidityParams);

        // check LP balance
        _assertLenderLpBalance({
            lender:      testAddress1,
            index:       indexes[0],
            lpBalance:   0,
            depositTime: currentTime
        });
        _assertLenderLpBalance({
            lender:      address(_positionManager),
            index:       indexes[0],
            lpBalance:   0,
            depositTime: currentTime
        });
        _assertLenderLpBalance({
            lender:      testAddress1,
            index:       indexes[1],
            lpBalance:   0,
            depositTime: currentTime
        });
        _assertLenderLpBalance({
            lender:      address(_positionManager),
            index:       indexes[1],
            lpBalance:   9_000 * 1e18,
            depositTime: currentTime
        });
        _assertLenderLpBalance({
            lender:      testAddress1,
            index:       indexes[2],
            lpBalance:   0,
            depositTime: currentTime
        });
        _assertLenderLpBalance({
            lender:      address(_positionManager),
            index:       indexes[2],
            lpBalance:   6_000 * 1e18,
            depositTime: currentTime
        });

        // check position manager state
        assertEq(_positionManager.getLP(tokenId, indexes[0]), 0);
        assertEq(_positionManager.getLP(tokenId, indexes[1]), 9_000 * 1e18);
        assertEq(_positionManager.getLP(tokenId, indexes[2]), 6_000 * 1e18);
        assertFalse(_positionManager.isIndexInPosition(tokenId, indexes[0]));
        assertTrue(_positionManager.isIndexInPosition(tokenId, indexes[1]));
        assertTrue(_positionManager.isIndexInPosition(tokenId, indexes[2]));

        // approve and transfer NFT to testAddress2 address
        _positionManager.approve(address(this), tokenId);
        _positionManager.safeTransferFrom(testAddress1, testAddress2, tokenId);

        // check owner
        assertEq(_positionManager.ownerOf(tokenId), testAddress2);

        // construct BurnParams
        changePrank(testAddress2);
        IPositionManagerOwnerActions.BurnParams memory burnParams = IPositionManagerOwnerActions.BurnParams(tokenId, address(_pool));
        // check that NFT cannot be burnt if it tracks postions
        vm.expectRevert(IPositionManagerErrors.LiquidityNotRemoved.selector);
        _positionManager.burn(burnParams);

        // check that NFT cannot be burnt if not owner
        changePrank(testAddress1);
        vm.expectRevert(IPositionManagerErrors.NoAuth.selector);
        _positionManager.burn(burnParams);

        // Indexes that have non zero position
        uint256[] memory newIndexes = new uint256[](2);
        newIndexes[0] = indexes[1];
        newIndexes[1] = indexes[2];

        // check old owner cannot redeem positions
        // construct redeem liquidity params
        IPositionManagerOwnerActions.RedeemPositionsParams memory reedemParams = IPositionManagerOwnerActions.RedeemPositionsParams(
            tokenId, address(_pool), newIndexes
        );
        // redeem liquidity called by old owner
        vm.expectRevert(IPositionManagerErrors.NoAuth.selector);
        _positionManager.reedemPositions(reedemParams);

        // check new owner can redeem positions
        changePrank(testAddress2);
        _pool.approveLPTransferors(transferors);
        _positionManager.reedemPositions(reedemParams);

         // check pool state
        _assertLenderLpBalance({
            lender:      testAddress1,
            index:       indexes[0],
            lpBalance:   0,
            depositTime: currentTime
        });
        _assertLenderLpBalance({
            lender:      testAddress2,
            index:       indexes[0],
            lpBalance:   0,
            depositTime: 0
        });
        _assertLenderLpBalance({
            lender:      address(_positionManager),
            index:       indexes[0],
            lpBalance:   0,
            depositTime: currentTime
        });
        _assertLenderLpBalance({
            lender:      testAddress1,
            index:       indexes[1],
            lpBalance:   0,
            depositTime: currentTime
        });
        _assertLenderLpBalance({
            lender:      testAddress2,
            index:       indexes[1],
            lpBalance:   9_000 * 1e18,
            depositTime: currentTime
        });
        _assertLenderLpBalance({
            lender:      address(_positionManager),
            index:       indexes[1],
            lpBalance:   0,
            depositTime: currentTime
        });
        _assertLenderLpBalance({
            lender:      testAddress1,
            index:       indexes[2],
            lpBalance:   0,
            depositTime: currentTime
        });
        _assertLenderLpBalance({
            lender:      testAddress2,
            index:       indexes[2],
            lpBalance:   6_000 * 1e18,
            depositTime: currentTime
        });
        _assertLenderLpBalance({
            lender:      address(_positionManager),
            index:       indexes[2],
            lpBalance:   0,
            depositTime: currentTime
        });

        // check position manager state
        assertEq(_positionManager.getLP(tokenId, indexes[0]), 0);
        assertEq(_positionManager.getLP(tokenId, indexes[1]), 0);
        assertEq(_positionManager.getLP(tokenId, indexes[2]), 0);
        assertFalse(_positionManager.isIndexInPosition(tokenId, indexes[0]));
        assertFalse(_positionManager.isIndexInPosition(tokenId, indexes[1]));
        assertFalse(_positionManager.isIndexInPosition(tokenId, indexes[2]));

        // burn and check state changes
        _positionManager.burn(burnParams);

        vm.expectRevert("ERC721: invalid token ID");
        _positionManager.ownerOf(tokenId);

    }
}<|MERGE_RESOLUTION|>--- conflicted
+++ resolved
@@ -2745,21 +2745,12 @@
             _positionManager.reedemPositions(params);
         }
     }
-<<<<<<< HEAD
 
     function testMoveLiquidityToOverwriteBankruptBucket() external {
         address testMinter      = makeAddr("testMinter");
         address testMinter2     = makeAddr("testMinter2");
         address testBorrower    = makeAddr("testBorrower");
         address testBorrowerTwo = makeAddr("testBorrowerTwo");
-
-        // minter 1 adds liq set num of indexes
-        // minter 1 memorializes set num of indexes
-        // bucket goes bankrupt
-        // minter 2 adds liq set same indexes
-        // minter 2 memeorializes same indexes setting fresh deposit time on positionManager CT
-        // minter one moves position to previous bankrupted index that minter 2 memorialized, now has pre bankruptcy LP
-        // minter one now can withdraw more from index then they should
 
         uint256 testIndex = _i9_91;
 
@@ -2958,17 +2949,16 @@
 
         assertTrue(_positionManager.isPositionBucketBankrupt(tokenId, _i9_91));
 
-        // testMinter moves 11_000 QT _i9_72 to bankrupt _i9_91 deposit
+        // testMinter moves 8_936 QT _i9_72 to bankrupt _i9_91 deposit, should not have any pre bankruptcy LP
         changePrank(testMinter);
         IPositionManagerOwnerActions.MoveLiquidityParams memory moveLiquidityParams = IPositionManagerOwnerActions.MoveLiquidityParams(
             tokenId, address(_pool), _i9_72, testIndex, block.timestamp + 5 hours
         );
         _positionManager.moveLiquidity(moveLiquidityParams);
 
-        // bucket is insolvent, balances are reset
         _assertBucketAssets({
             index:        _i9_91,
-            lpBalance:    18_936.867749772961757497 * 1e18, // bucket is bankrupt
+            lpBalance:    18_936.867749772961757497 * 1e18,
             collateral:   0,
             deposit:      18_936.867749772961757497 * 1e18,
             exchangeRate: 1.0 * 1e18
@@ -2993,21 +2983,21 @@
         );
         _positionManager.reedemPositions(reedemParams);
 
-        //FIXME: testMinter should only be able to withdraw 8,936.865619773958012095 * 1e18 QT
+        // minter one should only be able to withdraw what they moved
         _removeAllLiquidity({
             from:     testMinter,
-            amount:   10_936.867749772961757497 * 1e18,
+            amount:   8_936.867749772961757497 * 1e18,
             index:    _i9_91,
             newLup:   _p9_91,
-            lpRedeem: 10_936.867749772961757497 * 1e18
-        });
-
-        // bucket is insolvent, balances are reset
+            lpRedeem: 8_936.867749772961757497 * 1e18
+        });
+
+        // minter2 has remaining liquidity in _i9_91
         _assertBucketAssets({
             index:        _i9_91,
-            lpBalance:    8_000.000000000000000000 * 1e18, // bucket is bankrupt
+            lpBalance:    10_000.000000000000000000 * 1e18,
             collateral:   0,
-            deposit:      8_000.000000000000000000 * 1e18,
+            deposit:      10_000.000000000000000000 * 1e18,
             exchangeRate: 1.0 * 1e18
         });
 
@@ -3197,8 +3187,6 @@
         assertFalse(_positionManager.isPositionBucketBankrupt(tokenId2, testIndex));
     }
 
-=======
->>>>>>> 2ebca08c
 }
 
 abstract contract PositionManagerERC721PoolHelperContract is ERC721HelperContract {
