--- conflicted
+++ resolved
@@ -33,13 +33,8 @@
      *  @dev Abstract away NFT Minting logic for use by multiple tests.
      */
     function _mintNFT(address minter_, address lender_, address pool_) internal returns (uint256 tokenId) {
-<<<<<<< HEAD
         IPositionManagerOwnerActions.MintParams memory mintParams = IPositionManagerOwnerActions.MintParams(lender_, pool_, keccak256("ERC20_NON_SUBSET_HASH"));
         
-=======
-        IPositionManagerOwnerActions.MintParams memory mintParams = IPositionManagerOwnerActions.MintParams(lender_, pool_);
-
->>>>>>> a4f51b5c
         changePrank(minter_);
         return _positionManager.mint(mintParams);
     }
@@ -2503,15 +2498,9 @@
     /**
      *  @dev Abstract away NFT Minting logic for use by multiple tests.
      */
-<<<<<<< HEAD
     function _mintNFT(address minter_, address lender_, address pool_, bytes32 subsetHash_) internal returns (uint256 tokenId) {
         IPositionManagerOwnerActions.MintParams memory mintParams = IPositionManagerOwnerActions.MintParams(lender_, pool_, subsetHash_);
         
-=======
-    function _mintNFT(address minter_, address lender_, address pool_) internal returns (uint256 tokenId) {
-        IPositionManagerOwnerActions.MintParams memory mintParams = IPositionManagerOwnerActions.MintParams(lender_, pool_);
-
->>>>>>> a4f51b5c
         changePrank(minter_);
         return _positionManager.mint(mintParams);
     }
