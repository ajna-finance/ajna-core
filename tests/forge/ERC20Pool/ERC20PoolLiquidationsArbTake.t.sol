// SPDX-License-Identifier: UNLICENSED
pragma solidity 0.8.14;

import { ERC20HelperContract } from './ERC20DSTestPlus.sol';

import 'src/libraries/helpers/PoolHelper.sol';

contract ERC20PoolLiquidationsArbTakeTest is ERC20HelperContract {

    address internal _borrower;
    address internal _borrower2;
    address internal _lender;
    address internal _lender1;
    address internal _taker;

    function setUp() external {
        _borrower  = makeAddr("borrower");
        _borrower2 = makeAddr("borrower2");
        _lender    = makeAddr("lender");
        _lender1   = makeAddr("lender1");
        _taker     = makeAddr("taker");

        _mintQuoteAndApproveTokens(_lender,  120_000 * 1e18);
        _mintQuoteAndApproveTokens(_lender1, 120_000 * 1e18);

        _mintCollateralAndApproveTokens(_borrower,  4 * 1e18);
        _mintCollateralAndApproveTokens(_borrower2, 1_000 * 1e18);
        _mintCollateralAndApproveTokens(_lender1,   4 * 1e18);

        // Lender adds Quote token accross 5 prices
        _addInitialLiquidity({
            from:   _lender,
            amount: 2_000 * 1e18,
            index:  _i9_91
        });
        _addInitialLiquidity({
            from:   _lender,
            amount: 5_000 * 1e18,
            index:  _i9_81
        });
        _addInitialLiquidity({
            from:   _lender,
            amount: 11_000 * 1e18,
            index:  _i9_72
        });
        _addInitialLiquidity({
            from:   _lender,
            amount: 25_000 * 1e18,
            index:  _i9_62
        });
        _addInitialLiquidity({
            from:   _lender,
            amount: 30_000 * 1e18,
            index:  _i9_52
        });

        // first borrower pledge collateral and borrows
        _pledgeCollateral({
            from:     _borrower,
            borrower: _borrower,
            amount:   2 * 1e18
        });
        _borrow({
            from:       _borrower,
            amount:     19.25 * 1e18,
            indexLimit: _i9_91,
            newLup:     9.917184843435912074 * 1e18
        });

        // second borrower adds collateral and borrows
        _pledgeCollateral({
            from:     _borrower2,
            borrower: _borrower2,
            amount:   1_000 * 1e18
        });
        _borrow({
            from:       _borrower2,
            amount:     7_980 * 1e18,
            indexLimit: _i9_72,
            newLup:     9.721295865031779605 * 1e18
        });

        /*****************************/
        /*** Assert pre-kick state ***/
        /*****************************/

        _assertPool(
            PoolParams({
                htp:                  9.634254807692307697 * 1e18,
                lup:                  9.721295865031779605 * 1e18,
                poolSize:             73_000 * 1e18,
                pledgedCollateral:    1_002 * 1e18,
                encumberedCollateral: 823.649613971736296163 * 1e18,
                poolDebt:             8_006.941586538461542154 * 1e18,
                actualUtilization:    0.109684131322444679 * 1e18,
                targetUtilization:    1e18,
                minDebtAmount:        400.347079326923077108 * 1e18,
                loans:                2,
                maxBorrower:          address(_borrower),
                interestRate:         0.05 * 1e18,
                interestRateUpdate:   _startTime
            })
        );
        _assertBorrower({
            borrower:                  _borrower,
            borrowerDebt:              19.268509615384615394 * 1e18,
            borrowerCollateral:        2 * 1e18,
            borrowert0Np:              10.115967548076923081 * 1e18,
            borrowerCollateralization: 1.009034539679184679 * 1e18
        });
        _assertBorrower({
            borrower:                  _borrower2,
            borrowerDebt:              7_987.673076923076926760 * 1e18,
            borrowerCollateral:        1_000 * 1e18,
            borrowert0Np:              8.471136974495192174 * 1e18,
            borrowerCollateralization: 1.217037273735858713 * 1e18
        });

        _assertReserveAuction({
            reserves:                   7.691586538461542154 * 1e18,
            claimableReserves :         0,
            claimableReservesRemaining: 0,
            auctionPrice:               0,
            timeRemaining:              0
        });

        assertEq(_quote.balanceOf(_lender), 47_000 * 1e18);

        // should revert if there's no auction started
        _assertArbTakeNoAuctionRevert({
            from:     _lender,
            borrower: _borrower,
            index:    _i9_91
        });

        // Skip to make borrower undercollateralized
        skip(100 days);

        _assertAuction(
            AuctionParams({
                borrower:          _borrower,
                active:            false,
                kicker:            address(0),
                bondSize:          0,
                bondFactor:        0,
                kickTime:          0,
                kickMomp:          0,
                totalBondEscrowed: 0,
                auctionPrice:      0,
                debtInAuction:     0,
                thresholdPrice:    9.767138988573636286 * 1e18,
                neutralPrice:      0
            })
        );
        _assertBorrower({
            borrower:                  _borrower,
            borrowerDebt:              19.534277977147272573 * 1e18,
            borrowerCollateral:        2 * 1e18,
            borrowert0Np:              10.115967548076923081 * 1e18,
            borrowerCollateralization: 0.995306391810796636 * 1e18
        });
        
        _kick({
            from:           _lender,
            borrower:       _borrower,
            debt:           19.778456451861613480 * 1e18,
            collateral:     2 * 1e18,
            bond:           0.195342779771472726 * 1e18,
            transferAmount: 0.195342779771472726 * 1e18
        });

        _assertAuction(
            AuctionParams({
                borrower:          _borrower,
                active:            true,
                kicker:            _lender,
                bondSize:          0.195342779771472726 * 1e18,
                bondFactor:        0.01 * 1e18,
                kickTime:          block.timestamp,
                kickMomp:          9.818751856078723036 * 1e18,
                totalBondEscrowed: 0.195342779771472726 * 1e18,
                auctionPrice:      328.175870016074179200 * 1e18,
                debtInAuction:     19.778456451861613480 * 1e18,
                thresholdPrice:    9.889228225930806740 * 1e18,
                neutralPrice:      10.255495938002318100 * 1e18
            })
        );
        _assertKicker({
            kicker:    _lender,
            claimable: 0,
            locked:    0.195342779771472726 * 1e18
        });
    }

    function testArbTakeCollateralRestrict() external tearDown {

        skip(6.5 hours);

        _assertLenderLpBalance({
            lender:      _taker,
            index:       _i9_91,
            lpBalance:   0,
            depositTime: 0
        });
        _assertLenderLpBalance({
            lender:      _lender,
            index:       _i9_91,
<<<<<<< HEAD
            lpBalance:   2_000 * 1e27,
=======
            lpBalance:   2_000 * 1e18,
>>>>>>> ec791226
            depositTime: _startTime
        });
        _assertBucket({
            index:        _i9_91,
<<<<<<< HEAD
            lpBalance:    2_000 * 1e27,
            collateral:   0,
            deposit:      2_027.000651340490292000 * 1e18,
            exchangeRate: 1.013500325670245146000000000 * 1e27
=======
            lpBalance:    2_000 * 1e18,
            collateral:   0,
            deposit:      2_027.000651340490292000 * 1e18,
            exchangeRate: 1.013500325670245146 * 1e18
>>>>>>> ec791226
        });
        _assertBorrower({
            borrower:                  _borrower,
            borrowerDebt:              19.779116873676490456 * 1e18,
            borrowerCollateral:        2 * 1e18,
            borrowert0Np:              10.115967548076923081 * 1e18,
            borrowerCollateralization: 0.982985835729561629 * 1e18
        });

        // add liquidity to accrue interest and update reserves before arb take
        _addLiquidity({
            from:    _lender1,
            amount:  1 * 1e18,
            index:   _i9_52,
<<<<<<< HEAD
            lpAward: 0.999996826562080000190961519 * 1e27,
=======
            lpAward: 0.99999682656208 * 1e18,
>>>>>>> ec791226
            newLup:  9.721295865031779605 * 1e18
        });

        _assertBucket({
            index:        _i9_91,
<<<<<<< HEAD
            lpBalance:    2_000 * 1e27,
            collateral:   0,
            deposit:      2_027.007083921634518000 * 1e18,
            exchangeRate: 1.013503541960817259000000000 * 1e27
=======
            lpBalance:    2_000 * 1e18,
            collateral:   0,
            deposit:      2_027.007083921634518000 * 1e18,
            exchangeRate: 1.013503541960817259 * 1e18
>>>>>>> ec791226
        });
        _assertReserveAuction({
            reserves:                   23.911413759224212224 * 1e18,
            claimableReserves :         0,
            claimableReservesRemaining: 0,
            auctionPrice:               0,
            timeRemaining:              0
        });

        _assertAuction(
            AuctionParams({
                borrower:          _borrower,
                active:            true,
                kicker:            _lender,
                bondSize:          0.195342779771472726 * 1e18, // should be the same after arb take, kicker will be rewarded with LPs
                bondFactor:        0.01 * 1e18,
                kickTime:          block.timestamp - 6.5 hours,
                kickMomp:          9.818751856078723036 * 1e18,
                totalBondEscrowed: 0.195342779771472726 * 1e18,
                auctionPrice:      7.251730722192532064 * 1e18,
                debtInAuction:     19.779116873676490456 * 1e18,
                thresholdPrice:    9.889558436838245228 * 1e18,
                neutralPrice:      10.255495938002318100 * 1e18
            })
        );
        _assertBorrower({
            borrower:                  _borrower,
            borrowerDebt:              19.779116873676490456 * 1e18,
            borrowerCollateral:        2 * 1e18,
            borrowert0Np:              10.115967548076923081 * 1e18,
            borrowerCollateralization: 0.982985835729561629 * 1e18
        });

        // Amount is restricted by the collateral in the loan
        _arbTake({
            from:             _taker,
            borrower:         _borrower,
            kicker:           _lender,
            index:            _i9_91,
            collateralArbed:  2 * 1e18,
            quoteTokenAmount: 14.503461444385064128 * 1e18,
            bondChange:       0.145034614443850641 * 1e18,
            isReward:         true,
<<<<<<< HEAD
            lpAwardTaker:     5.259881215780552826000000000 * 1e27,
            lpAwardKicker:    0.143102227509983165000000000 * 1e27
=======
            lpAwardTaker:     5.259881215780552826 * 1e18,
            lpAwardKicker:    0.143102227509983165 * 1e18
>>>>>>> ec791226
        });

        _assertLenderLpBalance({
            lender:      _taker,
            index:       _i9_91,
<<<<<<< HEAD
            lpBalance:   5.259881215780552826000000000 * 1e27,
=======
            lpBalance:   5.259881215780552826 * 1e18,
>>>>>>> ec791226
            depositTime: _startTime + 100 days + 6.5 hours
        });
        _assertLenderLpBalance({
            lender:      _lender,
            index:       _i9_91,
<<<<<<< HEAD
            lpBalance:   2_000.143102227509983165000000000 * 1e27, // rewarded with LPs in bucket
=======
            lpBalance:   2_000.143102227509983165 * 1e18, // rewarded with LPs in bucket
>>>>>>> ec791226
            depositTime: _startTime + 100 days + 6.5 hours
        });
        _assertBucket({
            index:        _i9_91,
<<<<<<< HEAD
            lpBalance:    2_005.402983443290535991000000000 * 1e27,
            collateral:   2 * 1e18,
            deposit:      2_012.648657091693304514 * 1e18,
            exchangeRate: 1.013503541960817259000463129 * 1e27
=======
            lpBalance:    2_005.402983443290535991 * 1e18,
            collateral:   2 * 1e18,
            deposit:      2_012.648657091693304514 * 1e18,
            exchangeRate: 1.013503541960817259 * 1e18
>>>>>>> ec791226
        });
        // reserves should remain the same after arb take
        _assertReserveAuction({
            reserves:                   25.295951940381566551 * 1e18,
            claimableReserves :         0,
            claimableReservesRemaining: 0,
            auctionPrice:               0,
            timeRemaining:              0
        });
        _assertBorrower({
            borrower:                  _borrower,
            borrowerDebt:              6.805228224892631302 * 1e18,
            borrowerCollateral:        0,
            borrowert0Np:              10.115967548076923081 * 1e18,
            borrowerCollateralization: 0
        });
        _assertAuction(
            AuctionParams({
                borrower:          _borrower,
                active:            true,
                kicker:            _lender,
                bondSize:          0.195342779771472726 * 1e18, // bond size remains the same, kicker was rewarded with LPs
                bondFactor:        0.01 * 1e18,
                kickTime:          block.timestamp - 6.5 hours,
                kickMomp:          9.818751856078723036 * 1e18,
                totalBondEscrowed: 0.195342779771472726 * 1e18,
                auctionPrice:      7.251730722192532064 * 1e18,
                debtInAuction:     6.805228224892631302 * 1e18,
                thresholdPrice:    0,
                neutralPrice:      10.255495938002318100 * 1e18
            })
        );

        // Arb take should fail on an auction without any remaining collateral to auction
        _assertArbTakeInsufficentCollateralRevert({
            from:     _taker,
            borrower: _borrower,
            index:    _i9_91
        });
    }

    function testArbTakeDebtRestrict() external tearDown {

        skip(5 hours);

        _assertAuction(
            AuctionParams({
                borrower:          _borrower,
                active:            true,
                kicker:            _lender,
                bondSize:          0.195342779771472726 * 1e18,
                bondFactor:        0.01 * 1e18,
                kickTime:          block.timestamp - 5 hours,
                kickMomp:          9.818751856078723036 * 1e18,
                totalBondEscrowed: 0.195342779771472726 * 1e18,
                auctionPrice:      20.510991876004636192 * 1e18,
                debtInAuction:     19.778456451861613480 * 1e18,
                thresholdPrice:    9.889482233342512889 * 1e18,
                neutralPrice:      10.255495938002318100 * 1e18
            })
        );

        _addLiquidity({
            from:    _lender,
            amount:  25_000 * 1e18,
            index:   _i1505_26,
<<<<<<< HEAD
            lpAward: 25_000 * 1e27,
=======
            lpAward: 25_000 * 1e18,
>>>>>>> ec791226
            newLup:  1_505.263728469068226832 * 1e18
        });

        _assertBorrower({
            borrower:                  _borrower,
            borrowerDebt:              19.778964466685025779 * 1e18,
            borrowerCollateral:        2 * 1e18,
            borrowert0Np:              10.115967548076923081 * 1e18,
            borrowerCollateralization: 152.208547722958917634 * 1e18
        });

        // Amount is restricted by the debt in the loan
        _arbTake({
            from:             _taker,
            borrower:         _borrower,
            kicker:           _lender,
            index:            _i1505_26,
            collateralArbed:  1.031812215971460994 * 1e18,
            quoteTokenAmount: 21.163491979352977584 * 1e18,
            bondChange:       0.195342779771472726 * 1e18,
            isReward:         false,
<<<<<<< HEAD
            lpAwardTaker:     1_531.986011313779866428534379038 * 1e27,
=======
            lpAwardTaker:     1_531.986011313779866429 * 1e18,
>>>>>>> ec791226
            lpAwardKicker:    0
        });

        _assertBorrower({
            borrower:                  _borrower,
            borrowerDebt:              0,
            borrowerCollateral:        0.968187784028539006 * 1e18,
            borrowert0Np:              0,
            borrowerCollateralization: 1 * 1e18
        });
        _assertLenderLpBalance({
            lender:      _taker,
            index:       _i1505_26,
<<<<<<< HEAD
            lpBalance:   1_531.986011313779866428534379038 * 1e27,
=======
            lpBalance:   1_531.986011313779866429 * 1e18,
>>>>>>> ec791226
            depositTime: block.timestamp
        });
        _assertLenderLpBalance({
            lender:      _lender,
            index:       _i1505_26,
<<<<<<< HEAD
            lpBalance:   25_000 * 1e27,
=======
            lpBalance:   25_000 * 1e18,
>>>>>>> ec791226
            depositTime: block.timestamp
        });
        _assertBucket({
            index:        _i1505_26,
<<<<<<< HEAD
            lpBalance:    26_531.986011313779866428534379038 * 1e27,
            collateral:   1.031812215971460994 * 1e18,
            deposit:      24_978.836508020647022417 * 1e18,
            exchangeRate: 0.999999999999999999999729424 * 1e27
=======
            lpBalance:    26_531.986011313779866429 * 1e18,
            collateral:   1.031812215971460994 * 1e18,
            deposit:      24_978.836508020647022417 * 1e18,
            exchangeRate: 1 * 1e18
>>>>>>> ec791226
        });
        _assertReserveAuction({
            reserves:                   25.482262302272484525 * 1e18,
            claimableReserves :         0,
            claimableReservesRemaining: 0,
            auctionPrice:               0,
            timeRemaining:              0
        });
    }

    function testArbTakeDepositRestrict() external tearDown {

        skip(5 hours);

        _assertAuction(
            AuctionParams({
                borrower:          _borrower,
                active:            true,
                kicker:            _lender,
                bondSize:          0.195342779771472726 * 1e18,
                bondFactor:        0.01 * 1e18,
                kickTime:          block.timestamp - 5 hours,
                kickMomp:          9.818751856078723036 * 1e18,
                totalBondEscrowed: 0.195342779771472726 * 1e18,
                auctionPrice:      20.510991876004636192 * 1e18,
                debtInAuction:     19.778456451861613480 * 1e18,
                thresholdPrice:    9.889482233342512889 * 1e18,
                neutralPrice:      10.255495938002318100 * 1e18
            })
        );

        _addLiquidity({
            from:    _lender,
            amount:  15.0 * 1e18,
            index:   _i1505_26,
<<<<<<< HEAD
            lpAward: 15.0 * 1e27,
=======
            lpAward: 15.0 * 1e18,
>>>>>>> ec791226
            newLup:  9.721295865031779605 * 1e18
        });

        _assertBorrower({
            borrower:                  _borrower,
            borrowerDebt:              19.778964466685025779 * 1e18,
            borrowerCollateral:        2 * 1e18,
            borrowert0Np:              10.115967548076923081 * 1e18,
            borrowerCollateralization: 0.982993410135902682 * 1e18
        });

        // Amount is restricted by the deposit in the bucket
        _arbTake({
            from:             _taker,
            borrower:         _borrower,
            kicker:           _lender,
            index:            _i1505_26,
            collateralArbed:  0.731315193857015473 * 1e18,
            quoteTokenAmount: 14.99999999999999999 * 1e18,
            bondChange:       0.15 * 1e18,
            isReward:         false,
<<<<<<< HEAD
            lpAwardTaker:     1_085.822235391290531116686016658 * 1e27,
=======
            lpAwardTaker:     1_085.822235391290531090 * 1e18,
>>>>>>> ec791226
            lpAwardKicker:    0
        });

        _assertAuction(
            AuctionParams({
                borrower:          _borrower,
                active:            false,
                kicker:            address(0),
                bondSize:          0,
                bondFactor:        0,
                kickTime:          0,
                kickMomp:          0,
                totalBondEscrowed: 0,
                auctionPrice:      0,
                debtInAuction:     0,
                thresholdPrice:    4.858174346779663271 * 1e18,
                neutralPrice:      0
            })
        );
        _assertBucket({
            index:        _i1505_26,
<<<<<<< HEAD
            lpBalance:    1_100.822235391290531116686016658 * 1e27,
            collateral:   0.731315193857015473 * 1e18,
            deposit:      0,
            exchangeRate: 0.999999999999999999966196099 * 1e27
=======
            lpBalance:    1_100.822235391290531090 * 1e18,
            collateral:   0.731315193857015473 * 1e18,
            deposit:      0,
            exchangeRate: 1 * 1e18
>>>>>>> ec791226
        });
        _assertBorrower({
            borrower:                  _borrower,
            borrowerDebt:              6.163491979352977583 * 1e18,
            borrowerCollateral:        1.268684806142984527 * 1e18,
<<<<<<< HEAD
            borrowert0Np:              5.108498139847549815 * 1e18,
=======
            borrowert0Np:              5.057793757429320955 * 1e18,
>>>>>>> ec791226
            borrowerCollateralization: 2.001018319047304755  * 1e18
        });
        _assertLenderLpBalance({
            lender:      _taker,
            index:       _i1505_26,
<<<<<<< HEAD
            lpBalance:   1_085.822235391290531116686016658 * 1e27,
=======
            lpBalance:   1_085.822235391290531090 * 1e18,
>>>>>>> ec791226
            depositTime: block.timestamp
        });
        _assertLenderLpBalance({
            lender:      _lender,
            index:       _i1505_26,
<<<<<<< HEAD
            lpBalance:   15.0 * 1e27,
=======
            lpBalance:   15.0 * 1e18,
>>>>>>> ec791226
            depositTime: block.timestamp
        });
    }

    function testArbTakeGTNeutralPrice() external tearDown {

        skip(3 hours);

        _addLiquidity({
            from:    _lender,
            amount:  1_000 * 1e18,
            index:   _i10016,
<<<<<<< HEAD
            lpAward: 1_000 * 1e27,
=======
            lpAward: 1_000 * 1e18,
>>>>>>> ec791226
            newLup:  9.721295865031779605 * 1e18
        });

        _assertLenderLpBalance({
            lender:      _taker,
            index:       _i10016,
            lpBalance:   0,
            depositTime: 0
        });
        _assertLenderLpBalance({
            lender:      _lender,
            index:       _i10016,
<<<<<<< HEAD
            lpBalance:   1_000 * 1e27,
=======
            lpBalance:   1_000 * 1e18,
>>>>>>> ec791226
            depositTime: block.timestamp
        });
        _assertBucket({
            index:        _i10016,
<<<<<<< HEAD
            lpBalance:    1_000 * 1e27,
            collateral:   0,
            deposit:      1_000 * 1e18,
            exchangeRate: 1.0 * 1e27
=======
            lpBalance:    1_000 * 1e18,
            collateral:   0,
            deposit:      1_000 * 1e18,
            exchangeRate: 1.0 * 1e18
>>>>>>> ec791226
        });
        _assertAuction(
            AuctionParams({
                borrower:          _borrower,
                active:            true,
                kicker:            _lender,
                bondSize:          0.195342779771472726 * 1e18,
                bondFactor:        0.01 * 1e18,
                kickTime:          block.timestamp - 3 hours,
                kickMomp:          9.818751856078723036 * 1e18,
                totalBondEscrowed: 0.195342779771472726 * 1e18,
                auctionPrice:      82.043967504018544800 * 1e18,
                debtInAuction:     19.778761259189860403 * 1e18,
                thresholdPrice:    9.889380629594930201 * 1e18,
                neutralPrice:      10.255495938002318100 * 1e18
            })
        );
        _assertBorrower({
            borrower:                  _borrower,
            borrowerDebt:              19.778761259189860403 * 1e18,
            borrowerCollateral:        2 * 1e18,
            borrowert0Np:              10.115967548076923081 * 1e18,
            borrowerCollateralization: 0.983003509435146965 * 1e18
        });

        _arbTake({
            from:             _taker,
            borrower:         _borrower,
            kicker:           _lender,
            index:            _i10016,
            collateralArbed:  0.257950403803869741 * 1e18,
            quoteTokenAmount: 21.163274547333150631 * 1e18,
            bondChange:       0.195342779771472726 * 1e18,
            isReward:         false,
<<<<<<< HEAD
            lpAwardTaker:     2_562.597355112798042001349648580 * 1e27,
=======
            lpAwardTaker:     2_562.597355112798042 * 1e18,
>>>>>>> ec791226
            lpAwardKicker:    0
        });

        _assertLenderLpBalance({
            lender:      _taker,
            index:       _i10016,
<<<<<<< HEAD
            lpBalance:   2_562.597355112798042001349648580 * 1e27, // arb taker was rewarded LPBs in arbed bucket
=======
            lpBalance:   2_562.597355112798042 * 1e18, // arb taker was rewarded LPBs in arbed bucket
>>>>>>> ec791226
            depositTime: _startTime + 100 days + 3 hours
        });
        _assertLenderLpBalance({
            lender:      _lender,
            index:       _i10016,
<<<<<<< HEAD
            lpBalance:   1_000 * 1e27,
=======
            lpBalance:   1_000 * 1e18,
>>>>>>> ec791226
            depositTime: _startTime + 100 days + 3 hours
        });
        _assertKicker({
            kicker:    _lender,
            claimable: 0,
            locked:    0 // kicker was penalized
        });
        _assertBucket({
            index:        _i10016,
<<<<<<< HEAD
            lpBalance:    3_562.597355112798042001349648580 * 1e27,       // LP balance in arbed bucket increased with LPs awarded for arb taker
            collateral:   0.257950403803869741 * 1e18,          // arbed collateral added to the arbed bucket
            deposit:      978.836725452666849368 * 1e18,        // quote token amount is diminished in arbed bucket
            exchangeRate: 1.000000000000000000007160522 * 1e27
=======
            lpBalance:    3_562.597355112798042 * 1e18,       // LP balance in arbed bucket increased with LPs awarded for arb taker
            collateral:   0.257950403803869741 * 1e18,        // arbed collateral added to the arbed bucket
            deposit:      978.836725452666849368 * 1e18,      // quote token amount is diminished in arbed bucket
            exchangeRate: 1 * 1e18
>>>>>>> ec791226
        });
        _assertAuction(
            AuctionParams({
                borrower:          _borrower,
                active:            false,
                kicker:            address(0),
                bondSize:          0,
                bondFactor:        0,
                kickTime:          0,
                kickMomp:          0,
                totalBondEscrowed: 0,
                auctionPrice:      0,
                debtInAuction:     0,
                thresholdPrice:    0,
                neutralPrice:      0
            })
        );
        _assertBorrower({
            borrower:                  _borrower,
            borrowerDebt:              0,
            borrowerCollateral:        1.742049596196130259 * 1e18,
            borrowert0Np:              0,
            borrowerCollateralization: 1 * 1e18
        });
    }

    function testArbTakeReverts() external tearDown {

        // should revert if borrower not auctioned
        _assertArbTakeNoAuction({
            from:     _lender,
            borrower: _borrower2,
            index:    _i9_91
        });

        // should revert if auction in grace period
        _assertArbTakeAuctionInCooldownRevert({
            from:     _lender,
            borrower: _borrower,
            index:    _i9_91
        });

        skip(2.5 hours);

        _assertAuction(
            AuctionParams({
                borrower:          _borrower,
                active:            true,
                kicker:            _lender,
                bondSize:          0.195342779771472726 * 1e18,
                bondFactor:        0.01 * 1e18,
                kickTime:          block.timestamp - 2.5 hours,
                kickMomp:          9.818751856078723036 * 1e18, 
                totalBondEscrowed: 0.195342779771472726 * 1e18,
                auctionPrice:      116.027691555080513536 * 1e18,
                debtInAuction:     19.778456451861613480 * 1e18,
                thresholdPrice:    9.889355228821139433 * 1e18,
                neutralPrice:      10.255495938002318100 * 1e18
            })
        );
        _assertBorrower({
            borrower:                  _borrower,
            borrowerDebt:              19.778710457642278866 * 1e18,
            borrowerCollateral:        2 * 1e18,
            borrowert0Np:              10.115967548076923081 * 1e18,
            borrowerCollateralization: 0.983006034276170567 * 1e18
        });

        // should revert if bucket deposit is 0
        _assertArbTakeAuctionInsufficientLiquidityRevert({
            from:     _taker,
            borrower: _borrower,
            index:    _i100_33
        });

        // should revert if auction price is greater than the bucket price
        _assertArbTakeAuctionPriceGreaterThanBucketPriceRevert({
            from:     _taker,
            borrower: _borrower,
            index:    _i9_91
        });

        skip(4 hours);

        // 10 borrowers draw debt to enable the min debt check
        for (uint i=0; i<10; ++i) {
            _anonBorrowerDrawsDebt(1_000 * 1e18, 6_000 * 1e18, MAX_FENWICK_INDEX);
        }

        // should revert if auction leaves borrower with debt under minimum pool debt
        _assertArbTakeDebtUnderMinPoolDebtRevert({
            from:     _taker,
            borrower: _borrower,
            index:    _i9_91
        });
    }
}<|MERGE_RESOLUTION|>--- conflicted
+++ resolved
@@ -205,26 +205,15 @@
         _assertLenderLpBalance({
             lender:      _lender,
             index:       _i9_91,
-<<<<<<< HEAD
-            lpBalance:   2_000 * 1e27,
-=======
             lpBalance:   2_000 * 1e18,
->>>>>>> ec791226
             depositTime: _startTime
         });
         _assertBucket({
             index:        _i9_91,
-<<<<<<< HEAD
-            lpBalance:    2_000 * 1e27,
-            collateral:   0,
-            deposit:      2_027.000651340490292000 * 1e18,
-            exchangeRate: 1.013500325670245146000000000 * 1e27
-=======
             lpBalance:    2_000 * 1e18,
             collateral:   0,
             deposit:      2_027.000651340490292000 * 1e18,
             exchangeRate: 1.013500325670245146 * 1e18
->>>>>>> ec791226
         });
         _assertBorrower({
             borrower:                  _borrower,
@@ -239,27 +228,16 @@
             from:    _lender1,
             amount:  1 * 1e18,
             index:   _i9_52,
-<<<<<<< HEAD
-            lpAward: 0.999996826562080000190961519 * 1e27,
-=======
             lpAward: 0.99999682656208 * 1e18,
->>>>>>> ec791226
             newLup:  9.721295865031779605 * 1e18
         });
 
         _assertBucket({
             index:        _i9_91,
-<<<<<<< HEAD
-            lpBalance:    2_000 * 1e27,
-            collateral:   0,
-            deposit:      2_027.007083921634518000 * 1e18,
-            exchangeRate: 1.013503541960817259000000000 * 1e27
-=======
             lpBalance:    2_000 * 1e18,
             collateral:   0,
             deposit:      2_027.007083921634518000 * 1e18,
             exchangeRate: 1.013503541960817259 * 1e18
->>>>>>> ec791226
         });
         _assertReserveAuction({
             reserves:                   23.911413759224212224 * 1e18,
@@ -303,48 +281,28 @@
             quoteTokenAmount: 14.503461444385064128 * 1e18,
             bondChange:       0.145034614443850641 * 1e18,
             isReward:         true,
-<<<<<<< HEAD
-            lpAwardTaker:     5.259881215780552826000000000 * 1e27,
-            lpAwardKicker:    0.143102227509983165000000000 * 1e27
-=======
             lpAwardTaker:     5.259881215780552826 * 1e18,
             lpAwardKicker:    0.143102227509983165 * 1e18
->>>>>>> ec791226
         });
 
         _assertLenderLpBalance({
             lender:      _taker,
             index:       _i9_91,
-<<<<<<< HEAD
-            lpBalance:   5.259881215780552826000000000 * 1e27,
-=======
             lpBalance:   5.259881215780552826 * 1e18,
->>>>>>> ec791226
             depositTime: _startTime + 100 days + 6.5 hours
         });
         _assertLenderLpBalance({
             lender:      _lender,
             index:       _i9_91,
-<<<<<<< HEAD
-            lpBalance:   2_000.143102227509983165000000000 * 1e27, // rewarded with LPs in bucket
-=======
             lpBalance:   2_000.143102227509983165 * 1e18, // rewarded with LPs in bucket
->>>>>>> ec791226
             depositTime: _startTime + 100 days + 6.5 hours
         });
         _assertBucket({
             index:        _i9_91,
-<<<<<<< HEAD
-            lpBalance:    2_005.402983443290535991000000000 * 1e27,
-            collateral:   2 * 1e18,
-            deposit:      2_012.648657091693304514 * 1e18,
-            exchangeRate: 1.013503541960817259000463129 * 1e27
-=======
             lpBalance:    2_005.402983443290535991 * 1e18,
             collateral:   2 * 1e18,
             deposit:      2_012.648657091693304514 * 1e18,
             exchangeRate: 1.013503541960817259 * 1e18
->>>>>>> ec791226
         });
         // reserves should remain the same after arb take
         _assertReserveAuction({
@@ -411,11 +369,7 @@
             from:    _lender,
             amount:  25_000 * 1e18,
             index:   _i1505_26,
-<<<<<<< HEAD
-            lpAward: 25_000 * 1e27,
-=======
             lpAward: 25_000 * 1e18,
->>>>>>> ec791226
             newLup:  1_505.263728469068226832 * 1e18
         });
 
@@ -437,11 +391,7 @@
             quoteTokenAmount: 21.163491979352977584 * 1e18,
             bondChange:       0.195342779771472726 * 1e18,
             isReward:         false,
-<<<<<<< HEAD
-            lpAwardTaker:     1_531.986011313779866428534379038 * 1e27,
-=======
             lpAwardTaker:     1_531.986011313779866429 * 1e18,
->>>>>>> ec791226
             lpAwardKicker:    0
         });
 
@@ -455,36 +405,21 @@
         _assertLenderLpBalance({
             lender:      _taker,
             index:       _i1505_26,
-<<<<<<< HEAD
-            lpBalance:   1_531.986011313779866428534379038 * 1e27,
-=======
             lpBalance:   1_531.986011313779866429 * 1e18,
->>>>>>> ec791226
             depositTime: block.timestamp
         });
         _assertLenderLpBalance({
             lender:      _lender,
             index:       _i1505_26,
-<<<<<<< HEAD
-            lpBalance:   25_000 * 1e27,
-=======
             lpBalance:   25_000 * 1e18,
->>>>>>> ec791226
             depositTime: block.timestamp
         });
         _assertBucket({
             index:        _i1505_26,
-<<<<<<< HEAD
-            lpBalance:    26_531.986011313779866428534379038 * 1e27,
-            collateral:   1.031812215971460994 * 1e18,
-            deposit:      24_978.836508020647022417 * 1e18,
-            exchangeRate: 0.999999999999999999999729424 * 1e27
-=======
             lpBalance:    26_531.986011313779866429 * 1e18,
             collateral:   1.031812215971460994 * 1e18,
             deposit:      24_978.836508020647022417 * 1e18,
             exchangeRate: 1 * 1e18
->>>>>>> ec791226
         });
         _assertReserveAuction({
             reserves:                   25.482262302272484525 * 1e18,
@@ -520,11 +455,7 @@
             from:    _lender,
             amount:  15.0 * 1e18,
             index:   _i1505_26,
-<<<<<<< HEAD
-            lpAward: 15.0 * 1e27,
-=======
             lpAward: 15.0 * 1e18,
->>>>>>> ec791226
             newLup:  9.721295865031779605 * 1e18
         });
 
@@ -546,11 +477,7 @@
             quoteTokenAmount: 14.99999999999999999 * 1e18,
             bondChange:       0.15 * 1e18,
             isReward:         false,
-<<<<<<< HEAD
-            lpAwardTaker:     1_085.822235391290531116686016658 * 1e27,
-=======
             lpAwardTaker:     1_085.822235391290531090 * 1e18,
->>>>>>> ec791226
             lpAwardKicker:    0
         });
 
@@ -572,47 +499,28 @@
         );
         _assertBucket({
             index:        _i1505_26,
-<<<<<<< HEAD
-            lpBalance:    1_100.822235391290531116686016658 * 1e27,
-            collateral:   0.731315193857015473 * 1e18,
-            deposit:      0,
-            exchangeRate: 0.999999999999999999966196099 * 1e27
-=======
             lpBalance:    1_100.822235391290531090 * 1e18,
             collateral:   0.731315193857015473 * 1e18,
             deposit:      0,
             exchangeRate: 1 * 1e18
->>>>>>> ec791226
         });
         _assertBorrower({
             borrower:                  _borrower,
             borrowerDebt:              6.163491979352977583 * 1e18,
             borrowerCollateral:        1.268684806142984527 * 1e18,
-<<<<<<< HEAD
-            borrowert0Np:              5.108498139847549815 * 1e18,
-=======
             borrowert0Np:              5.057793757429320955 * 1e18,
->>>>>>> ec791226
             borrowerCollateralization: 2.001018319047304755  * 1e18
         });
         _assertLenderLpBalance({
             lender:      _taker,
             index:       _i1505_26,
-<<<<<<< HEAD
-            lpBalance:   1_085.822235391290531116686016658 * 1e27,
-=======
             lpBalance:   1_085.822235391290531090 * 1e18,
->>>>>>> ec791226
             depositTime: block.timestamp
         });
         _assertLenderLpBalance({
             lender:      _lender,
             index:       _i1505_26,
-<<<<<<< HEAD
-            lpBalance:   15.0 * 1e27,
-=======
             lpBalance:   15.0 * 1e18,
->>>>>>> ec791226
             depositTime: block.timestamp
         });
     }
@@ -625,11 +533,7 @@
             from:    _lender,
             amount:  1_000 * 1e18,
             index:   _i10016,
-<<<<<<< HEAD
-            lpAward: 1_000 * 1e27,
-=======
             lpAward: 1_000 * 1e18,
->>>>>>> ec791226
             newLup:  9.721295865031779605 * 1e18
         });
 
@@ -642,26 +546,15 @@
         _assertLenderLpBalance({
             lender:      _lender,
             index:       _i10016,
-<<<<<<< HEAD
-            lpBalance:   1_000 * 1e27,
-=======
             lpBalance:   1_000 * 1e18,
->>>>>>> ec791226
             depositTime: block.timestamp
         });
         _assertBucket({
             index:        _i10016,
-<<<<<<< HEAD
-            lpBalance:    1_000 * 1e27,
-            collateral:   0,
-            deposit:      1_000 * 1e18,
-            exchangeRate: 1.0 * 1e27
-=======
             lpBalance:    1_000 * 1e18,
             collateral:   0,
             deposit:      1_000 * 1e18,
             exchangeRate: 1.0 * 1e18
->>>>>>> ec791226
         });
         _assertAuction(
             AuctionParams({
@@ -696,32 +589,20 @@
             quoteTokenAmount: 21.163274547333150631 * 1e18,
             bondChange:       0.195342779771472726 * 1e18,
             isReward:         false,
-<<<<<<< HEAD
-            lpAwardTaker:     2_562.597355112798042001349648580 * 1e27,
-=======
             lpAwardTaker:     2_562.597355112798042 * 1e18,
->>>>>>> ec791226
             lpAwardKicker:    0
         });
 
         _assertLenderLpBalance({
             lender:      _taker,
             index:       _i10016,
-<<<<<<< HEAD
-            lpBalance:   2_562.597355112798042001349648580 * 1e27, // arb taker was rewarded LPBs in arbed bucket
-=======
             lpBalance:   2_562.597355112798042 * 1e18, // arb taker was rewarded LPBs in arbed bucket
->>>>>>> ec791226
             depositTime: _startTime + 100 days + 3 hours
         });
         _assertLenderLpBalance({
             lender:      _lender,
             index:       _i10016,
-<<<<<<< HEAD
-            lpBalance:   1_000 * 1e27,
-=======
             lpBalance:   1_000 * 1e18,
->>>>>>> ec791226
             depositTime: _startTime + 100 days + 3 hours
         });
         _assertKicker({
@@ -731,17 +612,10 @@
         });
         _assertBucket({
             index:        _i10016,
-<<<<<<< HEAD
-            lpBalance:    3_562.597355112798042001349648580 * 1e27,       // LP balance in arbed bucket increased with LPs awarded for arb taker
-            collateral:   0.257950403803869741 * 1e18,          // arbed collateral added to the arbed bucket
-            deposit:      978.836725452666849368 * 1e18,        // quote token amount is diminished in arbed bucket
-            exchangeRate: 1.000000000000000000007160522 * 1e27
-=======
             lpBalance:    3_562.597355112798042 * 1e18,       // LP balance in arbed bucket increased with LPs awarded for arb taker
             collateral:   0.257950403803869741 * 1e18,        // arbed collateral added to the arbed bucket
             deposit:      978.836725452666849368 * 1e18,      // quote token amount is diminished in arbed bucket
             exchangeRate: 1 * 1e18
->>>>>>> ec791226
         });
         _assertAuction(
             AuctionParams({
