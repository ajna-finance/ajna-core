--- conflicted
+++ resolved
@@ -391,11 +391,7 @@
             quoteTokenAmount: 21.163491979352977584 * 1e18,
             bondChange:       0.195342779771472726 * 1e18,
             isReward:         false,
-<<<<<<< HEAD
-            lpAwardTaker:     1_531.986011313779865949 * 1e18,
-=======
             lpAwardTaker:     1_531.986011313779866429 * 1e18,
->>>>>>> a8f7e8f7
             lpAwardKicker:    0
         });
 
@@ -409,11 +405,7 @@
         _assertLenderLpBalance({
             lender:      _taker,
             index:       _i1505_26,
-<<<<<<< HEAD
-            lpBalance:   1_531.986011313779865949 * 1e18,
-=======
             lpBalance:   1_531.986011313779866429 * 1e18,
->>>>>>> a8f7e8f7
             depositTime: block.timestamp
         });
         _assertLenderLpBalance({
@@ -424,11 +416,7 @@
         });
         _assertBucket({
             index:        _i1505_26,
-<<<<<<< HEAD
-            lpBalance:    26_531.986011313779865949 * 1e18,
-=======
             lpBalance:    26_531.986011313779866429 * 1e18,
->>>>>>> a8f7e8f7
             collateral:   1.031812215971460994 * 1e18,
             deposit:      24_978.836508020647022417 * 1e18,
             exchangeRate: 1 * 1e18
@@ -486,17 +474,10 @@
             kicker:           _lender,
             index:            _i1505_26,
             collateralArbed:  0.731315193857015473 * 1e18,
-<<<<<<< HEAD
-            quoteTokenAmount: 15.000000000000000000 * 1e18,
-            bondChange:       0.15 * 1e18,
-            isReward:         false,
-            lpAwardTaker:     1_085.822235391290530750 * 1e18,
-=======
             quoteTokenAmount: 14.99999999999999999 * 1e18,
             bondChange:       0.15 * 1e18,
             isReward:         false,
             lpAwardTaker:     1_085.822235391290531090 * 1e18,
->>>>>>> a8f7e8f7
             lpAwardKicker:    0
         });
 
@@ -518,11 +499,7 @@
         );
         _assertBucket({
             index:        _i1505_26,
-<<<<<<< HEAD
-            lpBalance:    1_100.822235391290530750 * 1e18,
-=======
             lpBalance:    1_100.822235391290531090 * 1e18,
->>>>>>> a8f7e8f7
             collateral:   0.731315193857015473 * 1e18,
             deposit:      0,
             exchangeRate: 1 * 1e18
@@ -537,11 +514,7 @@
         _assertLenderLpBalance({
             lender:      _taker,
             index:       _i1505_26,
-<<<<<<< HEAD
-            lpBalance:   1_085.822235391290530750 * 1e18,
-=======
             lpBalance:   1_085.822235391290531090 * 1e18,
->>>>>>> a8f7e8f7
             depositTime: block.timestamp
         });
         _assertLenderLpBalance({
@@ -616,22 +589,14 @@
             quoteTokenAmount: 21.163274547333150631 * 1e18,
             bondChange:       0.195342779771472726 * 1e18,
             isReward:         false,
-<<<<<<< HEAD
-            lpAwardTaker:     2_562.597355112798042022 * 1e18,
-=======
             lpAwardTaker:     2_562.597355112798042 * 1e18,
->>>>>>> a8f7e8f7
             lpAwardKicker:    0
         });
 
         _assertLenderLpBalance({
             lender:      _taker,
             index:       _i10016,
-<<<<<<< HEAD
-            lpBalance:   2_562.597355112798042022 * 1e18, // arb taker was rewarded LPBs in arbed bucket
-=======
             lpBalance:   2_562.597355112798042 * 1e18, // arb taker was rewarded LPBs in arbed bucket
->>>>>>> a8f7e8f7
             depositTime: _startTime + 100 days + 3 hours
         });
         _assertLenderLpBalance({
@@ -647,15 +612,9 @@
         });
         _assertBucket({
             index:        _i10016,
-<<<<<<< HEAD
-            lpBalance:    3_562.597355112798042022 * 1e18,       // LP balance in arbed bucket increased with LPs awarded for arb taker
-            collateral:   0.257950403803869741 * 1e18,          // arbed collateral added to the arbed bucket
-            deposit:      978.836725452666849368 * 1e18,        // quote token amount is diminished in arbed bucket
-=======
             lpBalance:    3_562.597355112798042 * 1e18,       // LP balance in arbed bucket increased with LPs awarded for arb taker
             collateral:   0.257950403803869741 * 1e18,        // arbed collateral added to the arbed bucket
             deposit:      978.836725452666849368 * 1e18,      // quote token amount is diminished in arbed bucket
->>>>>>> a8f7e8f7
             exchangeRate: 1 * 1e18
         });
         _assertAuction(
