// SPDX-License-Identifier: UNLICENSED
pragma solidity 0.8.14;

import { ERC20HelperContract } from './ERC20DSTestPlus.sol';

import 'src/base/PoolHelper.sol';

contract ERC20PoolLiquidationsArbTakeTest is ERC20HelperContract {

    address internal _borrower;
    address internal _borrower2;
    address internal _lender;
    address internal _lender1;
    address internal _taker;

    function setUp() external {
        _borrower  = makeAddr("borrower");
        _borrower2 = makeAddr("borrower2");
        _lender    = makeAddr("lender");
        _lender1   = makeAddr("lender1");
        _taker     = makeAddr("taker");

        _mintQuoteAndApproveTokens(_lender,  120_000 * 1e18);
        _mintQuoteAndApproveTokens(_lender1, 120_000 * 1e18);

        _mintCollateralAndApproveTokens(_borrower,  4 * 1e18);
        _mintCollateralAndApproveTokens(_borrower2, 1_000 * 1e18);
        _mintCollateralAndApproveTokens(_lender1,   4 * 1e18);

        // Lender adds Quote token accross 5 prices
        _addInitialLiquidity(
            {
                from:   _lender,
                amount: 2_000 * 1e18,
                index:  _i9_91
            }
        );
        _addInitialLiquidity(
            {
                from:   _lender,
                amount: 5_000 * 1e18,
                index:  _i9_81
            }
        );
        _addInitialLiquidity(
            {
                from:   _lender,
                amount: 11_000 * 1e18,
                index:  _i9_72
            }
        );
        _addInitialLiquidity(
            {
                from:   _lender,
                amount: 25_000 * 1e18,
                index:  _i9_62
            }
        );
        _addInitialLiquidity(
            {
                from:   _lender,
                amount: 30_000 * 1e18,
                index:  _i9_52
            }
        );

        // first borrower adds collateral token and borrows
        _pledgeCollateral(
            {
                from:     _borrower,
                borrower: _borrower,
                amount:   2 * 1e18
            }
        );
        _borrow(
            {
                from:       _borrower,
                amount:     19.25 * 1e18,
                indexLimit: _i9_91,
                newLup:     9.917184843435912074 * 1e18
            }
        );

        // second borrower adds collateral token and borrows
        _pledgeCollateral(
            {
                from:     _borrower2,
                borrower: _borrower2,
                amount:   1_000 * 1e18
            }
        );
        _borrow(
            {
                from:       _borrower2,
                amount:     7_980 * 1e18,
                indexLimit: _i9_72,
                newLup:     9.721295865031779605 * 1e18
            }
        );

        /*****************************/
        /*** Assert pre-kick state ***/
        /*****************************/

        _assertPool(
            PoolParams({
                htp:                  9.634254807692307697 * 1e18,
                lup:                  9.721295865031779605 * 1e18,
                poolSize:             73_000 * 1e18,
                pledgedCollateral:    1_002 * 1e18,
                encumberedCollateral: 823.649613971736296163 * 1e18,
                poolDebt:             8_006.941586538461542154 * 1e18,
                actualUtilization:    0.109684131322444679 * 1e18,
                targetUtilization:    1e18,
                minDebtAmount:        400.347079326923077108 * 1e18,
                loans:                2,
                maxBorrower:          address(_borrower),
                interestRate:         0.05 * 1e18,
                interestRateUpdate:   _startTime
            })
        );
        _assertBorrower(
            {
                borrower:                  _borrower,
                borrowerDebt:              19.268509615384615394 * 1e18,
                borrowerCollateral:        2 * 1e18,
                borrowert0Np:              10.115967548076923081 * 1e18,
                borrowerCollateralization: 1.009034539679184679 * 1e18
            }
        );
        _assertBorrower(
            {
                borrower:                  _borrower2,
                borrowerDebt:              7_987.673076923076926760 * 1e18,
                borrowerCollateral:        1_000 * 1e18,
                borrowert0Np:              8.471136974495192174 * 1e18,
                borrowerCollateralization: 1.217037273735858713 * 1e18
            }
        );
        _assertReserveAuction(
            {
                reserves:                   7.691586538461542154 * 1e18,
                claimableReserves :         0,
                claimableReservesRemaining: 0,
                auctionPrice:               0,
                timeRemaining:              0
            }
        );
        assertEq(_quote.balanceOf(_lender), 47_000 * 1e18);

        // should revert if there's no auction started
        _assertArbTakeNoAuctionRevert(
            {
                from:     _lender,
                borrower: _borrower,
                index:    _i9_91
            }
        );

        // Skip to make borrower undercollateralized
        skip(100 days);

        _assertAuction(
            AuctionParams({
                borrower:          _borrower,
                active:            false,
                kicker:            address(0),
                bondSize:          0,
                bondFactor:        0,
                kickTime:          0,
                kickMomp:          0,
                totalBondEscrowed: 0,
                auctionPrice:      0,
                debtInAuction:     0,
                thresholdPrice:    9.767138988573636286 * 1e18,
                neutralPrice:      0
            })
        );

        _assertBorrower(
            {
                borrower:                  _borrower,
                borrowerDebt:              19.534277977147272573 * 1e18,
                borrowerCollateral:        2 * 1e18,
                borrowert0Np:              10.115967548076923081 * 1e18,
                borrowerCollateralization: 0.995306391810796636 * 1e18
            }
        );
        
        _kick(
            {
                from:           _lender,
                borrower:       _borrower,
                debt:           19.778456451861613480 * 1e18,
                collateral:     2 * 1e18,
                bond:           0.195342779771472726 * 1e18,
                transferAmount: 0.195342779771472726 * 1e18
            }
        );

        _assertAuction(
            AuctionParams({
                borrower:          _borrower,
                active:            true,
                kicker:            _lender,
                bondSize:          0.195342779771472726 * 1e18,
                bondFactor:        0.01 * 1e18,
                kickTime:          block.timestamp,
                kickMomp:          9.818751856078723036 * 1e18,
                totalBondEscrowed: 0.195342779771472726 * 1e18,
                auctionPrice:      314.200059394519137152 * 1e18,
                debtInAuction:     19.778456451861613480 * 1e18,
                thresholdPrice:    9.889228225930806740 * 1e18,
                neutralPrice:      10.255495938002318100 * 1e18
            })
        );

        _assertKicker(
            {
                kicker:    _lender,
                claimable: 0,
                locked:    0.195342779771472726 * 1e18
            }
        );
    }

    function testArbTakeCollateralRestrict() external {

        skip(6 hours);

        _assertLenderLpBalance(
           {
               lender:      _taker,
               index:       _i9_91,
               lpBalance:   0,
               depositTime: 0
           }
        );
        _assertLenderLpBalance(
           {
               lender:      _lender,
               index:       _i9_91,
               lpBalance:   2_000 * 1e27,
               depositTime: _startTime
           }
        );
        _assertBucket(
           {
               index:        _i9_91,
               lpBalance:    2_000 * 1e27,
               collateral:   0,
               deposit:      2_027.000651340490292000 * 1e18,
               exchangeRate: 1.013500325670245146000000000 * 1e27
           }
        );
        _assertBorrower(
           {
               borrower:                  _borrower,
               borrowerDebt:              19.779066071215516749 * 1e18,
               borrowerCollateral:        2 * 1e18,
               borrowert0Np:              10.115967548076923081 * 1e18,
               borrowerCollateralization: 0.982988360525190378 * 1e18
           }
        );

        // add liquidity to accrue interest and update reserves before arb take
        _addLiquidity(
           {
               from:    _lender1,
               amount:  1 * 1e18,
               index:   _i9_52,
               lpAward: 0.999997070675736137779283206 * 1e27,
               newLup:  9.721295865031779605 * 1e18
           }
        );
        _assertBucket(
           {
               index:        _i9_91,
               lpBalance:    2_000 * 1e27,
               collateral:   0,
               deposit:      2_027.006589100074752000 * 1e18,
               exchangeRate: 1.013503294550037376000000000 * 1e27
           }
        );
        _assertReserveAuction(
           {
               reserves:                   23.908406501703106407 * 1e18,
               claimableReserves :         0,
               claimableReservesRemaining: 0,
               auctionPrice:               0,
               timeRemaining:              0
           }
        );

        _assertAuction(
           AuctionParams({
               borrower:          _borrower,
               active:            true,
               kicker:            _lender,
               bondSize:          0.195342779771472726 * 1e18, // should be the same after arb take, kicker will be rewarded with LPs
               bondFactor:        0.01 * 1e18,
               kickTime:          block.timestamp - 6 hours,
               kickMomp:          9.818751856078723036 * 1e18,
               totalBondEscrowed: 0.195342779771472726 * 1e18,
               auctionPrice:      9.818751856078723040 * 1e18,
               debtInAuction:     19.779066071215516749 * 1e18,
               thresholdPrice:    9.889533035607758374 * 1e18,
               neutralPrice:      10.255495938002318100 * 1e18
           })
        );

        _assertBorrower(
            {
                borrower:                  _borrower,
                borrowerDebt:              19.779066071215516749 * 1e18,
                borrowerCollateral:        2 * 1e18,
                borrowert0Np:              10.115967548076923081 * 1e18,
                borrowerCollateralization: 0.982988360525190378 * 1e18
            }
        );

        // Amount is restricted by the collateral in the loan
        _arbTake(
           {
               from:             _taker,
               borrower:         _borrower,
               kicker:           _lender,
               index:            _i9_91,
               collateralArbed:  2 * 1e18,
               quoteTokenAmount: 19.637503712157446080 * 1e18,
               bondChange:       0.196375037121574461 * 1e18,
               isReward:         true,
               lpAwardTaker:     0.194243053548020465000000000 * 1e27,
               lpAwardKicker:    0.193758656905756399000000000 * 1e27
           }
        );
        return;

        _assertLenderLpBalance(
           {
               lender:      _taker,
               index:       _i9_91,
               lpBalance:   0.194243053548020465000000000 * 1e27,
               depositTime: _startTime + 100 days + 6 hours
           }
        );
        _assertLenderLpBalance(
           {
               lender:      _lender,
               index:       _i9_91,
               lpBalance:   2_000.193758656905756399000000000* 1e27, // rewarded with LPs in bucket
               depositTime: _startTime + 100 days + 6 hours
           }
        );
        _assertBucket(
           {
               index:        _i9_91,
               lpBalance:    2_000.388001710453776864000000000 * 1e27,
               collateral:   2 * 1e18,
               deposit:      2_007.565460425038880380 * 1e18,
               exchangeRate: 1.013503294550037375999446858 * 1e27
           }
        );
        // reserves should remain the same after arb take
        _assertReserveAuction(
           {
               reserves:                   23.908406501703106402 * 1e18,
               claimableReserves :         0,
               claimableReservesRemaining: 0,
               auctionPrice:               0,
               timeRemaining:              0
           }
        );
        _assertBorrower(
           {
               borrower:                  _borrower,
               borrowerDebt:              0.337937396179645129 * 1e18,
               borrowerCollateral:        0,
               borrowert0Np:              10.115967548076923081 * 1e18,
               borrowerCollateralization: 0
           }
        );
        _assertAuction(
           AuctionParams({
               borrower:          _borrower,
               active:            true,
               kicker:            _lender,
               bondSize:          0.195342779771472726 * 1e18, // bond size remains the same, kicker was rewarded with LPs
               bondFactor:        0.01 * 1e18,
               kickTime:          block.timestamp - 6 hours,
               kickMomp:          9.818751856078723036 * 1e18,
               totalBondEscrowed: 0.195342779771472726 * 1e18,
               auctionPrice:      9.818751856078723040 * 1e18,
               debtInAuction:     0.337937396179645129 * 1e18,
               thresholdPrice:    0,
               neutralPrice:      10.255495938002318100 * 1e18
           })
        );

        // Arb take should fail on an auction without any remaining collateral to auction
        _assertArbTakeInsufficentCollateralRevert(
           {
               from:     _taker,
               borrower: _borrower,
               index:    _i9_91
           }
        );
    }

    function testArbTakeDebtRestrict() external tearDown {

        skip(5 hours);

        _assertAuction(
           AuctionParams({
               borrower:          _borrower,
               active:            true,
               kicker:            _lender,
               bondSize:          0.195342779771472726 * 1e18,
               bondFactor:        0.01 * 1e18,
               kickTime:          block.timestamp - 5 hours,
               kickMomp:          9.818751856078723036 * 1e18,
               totalBondEscrowed: 0.195342779771472726 * 1e18,
               auctionPrice:      19.637503712157446080 * 1e18,
               debtInAuction:     19.778456451861613480 * 1e18,
               thresholdPrice:    9.889482233342512889 * 1e18,
               neutralPrice:      10.255495938002318100 * 1e18
           })
        );

        _addLiquidity(
            {
                from:    _lender,
                amount:  25_000 * 1e18,
                index:   _i1505_26,
                lpAward: 25_000 * 1e27,
                newLup:  1_505.263728469068226832 * 1e18
            }
        );

        _assertBorrower(
            {
                borrower:                  _borrower,
                borrowerDebt:              19.778964466685025779 * 1e18,
                borrowerCollateral:        2 * 1e18,
                borrowert0Np:              10.115967548076923081 * 1e18,
                borrowerCollateralization: 152.208547722958917634 * 1e18
            }
        );

        // Amount is restricted by the debt in the loan
        _arbTake(
            {
                from:             _taker,
                borrower:         _borrower,
                kicker:           _lender,
                index:            _i1505_26,
                collateralArbed:  1.077707853786466885 * 1e18,
                quoteTokenAmount: 21.163491979352977584 * 1e18,
                bondChange:       0.195342779771472726 * 1e18,
                isReward:         false,
<<<<<<< HEAD
                lpAwardTaker:     1_601.071050211661593696000000000 * 1e27,
=======
                lpAwardTaker:     1_496.328084309964105326536033959 * 1e27,
>>>>>>> 6d33db71
                lpAwardKicker:    0
            }
        );

        _assertBorrower(
            {
                borrower:                  _borrower,
                borrowerDebt:              0 * 1e18,
                borrowerCollateral:        0.922292146213533115 * 1e18,
                borrowert0Np:              10.115967548076923081 * 1e18,
                borrowerCollateralization: 1 * 1e18
            }
        );

        _assertLenderLpBalance(
            {
                lender:      _taker,
                index:       _i1505_26,
<<<<<<< HEAD
                lpBalance:   1_601.071050211661593696000000000 * 1e27,
=======
                lpBalance:   1_496.328084309964105326536033959 * 1e27,
>>>>>>> 6d33db71
                depositTime: block.timestamp
            }
        );
        _assertLenderLpBalance(
            {
                lender:      _lender,
                index:       _i1505_26,
                lpBalance:   25_000.0 * 1e27,
                depositTime: block.timestamp
            }
        );
        _assertBucket(
            {
                index:        _i1505_26,
<<<<<<< HEAD
                lpBalance:    26_601.071050211661593696000000000 * 1e27,
                collateral:   1.077707853786466885 * 1e18,
                deposit:      24_978.836508020647022417 * 1e18,
                exchangeRate: 1.000000000000000000000119755 * 1e27
=======
                lpBalance:    26_496.328084309964105326536033959 * 1e27,
                collateral:   1.007203601669595219 * 1e18,
                deposit:      24_980.221035533314974222 * 1e18,
                exchangeRate: 0.999999999999999999999710958 * 1e27
>>>>>>> 6d33db71
            }
        );

        _assertReserveAuction(
            {
                reserves:                   25.482262302272484525 * 1e18,
                claimableReserves :         0,
                claimableReservesRemaining: 0,
                auctionPrice:               0,
                timeRemaining:              0
            }
        );
    }

    function testArbTakeDepositRestrict() external tearDown {

        skip(5 hours);

        _assertAuction(
           AuctionParams({
               borrower:          _borrower,
               active:            true,
               kicker:            _lender,
               bondSize:          0.195342779771472726 * 1e18,
               bondFactor:        0.01 * 1e18,
               kickTime:          block.timestamp - 5 hours,
               kickMomp:          9.818751856078723036 * 1e18,
               totalBondEscrowed: 0.195342779771472726 * 1e18,
               auctionPrice:      19.637503712157446080 * 1e18,
               debtInAuction:     19.778456451861613480 * 1e18,
               thresholdPrice:    9.889482233342512889 * 1e18,
               neutralPrice:      10.255495938002318100 * 1e18
           })
        );

        _addLiquidity(
            {
                from:    _lender,
                amount:  15.0 * 1e18,
                index:   _i1505_26,
                lpAward: 15.0 * 1e27,
                newLup:  9.721295865031779605 * 1e18
            }
        );

        _assertBorrower(
            {
                borrower:                  _borrower,
                borrowerDebt:              19.778964466685025779 * 1e18,
                borrowerCollateral:        2 * 1e18,
                borrowert0Np:              10.115967548076923081 * 1e18,
                borrowerCollateralization: 0.982993410135902682 * 1e18
            }
        );

        // Amount is restricted by the deposit in the bucket in the loan
        _arbTake(
            {
                from:             _taker,
                borrower:         _borrower,
                kicker:           _lender,
                index:            _i1505_26,
                collateralArbed:  0.763844540521390261 * 1e18,
                quoteTokenAmount: 15.000000000000000000 * 1e18,
                bondChange:       0.15 * 1e18,
                isReward:         false,
                lpAwardTaker:     1134.787481035970172246990767313 * 1e27,
                lpAwardKicker:    0
            }
        );

        _assertAuction(
           AuctionParams({
               borrower:          _borrower,
               active:            false,
               kicker:            address(0),
               bondSize:          0,
               bondFactor:        0,
               kickTime:          0,
               kickMomp:          0,
               totalBondEscrowed: 0,
               auctionPrice:      0,
               debtInAuction:     0,
               thresholdPrice:    3.865989855920480453 * 1e18,
               neutralPrice:      0
           })
        );

        _assertBucket(
            {
                index:        _i1505_26,
                lpBalance:    1_149.787481035970172246990767313 * 1e27,
                collateral:   0.763844540521390261 * 1e18,
                deposit:      0,
                exchangeRate: 0.999999999999999999970807251 * 1e27
            }
        );

        _assertBorrower(
            {
                borrower:                  _borrower,
                borrowerDebt:              4.778964466685025779 * 1e18,
                borrowerCollateral:        1.236155459478609739 * 1e18,
                borrowert0Np:              10.115967548076923081 * 1e18,
                borrowerCollateralization: 2.514568384121424074 * 1e18
            }
        );

        _assertLenderLpBalance(
            {
                lender:      _taker,
                index:       _i1505_26,
                lpBalance:   1_134.787481035970172246990767313 * 1e27,
                depositTime: block.timestamp
            }
        );

        _assertLenderLpBalance(
            {
                lender:      _lender,
                index:       _i1505_26,
                lpBalance:   15.0 * 1e27,
                depositTime: block.timestamp
            }
        );
    }

    function testArbTakeGTNeutralPrice() external tearDown {

        skip(3 hours);

        _addLiquidity(
            {
                from:    _lender,
                amount:  1_000 * 1e18,
                index:   _i10016,
                lpAward: 1_000 * 1e27,
                newLup:  9.721295865031779605 * 1e18
            }
        );

        _assertLenderLpBalance(
            {
                lender:      _taker,
                index:       _i10016,
                lpBalance:   0,
                depositTime: 0
            }
        );

        _assertLenderLpBalance(
            {
                lender:      _lender,
                index:       _i10016,
                lpBalance:   1_000 * 1e27,
                depositTime: block.timestamp
            }
        );

        _assertBucket(
            {
                index:        _i10016,
                lpBalance:    1_000 * 1e27,
                collateral:   0,
                deposit:      1_000 * 1e18,
                exchangeRate: 1.0 * 1e27
            }
        );
        
        _assertBorrower(
            {
                borrower:                  _borrower,
                borrowerDebt:              19.778761259189860403 * 1e18,
                borrowerCollateral:        2 * 1e18,
                borrowert0Np:              10.115967548076923081 * 1e18,
                borrowerCollateralization: 0.983003509435146965 * 1e18
            }
        );

        _assertAuction(
            AuctionParams({
                borrower:          _borrower,
                active:            true,
                kicker:            _lender,
                bondSize:          0.195342779771472726 * 1e18,
                bondFactor:        0.01 * 1e18,
                kickTime:          block.timestamp - 3 hours,
                kickMomp:          9.818751856078723036 * 1e18,
                totalBondEscrowed: 0.195342779771472726 * 1e18,
                auctionPrice:      78.550014848629784288 * 1e18,
                debtInAuction:     19.778761259189860403 * 1e18,
                thresholdPrice:    9.889380629594930201 * 1e18,
                neutralPrice:      10.255495938002318100 * 1e18
            })
        );

        _assertBorrower(
            {
                borrower:                  _borrower,
                borrowerDebt:              19.778761259189860403 * 1e18,
                borrowerCollateral:        2 * 1e18,
                borrowert0Np:              10.115967548076923081 * 1e18,
                borrowerCollateralization: 0.983003509435146965 * 1e18
            }
        );

        _arbTake(
            {
                from:             _taker,
                borrower:         _borrower,
                kicker:           _lender,
                index:            _i10016,
                collateralArbed:  0.269424195375595399 * 1e18,
                quoteTokenAmount: 21.163274547333150631 * 1e18,
                bondChange:       0.195342779771472726 * 1e18,
                isReward:         false,
<<<<<<< HEAD
                lpAwardTaker:     2_677.524606626200223184000000000 * 1e27,
=======
                lpAwardTaker:     2502.359445445046938391797441582 * 1e27,
>>>>>>> 6d33db71
                lpAwardKicker:    0
            }
        );

        _assertLenderLpBalance(
            {
                lender:      _taker,
                index:       _i10016,
<<<<<<< HEAD
                lpBalance:   2_677.524606626200223184000000000 * 1e27, // arb taker was rewarded LPBs in arbed bucket
=======
                lpBalance:   2_502.359445445046938391797441582 * 1e27, // arb taker was rewarded LPBs in arbed bucket
>>>>>>> 6d33db71
                depositTime: _startTime + 100 days + 3 hours
            }
        );
        _assertLenderLpBalance(
            {
                lender:      _lender,
                index:       _i10016,
                lpBalance:   1_000 * 1e27,
                depositTime: _startTime + 100 days + 3 hours
            }
        );
        _assertKicker(
            {
                kicker:    _lender,
                claimable: 0,
                locked:    0 // kicker was penalized
            }
        );
        _assertBucket(
            {
                index:        _i10016,
<<<<<<< HEAD
                lpBalance:    3_677.524606626200223184000000000 * 1e27,       // LP balance in arbed bucket increased with LPs awarded for arb taker
                collateral:   0.269424195375595399 * 1e18,          // arbed collateral added to the arbed bucket
                deposit:      978.836725452666849368 * 1e18,        // quote token amount is diminished in arbed bucket
                exchangeRate: 1.000000000000000000005900682 * 1e27
=======
                lpBalance:    3_502.359445445046938391797441582 * 1e27,       // LP balance in arbed bucket increased with LPs awarded for arb taker
                collateral:   0.251798313435135887 * 1e18,          // arbed collateral added to the arbed bucket
                deposit:      980.221238740810139596 * 1e18,        // quote token amount is diminished in arbed bucket
                exchangeRate: 1.000000000000000000007386685 * 1e27
>>>>>>> 6d33db71
            }
        );
        _assertBorrower(
            {
                borrower:                  _borrower,
                borrowerDebt:              0,
                borrowerCollateral:        1.730575804624404601 * 1e18,
                borrowert0Np:              10.115967548076923081 * 1e18,
                borrowerCollateralization: 1 * 1e18
            }
        );
        _assertAuction(
            AuctionParams({
                borrower:          _borrower,
                active:            false,
                kicker:            address(0),
                bondSize:          0,
                bondFactor:        0,
                kickTime:          0,
                kickMomp:          0,
                totalBondEscrowed: 0,
                auctionPrice:      0,
                debtInAuction:     0,
                thresholdPrice:    0,
                neutralPrice:      0
            })
        );
    }

    function testArbTakeReverts() external tearDown {

        // should revert if borrower not auctioned
        _assertArbTakeNoAuction(
            {
                from:     _lender,
                borrower: _borrower2,
                index:    _i9_91
            }
        );

        // should revert if auction in grace period
        _assertArbTakeAuctionInCooldownRevert(
            {
                from:     _lender,
                borrower: _borrower,
                index:    _i9_91
            }
        );

        skip(2 hours);

        _assertAuction(
            AuctionParams({
                borrower:          _borrower,
                active:            true,
                kicker:            _lender,
                bondSize:          0.195342779771472726 * 1e18,
                bondFactor:        0.01 * 1e18,
                kickTime:          block.timestamp - 2 hours,
                kickMomp:          9.818751856078723036 * 1e18, 
                totalBondEscrowed: 0.195342779771472726 * 1e18,
                auctionPrice:      157.100029697259568576 * 1e18,
                debtInAuction:     19.778456451861613480 * 1e18,
                thresholdPrice:    9.889329828112590306 * 1e18,
                neutralPrice:      10.255495938002318100 * 1e18
            })
        );

        _assertBorrower(
            {
                borrower:                  _borrower,
                borrowerDebt:              19.778659656225180612 * 1e18,
                borrowerCollateral:        2 * 1e18,
                borrowert0Np:              10.115967548076923081 * 1e18,
                borrowerCollateralization: 0.983008559123679212 * 1e18
            }
        );

        // should revert if bucket deposit is 0
        _assertArbTakeAuctionInsufficientLiquidityRevert(
            {
                from:     _taker,
                borrower: _borrower,
                index:    _i100_33
            }
        );

        // should revert if auction price is greater than the bucket price
        _assertArbTakeAuctionPriceGreaterThanBucketPriceRevert(
            {
                from:     _taker,
                borrower: _borrower,
                index:    _i9_91
            }
        );

        skip(4 hours);

        // 10 borrowers draw debt to enable the min debt check
        for (uint i=0; i<10; ++i) {
            _anonBorrowerDrawsDebt(1_000 * 1e18, 6_000 * 1e18, 7777);
        }        
        // should revert if auction leaves borrower with debt under minimum pool debt
        _assertArbTakeDebtUnderMinPoolDebtRevert(
            {
                from:     _taker,
                borrower: _borrower,
                index:    _i9_91
            }
        );
    }
}<|MERGE_RESOLUTION|>--- conflicted
+++ resolved
@@ -459,11 +459,7 @@
                 quoteTokenAmount: 21.163491979352977584 * 1e18,
                 bondChange:       0.195342779771472726 * 1e18,
                 isReward:         false,
-<<<<<<< HEAD
-                lpAwardTaker:     1_601.071050211661593696000000000 * 1e27,
-=======
                 lpAwardTaker:     1_496.328084309964105326536033959 * 1e27,
->>>>>>> 6d33db71
                 lpAwardKicker:    0
             }
         );
@@ -482,11 +478,7 @@
             {
                 lender:      _taker,
                 index:       _i1505_26,
-<<<<<<< HEAD
-                lpBalance:   1_601.071050211661593696000000000 * 1e27,
-=======
                 lpBalance:   1_496.328084309964105326536033959 * 1e27,
->>>>>>> 6d33db71
                 depositTime: block.timestamp
             }
         );
@@ -501,17 +493,10 @@
         _assertBucket(
             {
                 index:        _i1505_26,
-<<<<<<< HEAD
-                lpBalance:    26_601.071050211661593696000000000 * 1e27,
-                collateral:   1.077707853786466885 * 1e18,
-                deposit:      24_978.836508020647022417 * 1e18,
-                exchangeRate: 1.000000000000000000000119755 * 1e27
-=======
                 lpBalance:    26_496.328084309964105326536033959 * 1e27,
                 collateral:   1.007203601669595219 * 1e18,
                 deposit:      24_980.221035533314974222 * 1e18,
                 exchangeRate: 0.999999999999999999999710958 * 1e27
->>>>>>> 6d33db71
             }
         );
 
@@ -728,11 +713,7 @@
                 quoteTokenAmount: 21.163274547333150631 * 1e18,
                 bondChange:       0.195342779771472726 * 1e18,
                 isReward:         false,
-<<<<<<< HEAD
-                lpAwardTaker:     2_677.524606626200223184000000000 * 1e27,
-=======
                 lpAwardTaker:     2502.359445445046938391797441582 * 1e27,
->>>>>>> 6d33db71
                 lpAwardKicker:    0
             }
         );
@@ -741,11 +722,7 @@
             {
                 lender:      _taker,
                 index:       _i10016,
-<<<<<<< HEAD
-                lpBalance:   2_677.524606626200223184000000000 * 1e27, // arb taker was rewarded LPBs in arbed bucket
-=======
                 lpBalance:   2_502.359445445046938391797441582 * 1e27, // arb taker was rewarded LPBs in arbed bucket
->>>>>>> 6d33db71
                 depositTime: _startTime + 100 days + 3 hours
             }
         );
@@ -767,17 +744,10 @@
         _assertBucket(
             {
                 index:        _i10016,
-<<<<<<< HEAD
-                lpBalance:    3_677.524606626200223184000000000 * 1e27,       // LP balance in arbed bucket increased with LPs awarded for arb taker
-                collateral:   0.269424195375595399 * 1e18,          // arbed collateral added to the arbed bucket
-                deposit:      978.836725452666849368 * 1e18,        // quote token amount is diminished in arbed bucket
-                exchangeRate: 1.000000000000000000005900682 * 1e27
-=======
                 lpBalance:    3_502.359445445046938391797441582 * 1e27,       // LP balance in arbed bucket increased with LPs awarded for arb taker
                 collateral:   0.251798313435135887 * 1e18,          // arbed collateral added to the arbed bucket
                 deposit:      980.221238740810139596 * 1e18,        // quote token amount is diminished in arbed bucket
                 exchangeRate: 1.000000000000000000007386685 * 1e27
->>>>>>> 6d33db71
             }
         );
         _assertBorrower(
