--- conflicted
+++ resolved
@@ -444,11 +444,7 @@
 
         // kick borrower 2
         changePrank(_lender);
-<<<<<<< HEAD
-        _pool.kickWithDeposit(_i9_52);
-=======
         _pool.kickWithDeposit(_i9_52, MAX_FENWICK_INDEX);
->>>>>>> 79d89278
 
         _assertRemoveDepositLockedByAuctionDebtRevert({
             from:   _lender,
