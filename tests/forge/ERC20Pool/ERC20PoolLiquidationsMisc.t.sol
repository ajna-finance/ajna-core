// SPDX-License-Identifier: UNLICENSED
pragma solidity 0.8.14;

import { ERC20HelperContract } from './ERC20DSTestPlus.sol';

import 'src/base/PoolHelper.sol';
import 'src/erc20/interfaces/IERC20Pool.sol';

contract ERC20PoolLiquidationsMiscTest is ERC20HelperContract {

    address internal _borrower;
    address internal _borrower2;
    address internal _lender;
    address internal _lender1;

    function setUp() external {
        _borrower  = makeAddr("borrower");
        _borrower2 = makeAddr("borrower2");
        _lender    = makeAddr("lender");
        _lender1   = makeAddr("lender1");

        _mintQuoteAndApproveTokens(_lender,  120_000 * 1e18);
        _mintQuoteAndApproveTokens(_lender1, 120_000 * 1e18);

        _mintCollateralAndApproveTokens(_borrower,  4 * 1e18);
        _mintCollateralAndApproveTokens(_borrower2, 1_000 * 1e18);
        _mintCollateralAndApproveTokens(_lender1,   4 * 1e18);

        // Lender adds Quote token accross 5 prices
        _addInitialLiquidity(
            {
                from:   _lender,
                amount: 2_000 * 1e18,
                index:  _i9_91
            }
        );
        _addInitialLiquidity(
            {
                from:   _lender,
                amount: 5_000 * 1e18,
                index:  _i9_81
            }
        );
        _addInitialLiquidity(
            {
                from:   _lender,
                amount: 11_000 * 1e18,
                index:  _i9_72
            }
        );
        _addInitialLiquidity(
            {
                from:   _lender,
                amount: 25_000 * 1e18,
                index:  _i9_62
            }
        );
        _addInitialLiquidity(
            {
                from:   _lender,
                amount: 30_000 * 1e18,
                index:  _i9_52
            }
        );

        // first borrower adds collateral token and borrows
        _pledgeCollateral(
            {
                from:     _borrower,
                borrower: _borrower,
                amount:   2 * 1e18
            }
        );
        _borrow(
            {
                from:       _borrower,
                amount:     19.25 * 1e18,
                indexLimit: _i9_91,
                newLup:     9.917184843435912074 * 1e18
            }
        );

        // second borrower adds collateral token and borrows
        _pledgeCollateral(
            {
                from:     _borrower2,
                borrower: _borrower2,
                amount:   1_000 * 1e18
            }
        );
        _borrow(
            {
                from:       _borrower2,
                amount:     7_980 * 1e18,
                indexLimit: _i9_72,
                newLup:     9.721295865031779605 * 1e18
            }
        );

        /*****************************/
        /*** Assert pre-kick state ***/
        /*****************************/

        _assertPool(
            PoolParams({
                htp:                  9.634254807692307697 * 1e18,
                lup:                  9.721295865031779605 * 1e18,
                poolSize:             73_000 * 1e18,
                pledgedCollateral:    1_002 * 1e18,
                encumberedCollateral: 823.649613971736296163 * 1e18,
                poolDebt:             8_006.941586538461542154 * 1e18,
                actualUtilization:    0.109684131322444679 * 1e18,
                targetUtilization:    1e18,
                minDebtAmount:        400.347079326923077108 * 1e18,
                loans:                2,
                maxBorrower:          address(_borrower),
                interestRate:         0.05 * 1e18,
                interestRateUpdate:   _startTime
            })
        );
        _assertBorrower(
            {
                borrower:                  _borrower,
                borrowerDebt:              19.268509615384615394 * 1e18,
                borrowerCollateral:        2 * 1e18,
                borrowert0Np:              10.115967548076923081 * 1e18,
                borrowerCollateralization: 1.009034539679184679 * 1e18
            }
        );
        _assertBorrower(
            {
                borrower:                  _borrower2,
                borrowerDebt:              7_987.673076923076926760 * 1e18,
                borrowerCollateral:        1_000 * 1e18,
                borrowert0Np:              8.471136974495192174 * 1e18,
                borrowerCollateralization: 1.217037273735858713 * 1e18
            }
        );
        _assertReserveAuction(
            {
                reserves:                   7.691586538461542154 * 1e18,
                claimableReserves :         0,
                claimableReservesRemaining: 0,
                auctionPrice:               0,
                timeRemaining:              0
            }
        );
        assertEq(_quote.balanceOf(_lender), 47_000 * 1e18);

        // should revert if there's no auction started
        _assertTakeNoAuctionRevert(
            {
                from:          _lender,
                borrower:      _borrower,
                maxCollateral: 10 * 1e18
            }
        );
    }


    function testLenderForcedExit() external tearDown {

        skip(25 hours);
        
        // Lender attempts to withdraw entire position
        _removeLiquidity(
            {
                from:     _lender,
                amount:   2_000.00 * 1e18,
                index:    _i9_91,
                newLup:   9.721295865031779605 * 1e18,
                lpRedeem: 1_999.891367962935869240000000000 * 1e27
            }
        );

        _removeLiquidity(
            {
                from:     _lender,
                amount:   5_000 * 1e18,
                index:    _i9_81,
                newLup:   9.721295865031779605 * 1e18,
                lpRedeem: 4_999.728419907339673101000000000 * 1e27
            }
        );

        _removeLiquidity(
            {
                from:     _lender,
                amount:   2_992.8 * 1e18,
                index:    _i9_72,
                newLup:   9.721295865031779605 * 1e18,
                lpRedeem: 2_992.637443019737234731000000000 * 1e27
            }
        );

        // Lender amount to withdraw is restricted by HTP 
        _assertRemoveAllLiquidityLupBelowHtpRevert(
            {
                from:     _lender,
                index:    _i9_72
            }
        );

        _assertBucket(
            {
                index:        _i9_72,
                lpBalance:    8_007.362556980262765269000000000 * 1e27, 
                collateral:   0,
                deposit:      8_007.797508658144068000 * 1e18,
                exchangeRate: 1.000054318968922187999940710 * 1e27
            }
        );

        skip(16 hours);

        _assertAuction(
            AuctionParams({
                borrower:          _borrower,
                active:            false,
                kicker:            address(0),
                bondSize:          0,
                bondFactor:        0,
                kickTime:          0,
                kickMomp:          0,
                totalBondEscrowed: 0,
                auctionPrice:      0,
                debtInAuction:     0,
                thresholdPrice:    9.636421658861206949 * 1e18,
                neutralPrice:      0
            })
        );

        _assertBorrower(
            {
                borrower:                  _borrower,
                borrowerDebt:              19.272843317722413898 * 1e18,
                borrowerCollateral:        2 * 1e18,
                borrowert0Np:              10.115967548076923081 * 1e18,
                borrowerCollateralization: 0.998794730435100101 * 1e18
            }
        );

        _kick(
            {
                from:           _lender,
                borrower:       _borrower,
                debt:           19.489662805046791054 * 1e18,
                collateral:     2 * 1e18,
                bond:           0.192728433177224139 * 1e18,
                transferAmount: 0.192728433177224139 * 1e18
            }
        );

        _assertBucket(
            {
                index:        _i9_72,
                lpBalance:    8_007.362556980262765269000000000 * 1e27,
                collateral:   0,          
                deposit:      8_008.361347558277120605 * 1e18,
                exchangeRate: 1.000124734027079076000026734 * 1e27
            }
        );

        _assertAuction(
            AuctionParams({
                borrower:          _borrower,
                active:            true,
                kicker:            _lender,
                bondSize:          0.192728433177224139 * 1e18,
                bondFactor:        0.01 * 1e18,
                kickTime:          block.timestamp,
                kickMomp:          9.721295865031779605 * 1e18,
                totalBondEscrowed: 0.192728433177224139 * 1e18,
                auctionPrice:      323.783767737736553472 * 1e18,
                debtInAuction:     19.489662805046791054 * 1e18,
                thresholdPrice:    9.744831402523395527 * 1e18,
                neutralPrice:      10.118242741804267296 * 1e18
            })
        );

        // lender cannot withdraw - deposit in buckets within liquidation debt from the top-of-book down are frozen
        _assertRemoveDepositLockedByAuctionDebtRevert(
            {
                from:     _lender,
                amount:   10.0 * 1e18,
                index:    _i9_72
            }
        );

        // lender cannot move funds
        _assertMoveDepositLockedByAuctionDebtRevert(
            {
                from:      _lender,
                amount:    10.0 * 1e18,
                fromIndex: _i9_72,
                toIndex:   _i9_81 
            }
        );

        // lender can add / remove liquidity in buckets that are not within liquidation debt
        changePrank(_lender1);
        _pool.addQuoteToken(2_000 * 1e18, 5000);
        _pool.removeQuoteToken(2_000 * 1e18, 5000);

        skip(3 hours);

        _assertBorrower(
            {
                borrower:                  _borrower,
                borrowerDebt:              19.489933125874732298 * 1e18,
                borrowerCollateral:        2 * 1e18,
                borrowert0Np:              10.115967548076923081 * 1e18,
                borrowerCollateralization: 0.987669594447545452 * 1e18
            }
        );

        _assertAuction(
            AuctionParams({
                borrower:          _borrower,
                active:            true,
                kicker:            _lender,
                bondSize:          0.192728433177224139 * 1e18,
                bondFactor:        0.01 * 1e18,
                kickTime:          block.timestamp - 3 hours,
                kickMomp:          9.721295865031779605 * 1e18,
                totalBondEscrowed: 0.192728433177224139 * 1e18,
                auctionPrice:      80.945941934434138368 * 1e18,
                debtInAuction:     19.489662805046791054 * 1e18,
                thresholdPrice:    9.744966562937366149 * 1e18,
                neutralPrice:      10.118242741804267296 * 1e18
            })
        );

        _take(
            {
                from:            _lender,
                borrower:        _borrower,
                maxCollateral:   2.0 * 1e18,
                bondChange:      0.192728433177224139 * 1e18,
<<<<<<< HEAD
                givenAmount:     19.489933125874732298 * 1e18,
                collateralTaken: 0.240777149046724214 * 1e18,
=======
                givenAmount:     20.854228444685963559 * 1e18,
                collateralTaken: 0.268151344406924262 * 1e18,
>>>>>>> c18b0e9c
                isReward:        false
            }
        );
        
        // Borrower is removed from auction, keeps collateral in system
        _assertAuction(
            AuctionParams({
                borrower:          _borrower,
                active:            false,
                kicker:            address(0),
                bondSize:          0,
                bondFactor:        0,
                kickTime:          0,
                kickMomp:          0,
                totalBondEscrowed: 0,
                auctionPrice:      0,
                debtInAuction:     0,
                thresholdPrice:    0.787768211965395467 * 1e18,
                neutralPrice:      0
            })
        );

        _assertBorrower(
            {
                borrower:                  _borrower,
<<<<<<< HEAD
                borrowerDebt:              0,
                borrowerCollateral:        1.759222850953275786 * 1e18,
=======
                borrowerDebt:              1.364295318811231261 * 1e18,
                borrowerCollateral:        1.731848655593075738 * 1e18,
>>>>>>> c18b0e9c
                borrowert0Np:              10.115967548076923081 * 1e18,
                borrowerCollateralization: 12.340299744741172584 * 1e18
            }
        );

        _assertPool(
            PoolParams({
                htp:                  7.991488192808991114 * 1e18,
                lup:                  9.721295865031779605 * 1e18,
                poolSize:             63_008.836766669707730070 * 1e18,
<<<<<<< HEAD
                pledgedCollateral:    1_001.759222850953275786 * 1e18,
                encumberedCollateral: 821.863722498661263922 * 1e18,
                poolDebt:             7_989.580407145861717463 * 1e18,
                actualUtilization:    0.126800950741756503 * 1e18,
=======
                pledgedCollateral:    1_001.731848655593075738 * 1e18,
                encumberedCollateral: 822.004063389191990638 * 1e18,
                poolDebt:             7_990.944702464672948723 * 1e18,
                actualUtilization:    0.126822603185902765 * 1e18,
>>>>>>> c18b0e9c
                targetUtilization:    0.826474536317057937 * 1e18,
                minDebtAmount:        399.547235123233647436 * 1e18,
                loans:                2,
                maxBorrower:          address(_borrower2),
                interestRate:         0.0405 * 1e18,
                interestRateUpdate:   block.timestamp - 3 hours
            })
        );

        _removeLiquidity(
            {
                from:     _lender,
                amount:   8_008.373442262808822463 * 1e18,
                index:    _i9_72,
                newLup:   9.624807173121239337 * 1e18,
                lpRedeem: 8_007.362556980262762824000000000 * 1e27
            }
        );
        
        _assertBucket(
        {
                index:        _i9_72,
                lpBalance:    0.000000000000002445000000000 * 1e27,   
                collateral:   0,          
                deposit:      2445,
                exchangeRate: 1 * 1e27
            }
        );

        _removeLiquidity(
            {
                from:     _lender,
                amount:   25_000.037756489769875000 * 1e18,
                index:    _i9_62,
                newLup:   9.529276179422528643 * 1e18,
                lpRedeem: 25_000 * 1e27
            }
        );

        _assertBucket(
        {
                index:        _i9_62,
                lpBalance:    0,
                collateral:   0,          
                deposit:      0,
                exchangeRate: 1 * 1e27
            }
        );

        _removeLiquidity(
            {
                from:     _lender,
                amount:   22_000 * 1e18,
                index:    _i9_52,
                newLup:   9.529276179422528643 * 1e18,
                lpRedeem: 21_999.966774339181882911000000000 * 1e27
            }
        );

        _assertBucket(
            {
                index:        _i9_52,
                lpBalance:    8_000.033225660818117089000000000 * 1e27,
                collateral:   0,          
                deposit:      8_000.045307787723850000 * 1e18,
                exchangeRate: 1.000001510259590794999992127 * 1e27
            }
        );

        _assertRemoveAllLiquidityLupBelowHtpRevert({
            from:  _lender,
            index: _i9_52
        });

        skip(25 hours);

        _assertPool(
            PoolParams({
                htp:                  7.991488192808991114 * 1e18,
<<<<<<< HEAD
                lup:                  0.000000099836282890 * 1e18,
                poolSize:             7_990.380260129405185051 * 1e18,
                pledgedCollateral:    1_001.759222850953275786 * 1e18,
                encumberedCollateral: 80036071881.142911713937910614 * 1e18,
                poolDebt:             7_990.503913730158190391 * 1e18,
                actualUtilization:    1.000015475308649579 * 1e18,
=======
                lup:                  9.529276179422528643 * 1e18,
                poolSize:             8_000.425567917129035051 * 1e18,
                pledgedCollateral:    1001.731848655593075738 * 1e18,
                encumberedCollateral: 838.664785894643975534 * 1e18,
                poolDebt:             7_991.868366746325933658 * 1e18,
                actualUtilization:    0.998930406751720968 * 1e18,
>>>>>>> c18b0e9c
                targetUtilization:    0.826474536317057937 * 1e18,
                minDebtAmount:        399.593418337316296683 * 1e18,
                loans:                2,
                maxBorrower:          address(_borrower2),
                interestRate:         0.0405 * 1e18,
                interestRateUpdate:   block.timestamp - 28 hours
            })
        );

        _assertBorrower(
            {
                borrower:                  _borrower2,
                borrowerDebt:              7_990.503913730158190391 * 1e18,
                borrowerCollateral:        1_000.00 * 1e18,
                borrowert0Np:              8.471136974495192174 * 1e18,
                borrowerCollateralization: 1.192575121957988603 * 1e18
            }
        );

        // draw debt is called to trigger accrual of pool interest that will push the lup back up
        IERC20Pool(address(_pool)).drawDebt(_lender, 0, 0, 0);

        _assertPool(
            PoolParams({
                htp:                  7.993335753787741967 * 1e18,
                lup:                  9.529276179422528643 * 1e18,
<<<<<<< HEAD
                poolSize:             7_991.297334721700257995 * 1e18,
                pledgedCollateral:    1_001.759222850953275786 * 1e18,
                encumberedCollateral: 838.521600516187410670 * 1e18,
                poolDebt:             7_990.503913730158190391 * 1e18,
                actualUtilization:    0.999900714369856481 * 1e18,
                targetUtilization:    0.830316891781121261 * 1e18,
                minDebtAmount:        799.050391373015819039 * 1e18,
                loans:                1,
=======
                poolSize:             8_001.334570519785969351 * 1e18,
                pledgedCollateral:    1_001.731848655593075738 * 1e18,
                encumberedCollateral: 838.664785894643975534 * 1e18,
                poolDebt:             7_991.868366746325933658 * 1e18,
                actualUtilization:    0.998816921890963361 * 1e18,
                targetUtilization:    0.830377073281791106 * 1e18,
                minDebtAmount:        399.593418337316296683 * 1e18,
                loans:                2,
>>>>>>> c18b0e9c
                maxBorrower:          address(_borrower2),
                interestRate:         0.04455 * 1e18,
                interestRateUpdate:   block.timestamp
            })
        );

        skip(117 days);

        _assertBorrower(
            {
                borrower:                  _borrower2,
                borrowerDebt:              8_105.430237884635118282 * 1e18,
                borrowerCollateral:        1_000 * 1e18,
                borrowert0Np:              8.471136974495192174 * 1e18,
                borrowerCollateralization: 0.000000012317209569 * 1e18
            }
        );

        // kick borrower 2
        changePrank(_lender);
        _pool.kickWithDeposit(_i9_52);

        _assertRemoveDepositLockedByAuctionDebtRevert(
            {
                from:   _lender,
                amount: 10.0 * 1e18,
                index:  _i9_52
            }
        );

        skip(10 hours);

        _assertAuction(
            AuctionParams({
                borrower:          _borrower2,
                active:            true,
                kicker:            _lender,
                bondSize:          1_211.097645963067762922 * 1e18,
                bondFactor:        0.149418058069566641 * 1e18,
                kickTime:          block.timestamp - 10 hours,
<<<<<<< HEAD
                kickMomp:          0.000000099836282890 * 1e18,
                totalBondEscrowed: 81.054302378846351183 * 1e18,
                auctionPrice:      0.537251345926275008 * 1e18,
=======
                kickMomp:          9.529276179422528643 * 1e18,
                totalBondEscrowed: 1_211.097645963067762922 * 1e18,
                auctionPrice:      0.595579761213908032 * 1e18,
>>>>>>> c18b0e9c
                debtInAuction:     8_195.704467159075241912 * 1e18,
                thresholdPrice:    8.196162962286455648 * 1e18,
                neutralPrice:      8.596021534820399875 * 1e18
            })
        );

        _assertBorrower(
            {
                borrower:                  _borrower2,
                borrowerDebt:              8_196.162962286455648823 * 1e18,
                borrowerCollateral:        1_000 * 1e18,
                borrowert0Np:              8.471136974495192174 * 1e18,
                borrowerCollateralization: 0.000000012180856255 * 1e18
            }
        );

        _take(
            {
                from:            _lender,
                borrower:        _borrower2,
                maxCollateral:   1_000.0 * 1e18,
<<<<<<< HEAD
                bondChange:      5.372513459262750080 * 1e18,
                givenAmount:     537.251345926275008000 * 1e18,
                collateralTaken: 1_000.0 * 1e18,
=======
                bondChange:      88.990371346118344167 * 1e18,
                givenAmount:     595.579761213908032000 * 1e18,
                collateralTaken: 1_000 * 1e18,
>>>>>>> c18b0e9c
                isReward:        true
            }
        );

        _assertPool(
            PoolParams({
<<<<<<< HEAD
                htp:                  0,
                lup:                  9.529276179422528643 * 1e18,
                poolSize:             8_105.800538156165698866 * 1e18,
                pledgedCollateral:    1.759222850953275786 * 1e18,
                encumberedCollateral: 804.279424885518243646 * 1e18,
                poolDebt:             7_664.200765161219895239 * 1e18,
                actualUtilization:    0,
                targetUtilization:    1.174749815836137637 * 1e18,
                minDebtAmount:        0,
                loans:                0,
                maxBorrower:          address(0),
                interestRate:         0.04009500000000000 * 1e18,
=======
                htp:                  0.811063642308838483 * 1e18,
                lup:                  0.000000099836282890 * 1e18,
                poolSize:             6_903.817874766137575452* 1e18,
                pledgedCollateral:    1.731848655593075738 * 1e18,
                encumberedCollateral: 82_782_420_335.819944460554424794 * 1e18,
                poolDebt:             8_264.689134965808775268 * 1e18,
                actualUtilization:    0,
                targetUtilization:    1.174871585194621457 * 1e18,
                minDebtAmount:        826.468913496580877527 * 1e18,
                loans:                1,
                maxBorrower:          address(_borrower),
                interestRate:         0.049005000000000000 * 1e18,
>>>>>>> c18b0e9c
                interestRateUpdate:   block.timestamp - 10 hours
            })
        );

        _assertBorrower(
            {
                borrower:                  _borrower2,
<<<<<<< HEAD
                borrowerDebt:              7_664.200765161219895239 * 1e18,
=======
                borrowerDebt:              8_263.304979778717856240 * 1e18,
>>>>>>> c18b0e9c
                borrowerCollateral:        0,
                borrowert0Np:              8.471136974495192174 * 1e18,
                borrowerCollateralization: 0
            }
        );

        _assertRemoveLiquidityAuctionNotClearedRevert({
            from:   _lender,
            amount: 7_990.0 * 1e18,
            index:  _i9_52
        });

        _settle(
            {
                from:        _lender,
                borrower:    _borrower2,
<<<<<<< HEAD
                maxDepth:    5,
                settledDebt: 7_552.508175677344107653 * 1e18
=======
                maxDepth:    10,
                settledDebt: 7_470.137365944503729705 * 1e18
>>>>>>> c18b0e9c
            }
        );

        _assertPool(
            PoolParams({
<<<<<<< HEAD
                htp:                  0,
                lup:                  1_004_968_987.606512354182109771 * 1e18,
                poolSize:             541.049076129058356107 * 1e18,
                pledgedCollateral:    1.759222850953275786 * 1e18,
                encumberedCollateral: 0,
                poolDebt:             0,
                actualUtilization:    0,
                targetUtilization:    1.174749815836137637 * 1e18,
                minDebtAmount:        0,
                loans:                0,
                maxBorrower:          address(0),
                interestRate:         0.04009500000000000 * 1e18,
=======
                htp:                  0.811063642308838483 * 1e18,
                lup:                  0.000000099836282890 * 1e18,
                poolSize:             0,
                pledgedCollateral:    1.731848655593075738 * 1e18,
                encumberedCollateral: 6851219028.047090376954237584 * 1e18,
                poolDebt:             684.000241025460159115 * 1e18,
                actualUtilization:    0,
                targetUtilization:    1.174871585194621457 * 1e18,
                minDebtAmount:        68.400024102546015912 * 1e18,
                loans:                1,
                maxBorrower:          address(_borrower),
                interestRate:         0.049005000000000000 * 1e18,
>>>>>>> c18b0e9c
                interestRateUpdate:   block.timestamp - 10 hours
            })
        );

<<<<<<< HEAD
        _assertBucket( 
            {
                index:        _i9_52,
                lpBalance:    7_989.987933044093783839000000000 * 1e27,
                collateral:   0,          
                deposit:      541.049076129058356331 * 1e18,
                exchangeRate: 67_715_881.508587568337356712 * 1e18
            }
        );

        _removeLiquidity(
            {
                from:     _lender,
                amount:   541.049076129058356331 * 1e18,
                index:    _i9_52,
                newLup:   1_004_968_987.606512354182109771 * 1e18,
                lpRedeem: 7_989.987933044093783839000000000 * 1e27
            }
        );
=======
>>>>>>> c18b0e9c
        _assertBucket(
            {
                index:        _i9_91,
                lpBalance:    0,
                collateral:   0,          
                deposit:      0,
                exchangeRate: 1 * 1e27
            }
        );
        _assertBucket(
            {
                index:        _i9_81,
                lpBalance:    0,
                collateral:   0,          
                deposit:      0,
                exchangeRate: 1 * 1e27
            }
        );
        _assertBucket(
            {
                index:        _i9_72,
                lpBalance:    0,
                collateral:   0,          
                deposit:      0,
                exchangeRate: 1 * 1e27
            }
        );
        _assertBucket(
            {
                index:        _i9_62,
                lpBalance:    0,
                collateral:   0,          
                deposit:      0,
                exchangeRate: 1 * 1e27
            }
        );
        _assertBucket(
            {
                index:        _i9_52,
                lpBalance:    0 * 1e27,
                collateral:   0,          
                deposit:      0,
<<<<<<< HEAD
                exchangeRate: 1.0 * 1e27
=======
                exchangeRate: 1 * 1e27
>>>>>>> c18b0e9c
            }
        );

        _assertBorrower(
            {
                borrower:                  _borrower,
<<<<<<< HEAD
                borrowerDebt:              0,
                borrowerCollateral:        0.012343936593092303 * 1e18,
                borrowert0Np:              0,
                borrowerCollateralization: 1.0 * 1e18
            }
        );

        _assertPool(
            PoolParams({
                htp:                  0,
                lup:                  1_004_968_987.606512354182109771 * 1e18,
                poolSize:             0,
                pledgedCollateral:    0.012343936593092303 * 1e18,
                encumberedCollateral: 0,
                poolDebt:             0,
                actualUtilization:    0,
                targetUtilization:    1.174749815836137637 * 1e18,
                minDebtAmount:        0,
                loans:                0,
                maxBorrower:          address(0),
                interestRate:         0.04009500000000000 * 1e18,
                interestRateUpdate:   block.timestamp - 10 hours
            })
        );
=======
                borrowerDebt:              1.384155187090919028 * 1e18,
                borrowerCollateral:        1.731848655593075738 * 1e18,
                borrowert0Np:              10.115967548076923081 * 1e18,
                borrowerCollateralization: 0.000000124914701700 * 1e18
            }
        );
>>>>>>> c18b0e9c
    }
 }<|MERGE_RESOLUTION|>--- conflicted
+++ resolved
@@ -158,7 +158,7 @@
     }
 
 
-    function testLenderForcedExit() external tearDown {
+    function testLenderForcedExit() external {
 
         skip(25 hours);
         
@@ -337,13 +337,8 @@
                 borrower:        _borrower,
                 maxCollateral:   2.0 * 1e18,
                 bondChange:      0.192728433177224139 * 1e18,
-<<<<<<< HEAD
-                givenAmount:     19.489933125874732298 * 1e18,
-                collateralTaken: 0.240777149046724214 * 1e18,
-=======
                 givenAmount:     20.854228444685963559 * 1e18,
-                collateralTaken: 0.268151344406924262 * 1e18,
->>>>>>> c18b0e9c
+                collateralTaken: 0.257631549479994909 * 1e18,
                 isReward:        false
             }
         );
@@ -361,7 +356,7 @@
                 totalBondEscrowed: 0,
                 auctionPrice:      0,
                 debtInAuction:     0,
-                thresholdPrice:    0.787768211965395467 * 1e18,
+                thresholdPrice:    0.783011950431070454 * 1e18,
                 neutralPrice:      0
             })
         );
@@ -369,15 +364,10 @@
         _assertBorrower(
             {
                 borrower:                  _borrower,
-<<<<<<< HEAD
-                borrowerDebt:              0,
-                borrowerCollateral:        1.759222850953275786 * 1e18,
-=======
                 borrowerDebt:              1.364295318811231261 * 1e18,
-                borrowerCollateral:        1.731848655593075738 * 1e18,
->>>>>>> c18b0e9c
+                borrowerCollateral:        1.742368450520005091 * 1e18,
                 borrowert0Np:              10.115967548076923081 * 1e18,
-                borrowerCollateralization: 12.340299744741172584 * 1e18
+                borrowerCollateralization: 12.415258617291764765 * 1e18
             }
         );
 
@@ -386,17 +376,10 @@
                 htp:                  7.991488192808991114 * 1e18,
                 lup:                  9.721295865031779605 * 1e18,
                 poolSize:             63_008.836766669707730070 * 1e18,
-<<<<<<< HEAD
-                pledgedCollateral:    1_001.759222850953275786 * 1e18,
-                encumberedCollateral: 821.863722498661263922 * 1e18,
-                poolDebt:             7_989.580407145861717463 * 1e18,
-                actualUtilization:    0.126800950741756503 * 1e18,
-=======
-                pledgedCollateral:    1_001.731848655593075738 * 1e18,
+                pledgedCollateral:    1_001.742368450520005091 * 1e18,
                 encumberedCollateral: 822.004063389191990638 * 1e18,
                 poolDebt:             7_990.944702464672948723 * 1e18,
                 actualUtilization:    0.126822603185902765 * 1e18,
->>>>>>> c18b0e9c
                 targetUtilization:    0.826474536317057937 * 1e18,
                 minDebtAmount:        399.547235123233647436 * 1e18,
                 loans:                2,
@@ -476,21 +459,12 @@
         _assertPool(
             PoolParams({
                 htp:                  7.991488192808991114 * 1e18,
-<<<<<<< HEAD
-                lup:                  0.000000099836282890 * 1e18,
-                poolSize:             7_990.380260129405185051 * 1e18,
-                pledgedCollateral:    1_001.759222850953275786 * 1e18,
-                encumberedCollateral: 80036071881.142911713937910614 * 1e18,
-                poolDebt:             7_990.503913730158190391 * 1e18,
-                actualUtilization:    1.000015475308649579 * 1e18,
-=======
                 lup:                  9.529276179422528643 * 1e18,
                 poolSize:             8_000.425567917129035051 * 1e18,
-                pledgedCollateral:    1001.731848655593075738 * 1e18,
+                pledgedCollateral:    1_001.742368450520005091 * 1e18,
                 encumberedCollateral: 838.664785894643975534 * 1e18,
                 poolDebt:             7_991.868366746325933658 * 1e18,
                 actualUtilization:    0.998930406751720968 * 1e18,
->>>>>>> c18b0e9c
                 targetUtilization:    0.826474536317057937 * 1e18,
                 minDebtAmount:        399.593418337316296683 * 1e18,
                 loans:                2,
@@ -517,25 +491,14 @@
             PoolParams({
                 htp:                  7.993335753787741967 * 1e18,
                 lup:                  9.529276179422528643 * 1e18,
-<<<<<<< HEAD
-                poolSize:             7_991.297334721700257995 * 1e18,
-                pledgedCollateral:    1_001.759222850953275786 * 1e18,
-                encumberedCollateral: 838.521600516187410670 * 1e18,
-                poolDebt:             7_990.503913730158190391 * 1e18,
-                actualUtilization:    0.999900714369856481 * 1e18,
-                targetUtilization:    0.830316891781121261 * 1e18,
-                minDebtAmount:        799.050391373015819039 * 1e18,
-                loans:                1,
-=======
                 poolSize:             8_001.334570519785969351 * 1e18,
-                pledgedCollateral:    1_001.731848655593075738 * 1e18,
+                pledgedCollateral:    1_001.742368450520005091 * 1e18,
                 encumberedCollateral: 838.664785894643975534 * 1e18,
                 poolDebt:             7_991.868366746325933658 * 1e18,
                 actualUtilization:    0.998816921890963361 * 1e18,
-                targetUtilization:    0.830377073281791106 * 1e18,
+                targetUtilization:    0.830373904741144466 * 1e18,
                 minDebtAmount:        399.593418337316296683 * 1e18,
                 loans:                2,
->>>>>>> c18b0e9c
                 maxBorrower:          address(_borrower2),
                 interestRate:         0.04455 * 1e18,
                 interestRateUpdate:   block.timestamp
@@ -576,15 +539,9 @@
                 bondSize:          1_211.097645963067762922 * 1e18,
                 bondFactor:        0.149418058069566641 * 1e18,
                 kickTime:          block.timestamp - 10 hours,
-<<<<<<< HEAD
-                kickMomp:          0.000000099836282890 * 1e18,
-                totalBondEscrowed: 81.054302378846351183 * 1e18,
-                auctionPrice:      0.537251345926275008 * 1e18,
-=======
                 kickMomp:          9.529276179422528643 * 1e18,
                 totalBondEscrowed: 1_211.097645963067762922 * 1e18,
                 auctionPrice:      0.595579761213908032 * 1e18,
->>>>>>> c18b0e9c
                 debtInAuction:     8_195.704467159075241912 * 1e18,
                 thresholdPrice:    8.196162962286455648 * 1e18,
                 neutralPrice:      8.596021534820399875 * 1e18
@@ -606,48 +563,27 @@
                 from:            _lender,
                 borrower:        _borrower2,
                 maxCollateral:   1_000.0 * 1e18,
-<<<<<<< HEAD
-                bondChange:      5.372513459262750080 * 1e18,
-                givenAmount:     537.251345926275008000 * 1e18,
-                collateralTaken: 1_000.0 * 1e18,
-=======
                 bondChange:      88.990371346118344167 * 1e18,
                 givenAmount:     595.579761213908032000 * 1e18,
                 collateralTaken: 1_000 * 1e18,
->>>>>>> c18b0e9c
                 isReward:        true
             }
         );
 
         _assertPool(
             PoolParams({
-<<<<<<< HEAD
-                htp:                  0,
-                lup:                  9.529276179422528643 * 1e18,
-                poolSize:             8_105.800538156165698866 * 1e18,
-                pledgedCollateral:    1.759222850953275786 * 1e18,
-                encumberedCollateral: 804.279424885518243646 * 1e18,
-                poolDebt:             7_664.200765161219895239 * 1e18,
-                actualUtilization:    0,
-                targetUtilization:    1.174749815836137637 * 1e18,
-                minDebtAmount:        0,
-                loans:                0,
-                maxBorrower:          address(0),
-                interestRate:         0.04009500000000000 * 1e18,
-=======
-                htp:                  0.811063642308838483 * 1e18,
+                htp:                  0.806166731332729530 * 1e18,
                 lup:                  0.000000099836282890 * 1e18,
                 poolSize:             6_903.817874766137575452* 1e18,
-                pledgedCollateral:    1.731848655593075738 * 1e18,
+                pledgedCollateral:    1.742368450520005091 * 1e18,
                 encumberedCollateral: 82_782_420_335.819944460554424794 * 1e18,
                 poolDebt:             8_264.689134965808775268 * 1e18,
                 actualUtilization:    0,
-                targetUtilization:    1.174871585194621457 * 1e18,
+                targetUtilization:    1.174867102136840281 * 1e18,
                 minDebtAmount:        826.468913496580877527 * 1e18,
                 loans:                1,
                 maxBorrower:          address(_borrower),
                 interestRate:         0.049005000000000000 * 1e18,
->>>>>>> c18b0e9c
                 interestRateUpdate:   block.timestamp - 10 hours
             })
         );
@@ -655,11 +591,7 @@
         _assertBorrower(
             {
                 borrower:                  _borrower2,
-<<<<<<< HEAD
-                borrowerDebt:              7_664.200765161219895239 * 1e18,
-=======
                 borrowerDebt:              8_263.304979778717856240 * 1e18,
->>>>>>> c18b0e9c
                 borrowerCollateral:        0,
                 borrowert0Np:              8.471136974495192174 * 1e18,
                 borrowerCollateralization: 0
@@ -676,71 +608,29 @@
             {
                 from:        _lender,
                 borrower:    _borrower2,
-<<<<<<< HEAD
-                maxDepth:    5,
-                settledDebt: 7_552.508175677344107653 * 1e18
-=======
                 maxDepth:    10,
                 settledDebt: 7_470.137365944503729705 * 1e18
->>>>>>> c18b0e9c
             }
         );
 
         _assertPool(
             PoolParams({
-<<<<<<< HEAD
-                htp:                  0,
-                lup:                  1_004_968_987.606512354182109771 * 1e18,
-                poolSize:             541.049076129058356107 * 1e18,
-                pledgedCollateral:    1.759222850953275786 * 1e18,
-                encumberedCollateral: 0,
-                poolDebt:             0,
-                actualUtilization:    0,
-                targetUtilization:    1.174749815836137637 * 1e18,
-                minDebtAmount:        0,
-                loans:                0,
-                maxBorrower:          address(0),
-                interestRate:         0.04009500000000000 * 1e18,
-=======
-                htp:                  0.811063642308838483 * 1e18,
+                htp:                  0.806166731332729530 * 1e18,
                 lup:                  0.000000099836282890 * 1e18,
                 poolSize:             0,
-                pledgedCollateral:    1.731848655593075738 * 1e18,
+                pledgedCollateral:    1.742368450520005091 * 1e18,
                 encumberedCollateral: 6851219028.047090376954237584 * 1e18,
                 poolDebt:             684.000241025460159115 * 1e18,
                 actualUtilization:    0,
-                targetUtilization:    1.174871585194621457 * 1e18,
+                targetUtilization:    1.174867102136840281 * 1e18,
                 minDebtAmount:        68.400024102546015912 * 1e18,
                 loans:                1,
                 maxBorrower:          address(_borrower),
                 interestRate:         0.049005000000000000 * 1e18,
->>>>>>> c18b0e9c
                 interestRateUpdate:   block.timestamp - 10 hours
             })
         );
 
-<<<<<<< HEAD
-        _assertBucket( 
-            {
-                index:        _i9_52,
-                lpBalance:    7_989.987933044093783839000000000 * 1e27,
-                collateral:   0,          
-                deposit:      541.049076129058356331 * 1e18,
-                exchangeRate: 67_715_881.508587568337356712 * 1e18
-            }
-        );
-
-        _removeLiquidity(
-            {
-                from:     _lender,
-                amount:   541.049076129058356331 * 1e18,
-                index:    _i9_52,
-                newLup:   1_004_968_987.606512354182109771 * 1e18,
-                lpRedeem: 7_989.987933044093783839000000000 * 1e27
-            }
-        );
-=======
->>>>>>> c18b0e9c
         _assertBucket(
             {
                 index:        _i9_91,
@@ -783,49 +673,18 @@
                 lpBalance:    0 * 1e27,
                 collateral:   0,          
                 deposit:      0,
-<<<<<<< HEAD
-                exchangeRate: 1.0 * 1e27
-=======
                 exchangeRate: 1 * 1e27
->>>>>>> c18b0e9c
             }
         );
 
         _assertBorrower(
             {
                 borrower:                  _borrower,
-<<<<<<< HEAD
-                borrowerDebt:              0,
-                borrowerCollateral:        0.012343936593092303 * 1e18,
-                borrowert0Np:              0,
-                borrowerCollateralization: 1.0 * 1e18
-            }
-        );
-
-        _assertPool(
-            PoolParams({
-                htp:                  0,
-                lup:                  1_004_968_987.606512354182109771 * 1e18,
-                poolSize:             0,
-                pledgedCollateral:    0.012343936593092303 * 1e18,
-                encumberedCollateral: 0,
-                poolDebt:             0,
-                actualUtilization:    0,
-                targetUtilization:    1.174749815836137637 * 1e18,
-                minDebtAmount:        0,
-                loans:                0,
-                maxBorrower:          address(0),
-                interestRate:         0.04009500000000000 * 1e18,
-                interestRateUpdate:   block.timestamp - 10 hours
-            })
-        );
-=======
                 borrowerDebt:              1.384155187090919028 * 1e18,
-                borrowerCollateral:        1.731848655593075738 * 1e18,
+                borrowerCollateral:        1.742368450520005091 * 1e18,
                 borrowert0Np:              10.115967548076923081 * 1e18,
-                borrowerCollateralization: 0.000000124914701700 * 1e18
-            }
-        );
->>>>>>> c18b0e9c
+                borrowerCollateralization: 0.000000125673472994 * 1e18
+            }
+        );
     }
  }