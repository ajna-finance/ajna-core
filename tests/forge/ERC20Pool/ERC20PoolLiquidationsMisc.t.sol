--- conflicted
+++ resolved
@@ -636,12 +636,7 @@
         _removeLiquidity(
             {
                 from:     _lender,
-<<<<<<< HEAD
                 amount:   9.170249839416101331 * 1e18,
-                penalty:  0,
-=======
-                amount:   9.170249839416101532 * 1e18,
->>>>>>> 987fbd16
                 index:    _i9_52,
                 newLup:   1_004_968_987.606512354182109771 * 1e18,
                 lpRedeem: 7_989.987933044093783839000000000 * 1e27
