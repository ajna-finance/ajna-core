--- conflicted
+++ resolved
@@ -515,11 +515,7 @@
                 encumberedCollateral: 82376848294.795087171258765602 * 1e18,
                 poolDebt:             8_224.198329945776437412 * 1e18,
                 actualUtilization:    0,
-<<<<<<< HEAD
-                targetUtilization:    23_901_486.961211967272470034 * 1e18,
-=======
                 targetUtilization:    1.173175843719475841 * 1e18,
->>>>>>> 7906ac2c
                 minDebtAmount:        0,
                 loans:                0,
                 maxBorrower:          address(0),
@@ -557,11 +553,7 @@
                 encumberedCollateral: 7012727628.807446392899253904 * 1e18,
                 poolDebt:             700.124659380139131420 * 1e18,
                 actualUtilization:    0,
-<<<<<<< HEAD
-                targetUtilization:    23_901_486.961211967272470034 * 1e18,
-=======
                 targetUtilization:    1.173175843719475841 * 1e18,
->>>>>>> 7906ac2c
                 minDebtAmount:        0,
                 loans:                0,
                 maxBorrower:          address(0),
