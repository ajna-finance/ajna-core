// SPDX-License-Identifier: UNLICENSED
pragma solidity 0.8.14;

import { ERC20HelperContract } from './ERC20DSTestPlus.sol';

import 'src/base/PoolHelper.sol';
import 'src/erc20/interfaces/IERC20Pool.sol';

contract ERC20PoolLiquidationsMiscTest is ERC20HelperContract {

    address internal _borrower;
    address internal _borrower2;
    address internal _lender;
    address internal _lender1;

    function setUp() external {
        _borrower  = makeAddr("borrower");
        _borrower2 = makeAddr("borrower2");
        _lender    = makeAddr("lender");
        _lender1   = makeAddr("lender1");

        _mintQuoteAndApproveTokens(_lender,  120_000 * 1e18);
        _mintQuoteAndApproveTokens(_lender1, 120_000 * 1e18);

        _mintCollateralAndApproveTokens(_borrower,  4 * 1e18);
        _mintCollateralAndApproveTokens(_borrower2, 1_000 * 1e18);
        _mintCollateralAndApproveTokens(_lender1,   4 * 1e18);

        // Lender adds Quote token accross 5 prices
        _addInitialLiquidity(
            {
                from:   _lender,
                amount: 2_000 * 1e18,
                index:  _i9_91
            }
        );
        _addInitialLiquidity(
            {
                from:   _lender,
                amount: 5_000 * 1e18,
                index:  _i9_81
            }
        );
        _addInitialLiquidity(
            {
                from:   _lender,
                amount: 11_000 * 1e18,
                index:  _i9_72
            }
        );
        _addInitialLiquidity(
            {
                from:   _lender,
                amount: 25_000 * 1e18,
                index:  _i9_62
            }
        );
        _addInitialLiquidity(
            {
                from:   _lender,
                amount: 30_000 * 1e18,
                index:  _i9_52
            }
        );

        // first borrower adds collateral token and borrows
        _pledgeCollateral(
            {
                from:     _borrower,
                borrower: _borrower,
                amount:   2 * 1e18
            }
        );
        _borrow(
            {
                from:       _borrower,
                amount:     19.25 * 1e18,
                indexLimit: _i9_91,
                newLup:     9.917184843435912074 * 1e18
            }
        );

        // second borrower adds collateral token and borrows
        _pledgeCollateral(
            {
                from:     _borrower2,
                borrower: _borrower2,
                amount:   1_000 * 1e18
            }
        );
        _borrow(
            {
                from:       _borrower2,
                amount:     7_980 * 1e18,
                indexLimit: _i9_72,
                newLup:     9.721295865031779605 * 1e18
            }
        );

        /*****************************/
        /*** Assert pre-kick state ***/
        /*****************************/

        _assertPool(
            PoolParams({
                htp:                  9.634254807692307697 * 1e18,
                lup:                  9.721295865031779605 * 1e18,
                poolSize:             73_000 * 1e18,
                pledgedCollateral:    1_002 * 1e18,
                encumberedCollateral: 823.649613971736296163 * 1e18,
                poolDebt:             8_006.941586538461542154 * 1e18,
                actualUtilization:    0.109684131322444679 * 1e18,
                targetUtilization:    1e18,
                minDebtAmount:        400.347079326923077108 * 1e18,
                loans:                2,
                maxBorrower:          address(_borrower),
                interestRate:         0.05 * 1e18,
                interestRateUpdate:   _startTime
            })
        );
        _assertBorrower(
            {
                borrower:                  _borrower,
                borrowerDebt:              19.268509615384615394 * 1e18,
                borrowerCollateral:        2 * 1e18,
                borrowert0Np:              10.115967548076923081 * 1e18,
                borrowerCollateralization: 1.009034539679184679 * 1e18
            }
        );
        _assertBorrower(
            {
                borrower:                  _borrower2,
                borrowerDebt:              7_987.673076923076926760 * 1e18,
                borrowerCollateral:        1_000 * 1e18,
                borrowert0Np:              8.471136974495192174 * 1e18,
                borrowerCollateralization: 1.217037273735858713 * 1e18
            }
        );
        _assertReserveAuction(
            {
                reserves:                   7.691586538461542154 * 1e18,
                claimableReserves :         0,
                claimableReservesRemaining: 0,
                auctionPrice:               0,
                timeRemaining:              0
            }
        );
        assertEq(_quote.balanceOf(_lender), 47_000 * 1e18);

        // should revert if there's no auction started
        _assertTakeNoAuctionRevert(
            {
                from:          _lender,
                borrower:      _borrower,
                maxCollateral: 10 * 1e18
            }
        );
    }


    function testLenderForcedExit() external tearDown {

        skip(25 hours);
        
        // Lender attempts to withdraw entire position
        _removeLiquidity(
            {
                from:     _lender,
                amount:   2_000.00 * 1e18,
                index:    _i9_91,
                newLup:   9.721295865031779605 * 1e18,
                lpRedeem: 1_999.891367962935869240000000000 * 1e27
            }
        );

        _removeLiquidity(
            {
                from:     _lender,
                amount:   5_000 * 1e18,
                index:    _i9_81,
                newLup:   9.721295865031779605 * 1e18,
                lpRedeem: 4_999.728419907339673101000000000 * 1e27
            }
        );

        _removeLiquidity(
            {
                from:     _lender,
                amount:   2_992.8 * 1e18,
                index:    _i9_72,
                newLup:   9.721295865031779605 * 1e18,
                lpRedeem: 2_992.637443019737234731000000000 * 1e27
            }
        );

        // Lender amount to withdraw is restricted by HTP 
        _assertRemoveAllLiquidityLupBelowHtpRevert(
            {
                from:     _lender,
                index:    _i9_72
            }
        );

        _assertBucket(
            {
                index:        _i9_72,
                lpBalance:    8_007.362556980262765269000000000 * 1e27, 
                collateral:   0,
                deposit:      8_007.797508658144068000 * 1e18,
                exchangeRate: 1.000054318968922187999940710 * 1e27
            }
        );

        skip(16 hours);

        _assertAuction(
            AuctionParams({
                borrower:          _borrower,
                active:            false,
                kicker:            address(0),
                bondSize:          0,
                bondFactor:        0,
                kickTime:          0,
                kickMomp:          0,
                totalBondEscrowed: 0,
                auctionPrice:      0,
                debtInAuction:     0,
                thresholdPrice:    9.636421658861206949 * 1e18,
                neutralPrice:      0
            })
        );

        _assertBorrower(
            {
                borrower:                  _borrower,
                borrowerDebt:              19.272843317722413898 * 1e18,
                borrowerCollateral:        2 * 1e18,
                borrowert0Np:              10.115967548076923081 * 1e18,
                borrowerCollateralization: 0.998794730435100101 * 1e18
            }
        );

        _kick(
            {
                from:           _lender,
                borrower:       _borrower,
                debt:           19.489662805046791054 * 1e18,
                collateral:     2 * 1e18,
                bond:           0.192728433177224139 * 1e18,
                transferAmount: 0.192728433177224139 * 1e18
            }
        );

        _assertBucket(
            {
                index:        _i9_72,
                lpBalance:    8_007.362556980262765269000000000 * 1e27,
                collateral:   0,          
                deposit:      8_008.361347558277120605 * 1e18,
                exchangeRate: 1.000124734027079076000026734 * 1e27
            }
        );

        _assertAuction(
            AuctionParams({
                borrower:          _borrower,
                active:            true,
                kicker:            _lender,
                bondSize:          0.192728433177224139 * 1e18,
                bondFactor:        0.01 * 1e18,
                kickTime:          block.timestamp,
                kickMomp:          9.721295865031779605 * 1e18,
                totalBondEscrowed: 0.192728433177224139 * 1e18,
                auctionPrice:      323.783767737736553472 * 1e18,
                debtInAuction:     19.489662805046791054 * 1e18,
                thresholdPrice:    9.744831402523395527 * 1e18,
                neutralPrice:      10.118242741804267296 * 1e18
            })
        );

        // lender cannot withdraw - deposit in buckets within liquidation debt from the top-of-book down are frozen
        _assertRemoveDepositLockedByAuctionDebtRevert(
            {
                from:     _lender,
                amount:   10.0 * 1e18,
                index:    _i9_72
            }
        );

        // lender cannot move funds
        _assertMoveDepositLockedByAuctionDebtRevert(
            {
                from:      _lender,
                amount:    10.0 * 1e18,
                fromIndex: _i9_72,
                toIndex:   _i9_81 
            }
        );

        // lender can add / remove liquidity in buckets that are not within liquidation debt
        changePrank(_lender1);
        _pool.addQuoteToken(2_000 * 1e18, 5000);
        _pool.removeQuoteToken(2_000 * 1e18, 5000);

        skip(3 hours);

        _assertBorrower(
            {
                borrower:                  _borrower,
                borrowerDebt:              19.489933125874732298 * 1e18,
                borrowerCollateral:        2 * 1e18,
                borrowert0Np:              10.115967548076923081 * 1e18,
                borrowerCollateralization: 0.987669594447545452 * 1e18
            }
        );

        _assertAuction(
            AuctionParams({
                borrower:          _borrower,
                active:            true,
                kicker:            _lender,
                bondSize:          0.192728433177224139 * 1e18,
                bondFactor:        0.01 * 1e18,
                kickTime:          block.timestamp - 3 hours,
                kickMomp:          9.721295865031779605 * 1e18,
                totalBondEscrowed: 0.192728433177224139 * 1e18,
                auctionPrice:      80.945941934434138368 * 1e18,
                debtInAuction:     19.489662805046791054 * 1e18,
                thresholdPrice:    9.744966562937366149 * 1e18,
                neutralPrice:      10.118242741804267296 * 1e18
            })
        );

        _take(
            {
                from:            _lender,
                borrower:        _borrower,
                maxCollateral:   2.0 * 1e18,
                bondChange:      0.192728433177224139 * 1e18,
                givenAmount:     20.854228444685963559 * 1e18,
                collateralTaken: 0.257631549479994909 * 1e18,
                isReward:        false
            }
        );
        
        // Borrower is removed from auction, keeps collateral in system
        _assertAuction(
            AuctionParams({
                borrower:          _borrower,
                active:            false,
                kicker:            address(0),
                bondSize:          0,
                bondFactor:        0,
                kickTime:          0,
                kickMomp:          0,
                totalBondEscrowed: 0,
                auctionPrice:      0,
                debtInAuction:     0,
                thresholdPrice:    0.783011950431070454 * 1e18,
                neutralPrice:      0
            })
        );

        _assertBorrower(
            {
                borrower:                  _borrower,
                borrowerDebt:              1.364295318811231261 * 1e18,
<<<<<<< HEAD
                borrowerCollateral:        1.742368450520005091 * 1e18,
                borrowert0Np:              10.115967548076923081 * 1e18,
                borrowerCollateralization: 12.415258617291764765 * 1e18
=======
                borrowerCollateral:        1.731848655593075738 * 1e18,
                borrowert0Np:              0.819477146345208500 * 1e18,
                borrowerCollateralization: 12.340299744741172584 * 1e18
>>>>>>> 41498942
            }
        );

        _assertPool(
            PoolParams({
                htp:                  7.991488192808991114 * 1e18,
                lup:                  9.721295865031779605 * 1e18,
                poolSize:             63_008.836766669707730070 * 1e18,
                pledgedCollateral:    1_001.742368450520005091 * 1e18,
                encumberedCollateral: 822.004063389191990638 * 1e18,
                poolDebt:             7_990.944702464672948723 * 1e18,
                actualUtilization:    0.126822603185902765 * 1e18,
                targetUtilization:    0.826474536317057937 * 1e18,
                minDebtAmount:        399.547235123233647436 * 1e18,
                loans:                2,
                maxBorrower:          address(_borrower2),
                interestRate:         0.0405 * 1e18,
                interestRateUpdate:   block.timestamp - 3 hours
            })
        );

        _removeLiquidity(
            {
                from:     _lender,
                amount:   8_008.373442262808822463 * 1e18,
                index:    _i9_72,
                newLup:   9.624807173121239337 * 1e18,
                lpRedeem: 8_007.362556980262762824000000000 * 1e27
            }
        );
        
        _assertBucket(
        {
                index:        _i9_72,
                lpBalance:    0.000000000000002445000000000 * 1e27,   
                collateral:   0,          
                deposit:      2445,
                exchangeRate: 1 * 1e27
            }
        );

        _removeLiquidity(
            {
                from:     _lender,
                amount:   25_000.037756489769875000 * 1e18,
                index:    _i9_62,
                newLup:   9.529276179422528643 * 1e18,
                lpRedeem: 25_000 * 1e27
            }
        );

        _assertBucket(
        {
                index:        _i9_62,
                lpBalance:    0,
                collateral:   0,          
                deposit:      0,
                exchangeRate: 1 * 1e27
            }
        );

        _removeLiquidity(
            {
                from:     _lender,
                amount:   22_000 * 1e18,
                index:    _i9_52,
                newLup:   9.529276179422528643 * 1e18,
                lpRedeem: 21_999.966774339181882911000000000 * 1e27
            }
        );

        _assertBucket(
            {
                index:        _i9_52,
                lpBalance:    8_000.033225660818117089000000000 * 1e27,
                collateral:   0,          
                deposit:      8_000.045307787723850000 * 1e18,
                exchangeRate: 1.000001510259590794999992127 * 1e27
            }
        );

        _assertRemoveAllLiquidityLupBelowHtpRevert({
            from:  _lender,
            index: _i9_52
        });

        skip(25 hours);

        _assertPool(
            PoolParams({
                htp:                  7.991488192808991114 * 1e18,
                lup:                  9.529276179422528643 * 1e18,
                poolSize:             8_000.425567917129035051 * 1e18,
                pledgedCollateral:    1_001.742368450520005091 * 1e18,
                encumberedCollateral: 838.664785894643975534 * 1e18,
                poolDebt:             7_991.868366746325933658 * 1e18,
                actualUtilization:    0.998930406751720968 * 1e18,
                targetUtilization:    0.826474536317057937 * 1e18,
                minDebtAmount:        399.593418337316296683 * 1e18,
                loans:                2,
                maxBorrower:          address(_borrower2),
                interestRate:         0.0405 * 1e18,
                interestRateUpdate:   block.timestamp - 28 hours
            })
        );

        _assertBorrower(
            {
                borrower:                  _borrower2,
                borrowerDebt:              7_990.503913730158190391 * 1e18,
                borrowerCollateral:        1_000.00 * 1e18,
                borrowert0Np:              8.471136974495192174 * 1e18,
                borrowerCollateralization: 1.192575121957988603 * 1e18
            }
        );

        // draw debt is called to trigger accrual of pool interest that will push the lup back up
        IERC20Pool(address(_pool)).drawDebt(_lender, 0, 0, 0);

        _assertPool(
            PoolParams({
                htp:                  7.993335753787741967 * 1e18,
                lup:                  9.529276179422528643 * 1e18,
                poolSize:             8_001.334570519785969351 * 1e18,
                pledgedCollateral:    1_001.742368450520005091 * 1e18,
                encumberedCollateral: 838.664785894643975534 * 1e18,
                poolDebt:             7_991.868366746325933658 * 1e18,
                actualUtilization:    0.998816921890963361 * 1e18,
                targetUtilization:    0.830373904741144466 * 1e18,
                minDebtAmount:        399.593418337316296683 * 1e18,
                loans:                2,
                maxBorrower:          address(_borrower2),
                interestRate:         0.04455 * 1e18,
                interestRateUpdate:   block.timestamp
            })
        );

        skip(117 days);

        _assertBorrower(
            {
                borrower:                  _borrower2,
                borrowerDebt:              8_105.430237884635118282 * 1e18,
                borrowerCollateral:        1_000 * 1e18,
                borrowert0Np:              8.471136974495192174 * 1e18,
                borrowerCollateralization: 0.000000012317209569 * 1e18
            }
        );

        // kick borrower 2
        changePrank(_lender);
        _pool.kickWithDeposit(_i9_52);

        _assertRemoveDepositLockedByAuctionDebtRevert(
            {
                from:   _lender,
                amount: 10.0 * 1e18,
                index:  _i9_52
            }
        );

        skip(10 hours);

        _assertAuction(
            AuctionParams({
                borrower:          _borrower2,
                active:            true,
                kicker:            _lender,
                bondSize:          1_211.097645963067762922 * 1e18,
                bondFactor:        0.149418058069566641 * 1e18,
                kickTime:          block.timestamp - 10 hours,
                kickMomp:          9.529276179422528643 * 1e18,
                totalBondEscrowed: 1_211.097645963067762922 * 1e18,
                auctionPrice:      0.595579761213908032 * 1e18,
                debtInAuction:     8_195.704467159075241912 * 1e18,
                thresholdPrice:    8.196162962286455648 * 1e18,
                neutralPrice:      8.596021534820399875 * 1e18
            })
        );

        _assertBorrower(
            {
                borrower:                  _borrower2,
                borrowerDebt:              8_196.162962286455648823 * 1e18,
                borrowerCollateral:        1_000 * 1e18,
                borrowert0Np:              8.471136974495192174 * 1e18,
                borrowerCollateralization: 0.000000012180856255 * 1e18
            }
        );

        _take(
            {
                from:            _lender,
                borrower:        _borrower2,
                maxCollateral:   1_000.0 * 1e18,
                bondChange:      88.990371346118344167 * 1e18,
                givenAmount:     595.579761213908032000 * 1e18,
                collateralTaken: 1_000 * 1e18,
                isReward:        true
            }
        );

        _assertPool(
            PoolParams({
                htp:                  0.806166731332729530 * 1e18,
                lup:                  0.000000099836282890 * 1e18,
                poolSize:             6_903.817874766137575452* 1e18,
                pledgedCollateral:    1.742368450520005091 * 1e18,
                encumberedCollateral: 82_782_420_335.819944460554424794 * 1e18,
                poolDebt:             8_264.689134965808775268 * 1e18,
                actualUtilization:    0,
                targetUtilization:    1.174867102136840281 * 1e18,
                minDebtAmount:        826.468913496580877527 * 1e18,
                loans:                1,
                maxBorrower:          address(_borrower),
                interestRate:         0.049005000000000000 * 1e18,
                interestRateUpdate:   block.timestamp - 10 hours
            })
        );

        _assertBorrower(
            {
                borrower:                  _borrower2,
                borrowerDebt:              8_263.304979778717856240 * 1e18,
                borrowerCollateral:        0,
                borrowert0Np:              8.471136974495192174 * 1e18,
                borrowerCollateralization: 0
            }
        );

        _assertRemoveLiquidityAuctionNotClearedRevert({
            from:   _lender,
            amount: 7_990.0 * 1e18,
            index:  _i9_52
        });

        _settle(
            {
                from:        _lender,
                borrower:    _borrower2,
                maxDepth:    10,
                settledDebt: 7_470.137365944503729705 * 1e18
            }
        );

        _assertPool(
            PoolParams({
                htp:                  0.806166731332729530 * 1e18,
                lup:                  0.000000099836282890 * 1e18,
                poolSize:             0,
                pledgedCollateral:    1.742368450520005091 * 1e18,
                encumberedCollateral: 6851219028.047090376954237584 * 1e18,
                poolDebt:             684.000241025460159115 * 1e18,
                actualUtilization:    0,
                targetUtilization:    1.174867102136840281 * 1e18,
                minDebtAmount:        68.400024102546015912 * 1e18,
                loans:                1,
                maxBorrower:          address(_borrower),
                interestRate:         0.049005000000000000 * 1e18,
                interestRateUpdate:   block.timestamp - 10 hours
            })
        );

        _assertBucket(
            {
                index:        _i9_91,
                lpBalance:    0,
                collateral:   0,          
                deposit:      0,
                exchangeRate: 1 * 1e27
            }
        );
        _assertBucket(
            {
                index:        _i9_81,
                lpBalance:    0,
                collateral:   0,          
                deposit:      0,
                exchangeRate: 1 * 1e27
            }
        );
        _assertBucket(
            {
                index:        _i9_72,
                lpBalance:    0,
                collateral:   0,          
                deposit:      0,
                exchangeRate: 1 * 1e27
            }
        );
        _assertBucket(
            {
                index:        _i9_62,
                lpBalance:    0,
                collateral:   0,          
                deposit:      0,
                exchangeRate: 1 * 1e27
            }
        );
        _assertBucket(
            {
                index:        _i9_52,
                lpBalance:    0 * 1e27,
                collateral:   0,          
                deposit:      0,
                exchangeRate: 1 * 1e27
            }
        );

        _assertBorrower(
            {
                borrower:                  _borrower,
                borrowerDebt:              1.384155187090919028 * 1e18,
<<<<<<< HEAD
                borrowerCollateral:        1.742368450520005091 * 1e18,
                borrowert0Np:              10.115967548076923081 * 1e18,
                borrowerCollateralization: 0.000000125673472994 * 1e18
=======
                borrowerCollateral:        1.731848655593075738 * 1e18,
                borrowert0Np:              0.819477146345208500 * 1e18,
                borrowerCollateralization: 0.000000124914701700 * 1e18
>>>>>>> 41498942
            }
        );
    }
 }<|MERGE_RESOLUTION|>--- conflicted
+++ resolved
@@ -365,15 +365,9 @@
             {
                 borrower:                  _borrower,
                 borrowerDebt:              1.364295318811231261 * 1e18,
-<<<<<<< HEAD
                 borrowerCollateral:        1.742368450520005091 * 1e18,
-                borrowert0Np:              10.115967548076923081 * 1e18,
+                borrowert0Np:              0.814529437653465353 * 1e18,
                 borrowerCollateralization: 12.415258617291764765 * 1e18
-=======
-                borrowerCollateral:        1.731848655593075738 * 1e18,
-                borrowert0Np:              0.819477146345208500 * 1e18,
-                borrowerCollateralization: 12.340299744741172584 * 1e18
->>>>>>> 41498942
             }
         );
 
@@ -687,15 +681,9 @@
             {
                 borrower:                  _borrower,
                 borrowerDebt:              1.384155187090919028 * 1e18,
-<<<<<<< HEAD
                 borrowerCollateral:        1.742368450520005091 * 1e18,
-                borrowert0Np:              10.115967548076923081 * 1e18,
+                borrowert0Np:              0.814529437653465353 * 1e18,
                 borrowerCollateralization: 0.000000125673472994 * 1e18
-=======
-                borrowerCollateral:        1.731848655593075738 * 1e18,
-                borrowert0Np:              0.819477146345208500 * 1e18,
-                borrowerCollateralization: 0.000000124914701700 * 1e18
->>>>>>> 41498942
             }
         );
     }
