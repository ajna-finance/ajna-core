--- conflicted
+++ resolved
@@ -143,33 +143,21 @@
             amount:   2_000.00 * 1e18,
             index:    _i9_91,
             newLup:   9.721295865031779605 * 1e18,
-<<<<<<< HEAD
-            lpRedeem: 1_999.891367962935869240000000000 * 1e27
-=======
             lpRedeem: 1_999.891367962935869240 * 1e18
->>>>>>> ec791226
         });
         _removeLiquidity({
             from:     _lender,
             amount:   5_000 * 1e18,
             index:    _i9_81,
             newLup:   9.721295865031779605 * 1e18,
-<<<<<<< HEAD
-            lpRedeem: 4_999.728419907339673101000000000 * 1e27
-=======
             lpRedeem: 4_999.728419907339673101 * 1e18
->>>>>>> ec791226
         });
         _removeLiquidity({
             from:     _lender,
             amount:   2_992.8 * 1e18,
             index:    _i9_72,
             newLup:   9.721295865031779605 * 1e18,
-<<<<<<< HEAD
-            lpRedeem: 2_992.637443019737234731000000000 * 1e27
-=======
             lpRedeem: 2_992.637443019737234731 * 1e18
->>>>>>> ec791226
         });
 
         // Lender amount to withdraw is restricted by HTP 
@@ -180,17 +168,10 @@
 
         _assertBucket({
             index:        _i9_72,
-<<<<<<< HEAD
-            lpBalance:    8_007.362556980262765269000000000 * 1e27, 
-            collateral:   0,
-            deposit:      8_007.797508658144068000 * 1e18,
-            exchangeRate: 1.000054318968922187999940710 * 1e27
-=======
             lpBalance:    8_007.362556980262765269 * 1e18, 
             collateral:   0,
             deposit:      8_007.797508658144068000 * 1e18,
             exchangeRate: 1.000054318968922188 * 1e18
->>>>>>> ec791226
         });
 
         skip(16 hours);
@@ -230,17 +211,10 @@
 
         _assertBucket({
             index:        _i9_72,
-<<<<<<< HEAD
-            lpBalance:    8_007.362556980262765269000000000 * 1e27,
-            collateral:   0,          
-            deposit:      8_008.361347558277120605 * 1e18,
-            exchangeRate: 1.000124734027079076000026734 * 1e27
-=======
             lpBalance:    8_007.362556980262765269 * 1e18,
             collateral:   0,          
             deposit:      8_008.361347558277120605 * 1e18,
             exchangeRate: 1.000124734027079076 * 1e18
->>>>>>> ec791226
         });
         _assertAuction(
             AuctionParams({
@@ -362,26 +336,15 @@
             amount:   8_008.373442262808822463 * 1e18,
             index:    _i9_72,
             newLup:   9.624807173121239337 * 1e18,
-<<<<<<< HEAD
-            lpRedeem: 8_007.362556980262762824000000000 * 1e27
-=======
             lpRedeem: 8_007.362556980262762824 * 1e18
->>>>>>> ec791226
         });
         
         _assertBucket({
             index:        _i9_72,
-<<<<<<< HEAD
-            lpBalance:    0.000000000000002445000000000 * 1e27,   
+            lpBalance:    0.000000000000002445 * 1e18,   
             collateral:   0,          
             deposit:      2445,
-            exchangeRate: 1 * 1e27
-=======
-            lpBalance:    0.000000000000002445 * 1e18,   
-            collateral:   0,          
-            deposit:      2445,
-            exchangeRate: 1 * 1e18
->>>>>>> ec791226
+            exchangeRate: 1 * 1e18
         });
 
         _removeLiquidity({
@@ -389,11 +352,7 @@
             amount:   25_000.037756489769875000 * 1e18,
             index:    _i9_62,
             newLup:   9.529276179422528643 * 1e18,
-<<<<<<< HEAD
-            lpRedeem: 25_000 * 1e27
-=======
             lpRedeem: 25_000 * 1e18
->>>>>>> ec791226
         });
 
         _assertBucket({
@@ -401,11 +360,7 @@
             lpBalance:    0,
             collateral:   0,          
             deposit:      0,
-<<<<<<< HEAD
-            exchangeRate: 1 * 1e27
-=======
-            exchangeRate: 1 * 1e18
->>>>>>> ec791226
+            exchangeRate: 1 * 1e18
         });
 
         _removeLiquidity({
@@ -413,26 +368,15 @@
             amount:   22_000 * 1e18,
             index:    _i9_52,
             newLup:   9.529276179422528643 * 1e18,
-<<<<<<< HEAD
-            lpRedeem: 21_999.966774339181882911000000000 * 1e27
-=======
             lpRedeem: 21_999.966774339181882911 * 1e18
->>>>>>> ec791226
         });
 
         _assertBucket({
             index:        _i9_52,
-<<<<<<< HEAD
-            lpBalance:    8_000.033225660818117089000000000 * 1e27,
-            collateral:   0,          
-            deposit:      8_000.045307787723850000 * 1e18,
-            exchangeRate: 1.000001510259590794999992127 * 1e27
-=======
             lpBalance:    8_000.033225660818117089 * 1e18,
             collateral:   0,          
             deposit:      8_000.045307787723850000 * 1e18,
             exchangeRate: 1.000001510259590795 * 1e18
->>>>>>> ec791226
         });
 
         _assertRemoveAllLiquidityLupBelowHtpRevert({
@@ -604,49 +548,27 @@
             lpBalance:    0,
             collateral:   0,          
             deposit:      0,
-<<<<<<< HEAD
-            exchangeRate: 1 * 1e27
-=======
-            exchangeRate: 1 * 1e18
->>>>>>> ec791226
+            exchangeRate: 1 * 1e18
         });
         _assertBucket({
             index:        _i9_81,
             lpBalance:    0,
             collateral:   0,          
             deposit:      0,
-<<<<<<< HEAD
-            exchangeRate: 1 * 1e27
-=======
-            exchangeRate: 1 * 1e18
->>>>>>> ec791226
+            exchangeRate: 1 * 1e18
         });
         _assertBucket({
             index:        _i9_72,
             lpBalance:    0,
             collateral:   0,          
             deposit:      0,
-<<<<<<< HEAD
-            exchangeRate: 1 * 1e27
-=======
-            exchangeRate: 1 * 1e18
->>>>>>> ec791226
+            exchangeRate: 1 * 1e18
         });
         _assertBucket({
             index:        _i9_62,
             lpBalance:    0,
             collateral:   0,          
             deposit:      0,
-<<<<<<< HEAD
-            exchangeRate: 1 * 1e27
-        });
-        _assertBucket({
-            index:        _i9_52,
-            lpBalance:    0 * 1e27,
-            collateral:   0,          
-            deposit:      0,
-            exchangeRate: 1 * 1e27
-=======
             exchangeRate: 1 * 1e18
         });
         _assertBucket({
@@ -655,7 +577,6 @@
             collateral:   0,          
             deposit:      0,
             exchangeRate: 1 * 1e18
->>>>>>> ec791226
         });
     }
  }