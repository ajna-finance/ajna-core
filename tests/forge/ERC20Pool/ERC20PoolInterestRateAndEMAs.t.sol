--- conflicted
+++ resolved
@@ -36,11 +36,7 @@
         _mintQuoteAndApproveTokens(_lender2,  100_000_000_000_000_000 * 1e18);
     }
 
-<<<<<<< HEAD
-    function testPoolInterestRateIncreaseDecrease() external {
-=======
     function testPoolInterestRateIncreaseDecrease() external tearDown {
->>>>>>> ec791226
         _addInitialLiquidity({
             from:   _lender,
             amount: 10_000 * 1e18,
@@ -90,11 +86,7 @@
         changePrank(_borrower);
 
         vm.expectEmit(true, true, false, true);
-<<<<<<< HEAD
-        emit UpdateInterestRate(0.05 * 1e18, 0.045 * 1e18);
-=======
         emit UpdateInterestRate(0.05 * 1e18, 0.055 * 1e18);
->>>>>>> ec791226
         _drawDebtNoLupCheck({
             from:               _borrower,
             borrower:           _borrower,
@@ -121,13 +113,8 @@
             })
         );
         _assertEMAs({
-<<<<<<< HEAD
-            debtEma:   0 * 1e18,
-            lupColEma: 43_408.813587101588024766 * 1e18
-=======
             debtEma:   4_340.881358710158802477 * 1e18,
             lupColEma: 28_103.845662221475161347 * 1e18
->>>>>>> ec791226
         });
 
         skip(14 hours);
@@ -160,13 +147,8 @@
             })
         );
         _assertEMAs({
-<<<<<<< HEAD
-            debtEma:   4_340.881358710158802477 * 1e18,
-            lupColEma: 82_781.879840256846120840 * 1e18
-=======
             debtEma:   8_279.448467499588505755 * 1e18,
             lupColEma: 53_558.163735316008374982 * 1e18
->>>>>>> ec791226
         });
 
         vm.revertTo(snapshot);
@@ -201,13 +183,8 @@
             })
         );
         _assertEMAs({
-<<<<<<< HEAD
-            debtEma:   0 * 1e18,
-            lupColEma: 43_408.813587101588024766 * 1e18
-=======
             debtEma:   4_340.881358710158802477 * 1e18,
             lupColEma: 28_103.845662221475161347 * 1e18
->>>>>>> ec791226
         });
     }
 
