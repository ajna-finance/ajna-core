--- conflicted
+++ resolved
@@ -134,26 +134,14 @@
 
         // repay entire loan
         deal(address(_quote), _borrower,  _quote.balanceOf(_borrower) + 200 * 1e18);
-<<<<<<< HEAD
         _repayDebt({
             from:             _borrower,
             borrower:         _borrower,
             amountToRepay:    46_044.230769230769252000 * 1e18,
             amountRepaid:     46_044.230769230769252000 * 1e18,
             collateralToPull: 0,
-            newLup:           BucketMath.MAX_PRICE
+            newLup:           MAX_PRICE
         });
-=======
-        _repay(
-            {
-                from:     _borrower,
-                borrower: _borrower,
-                amount:   46_113.664786991249514684 * 1e18,
-                repaid:   46_113.664786991249514684 * 1e18,
-                newLup:   MAX_PRICE
-            }
-        );
->>>>>>> 6eda570b
     }
 
     function testOverutilizedPoolInterestRateIncrease() external tearDown {
