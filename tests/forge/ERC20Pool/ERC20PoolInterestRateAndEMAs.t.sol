--- conflicted
+++ resolved
@@ -5,12 +5,8 @@
 
 import { ERC20HelperContract } from './ERC20DSTestPlus.sol';
 
-<<<<<<< HEAD
+import 'src/base/PoolHelper.sol';
 import 'src/erc20/interfaces/IERC20Pool.sol';
-import 'src/libraries/BucketMath.sol';
-=======
-import 'src/base/PoolHelper.sol';
->>>>>>> cdc14ca7
 
 contract ERC20PoolInterestRateTestAndEMAs is ERC20HelperContract {
 
@@ -142,15 +138,9 @@
             {
                 from:     _borrower,
                 borrower: _borrower,
-<<<<<<< HEAD
                 amount:   46_113.664786991249514684 * 1e18,
                 repaid:   46_113.664786991249514684 * 1e18,
-                newLup:   BucketMath.MAX_PRICE
-=======
-                amount:   46_044.230769230769252000 * 1e18,
-                repaid:   46_044.230769230769252000 * 1e18,
                 newLup:   MAX_PRICE
->>>>>>> cdc14ca7
             }
         );
     }
