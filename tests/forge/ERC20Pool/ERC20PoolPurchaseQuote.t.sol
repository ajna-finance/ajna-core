--- conflicted
+++ resolved
@@ -307,13 +307,8 @@
                 from:     _bidder,
                 amount:   amountWithInterest,
                 index:    2550,
-<<<<<<< HEAD
-                newLup:   PoolUtils.indexToPrice(2552),
+                newLup:   _priceAt(2552),
                 lpRedeem: 10_000.349513872212134187863727799 * 1e27
-=======
-                newLup:   _priceAt(2552),
-                lpRedeem: 10_000.349513872212134187552326469 * 1e27
->>>>>>> 7deb02e6
             }
         );
 
