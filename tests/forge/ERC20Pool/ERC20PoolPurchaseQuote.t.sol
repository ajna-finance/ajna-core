--- conflicted
+++ resolved
@@ -147,11 +147,7 @@
             from: _bidder,
             amount: 0.678725133191514712 * 1e18,
             index: testIndex,
-<<<<<<< HEAD
-            lpRedeem: 2_043.56808879152623138 * 1e18
-=======
             lpRedeem: 2_043.568088791526231161 * 1e18
->>>>>>> a8f7e8f7
         });
 
         // check pool balances
@@ -260,11 +256,7 @@
             amount:   amountWithInterest,
             index:    2550,
             newLup:   _priceAt(2552),
-<<<<<<< HEAD
-            lpRedeem: 10_000.349513872212135834 * 1e18
-=======
             lpRedeem: 10_000.349513872212134207 * 1e18
->>>>>>> a8f7e8f7
         });
 
         // bidder withdraws unused collateral
@@ -274,11 +266,7 @@
             from:     _bidder,
             amount:   expectedCollateral,
             index:    2550,
-<<<<<<< HEAD
-            lpRedeem: 200.034347595268739835 * 1e18
-=======
             lpRedeem: 200.034347595268741462 * 1e18
->>>>>>> a8f7e8f7
         });
 
         _assertLenderLpBalance({
