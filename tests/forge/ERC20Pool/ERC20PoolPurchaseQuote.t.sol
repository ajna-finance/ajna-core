--- conflicted
+++ resolved
@@ -46,46 +46,27 @@
             from:    _bidder,
             amount:  collateralToPurchaseWith,
             index:   testIndex,
-<<<<<<< HEAD
-            lpAward: 12_043.56808879152623138 * 1e27
-=======
             lpAward: 12_043.56808879152623138 * 1e18
->>>>>>> ec791226
         });
 
         // check bucket state and LPs
         _assertBucket({
             index:        testIndex,
-<<<<<<< HEAD
-            lpBalance:    22_043.56808879152623138 * 1e27,
-            collateral:   collateralToPurchaseWith,
-            deposit:      10_000 * 1e18,
-            exchangeRate: 1 * 1e27
-=======
             lpBalance:    22_043.56808879152623138 * 1e18,
             collateral:   collateralToPurchaseWith,
             deposit:      10_000 * 1e18,
             exchangeRate: 1 * 1e18
->>>>>>> ec791226
-        });
-        _assertLenderLpBalance({
-            lender:      _lender,
-            index:       testIndex,
-<<<<<<< HEAD
-            lpBalance:   10_000 * 1e27,
-=======
+        });
+        _assertLenderLpBalance({
+            lender:      _lender,
+            index:       testIndex,
             lpBalance:   10_000 * 1e18,
->>>>>>> ec791226
-            depositTime: _startTime
-        });
-        _assertLenderLpBalance({
-            lender:      _bidder,
-            index:       testIndex,
-<<<<<<< HEAD
-            lpBalance:   12_043.56808879152623138 * 1e27,
-=======
+            depositTime: _startTime
+        });
+        _assertLenderLpBalance({
+            lender:      _bidder,
+            index:       testIndex,
             lpBalance:   12_043.56808879152623138 * 1e18,
->>>>>>> ec791226
             depositTime: _startTime
         });
 
@@ -99,11 +80,7 @@
             amount:   10_000 * 1e18,
             index:    testIndex,
             newLup:   _lup(),
-<<<<<<< HEAD
-            lpRedeem: 10_000 * 1e27
-=======
             lpRedeem: 10_000 * 1e18
->>>>>>> ec791226
         });
 
         assertEq(_quote.balanceOf(_bidder), 10_000 * 1e18);
@@ -111,36 +88,21 @@
         // check bucket state
         _assertBucket({
             index:        testIndex,
-<<<<<<< HEAD
-            lpBalance:    12_043.56808879152623138 * 1e27,
-            collateral:   collateralToPurchaseWith,
-            deposit:      0,
-            exchangeRate: 1 * 1e27
-=======
             lpBalance:    12_043.56808879152623138 * 1e18,
             collateral:   collateralToPurchaseWith,
             deposit:      0,
             exchangeRate: 1 * 1e18
->>>>>>> ec791226
-        });
-        _assertLenderLpBalance({
-            lender:      _lender,
-            index:       testIndex,
-<<<<<<< HEAD
-            lpBalance:   10_000 * 1e27,
-=======
+        });
+        _assertLenderLpBalance({
+            lender:      _lender,
+            index:       testIndex,
             lpBalance:   10_000 * 1e18,
->>>>>>> ec791226
-            depositTime: _startTime
-        });
-        _assertLenderLpBalance({
-            lender:      _bidder,
-            index:       testIndex,
-<<<<<<< HEAD
-            lpBalance:   2_043.56808879152623138 * 1e27,
-=======
+            depositTime: _startTime
+        });
+        _assertLenderLpBalance({
+            lender:      _bidder,
+            index:       testIndex,
             lpBalance:   2_043.56808879152623138 * 1e18,
->>>>>>> ec791226
             depositTime: _startTime
         });
 
@@ -155,41 +117,26 @@
             from: _lender,
             amount: 3.321274866808485288 * 1e18,
             index: testIndex,
-<<<<<<< HEAD
-            lpRedeem: 10_000 * 1e27
-=======
             lpRedeem: 10_000 * 1e18
->>>>>>> ec791226
         });
 
         _assertBucket({
             index:        testIndex,
-<<<<<<< HEAD
-            lpBalance:    2_043.56808879152623138 * 1e27,
-            collateral:   0.678725133191514712 * 1e18,
-            deposit:      0,
-            exchangeRate: 0.999999999999999999892795209 * 1e27
-=======
             lpBalance:    2_043.56808879152623138 * 1e18,
             collateral:   0.678725133191514712 * 1e18,
             deposit:      0,
             exchangeRate: 1 * 1e18
->>>>>>> ec791226
-        });
-        _assertLenderLpBalance({
-            lender:      _lender,
-            index:       testIndex,
-            lpBalance:   0,
-            depositTime: _startTime
-        });
-        _assertLenderLpBalance({
-            lender:      _bidder,
-            index:       testIndex,
-<<<<<<< HEAD
-            lpBalance:   2_043.56808879152623138 * 1e27,
-=======
+        });
+        _assertLenderLpBalance({
+            lender:      _lender,
+            index:       testIndex,
+            lpBalance:   0,
+            depositTime: _startTime
+        });
+        _assertLenderLpBalance({
+            lender:      _bidder,
+            index:       testIndex,
             lpBalance:   2_043.56808879152623138 * 1e18,
->>>>>>> ec791226
             depositTime: _startTime
         });
 
@@ -200,11 +147,7 @@
             from: _bidder,
             amount: 0.678725133191514712 * 1e18,
             index: testIndex,
-<<<<<<< HEAD
-            lpRedeem: 2_043.56808879152623138 * 1e27
-=======
             lpRedeem: 2_043.568088791526231161 * 1e18
->>>>>>> ec791226
         });
 
         // check pool balances
@@ -217,11 +160,7 @@
             lpBalance:    0,
             collateral:   0,
             deposit:      0,
-<<<<<<< HEAD
-            exchangeRate: 1 * 1e27
-=======
-            exchangeRate: 1 * 1e18
->>>>>>> ec791226
+            exchangeRate: 1 * 1e18
         });
         _assertLenderLpBalance({
             lender:      _lender,
@@ -307,11 +246,7 @@
             from:    _bidder,
             amount:  collateralToPurchaseWith,
             index:   2550,
-<<<<<<< HEAD
-            lpAward: 10_200.383861467480875668505869503 * 1e27
-=======
             lpAward: 10_200.383861467480875669 * 1e18
->>>>>>> ec791226
         });
 
         skip(25 hours); // remove liquidity after one day to avoid early withdraw penalty
@@ -321,11 +256,7 @@
             amount:   amountWithInterest,
             index:    2550,
             newLup:   _priceAt(2552),
-<<<<<<< HEAD
-            lpRedeem: 10_000.349513872212134187863727799 * 1e27
-=======
             lpRedeem: 10_000.349513872212134207 * 1e18
->>>>>>> ec791226
         });
 
         // bidder withdraws unused collateral
@@ -335,11 +266,7 @@
             from:     _bidder,
             amount:   expectedCollateral,
             index:    2550,
-<<<<<<< HEAD
-            lpRedeem: 200.034347595268741480642141704 * 1e27
-=======
             lpRedeem: 200.034347595268741462 * 1e18
->>>>>>> ec791226
         });
 
         _assertLenderLpBalance({
@@ -358,11 +285,7 @@
             from:     _lender,
             amount:   expectedCollateral,
             index:    2550,
-<<<<<<< HEAD
-            lpRedeem: 6_000 * 1e27
-=======
             lpRedeem: 6_000 * 1e18
->>>>>>> ec791226
         });
 
         _assertLenderLpBalance({
@@ -381,11 +304,7 @@
             from:     _lender1,
             amount:   expectedCollateral,
             index:    2550,
-<<<<<<< HEAD
-            lpRedeem: 4_000 * 1e27
-=======
             lpRedeem: 4_000 * 1e18
->>>>>>> ec791226
         });
 
         _assertLenderLpBalance({
@@ -404,11 +323,7 @@
             lpBalance:    0,
             collateral:   0,
             deposit:      0,
-<<<<<<< HEAD
-            exchangeRate: 1 * 1e27
-=======
-            exchangeRate: 1 * 1e18
->>>>>>> ec791226
+            exchangeRate: 1 * 1e18
         });
     }
 }