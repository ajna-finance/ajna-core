--- conflicted
+++ resolved
@@ -38,55 +38,35 @@
             from:    _lender,
             amount:  10_000 * 1e18,
             index:   highest,
-<<<<<<< HEAD
-            lpAward: 10_000 * 1e27,
-=======
             lpAward: 10_000 * 1e18,
->>>>>>> ec791226
             newLup:  MAX_PRICE
         });
         _addLiquidity({
             from:    _lender,
             amount:  10_000 * 1e18,
             index:   high,
-<<<<<<< HEAD
-            lpAward: 10_000 * 1e27,
-=======
             lpAward: 10_000 * 1e18,
->>>>>>> ec791226
             newLup:  MAX_PRICE
         });
         _addLiquidity({ 
             from:    _lender,
             amount:  10_000 * 1e18,
             index:   med,
-<<<<<<< HEAD
-            lpAward: 10_000 * 1e27,
-=======
             lpAward: 10_000 * 1e18,
->>>>>>> ec791226
             newLup:  MAX_PRICE
         });
         _addLiquidity({
             from:    _lender,
             amount:  10_000 * 1e18,
             index:   low,
-<<<<<<< HEAD
-            lpAward: 10_000 * 1e27,
-=======
             lpAward: 10_000 * 1e18,
->>>>>>> ec791226
             newLup:  MAX_PRICE
         });
         _addLiquidity({
             from:    _lender,
             amount:  10_000 * 1e18,
             index:   lowest,
-<<<<<<< HEAD
-            lpAward: 10_000 * 1e27,
-=======
             lpAward: 10_000 * 1e18,
->>>>>>> ec791226
             newLup:  MAX_PRICE
         });
 
@@ -148,91 +128,37 @@
         _assertLenderLpBalance({
             lender:      _lender,
             index:       highest,
-<<<<<<< HEAD
-            lpBalance:   10_000 * 1e27,
-=======
             lpBalance:   10_000 * 1e18,
->>>>>>> ec791226
             depositTime: _startTime
         });
         _assertLenderLpBalance({
             lender:      _lender,
             index:       high,
-<<<<<<< HEAD
-            lpBalance:   10_000 * 1e27,
-=======
             lpBalance:   10_000 * 1e18,
->>>>>>> ec791226
             depositTime: _startTime
         });
         _assertLenderLpBalance({
             lender:      _lender,
             index:       med,
-<<<<<<< HEAD
-            lpBalance:   10_000 * 1e27,
-=======
             lpBalance:   10_000 * 1e18,
->>>>>>> ec791226
             depositTime: _startTime
         });
         _assertLenderLpBalance({
             lender:      _lender,
             index:       low,
-<<<<<<< HEAD
-            lpBalance:   10_000 * 1e27,
-=======
             lpBalance:   10_000 * 1e18,
->>>>>>> ec791226
             depositTime: _startTime
         });
         _assertLenderLpBalance({
             lender:      _lender,
             index:       lowest,
-<<<<<<< HEAD
-            lpBalance:   10_000 * 1e27,
-=======
             lpBalance:   10_000 * 1e18,
->>>>>>> ec791226
             depositTime: _startTime
         });
 
         // check buckets
         _assertBucket({
             index:        highest,
-<<<<<<< HEAD
-            lpBalance:    10_000 * 1e27,
-            collateral:   0,
-            deposit:      10_000 * 1e18,
-            exchangeRate: 1 * 1e27
-        });
-        _assertBucket({
-            index:        high,
-            lpBalance:    10_000 * 1e27,
-            collateral:   0,
-            deposit:      10_000 * 1e18,
-            exchangeRate: 1 * 1e27
-        });
-        _assertBucket({
-            index:        med,
-            lpBalance:    10_000 * 1e27,
-            collateral:   0,
-            deposit:      10_000 * 1e18,
-            exchangeRate: 1 * 1e27
-        });
-        _assertBucket({
-            index:        low,
-            lpBalance:    10_000 * 1e27,
-            collateral:   0,
-            deposit:      10_000 * 1e18,
-            exchangeRate: 1 * 1e27
-        });
-        _assertBucket({
-            index:        lowest,
-            lpBalance:    10_000 * 1e27,
-            collateral:   0,
-            deposit:      10_000 * 1e18,
-            exchangeRate: 1 * 1e27
-=======
             lpBalance:    10_000 * 1e18,
             collateral:   0,
             deposit:      10_000 * 1e18,
@@ -265,7 +191,6 @@
             collateral:   0,
             deposit:      10_000 * 1e18,
             exchangeRate: 1 * 1e18
->>>>>>> ec791226
         });
 
         // borrow 19_000 quote
@@ -697,11 +622,7 @@
         _assertBorrowMinDebtRevert({
             from:       _borrower,
             amount:     10 * 1e18,
-<<<<<<< HEAD
-            indexLimit: 7_777
-=======
             indexLimit: MAX_FENWICK_INDEX
->>>>>>> ec791226
         });
     }
 
@@ -1007,11 +928,7 @@
 
         // should revert if borrower repays most, but not all of their debt resulting in a 0 tp loan remaining on the book
         vm.expectRevert(abi.encodeWithSignature('ZeroThresholdPrice()'));
-<<<<<<< HEAD
-        IERC20Pool(address(_pool)).repayDebt(_borrower, 500.480769230769231000 * 1e18 - 1, 0, _borrower);
-=======
         IERC20Pool(address(_pool)).repayDebt(_borrower, 500.480769230769231000 * 1e18 - 1, 0, _borrower, MAX_FENWICK_INDEX);
->>>>>>> ec791226
 
         // should be able to pay back all pendingDebt
         _repayDebt({
@@ -1049,11 +966,7 @@
         _assertLenderLpBalance({
             lender:      _lender,
             index:       highest,
-<<<<<<< HEAD
-            lpBalance:   10_000 * 1e27,
-=======
             lpBalance:   10_000 * 1e18,
->>>>>>> ec791226
             depositTime: _startTime
         });
 
@@ -1089,11 +1002,7 @@
             from:    _lender,
             amount:  10_000 * 1e18,
             index:   _indexOf(200 * 1e18),
-<<<<<<< HEAD
-            lpAward: 10_000 * 1e27,
-=======
             lpAward: 10_000 * 1e18,
->>>>>>> ec791226
             newLup:  2_981.007422784467321543 * 1e18
         });
 
@@ -1106,11 +1015,7 @@
             amount:   10_000 * 1e18,
             index:    _indexOf(200 * 1e18),
             newLup:   2_981.007422784467321543 * 1e18,
-<<<<<<< HEAD
-            lpRedeem: 10_000 * 1e27
-=======
             lpRedeem: 10_000 * 1e18
->>>>>>> ec791226
         });
 
         assertEq(_quote.balanceOf(_lender), 150_000 * 1e18); // no tokens paid as penalty
@@ -1147,11 +1052,7 @@
             amount:   9_990.384615384615380000 * 1e18,
             index:    highest,
             newLup:   MAX_PRICE,
-<<<<<<< HEAD
-            lpRedeem: 10_000 * 1e27
-=======
             lpRedeem: 10_000 * 1e18
->>>>>>> ec791226
         });
 
         assertEq(_quote.balanceOf(_lender), 159_990.384615384615380000 * 1e18); // 5 tokens paid as penalty
@@ -1175,11 +1076,7 @@
             amount:   9_990.384615384615380000 * 1e18,
             index:    highest,
             newLup:   MAX_PRICE,
-<<<<<<< HEAD
-            lpRedeem: 10_000 * 1e27
-=======
             lpRedeem: 10_000 * 1e18
->>>>>>> ec791226
         });
 
         assertEq(_quote.balanceOf(_lender), 159_990.384615384615380000 * 1e18); // 5 tokens paid as penalty
@@ -1192,11 +1089,7 @@
             amount:   10_000 * 1e18,
             index:    med,
             newLup:   MAX_PRICE,
-<<<<<<< HEAD
-            lpRedeem: 10_000 * 1e27
-=======
             lpRedeem: 10_000 * 1e18
->>>>>>> ec791226
         });
 
         assertEq(_quote.balanceOf(_lender), 169_990.384615384615380000 * 1e18); // no tokens paid as penalty
@@ -1233,55 +1126,35 @@
             from:    _lender,
             amount:  10_000 * 1e18,
             index:   highest,
-<<<<<<< HEAD
-            lpAward: 10_000 * 1e27,
-=======
             lpAward: 10_000 * 1e18,
->>>>>>> ec791226
             newLup:  MAX_PRICE
         });
         _addLiquidity({
             from:    _lender,
             amount:  10_000 * 1e18,
             index:   high,
-<<<<<<< HEAD
-            lpAward: 10_000 * 1e27,
-=======
             lpAward: 10_000 * 1e18,
->>>>>>> ec791226
             newLup:  MAX_PRICE
         });
         _addLiquidity({
             from:    _lender,
             amount:  10_000 * 1e18,
             index:   med,
-<<<<<<< HEAD
-            lpAward: 10_000 * 1e27,
-=======
             lpAward: 10_000 * 1e18,
->>>>>>> ec791226
             newLup:  MAX_PRICE
         });
         _addLiquidity({
             from:    _lender,
             amount:  10_000 * 1e18,
             index:   low,
-<<<<<<< HEAD
-            lpAward: 10_000 * 1e27,
-=======
             lpAward: 10_000 * 1e18,
->>>>>>> ec791226
             newLup:  MAX_PRICE
         });
         _addLiquidity({
             from:    _lender,
             amount:  10_000 * 1e18,
             index:   lowest,
-<<<<<<< HEAD
-            lpAward: 10_000 * 1e27,
-=======
             lpAward: 10_000 * 1e18,
->>>>>>> ec791226
             newLup:  MAX_PRICE
         });
 
@@ -1420,11 +1293,7 @@
                 assertEq(exchangeRate, 1e18);
             }
 
-<<<<<<< HEAD
-            assertEq(lpAccumulator, mintAmount_ * 1e9);
-=======
             assertEq(lpAccumulator, mintAmount_);
->>>>>>> ec791226
 
             _assertBucket({
                 index:        indexes[i],
