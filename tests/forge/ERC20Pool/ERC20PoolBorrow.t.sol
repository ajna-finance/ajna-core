// SPDX-License-Identifier: GPL-3.0-or-later
pragma solidity 0.8.14;

import { ERC20HelperContract } from './ERC20DSTestPlus.sol';

import 'src/base/PoolHelper.sol';
import 'src/erc20/interfaces/IERC20Pool.sol';

import 'src/erc20/ERC20Pool.sol';

contract ERC20PoolBorrowTest is ERC20HelperContract {

    address internal _borrower;
    address internal _borrower2;
    address internal _lender;
    address internal _lender1;

    uint256 highest = 2550;
    uint256 high    = 2551;
    uint256 med     = 2552;
    uint256 low     = 2553;
    uint256 lowest  = 2554;

    function setUp() external {
        _borrower  = makeAddr("borrower");
        _borrower2 = makeAddr("borrower2");
        _lender    = makeAddr("lender");
        _lender1   = makeAddr("lender1");

        _mintCollateralAndApproveTokens(_borrower,  100 * 1e18);
        _mintCollateralAndApproveTokens(_borrower2,  100 * 1e18);

        _mintQuoteAndApproveTokens(_lender,   200_000 * 1e18);
        _mintQuoteAndApproveTokens(_lender1,  200_000 * 1e18);

        // lender deposits 10000 DAI in 5 buckets each
        _addLiquidity(
            {
                from:   _lender,
                amount: 10_000 * 1e18,
                index:  highest,
                newLup: MAX_PRICE
            }
        );
        _addLiquidity(
            {
                from:   _lender,
                amount: 10_000 * 1e18,
                index:  high,
                newLup: MAX_PRICE
            }
        );
        _addLiquidity(
            {
                from:   _lender,
                amount: 10_000 * 1e18,
                index:  med,
                newLup: MAX_PRICE
            }
        );
        _addLiquidity(
            {
                from:   _lender,
                amount: 10_000 * 1e18,
                index:  low,
                newLup: MAX_PRICE
            }
        );
        _addLiquidity(
            {
                from:   _lender,
                amount: 10_000 * 1e18,
                index:  lowest,
                newLup: MAX_PRICE
            }
        );

        _assertPool(
            PoolState({
                htp:                  0,
                lup:                  MAX_PRICE,
                poolSize:             50_000 * 1e18,
                pledgedCollateral:    0,
                encumberedCollateral: 0,
                poolDebt:             0,
                actualUtilization:    0,
                targetUtilization:    1e18,
                minDebtAmount:        0,
                loans:                0,
                maxBorrower:          address(0),
                interestRate:         0.05 * 1e18,
                interestRateUpdate:   _startTime
            })
        );
    }

    function testPoolBorrowAndRepay() external tearDown {
        // check balances before borrow
        assertEq(_quote.balanceOf(address(_pool)), 50_000 * 1e18);
        assertEq(_quote.balanceOf(_lender),        150_000 * 1e18);

        _drawDebt({
            from: _borrower,
            borrower: _borrower,
            amountToBorrow: 21_000 * 1e18,
            limitIndex: 3_000,
            collateralToPledge: 100 * 1e18,
            newLup: 2_981.007422784467321543 * 1e18
        });

        _assertPool(
            PoolState({
                htp:                  210.201923076923077020 * 1e18,
                lup:                  2_981.007422784467321543 * 1e18,
                poolSize:             50_000 * 1e18,
                pledgedCollateral:    100 * 1e18,
                encumberedCollateral: 7.051372011699988577 * 1e18,
                poolDebt:             21_020.192307692307702000 * 1e18,
                actualUtilization:    0.420403846153846154 * 1e18,
                targetUtilization:    1e18,
                minDebtAmount:        2_102.0192307692307702 * 1e18,
                loans:                1,
                maxBorrower:          _borrower,
                interestRate:         0.05 * 1e18,
                interestRateUpdate:   _startTime
            })
        );

        // check balances
        assertEq(_quote.balanceOf(address(_pool)), 29_000 * 1e18);
        assertEq(_quote.balanceOf(_lender),        150_000 * 1e18);

        _assertLenderLpBalance(
            {
                lender:      _lender,
                index:       highest,
                lpBalance:   10_000 * 1e27,
                depositTime: _startTime
            }
        );
        _assertLenderLpBalance(
            {
                lender:      _lender,
                index:       high,
                lpBalance:   10_000 * 1e27,
                depositTime: _startTime
            }
        );
        _assertLenderLpBalance(
            {
                lender:      _lender,
                index:       med,
                lpBalance:   10_000 * 1e27,
                depositTime: _startTime
            }
        );
        _assertLenderLpBalance(
            {
                lender:      _lender,
                index:       low,
                lpBalance:   10_000 * 1e27,
                depositTime: _startTime
            }
        );
        _assertLenderLpBalance(
            {
                lender:      _lender,
                index:       lowest,
                lpBalance:   10_000 * 1e27,
                depositTime: _startTime
            }
        );

        // check buckets
        _assertBucket(
            {
                index:        highest,
                lpBalance:    10_000 * 1e27,
                collateral:   0,
                deposit:      10_000 * 1e18,
                exchangeRate: 1 * 1e27
            }
        );
        _assertBucket(
            {
                index:        high,
                lpBalance:    10_000 * 1e27,
                collateral:   0,
                deposit:      10_000 * 1e18,
                exchangeRate: 1 * 1e27
            }
        );
        _assertBucket(
            {
                index:        med,
                lpBalance:    10_000 * 1e27,
                collateral:   0,
                deposit:      10_000 * 1e18,
                exchangeRate: 1 * 1e27
            }
        );
        _assertBucket(
            {
                index:        low,
                lpBalance:    10_000 * 1e27,
                collateral:   0,
                deposit:      10_000 * 1e18,
                exchangeRate: 1 * 1e27
            }
        );
        _assertBucket(
            {
                index:        lowest,
                lpBalance:    10_000 * 1e27,
                collateral:   0,
                deposit:      10_000 * 1e18,
                exchangeRate: 1 * 1e27
            }
        );

        // borrow 19_000 DAI
        _borrow(
            {
                from:       _borrower,
                amount:     19_000 * 1e18,
                indexLimit: 3_500,
                newLup:     2_951.419442869698640451 * 1e18
            }
        );

        _assertPool(
            PoolState({
                htp:                  400.384615384615384800 * 1e18,
                lup:                  2_951.419442869698640451 * 1e18,  // FIMXE: actual is 2_995.912459898389633881,
                poolSize:             50_000 * 1e18,
                pledgedCollateral:    100 * 1e18,
                encumberedCollateral: 13.565832411651963522 * 1e18,
                poolDebt:             40_038.461538461538480000 * 1e18,
                actualUtilization:    0.800769230769230770 * 1e18,
                targetUtilization:    1e18,
                minDebtAmount:        4_003.846153846153848 * 1e18,
                loans:                1,
                maxBorrower:          _borrower,
                interestRate:         0.05 * 1e18,
                interestRateUpdate:   _startTime
            })
        );
        // check balances
        assertEq(_quote.balanceOf(address(_pool)), 10_000 * 1e18);
        assertEq(_quote.balanceOf(_lender),        150_000 * 1e18);

        // repay partial
        _repayDebt({
            from:             _borrower,
            borrower:         _borrower,
            amountToRepay:    10_000 * 1e18,
            amountRepaid:     10_000 * 1e18,
            collateralToPull: 0,
            newLup:           2_966.176540084047110076 * 1e18
        });

        _assertPool(
            PoolState({
                htp:                  300.384615384615384800 * 1e18,
                lup:                  2_966.176540084047110076 * 1e18,
                poolSize:             50_000 * 1e18,
                pledgedCollateral:    100 * 1e18,
                encumberedCollateral: 10.126997207526425123 * 1e18,
                poolDebt:             30_038.461538461538480000 * 1e18,
                actualUtilization:    0.600769230769230770 * 1e18,
                targetUtilization:    1e18,
                minDebtAmount:        3_003.846153846153848000 * 1e18,
                loans:                1,
                maxBorrower:          _borrower,
                interestRate:         0.05 * 1e18,
                interestRateUpdate:   _startTime
            })
        );

        // check balances
        assertEq(_quote.balanceOf(address(_pool)), 20_000 * 1e18);
        assertEq(_quote.balanceOf(_lender),        150_000 * 1e18);

        // repay entire loan
        deal(address(_quote), _borrower,  _quote.balanceOf(_borrower) + 40 * 1e18);
<<<<<<< HEAD
        _repayDebt({
            from:             _borrower,
            borrower:         _borrower,
            amountToRepay:    30_038.461538461538480000 * 1e18,
            amountRepaid:     30_038.461538461538480000 * 1e18,
            collateralToPull: 0,
            newLup:           BucketMath.MAX_PRICE
        });
=======
        _repay(
            {
                from:     _borrower,
                borrower: _borrower,
                amount:   30_038.461538461538480000 * 1e18,
                repaid:   30_038.461538461538480000 * 1e18,
                newLup:   MAX_PRICE
            }
        );
>>>>>>> 6eda570b

        _assertPool(
            PoolState({
                htp:                  0,
                lup:                  MAX_PRICE,
                poolSize:             50_000 * 1e18,
                pledgedCollateral:    100 * 1e18,
                encumberedCollateral: 0,
                poolDebt:             0,
                actualUtilization:    0,
                targetUtilization:    1e18,
                minDebtAmount:        0,
                loans:                0,
                maxBorrower:          address(0),
                interestRate:         0.05 * 1e18,
                interestRateUpdate:   _startTime
            })
        );

        // check balances
        assertEq(_quote.balanceOf(address(_pool)), 50_038.461538461538480000 * 1e18);
        assertEq(_quote.balanceOf(_lender),        150_000 * 1e18);

        // borrow 8_000 DAI
        _borrow(
            {
                from:       _borrower,
                amount:     8_000 * 1e18,
                indexLimit: 3_500,
                newLup:     3_010.892022197881557845 * 1e18
            }
        );

        _assertPool(
            PoolState({
                htp:                  80.076923076923076960 * 1e18,
                lup:                  3_010.892022197881557845 * 1e18,
                poolSize:             50_000 * 1e18,
                pledgedCollateral:    100 * 1e18,
                encumberedCollateral: 2.659574720267410143 * 1e18,
                poolDebt:             8_007.692307692307696000 * 1e18,
                actualUtilization:    0.160153846153846154 * 1e18,
                targetUtilization:    1e18,
                minDebtAmount:        800.769230769230769600 * 1e18,
                loans:                1,
                maxBorrower:          _borrower,
                interestRate:         0.05 * 1e18,
                interestRateUpdate:   _startTime
            })
        );
    }

    // FIXME: update values pending interest rate changes. Test failsas _accruePoolInterest is only called once at top of `repayDebt` instead of twice in prio subordinate methods.
    function skip_testPoolBorrowerInterestAccumulation() external tearDown {
        (uint256 liquidityAdded, , , , ) = _poolUtils.poolLoansInfo(address(_pool));
        skip(10 days);
        _drawDebt({
            from:               _borrower,
            borrower:           _borrower,
            amountToBorrow:     21_000 * 1e18,
            limitIndex:         3_000,
            collateralToPledge: 50 * 1e18,
            newLup:             2_981.007422784467321543 * 1e18
        });

        uint256 expectedDebt = 21_051.890446235135648008 * 1e18;
        _assertPool(
            PoolState({
                htp:                  420.403846153846154040 * 1e18,
                lup:                  2_981.007422784467321543 * 1e18,
                poolSize:             50_000 * 1e18,
                pledgedCollateral:    50 * 1e18,
                encumberedCollateral: 7.062005376213123432 * 1e18,
                poolDebt:             expectedDebt,
                actualUtilization:    0.421037808924702713 * 1e18,
                targetUtilization:    0.141027440233999772 * 1e18,
                minDebtAmount:        2_105.189044623513564801 * 1e18,
                loans:                1,
                maxBorrower:          _borrower,
                interestRate:         0.055 * 1e18,
                interestRateUpdate:   _startTime + 10 days
            })
        );
        _assertBorrower(
            {
                borrower:                  _borrower,
                borrowerDebt:              expectedDebt,
                borrowerCollateral:        50 * 1e18,
                borrowert0Np:              441.424038461538461742 * 1e18,
                borrowerCollateralization: 7.080141877038845214 * 1e18
            }
        );

        skip(10 days);
        _pledgeCollateral(
            {
                from:     _borrower,
                borrower: _borrower,
                amount:   10 * 1e18
            }
        );

        expectedDebt = 21_083.636385101213387311 * 1e18;
        _assertPool(
            PoolState({
                htp:                  352.454532537342231182 * 1e18,
                lup:                  2_981.007422784467321543 * 1e18,
                poolSize:             50_055.509493137959600000 * 1e18,
                pledgedCollateral:    60 * 1e18,
                encumberedCollateral: 7.072654775682389039 * 1e18,
                poolDebt:             expectedDebt,
                actualUtilization:    0.421205110058694735 * 1e18,
                targetUtilization:    0.127834905411600422 * 1e18,
                minDebtAmount:        2_108.363638510121338731 * 1e18,
                loans:                1,
                maxBorrower:          _borrower,
                interestRate:         0.0605 * 1e18,
                interestRateUpdate:   _startTime + 20 days
            })
        );
        _assertBorrower(
            {
                borrower:                  _borrower,
                borrowerDebt:              expectedDebt,
                borrowerCollateral:        60 * 1e18,
                borrowert0Np:              369.605048076923077092 * 1e18,
                borrowerCollateralization: 8.483377444958217435 * 1e18
            }
        );
        _assertLenderInterest(liquidityAdded, 55.509493137959600000 * 1e18);

        skip(10 days);
        _repayDebtNoLupCheck({
            from:             _borrower,
            borrower:         _borrower,
            amountToRepay:    0,
            amountRepaid:     0,
            collateralToPull: 10 * 1e18
        });

        expectedDebt = 21_118.612213260575680078 * 1e18;
        _assertPool(
            PoolState({
                htp:                  424.349858731660857846 * 1e18,
                lup:                  2_981.007422784467321543 * 1e18,
                poolSize:             50_086.113113158840750000 * 1e18,
                pledgedCollateral:    50 * 1e18,
                encumberedCollateral: 7.084387664333398317 * 1e18,
                poolDebt:             expectedDebt,
                actualUtilization:    0.421646059169087376 * 1e18,
                targetUtilization:    0.132599912976061670 * 1e18,
                minDebtAmount:        2_111.861221326057568008 * 1e18,
                loans:                1,
                maxBorrower:          _borrower,
                interestRate:         0.06655 * 1e18,
                interestRateUpdate:   _startTime + 30 days
            })
        );
        _assertBorrower(
            {
                borrower:                  _borrower,
                borrowerDebt:              expectedDebt,
                borrowerCollateral:        50 * 1e18,
                borrowert0Np:              445.838278846153846358 * 1e18,
                borrowerCollateralization: 7.057773002983275247 * 1e18
            }
        );
        _assertLenderInterest(liquidityAdded, 86.113113158840750000 * 1e18);

        skip(10 days);
        _borrow(
            {
                from:       _borrower,
                amount:     0,
                indexLimit: 3_000,
                newLup:     2_981.007422784467321543 * 1e18
            }
        );

        expectedDebt = 21_157.152643010853304038 * 1e18;
        _assertPool(
            PoolState({
                htp:                  425.900107294311861922 * 1e18,
                lup:                  2_981.007422784467321543 * 1e18,
                poolSize:             50_119.836959946754650000 * 1e18,
                pledgedCollateral:    50 * 1e18,
                encumberedCollateral: 7.097316323771045135 * 1e18,
                poolDebt:             expectedDebt,
                actualUtilization:    0.422131314192394169 * 1e18,
                targetUtilization:    0.135172469119117962 * 1e18,
                minDebtAmount:        2_115.715264301085330404 * 1e18,
                loans:                1,
                maxBorrower:          _borrower,
                interestRate:         0.073205 * 1e18,
                interestRateUpdate:   _startTime + 40 days
            })
        );
        _assertBorrower(
            {
                borrower:                  _borrower,
                borrowerDebt:              expectedDebt,
                borrowerCollateral:        50 * 1e18,
                borrowert0Np:              448.381722115384615590 * 1e18,
                borrowerCollateralization: 7.044916376706357984 * 1e18
            }
        );
        _assertLenderInterest(liquidityAdded, 119.836959946754650000 * 1e18);

        skip(10 days);
        // call repay to restamp the loan's neutral price
        // _repay(
        //     {
        //         from:     _borrower,
        //         borrower: _borrower,
        //         amount:   0,
        //         repaid:   0,
        //         newLup:   2_981.007422784467321543 * 1e18
        //     }
        // );
        // _repayDebt({
        //     from:             _borrower,
        //     borrower:         _borrower,
        //     amountToRepay:    0,
        //     amountRepaid:     0,
        //     collateralToPull: 0,
        //     newLup:           2_981.007422784467321543 * 1e18
        // });

        expectedDebt = 21_199.628356897284442294 * 1e18;
        _assertPool(
            PoolState({
                htp:                  427.611922756860156608 * 1e18,
                lup:                  2_981.007422784467321543 * 1e18,
                poolSize:             50_157.005764521268350000 * 1e18,
                pledgedCollateral:    50 * 1e18,
                encumberedCollateral: 7.111565102073903530 * 1e18,
                poolDebt:             expectedDebt,
                actualUtilization:    0.422665349212151634 * 1e18,
                targetUtilization:    0.136817652441066412 * 1e18,
                minDebtAmount:        2_119.962835689728444229 * 1e18,
                loans:                1,
                maxBorrower:          _borrower,
                interestRate:         0.0805255 * 1e18,
                interestRateUpdate:   _startTime + 50 days
            })
        );
        _assertBorrower(
            {
                borrower:                  _borrower,
                borrowerDebt:              expectedDebt,
                borrowerCollateral:        50 * 1e18,
                borrowert0Np:              448.381722115384615590 * 1e18,
                borrowerCollateralization: 7.030801136225104190 * 1e18
            }
        );
        _assertLenderInterest(liquidityAdded, 157.005764521268350000 * 1e18);

        skip(10 days);
        expectedDebt = 21_246.450141935843866714 * 1e18;
        _assertPool(
            PoolState({
                htp:                  427.611922756860156608 * 1e18,
                lup:                  2_981.007422784467321543 * 1e18,
                poolSize:             50_157.005764521268350000 * 1e18,
                pledgedCollateral:    50 * 1e18,
                encumberedCollateral: 7.127271800648583574 * 1e18,
                poolDebt:             expectedDebt,
                actualUtilization:    0.423598853601516100 * 1e18,
                targetUtilization:    0.136817652441066412 * 1e18,
                minDebtAmount:        2_124.645014193584386671 * 1e18,
                loans:                1,
                maxBorrower:          _borrower,
                interestRate:         0.0805255 * 1e18,
                interestRateUpdate:   _startTime + 50 days
            })
        );
        _assertBorrower(
            {
                borrower:                  _borrower,
                borrowerDebt:              expectedDebt,
                borrowerCollateral:        50 * 1e18,
                borrowert0Np:              448.381722115384615590 * 1e18,
                borrowerCollateralization: 7.015307034516347067 * 1e18
            }
        );
    }

    /**
     *  @notice 1 lender, 2 borrowers tests reverts in borrow.
     *          Reverts:
     *              Attempts to borrow with no available quote.
     *              Attempts to borrow more than minimum amount.
     *              Attempts to borrow when result would be borrower under collateralization.
     *              Attempts to borrow when result would be pool under collateralization.
     */
    function testPoolBorrowRequireChecks() external tearDown {
        // should revert if borrower attempts to borrow with an out of bounds limitIndex
        _assertBorrowLimitIndexRevert(
            {
                from:       _borrower,
                amount:     1_000 * 1e18,
                indexLimit: 1000
            }
        );

        // should revert if borrower didn't pledged any collateral
        _assertBorrowBorrowerUnderCollateralizedRevert(
            {
                from:       _borrower,
                amount:     500 * 1e18,
                indexLimit: 3000
            }
        );

        // borrower 1 borrows 500 quote from the pool after adding sufficient collateral
        _pledgeCollateral(
            {
                from:     _borrower,
                borrower: _borrower,
                amount:   50 * 1e18
            }
        );
        _borrow(
            {
                from:       _borrower,
                amount:     500 * 1e18,
                indexLimit: 3_000,
                newLup:     3_010.892022197881557845 * 1e18
            }
        );

        // borrower 2 borrows 15k quote from the pool with borrower2 becoming new queue HEAD
        _pledgeCollateral(
            {
                from:     _borrower2,
                borrower: _borrower2,
                amount:   6 * 1e18
            }
        );
        _borrow(
            {
                from:       _borrower2,
                amount:     15_000 * 1e18,
                indexLimit: 3_000,
                newLup:     2_995.912459898389633881 * 1e18
            }
        );

        // should revert if borrower undercollateralized
        _assertBorrowBorrowerUnderCollateralizedRevert(
            {
                from:       _borrower2,
                amount:     2_976 * 1e18,
                indexLimit: 3000
            }
        );

        // should be able to borrow if properly specified
        _borrow(
            {
                from:       _borrower2,
                amount:     10 * 1e18,
                indexLimit: 3_000,
                newLup:     2_995.912459898389633881 * 1e18
            }
        );
    }

    function testMinBorrowAmountCheck() external tearDown {
        // 10 borrowers draw debt
        for (uint i=0; i<10; ++i) {
            _anonBorrowerDrawsDebt(100 * 1e18, 1_200 * 1e18, 7777);
        }
        (, uint256 loansCount, , , ) = _poolUtils.poolLoansInfo(address(_pool));
        assertEq(loansCount, 10);

        _pledgeCollateral(
            {
                from:     _borrower,
                borrower: _borrower,
                amount:   100 * 1e18
            }
        );

        // should revert if borrower attempts to borrow more than minimum amount
        _assertBorrowMinDebtRevert(
            {
                from:       _borrower,
                amount:     10 * 1e18,
                indexLimit: 7_777
            }
        );
    }

    /**
     *  @notice 1 lender, 2 borrowers tests reverts in repay.
     *          Reverts:
     *              Attempts to repay without quote tokens.
     *              Attempts to repay without debt.
     *              Attempts to repay when bucket would be left with amount less than averge debt.
     */
    function testPoolRepayRequireChecks() external tearDown {
        deal(address(_quote), _borrower,  _quote.balanceOf(_borrower) + 10_000 * 1e18);

        // should revert if borrower has no debt
        _assertRepayNoDebtRevert(
            {
                from:     _borrower,
                borrower: _borrower,
                amount:   10_000 * 1e18
            }
        );

        // borrower 1 borrows 1000 quote from the pool
        _pledgeCollateral(
            {
                from:     _borrower,
                borrower: _borrower,
                amount:   50 * 1e18
            }
        );
        _borrow(
            {
                from:       _borrower,
                amount:     1_000 * 1e18,
                indexLimit: 3_000,
                newLup:     3_010.892022197881557845 * 1e18
            }
        );

        _assertPool(
            PoolState({
                htp:                  20.019230769230769240 * 1e18,
                lup:                  3_010.892022197881557845 * 1e18,
                poolSize:             50_000 * 1e18,
                pledgedCollateral:    50 * 1e18,
                encumberedCollateral: 0.332446840033426268 * 1e18,
                poolDebt:             1_000.961538461538462000 * 1e18,
                actualUtilization:    0.020019230769230769 * 1e18,
                targetUtilization:    1 * 1e18,
                minDebtAmount:        100.096153846153846200 * 1e18,
                loans:                1,
                maxBorrower:          _borrower,
                interestRate:         0.05 * 1e18,
                interestRateUpdate:   _startTime
            })
        );

        // borrower 2 borrows 5k quote from the pool and becomes new queue HEAD
        _pledgeCollateral(
            {
                from:     _borrower2,
                borrower: _borrower2,
                amount:   50 * 1e18
            }
        );
        _borrow(
            {
                from:       _borrower2,
                amount:     5_000 * 1e18,
                indexLimit: 3_000,
                newLup:     3_010.892022197881557845 * 1e18
            }
        );

        _assertPool(
            PoolState({
                htp:                  100.096153846153846200 * 1e18,
                lup:                  3_010.892022197881557845 * 1e18,
                poolSize:             50_000 * 1e18,
                pledgedCollateral:    100 * 1e18,
                encumberedCollateral: 1.994681040200557607 * 1e18,
                poolDebt:             6_005.769230769230772000 * 1e18,
                actualUtilization:    0.120115384615384615 * 1e18,
                targetUtilization:    1 * 1e18,
                minDebtAmount:        300.288461538461538600 * 1e18,
                loans:                2,
                maxBorrower:          _borrower2,
                interestRate:         0.05 * 1e18,
                interestRateUpdate:   _startTime
            })
        );

        // should be able to repay loan if properly specified
        _repayDebt({
            from:             _borrower,
            borrower:         _borrower,
            amountToRepay:    0.0001 * 1e18,
            amountRepaid:     0.0001 * 1e18,
            collateralToPull: 0,
            newLup:           3_010.892022197881557845 * 1e18
        });

        _assertPool(
            PoolState({
                htp:                  100.096153846153846200 * 1e18,
                lup:                  3_010.892022197881557845 * 1e18,
                poolSize:             50_000 * 1e18,
                pledgedCollateral:    100 * 1e18,
                encumberedCollateral: 1.994681006987808939 * 1e18,
                poolDebt:             6_005.769130769230772000 * 1e18,
                actualUtilization:    0.120115382615384615 * 1e18,
                targetUtilization:    1 * 1e18,
                minDebtAmount:        300.288456538461538600 * 1e18,
                loans:                2,
                maxBorrower:          _borrower2,
                interestRate:         0.05 * 1e18,
                interestRateUpdate:   _startTime
            })
        );
    }

    function testMinRepayAmountCheck() external tearDown {
        // borrower 1 borrows 1000 quote from the pool
        _drawDebt({
            from: _borrower,
            borrower: _borrower,
            amountToBorrow: 1_000 * 1e18,
            limitIndex: 3_000,
            collateralToPledge: 50 * 1e18,
            newLup: 3_010.892022197881557845 * 1e18
        });

        // 9 other borrowers draw debt
        for (uint i=0; i<9; ++i) {
            _anonBorrowerDrawsDebt(100 * 1e18, 1_000 * 1e18, 7777);
        }
        (, uint256 loansCount, , , ) = _poolUtils.poolLoansInfo(address(_pool));
        assertEq(loansCount, 10);

        // should revert if amount left after repay is less than the average debt
        _assertRepayMinDebtRevert(
            {
                from:     _borrower,
                borrower: _borrower,
                amount:   950 * 1e18
            }
        );
    }

    function testRepayLoanFromDifferentActor() external tearDown {
        // borrower 1 borrows 1000 quote from the pool
        _pledgeCollateral(
            {
                from:     _borrower,
                borrower: _borrower,
                amount:   50 * 1e18
            }
        );
        _borrow(
            {
                from:       _borrower,
                amount:     1_000 * 1e18,
                indexLimit: 3_000,
                newLup:     3_010.892022197881557845 * 1e18
            }
        );

        _assertPool(
            PoolState({
                htp:                  20.019230769230769240 * 1e18,
                lup:                  3_010.892022197881557845 * 1e18,
                poolSize:             50_000 * 1e18,
                pledgedCollateral:    50 * 1e18,
                encumberedCollateral: 0.332446840033426268 * 1e18,
                poolDebt:             1_000.961538461538462000 * 1e18,
                actualUtilization:    0.020019230769230769 * 1e18,
                targetUtilization:    1 * 1e18,
                minDebtAmount:        100.096153846153846200 * 1e18,
                loans:                1,
                maxBorrower:          _borrower,
                interestRate:         0.05 * 1e18,
                interestRateUpdate:   _startTime
            })
        );

        // should be able to repay loan on behalf of borrower
        _repayDebt({
            from:             _lender,
            borrower:         _borrower,
            amountToRepay:    0.0001 * 1e18,
            amountRepaid:     0.0001 * 1e18,
            collateralToPull: 0,
            newLup:           3_010.892022197881557845 * 1e18
        });

        _assertPool(
            PoolState({
                htp:                  20.019228769230769240 * 1e18,
                lup:                  3_010.892022197881557845 * 1e18,
                poolSize:             50_000 * 1e18,
                pledgedCollateral:    50 * 1e18,
                encumberedCollateral: 0.332446806820677600 * 1e18,
                poolDebt:             1_000.961438461538462000 * 1e18,
                actualUtilization:    0.020019228769230769 * 1e18,
                targetUtilization:    1 * 1e18,
                minDebtAmount:        100.096143846153846200 * 1e18,
                loans:                1,
                maxBorrower:          _borrower,
                interestRate:         0.05 * 1e18,
                interestRateUpdate:   _startTime
            })
        );
    }

    /**
     *  @notice 1 lender, 1 borrower test significantly overcollateralized loans with 0 TP.
     *          Reverts:
     *              Attempts to borrow with a TP of 0.
     */
    function testZeroThresholdPriceLoan() external tearDown {
        // borrower 1 initiates a highly overcollateralized loan with a TP of 0 that won't be inserted into the Queue
        _pledgeCollateral(
            {
                from:     _borrower,
                borrower: _borrower,
                amount:   50 * 1e18
            }
        );
        vm.expectRevert(abi.encodeWithSignature('ZeroThresholdPrice()'));
        IERC20Pool(address(_pool)).drawDebt(_borrower, 0.00000000000000001 * 1e18, 3000, 0);


        // borrower 1 borrows 500 quote from the pool after using a non 0 TP
        _drawDebt({
            from: _borrower,
            borrower: _borrower,
            amountToBorrow: 500 * 1e18,
            limitIndex: 3_000,
            collateralToPledge: 50 * 1e18,
            newLup: 3_010.892022197881557845 * 1e18
        });

        _assertPool(
            PoolState({
                htp:                  5.004807692307692310 * 1e18,
                lup:                  3_010.892022197881557845 * 1e18,
                poolSize:             50_000 * 1e18,
                pledgedCollateral:    100 * 1e18,
                encumberedCollateral: 0.166223420016713134 * 1e18,
                poolDebt:             500.48076923076923100 * 1e18,
                actualUtilization:    0.010009615384615385 * 1e18,
                targetUtilization:    1 * 1e18,
                minDebtAmount:        50.048076923076923100 * 1e18,
                loans:                1,
                maxBorrower:          _borrower,
                interestRate:         0.05 * 1e18,
                interestRateUpdate:   _startTime
            })
        );
    }

    /**
     *  @notice 1 lender, 1 borrower test repayment that would result in significant overcollateraization and 0 TP.
     *          Reverts:
     *              Attempts to repay with a subsequent TP of 0.
     */
    function testZeroThresholdPriceLoanAfterRepay() external tearDown {

        // borrower 1 borrows 500 quote from the pool
        _drawDebt({
            from: _borrower,
            borrower: _borrower,
            amountToBorrow: 500 * 1e18,
            limitIndex: 3_000,
            collateralToPledge: 50 * 1e18,
            newLup: 3_010.892022197881557845 * 1e18
        });

        _assertPool(
            PoolState({
                htp:                  10.009615384615384620 * 1e18,
                lup:                  3_010.892022197881557845 * 1e18,
                poolSize:             50_000 * 1e18,
                pledgedCollateral:    50 * 1e18,
                encumberedCollateral: 0.166223420016713134 * 1e18,
                poolDebt:             500.480769230769231000 * 1e18,
                actualUtilization:    0.010009615384615385 * 1e18,
                targetUtilization:    1 * 1e18,
                minDebtAmount:        50.048076923076923100 * 1e18,
                loans:                1,
                maxBorrower:          _borrower,
                interestRate:         0.05 * 1e18,
                interestRateUpdate:   _startTime
            })
        );

        _assertBorrower(
            {
                borrower:                  _borrower,
                borrowerDebt:              500.480769230769231 * 1e18,
                borrowerCollateral:        50 * 1e18,
                borrowert0Np:              10.510096153846153851 * 1e18,
                borrowerCollateralization: 300.799971477982403259 * 1e18
            }
        );
        deal(address(_quote), _borrower,  _quote.balanceOf(_borrower) + 10_000 * 1e18);
        // should revert if borrower repays most, but not all of their debt resulting in a 0 tp loan remaining on the book
        vm.expectRevert(abi.encodeWithSignature('ZeroThresholdPrice()'));
        IERC20Pool(address(_pool)).repayDebt(_borrower, 500.480769230769231000 * 1e18 - 1, 0);

        // should be able to pay back all pendingDebt
<<<<<<< HEAD
        _repayDebt({
            from:             _borrower,
            borrower:         _borrower,
            amountToRepay:    500.480769230769231000 * 1e18,
            amountRepaid:     500.480769230769231000 * 1e18,
            collateralToPull: 0,
            newLup:           BucketMath.MAX_PRICE
        });
=======
        _repay(
            {
                from:     _borrower,
                borrower: _borrower,
                amount:   500.480769230769231000 * 1e18,
                repaid:   500.480769230769231000 * 1e18,
                newLup:   MAX_PRICE
            }
        );
>>>>>>> 6eda570b

        _assertPool(
            PoolState({
                htp:                  0,
                lup:                  MAX_PRICE,
                poolSize:             50_000 * 1e18,
                pledgedCollateral:    50 * 1e18,
                encumberedCollateral: 0,
                poolDebt:             0,
                actualUtilization:    0,
                targetUtilization:    1e18,
                minDebtAmount:        0,
                loans:                0,
                maxBorrower:          address(0),
                interestRate:         0.05 * 1e18,
                interestRateUpdate:   _startTime
            })
        );
    }

    function testPoolBorrowRepayAndRemoveWithPenalty() external tearDown {
        // check balances before borrow
        assertEq(_quote.balanceOf(_lender), 150_000 * 1e18);

        _assertLenderLpBalance(
            {
                lender:      _lender,
                index:       highest,
                lpBalance:   10_000 * 1e27,
                depositTime: _startTime
            }
        );
        assertEq(_quote.balanceOf(_borrower),      0);
        assertEq(_collateral.balanceOf(_borrower), 100 * 1e18);

        // pledge and borrow
        _pledgeCollateral(
            {
                from:     _borrower,
                borrower: _borrower,
                amount:   100 * 1e18
            }
        );
        _borrow(
            {
                from:       _borrower,
                amount:     21_000 * 1e18,
                indexLimit: 3_000,
                newLup:     2_981.007422784467321543 * 1e18
            }
        );
        assertEq(_quote.balanceOf(_borrower),      21_000 * 1e18);
        assertEq(_collateral.balanceOf(_borrower), 0);

        _assertPoolPrices(
            {
                htp:      210.201923076923077020 * 1e18,
                htpIndex: 3_083,
                hpb:      3_010.892022197881557845 * 1e18,
                hpbIndex: 2550,
                lup:      2_981.007422784467321543 * 1e18,
                lupIndex: 2_552
            }
        );
        // penalty should not be applied on buckets with prices lower than PTP
        _addLiquidity(
            {
                from:   _lender,
                amount: 10_000 * 1e18,
                index:  _indexOf(200 * 1e18),
                newLup: 2_981.007422784467321543 * 1e18
            }
        );
        assertEq(_quote.balanceOf(_lender), 140_000 * 1e18);
        _removeAllLiquidity(
            {
                from:     _lender,
                amount:   10_000 * 1e18,
                index:    _indexOf(200 * 1e18),
                newLup:   2_981.007422784467321543 * 1e18,
                lpRedeem: 10_000 * 1e27
            }
        );
        assertEq(_quote.balanceOf(_lender), 150_000 * 1e18); // no tokens paid as penalty

        // repay entire loan
        deal(address(_quote), _borrower,  _quote.balanceOf(_borrower) + 40 * 1e18);
<<<<<<< HEAD
        _repayDebt({
            from:             _borrower,
            borrower:         _borrower,
            amountToRepay:    21_100 * 1e18,
            amountRepaid:     21_020.192307692307702000 * 1e18,
            collateralToPull: 0,
            newLup:           BucketMath.MAX_PRICE
        });
=======
        _repay(
            {
                from:     _borrower,
                borrower: _borrower,
                amount:   21_100 * 1e18,
                repaid:   21_020.192307692307702000 * 1e18,
                newLup:   MAX_PRICE
            }
        );
>>>>>>> 6eda570b
        assertEq(_quote.balanceOf(_borrower),      19.807692307692298000 * 1e18);
        assertEq(_collateral.balanceOf(_borrower), 0);

        _assertPoolPrices(
            {
                htp:      0,
                htpIndex: 0,
                hpb:      3_010.892022197881557845 * 1e18,
                hpbIndex: 2550,
                lup:      MAX_PRICE,
                lupIndex: 0
            }
        );
        // lender removes everything from above PTP, penalty should be applied
        uint256 snapshot = vm.snapshot();
        _removeAllLiquidity(
            {
                from:     _lender,
                amount:   9_990.384615384615380000 * 1e18,
                index:    highest,
                newLup:   MAX_PRICE,
                lpRedeem: 10_000 * 1e27
            }
        );
        assertEq(_quote.balanceOf(_lender), 159_990.384615384615380000 * 1e18); // 5 tokens paid as penalty
        vm.revertTo(snapshot);

        // borrower pulls first all their collateral pledged, PTP goes to 0, penalty should be applied
        _repayDebtNoLupCheck({
            from:             _borrower,
            borrower:         _borrower,
            amountToRepay:    0,
            amountRepaid:     0,
            collateralToPull: 100 * 1e18
        });
        assertEq(_quote.balanceOf(_borrower),      19.807692307692298000 * 1e18);
        assertEq(_collateral.balanceOf(_borrower), 100 * 1e18);
        _removeAllLiquidity(
            {
                from:     _lender,
                amount:   9_990.384615384615380000 * 1e18,
                index:    highest,
                newLup:   MAX_PRICE,
                lpRedeem: 10_000 * 1e27
            }
        );
        assertEq(_quote.balanceOf(_lender), 159_990.384615384615380000 * 1e18); // 5 tokens paid as penalty

        // lender removes everything from price above PTP after 24 hours, penalty should not be applied
        skip(1 days);
        _removeAllLiquidity(
            {
                from:     _lender,
                amount:   10_000 * 1e18,
                index:    med,
                newLup:   MAX_PRICE,
                lpRedeem: 10_000 * 1e27
            }
        );
        assertEq(_quote.balanceOf(_lender), 169_990.384615384615380000 * 1e18); // no tokens paid as penalty
    }
}<|MERGE_RESOLUTION|>--- conflicted
+++ resolved
@@ -283,26 +283,14 @@
 
         // repay entire loan
         deal(address(_quote), _borrower,  _quote.balanceOf(_borrower) + 40 * 1e18);
-<<<<<<< HEAD
         _repayDebt({
             from:             _borrower,
             borrower:         _borrower,
             amountToRepay:    30_038.461538461538480000 * 1e18,
             amountRepaid:     30_038.461538461538480000 * 1e18,
             collateralToPull: 0,
-            newLup:           BucketMath.MAX_PRICE
-        });
-=======
-        _repay(
-            {
-                from:     _borrower,
-                borrower: _borrower,
-                amount:   30_038.461538461538480000 * 1e18,
-                repaid:   30_038.461538461538480000 * 1e18,
-                newLup:   MAX_PRICE
-            }
-        );
->>>>>>> 6eda570b
+            newLup:           MAX_PRICE
+        });
 
         _assertPool(
             PoolState({
@@ -1005,26 +993,14 @@
         IERC20Pool(address(_pool)).repayDebt(_borrower, 500.480769230769231000 * 1e18 - 1, 0);
 
         // should be able to pay back all pendingDebt
-<<<<<<< HEAD
         _repayDebt({
             from:             _borrower,
             borrower:         _borrower,
             amountToRepay:    500.480769230769231000 * 1e18,
             amountRepaid:     500.480769230769231000 * 1e18,
             collateralToPull: 0,
-            newLup:           BucketMath.MAX_PRICE
-        });
-=======
-        _repay(
-            {
-                from:     _borrower,
-                borrower: _borrower,
-                amount:   500.480769230769231000 * 1e18,
-                repaid:   500.480769230769231000 * 1e18,
-                newLup:   MAX_PRICE
-            }
-        );
->>>>>>> 6eda570b
+            newLup:           MAX_PRICE
+        });
 
         _assertPool(
             PoolState({
@@ -1112,26 +1088,14 @@
 
         // repay entire loan
         deal(address(_quote), _borrower,  _quote.balanceOf(_borrower) + 40 * 1e18);
-<<<<<<< HEAD
         _repayDebt({
             from:             _borrower,
             borrower:         _borrower,
             amountToRepay:    21_100 * 1e18,
             amountRepaid:     21_020.192307692307702000 * 1e18,
             collateralToPull: 0,
-            newLup:           BucketMath.MAX_PRICE
-        });
-=======
-        _repay(
-            {
-                from:     _borrower,
-                borrower: _borrower,
-                amount:   21_100 * 1e18,
-                repaid:   21_020.192307692307702000 * 1e18,
-                newLup:   MAX_PRICE
-            }
-        );
->>>>>>> 6eda570b
+            newLup:           MAX_PRICE
+        });
         assertEq(_quote.balanceOf(_borrower),      19.807692307692298000 * 1e18);
         assertEq(_collateral.balanceOf(_borrower), 0);
 
