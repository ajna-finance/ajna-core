--- conflicted
+++ resolved
@@ -379,13 +379,8 @@
                 minDebtAmount:        2_108.363638510121338731 * 1e18,
                 loans:                1,
                 maxBorrower:          _borrower,
-<<<<<<< HEAD
-                interestRate:         0.045 * 1e18,
-                interestRateUpdate:   _startTime + 10 days
-=======
                 interestRate:         0.0605 * 1e18,
                 interestRateUpdate:   _startTime + 10 days + 10 days
->>>>>>> 6614b838
             })
         );
         _assertBorrower({
