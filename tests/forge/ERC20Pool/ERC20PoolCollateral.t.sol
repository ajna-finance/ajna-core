--- conflicted
+++ resolved
@@ -346,36 +346,21 @@
             from:    _bidder,
             amount:  4 * 1e18,
             index:   2550,
-<<<<<<< HEAD
-            lpAward: 12_043.56808879152623138 * 1e27
-=======
             lpAward: 12_043.56808879152623138 * 1e18
->>>>>>> ec791226
         });
 
         // check bucket state and bidder's LPs
         _assertBucket({
             index:        2550,
-<<<<<<< HEAD
-            lpBalance:    12_043.56808879152623138 * 1e27,
-            collateral:   4 * 1e18,
-            deposit:      0,
-            exchangeRate: 1 * 1e27
-=======
             lpBalance:    12_043.56808879152623138 * 1e18,
             collateral:   4 * 1e18,
             deposit:      0,
             exchangeRate: 1 * 1e18
->>>>>>> ec791226
         });
         _assertLenderLpBalance({
             lender:      _bidder,
             index:       2550,
-<<<<<<< HEAD
-            lpBalance:   12_043.56808879152623138 * 1e27,
-=======
             lpBalance:   12_043.56808879152623138 * 1e18,
->>>>>>> ec791226
             depositTime: _startTime
         });
 
@@ -389,36 +374,21 @@
             from:     _bidder,
             amount:   1.53 * 1e18,
             index:    2550,
-<<<<<<< HEAD
-            lpRedeem: 4_606.664793962758783502850000000 * 1e27
-=======
             lpRedeem: 4_606.664793962758783503 * 1e18
->>>>>>> ec791226
         });
 
         // check bucket state and bidder's LPs
         _assertBucket({
             index:        2550,
-<<<<<<< HEAD
-            lpBalance:    7_436.90329482876744787715 * 1e27,
-            collateral:   2.47 * 1e18,
-            deposit:      0,
-            exchangeRate: 1 * 1e27
-=======
             lpBalance:    7_436.903294828767447877 * 1e18,
             collateral:   2.47 * 1e18,
             deposit:      0,
             exchangeRate: 1 * 1e18
->>>>>>> ec791226
         });
         _assertLenderLpBalance({
             lender:      _bidder,
             index:       2550,
-<<<<<<< HEAD
-            lpBalance:   7_436.90329482876744787715 * 1e27,
-=======
             lpBalance:   7_436.903294828767447877 * 1e18,
->>>>>>> ec791226
             depositTime: _startTime
         });
 
@@ -432,11 +402,7 @@
             from:     _bidder,
             amount:   2.47 * 1e18,
             index:    2550,
-<<<<<<< HEAD
-            lpRedeem: 7_436.90329482876744787715 * 1e27
-=======
             lpRedeem: 7_436.903294828767447877 * 1e18
->>>>>>> ec791226
         });
 
         // check bucket state and bidder's LPs
@@ -445,11 +411,7 @@
             lpBalance:    0,
             collateral:   0,
             deposit:      0,
-<<<<<<< HEAD
-            exchangeRate: 1 * 1e27
-=======
             exchangeRate: 1 * 1e18
->>>>>>> ec791226
         });
         _assertLenderLpBalance({
             lender:      _bidder,
@@ -473,47 +435,28 @@
             from:    _bidder,
             amount:  1 * 1e18,
             index:   1530,
-<<<<<<< HEAD
-            lpAward: 487616.252661175041981841 * 1e27
-=======
             lpAward: 487616.252661175041981841 * 1e18
->>>>>>> ec791226
         });
 
         _removeCollateral({
             from:     _bidder,
             amount:   0.5 * 1e18,
             index:    1530,
-<<<<<<< HEAD
-            lpRedeem: 243_808.1263305875209909205 * 1e27
-=======
             lpRedeem: 243_808.126330587520990921 * 1e18
->>>>>>> ec791226
         });
 
         // check bucket state and bidder's LPs
         _assertBucket({
             index:        1530,
-<<<<<<< HEAD
-            lpBalance:    243_808.1263305875209909205 * 1e27,
-            collateral:   0.5 * 1e18,
-            deposit:      0,
-            exchangeRate: 1 * 1e27
-=======
             lpBalance:    243_808.126330587520990920 * 1e18,
             collateral:   0.5 * 1e18,
             deposit:      0,
             exchangeRate: 1 * 1e18
->>>>>>> ec791226
         });
         _assertLenderLpBalance({
             lender:      _bidder,
             index:       1530,
-<<<<<<< HEAD
-            lpBalance:   243_808.1263305875209909205 * 1e27,
-=======
             lpBalance:   243_808.126330587520990920 * 1e18,
->>>>>>> ec791226
             depositTime: _startTime
         });
 
@@ -527,11 +470,7 @@
             from:     _bidder,
             amount:   0.5 * 1e18,
             index:    1530,
-<<<<<<< HEAD
-            lpRedeem: 243_808.1263305875209909205 * 1e27
-=======
             lpRedeem: 243_808.126330587520990920 * 1e18
->>>>>>> ec791226
         });
 
         // check bucket state and bidder's LPs
@@ -540,11 +479,7 @@
             lpBalance:    0,
             collateral:   0,
             deposit:      0,
-<<<<<<< HEAD
-            exchangeRate: 1 * 1e27
-=======
             exchangeRate: 1 * 1e18
->>>>>>> ec791226
         });
         _assertLenderLpBalance({
             lender:      _bidder,
@@ -579,11 +514,7 @@
             from:    _bidder,
             amount:  0.65 * 1e18,
             index:   testIndex,
-<<<<<<< HEAD
-            lpAward: 0.0000116119721720119 * 1e27
-=======
             lpAward: 0.000011611972172012 * 1e18
->>>>>>> ec791226
         });
 
         // should revert if actor has no LPB in the bucket
@@ -597,8 +528,6 @@
             from:  _lender,
             index: testIndex
         });
-<<<<<<< HEAD
-=======
 
         // should revert if expiration passed
         _assertAddCollateralExpiredRevert({
@@ -607,7 +536,6 @@
             index:  testIndex,
             expiry: block.timestamp - 2 minutes
         });
->>>>>>> ec791226
     }
 
     function testPledgeCollateralFromDifferentActor() external tearDown {
