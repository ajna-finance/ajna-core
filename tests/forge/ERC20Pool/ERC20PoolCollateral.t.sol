// SPDX-License-Identifier: UNLICENSED
pragma solidity 0.8.14;

import { ERC20HelperContract } from './ERC20DSTestPlus.sol';

import 'src/PoolInfoUtils.sol';
import 'src/libraries/helpers/PoolHelper.sol';

contract ERC20PoolCollateralTest is ERC20HelperContract {

    address internal _borrower;
    address internal _borrower2;
    address internal _lender;
    address internal _bidder;

    function setUp() external {
        _borrower  = makeAddr("borrower");
        _borrower2 = makeAddr("borrower2");
        _lender    = makeAddr("lender");
        _bidder    = makeAddr("bidder");

        _mintCollateralAndApproveTokens(_borrower,  150 * 1e18);
        _mintCollateralAndApproveTokens(_borrower2, 100 * 1e18);

        _mintQuoteAndApproveTokens(_lender, 200_000 * 1e18);
        _mintQuoteAndApproveTokens(_bidder, 200_000 * 1e18);
    }

    /**
     *  @notice With 1 lender and 1 borrower test pledgeCollateral, borrow, and pullCollateral.
     */
<<<<<<< HEAD
    function testPledgeAndPullCollateral() external {
=======
    function testPledgeAndPullCollateral() external tearDown {
>>>>>>> 5b04336a
        // lender deposits 10000 Quote into 3 buckets

        _addInitialLiquidity({
            from:   _lender,
            amount: 10_000 * 1e18,
            index:  2550
        });
        _addInitialLiquidity({
            from:   _lender,
            amount: 10_000 * 1e18,
            index:  2551
        });
        _addInitialLiquidity({
            from:   _lender,
            amount: 10_000 * 1e18,
            index:  2552
        });

        _assertPool(
            PoolParams({
                htp:                  0,
                lup:                  MAX_PRICE,
                poolSize:             30_000 * 1e18,
                pledgedCollateral:    0,
                encumberedCollateral: 0,
                poolDebt:             0,
                actualUtilization:    0,
                targetUtilization:    1e18,
                minDebtAmount:        0,
                loans:                0,
                maxBorrower:          address(0),
                interestRate:         0.05 * 1e18,
                interestRateUpdate:   _startTime
            })
        );

        assertEq(_collateral.balanceOf(_borrower), 150 * 1e18);

        // borrower pledge 100 collateral and get a 21_000 Quote loan
        _pledgeCollateral({
            from:     _borrower,
            borrower: _borrower,
            amount:   100 * 1e18
        });
        _borrow({
            from:       _borrower,
            amount:     21_000 * 1e18,
            indexLimit: 3_000,
            newLup:     2_981.007422784467321543 * 1e18
        });

        _assertPool(
            PoolParams({
                htp:                  210.201923076923077020 * 1e18,
                lup:                  2_981.007422784467321543 * 1e18,
                poolSize:             30_000 * 1e18,
                pledgedCollateral:    100 * 1e18,
                encumberedCollateral: 7.051372011699988577 * 1e18,
                poolDebt:             21_020.192307692307702000 * 1e18,
                actualUtilization:    0.700673076923076923 * 1e18,
                targetUtilization:    1e18,
                minDebtAmount:        2_102.019230769230770200 * 1e18,
                loans:                1,
                maxBorrower:          _borrower,
                interestRate:         0.05 * 1e18,
                interestRateUpdate:   _startTime
            })
        );
        _assertBorrower({
            borrower:                  _borrower,
            borrowerDebt:              21_020.192307692307702000 * 1e18,
            borrowerCollateral:        100 * 1e18,
            borrowert0Np:              220.712019230769230871 * 1e18,
            borrowerCollateralization: 14.181637252165253251 * 1e18
        });

        assertEq(_collateral.balanceOf(_borrower), 50 * 1e18);

        // pass time to allow interest to accrue
        skip(10 days);

        // remove some of the collateral
        _repayDebtNoLupCheck({
            from:             _borrower,
            borrower:         _borrower,
            amountToRepay:    0,
            amountRepaid:     0,
            collateralToPull: 50 * 1e18
        });

        _assertPool(
            PoolParams({
                htp:                  421.557216751451801727 * 1e18,
                lup:                  2_981.007422784467321543 * 1e18,
                poolSize:             30_025.923273028334880000 * 1e18,
                pledgedCollateral:    50 * 1e18,
                encumberedCollateral: 7.061038044473493202 * 1e18,
                poolDebt:             21_049.0068231390029184310 * 1e18,
                actualUtilization:    0.701027796272525944 * 1e18,
                targetUtilization:    7.081111825921092812 * 1e18,
                minDebtAmount:        2_104.900682313900291843 * 1e18,
                loans:                1,
                maxBorrower:          _borrower,
                interestRate:         0.055 * 1e18,
                interestRateUpdate:   _startTime + 10 days
            })
        );
        _assertBorrower({
            borrower:                  _borrower,
            borrowerDebt:              21_049.006823139002918431 * 1e18,
            borrowerCollateral:        50 * 1e18,
            borrowert0Np:              441.424038461538461742 * 1e18,
            borrowerCollateralization: 7.081111825921092812 * 1e18
        });

        assertEq(_collateral.balanceOf(_borrower), 100 * 1e18);

        // remove all of the remaining claimable collateral
        _repayDebtNoLupCheck({
            from:             _borrower,
            borrower:         _borrower,
            amountToRepay:    0,
            amountRepaid:     0,
            collateralToPull: 50 * 1e18 - _encumberance(21_049.006823139002918431 * 1e18, _lup())
        });

        _assertPool(
            PoolParams({
                htp:                  2_985.093792841086761332 * 1e18,
                lup:                  2_981.007422784467321543 * 1e18,
                poolSize:             30_025.923273028334880000 * 1e18,
                pledgedCollateral:    7.061038044473493202 * 1e18,
                encumberedCollateral: 7.061038044473493202 * 1e18,
                poolDebt:             21_049.0068231390029184310 * 1e18,
                actualUtilization:    0.701027796272525944 * 1e18,
                targetUtilization:    7.081111825921092812 * 1e18,
                minDebtAmount:        2_104.900682313900291843 * 1e18,
                loans:                1,
                maxBorrower:          _borrower,
                interestRate:         0.055 * 1e18,
                interestRateUpdate:   _startTime + 10 days
            })
        );
        _assertBorrower({
            borrower:                  _borrower,
            borrowerDebt:              21_049.006823139002918431 * 1e18,
            borrowerCollateral:        7.061038044473493202 * 1e18,
            borrowert0Np:              3_140.657612229160876676 * 1e18,
            borrowerCollateralization: 1 * 1e18
        });

        assertEq(_collateral.balanceOf(_borrower), 142.938961955526506798 * 1e18);
    }

    /**
     *  @notice With 1 lender and 1 borrower test pledgeCollateral, borrow, pull and transfer collateral to a different recipient.
     */
    function testPledgeAndPullCollateralToDifferentRecipient() external tearDown {
        // lender deposits 10000 Quote into 3 buckets

        address collateralReceiver = makeAddr("receiver");

        _addInitialLiquidity({
            from:   _lender,
            amount: 10_000 * 1e18,
            index:  2550
        });
        _addInitialLiquidity({
            from:   _lender,
            amount: 10_000 * 1e18,
            index:  2551
        });
        _addInitialLiquidity({
            from:   _lender,
            amount: 10_000 * 1e18,
            index:  2552
        });

        assertEq(_collateral.balanceOf(collateralReceiver), 0);
        assertEq(_collateral.balanceOf(_borrower),          150 * 1e18);

        // borrower pledge 100 collateral and get a 21_000 Quote loan
        _pledgeCollateral({
            from:     _borrower,
            borrower: _borrower,
            amount:   100 * 1e18
        });
        _borrow({
            from:       _borrower,
            amount:     21_000 * 1e18,
            indexLimit: 3_000,
            newLup:     2_981.007422784467321543 * 1e18
        });

        _assertPool(
            PoolParams({
                htp:                  210.201923076923077020 * 1e18,
                lup:                  2_981.007422784467321543 * 1e18,
                poolSize:             30_000 * 1e18,
                pledgedCollateral:    100 * 1e18,
                encumberedCollateral: 7.051372011699988577 * 1e18,
                poolDebt:             21_020.192307692307702000 * 1e18,
                actualUtilization:    0.700673076923076923 * 1e18,
                targetUtilization:    1e18,
                minDebtAmount:        2_102.019230769230770200 * 1e18,
                loans:                1,
                maxBorrower:          _borrower,
                interestRate:         0.05 * 1e18,
                interestRateUpdate:   _startTime
            })
        );
        _assertBorrower({
            borrower:                  _borrower,
            borrowerDebt:              21_020.192307692307702000 * 1e18,
            borrowerCollateral:        100 * 1e18,
            borrowert0Np:              220.712019230769230871 * 1e18,
            borrowerCollateralization: 14.181637252165253251 * 1e18
        });

        assertEq(_collateral.balanceOf(collateralReceiver), 0);
        assertEq(_collateral.balanceOf(_borrower),          50 * 1e18);

        // pass time to allow interest to accrue
        skip(10 days);

        // remove some of the collateral and transfer to recipient
        _repayDebtAndPullToRecipient({
            from:             _borrower,
            borrower:         _borrower,
            recipient:        collateralReceiver,
            amountToRepay:    0,
            amountRepaid:     0,
            collateralToPull: 50 * 1e18,
            newLup:           2_981.007422784467321543 * 1e18
        });

        _assertBorrower({
            borrower:                  _borrower,
            borrowerDebt:              21_049.006823139002918431 * 1e18,
            borrowerCollateral:        50 * 1e18,
            borrowert0Np:              441.424038461538461742 * 1e18,
            borrowerCollateralization: 7.081111825921092812 * 1e18
        });

        assertEq(_collateral.balanceOf(collateralReceiver), 50 * 1e18);
        assertEq(_collateral.balanceOf(_borrower),          50 * 1e18);

        // remove all of the remaining claimable collateral
        _repayDebtAndPullToRecipient({
            from:             _borrower,
            borrower:         _borrower,
            recipient:        collateralReceiver,
            amountToRepay:    0,
            amountRepaid:     0,
            collateralToPull: 50 * 1e18 - _encumberance(21_049.006823139002918431 * 1e18, _lup()),
            newLup:           2_981.007422784467321543 * 1e18
        });

        _assertBorrower({
            borrower:                  _borrower,
            borrowerDebt:              21_049.006823139002918431 * 1e18,
            borrowerCollateral:        7.061038044473493202 * 1e18,
            borrowert0Np:              3_140.657612229160876676 * 1e18,
            borrowerCollateralization: 1 * 1e18
        });

        assertEq(_collateral.balanceOf(collateralReceiver), 92.938961955526506798 * 1e18);
        assertEq(_collateral.balanceOf(_borrower),          50 * 1e18);
    }

    /**
     *  @notice 1 borrower tests reverts in pullCollateral.
     *          Reverts:
     *              Attempts to remove more than available claimable collateral.
     */
<<<<<<< HEAD
    function testPullCollateralRequireEnoughCollateral() external {
=======
    function testPullCollateralRequireEnoughCollateral() external tearDown {
>>>>>>> 5b04336a
        _assertPullInsufficientCollateralRevert({
            from:   _borrower,
            amount: 100 * 1e18
        });

        // borrower deposits 100 collateral
        _pledgeCollateral({
            from:     _borrower,
            borrower: _borrower,
            amount:   100 * 1e18
        });

        // should be able to now remove collateral
        _repayDebtNoLupCheck({
            from:             _borrower,
            borrower:         _borrower,
            amountToRepay:    0,
            amountRepaid:     0,
            collateralToPull: 100 * 1e18
        });
    }

    /**
     *  @notice 1 actor tests addCollateral and removeCollateral.
     */
    function testRemoveCollateral() external tearDown {
        // test setup
        _mintCollateralAndApproveTokens(_bidder,  100 * 1e18);

        // should revert if adding collateral at index 0
        _assertAddCollateralAtIndex0Revert({
            from:   _bidder,
            amount: 4 * 1e18
        });

        // actor deposits collateral into a bucket
        _addCollateral({
            from:    _bidder,
            amount:  4 * 1e18,
            index:   2550,
            lpAward: 12_043.56808879152623138 * 1e18
        });

        // check bucket state and bidder's LPs
        _assertBucket({
            index:        2550,
            lpBalance:    12_043.56808879152623138 * 1e18,
            collateral:   4 * 1e18,
            deposit:      0,
            exchangeRate: 1 * 1e18
        });
        _assertLenderLpBalance({
            lender:      _bidder,
            index:       2550,
            lpBalance:   12_043.56808879152623138 * 1e18,
            depositTime: _startTime
        });

        // check balances
        assertEq(_collateral.balanceOf(_bidder),        96 * 1e18);
        assertEq(_collateral.balanceOf(address(_pool)), 4 * 1e18);
        assertEq(_quote.balanceOf(address(_pool)),      0);

        // actor withdraws some of their collateral
        _removeCollateral({
            from:     _bidder,
            amount:   1.53 * 1e18,
            index:    2550,
            lpRedeem: 4_606.664793962758783503 * 1e18
        });

        // check bucket state and bidder's LPs
        _assertBucket({
            index:        2550,
            lpBalance:    7_436.903294828767447877 * 1e18,
            collateral:   2.47 * 1e18,
            deposit:      0,
            exchangeRate: 1 * 1e18
        });
        _assertLenderLpBalance({
            lender:      _bidder,
            index:       2550,
            lpBalance:   7_436.903294828767447877 * 1e18,
            depositTime: _startTime
        });

        // check balances
        assertEq(_collateral.balanceOf(_bidder),        97.53 * 1e18);
        assertEq(_collateral.balanceOf(address(_pool)), 2.47 * 1e18);
        assertEq(_quote.balanceOf(address(_pool)),      0);

        // actor withdraws remainder of their _collateral
        _removeCollateral({
            from:     _bidder,
            amount:   2.47 * 1e18,
            index:    2550,
            lpRedeem: 7_436.903294828767447877 * 1e18
        });

        // check bucket state and bidder's LPs
        _assertBucket({
            index:        2550,
            lpBalance:    0,
            collateral:   0,
            deposit:      0,
            exchangeRate: 1 * 1e18
        });
        _assertLenderLpBalance({
            lender:      _bidder,
            index:       2550,
            lpBalance:   0,
            depositTime: _startTime
        });

        // check balances
        assertEq(_collateral.balanceOf(_bidder),        100 * 1e18);
        assertEq(_collateral.balanceOf(address(_pool)), 0);
        assertEq(_quote.balanceOf(address(_pool)),      0);
    }

    function testRemoveHalfCollateral() external tearDown {
        // test setup
        _mintCollateralAndApproveTokens(_bidder,  1 * 1e18);

        // actor deposits collateral into a bucket
        _addCollateral({
            from:    _bidder,
            amount:  1 * 1e18,
            index:   1530,
            lpAward: 487616.252661175041981841 * 1e18
        });

        _removeCollateral({
            from:     _bidder,
            amount:   0.5 * 1e18,
            index:    1530,
            lpRedeem: 243_808.126330587520990921 * 1e18
        });

        // check bucket state and bidder's LPs
        _assertBucket({
            index:        1530,
            lpBalance:    243_808.126330587520990920 * 1e18,
            collateral:   0.5 * 1e18,
            deposit:      0,
            exchangeRate: 1 * 1e18
        });
        _assertLenderLpBalance({
            lender:      _bidder,
            index:       1530,
            lpBalance:   243_808.126330587520990920 * 1e18,
            depositTime: _startTime
        });

        // check balances
        assertEq(_collateral.balanceOf(_bidder),        0.5 * 1e18);
        assertEq(_collateral.balanceOf(address(_pool)), 0.5 * 1e18);
        assertEq(_quote.balanceOf(address(_pool)),      0);

        // actor withdraws remainder of their _collateral
        _removeAllCollateral({
            from:     _bidder,
            amount:   0.5 * 1e18,
            index:    1530,
            lpRedeem: 243_808.126330587520990920 * 1e18
        });

        // check bucket state and bidder's LPs
        _assertBucket({
            index:        1530,
            lpBalance:    0,
            collateral:   0,
            deposit:      0,
            exchangeRate: 1 * 1e18
        });
        _assertLenderLpBalance({
            lender:      _bidder,
            index:       1530,
            lpBalance:   0,
            depositTime: _startTime
        });

        // check balances
        assertEq(_collateral.balanceOf(_bidder),        1 * 1e18);
        assertEq(_collateral.balanceOf(address(_pool)), 0 * 1e18);
        assertEq(_quote.balanceOf(address(_pool)),      0);
    }

    function testRemoveCollateralReverts() external tearDown {
        uint256 testIndex = 6348;

        // should revert if no collateral in the bucket
        _assertRemoveInsufficientCollateralRevert({
            from:  _lender,
            amount: 3.50 * 1e18,
            index:  testIndex
        });

        // another actor deposits some collateral
        deal(address(_collateral), _bidder,  100 * 1e18);

        changePrank(_bidder);
        _collateral.approve(address(_pool), 100 * 1e18);

        _addCollateral({
            from:    _bidder,
            amount:  0.65 * 1e18,
            index:   testIndex,
            lpAward: 0.000011611972172012 * 1e18
        });

        // should revert if actor has no LPB in the bucket
        _assertRemoveAllCollateralNoClaimRevert({
            from:  _lender,
            index: testIndex
        });

        // should revert if actor does not have LP
        _assertRemoveAllCollateralNoClaimRevert({
            from:  _lender,
            index: testIndex
        });

        // should revert if expiration passed
        _assertAddCollateralExpiredRevert({
            from:   _lender,
            amount: 0.5 * 1e18,
            index:  testIndex,
            expiry: block.timestamp - 2 minutes
        });
    }

    function testPledgeCollateralFromDifferentActor() external tearDown {
        // check initial pool state
        _assertPool(
            PoolParams({
                htp:                  0,
                lup:                  MAX_PRICE,
                poolSize:             0,
                pledgedCollateral:    0,
                encumberedCollateral: 0,
                poolDebt:             0,
                actualUtilization:    0,
                targetUtilization:    1e18,
                minDebtAmount:        0,
                loans:                0,
                maxBorrower:          address(0),
                interestRate:         0.05 * 1e18,
                interestRateUpdate:   _startTime
            })
        );

        assertEq(_collateral.balanceOf(_borrower),  150 * 1e18);
        assertEq(_collateral.balanceOf(_borrower2), 100 * 1e18);

        // borrower deposits 100 collateral
        _pledgeCollateral({
            from:     _borrower2,
            borrower: _borrower2,
            amount:   100 * 1e18
        });

        // check pool state collateral accounting updated properly
        _assertPool(
            PoolParams({
                htp:                  0,
                lup:                  MAX_PRICE,
                poolSize:             0,
                pledgedCollateral:    100 * 1e18,
                encumberedCollateral: 0,
                poolDebt:             0,
                actualUtilization:    0,
                targetUtilization:    1e18,
                minDebtAmount:        0,
                loans:                0,
                maxBorrower:          address(0),
                interestRate:         0.05 * 1e18,
                interestRateUpdate:   _startTime
            })
        );

        assertEq(_collateral.balanceOf(_borrower),  150 * 1e18);
        assertEq(_collateral.balanceOf(_borrower2), 0);
    }

    function testAddRemoveCollateralBucketExchangeRateInvariantDifferentActor() external tearDown {
        _mintCollateralAndApproveTokens(_lender,  50000000000 * 1e18);

        _addInitialLiquidity({
            from:   _bidder,
            amount: 6879,
            index:  2570
        });

        _assertLenderLpBalance({
            lender:      _lender,
            index:       2570,
            lpBalance:   0,
            depositTime: 0
        });
        _assertLenderLpBalance({
            lender:      _bidder,
            index:       2570,
            lpBalance:   6879,
            depositTime: _startTime
        });
        _assertBucket({
            index:        2570,
            lpBalance:    6879,
            collateral:   0,
            deposit:      6879,
            exchangeRate: 1 * 1e18 // exchange rate should not change
        });

        _addCollateral({
            from:    _lender,
            amount:  3642907759.282013932739218713 * 1e18,
            index:   2570,
            lpAward: 9927093687851.086595628225711617 * 1e18
        });

        _assertLenderLpBalance({
            lender:      _lender,
            index:       2570,
            lpBalance:   9927093687851.086595628225711617 * 1e18,
            depositTime: _startTime
        });
        _assertLenderLpBalance({
            lender:      _bidder,
            index:       2570,
            lpBalance:   6879,
            depositTime: _startTime
        });
        _assertBucket({
            index:        2570,
            lpBalance:    9927093687851.086595628225718496 * 1e18,
            collateral:   3642907759.282013932739218713 * 1e18,
            deposit:      6879,
            exchangeRate: 1 * 1e18 // exchange rate should not change
        });

        _removeAllCollateral({
            from:     _lender,
            amount:   3642907759.282013932739218713 * 1e18,
            index:    2570,
            lpRedeem: 9927093687851.086595628225711617 * 1e18
        });

        _assertLenderLpBalance({
            lender:      _lender,
            index:       2570,
            lpBalance:   0, // LPs should get back to same value as before add / remove collateral
            depositTime: _startTime
        });
        _assertLenderLpBalance({
            lender:      _bidder,
            index:       2570,
            lpBalance:   6879, // LPs should get back to same value as before add / remove collateral
            depositTime: _startTime
        });
        _assertBucket({
            index:        2570,
            lpBalance:    6879,
            collateral:   0,
            deposit:      6879,
            exchangeRate: 1 * 1e18 // exchange rate should not change
        });
    }

    function testAddRemoveCollateralBucketExchangeRateInvariantSameActor() external tearDown {
        _mintCollateralAndApproveTokens(_lender,  50000000000 * 1e18);

        _addInitialLiquidity({
            from:   _lender,
            amount: 6879,
            index:  2570
        });

        _assertLenderLpBalance({
            lender:      _lender,
            index:       2570,
            lpBalance:   6879,
            depositTime: _startTime
        });
        _assertBucket({
            index:        2570,
            lpBalance:    6879,
            collateral:   0,
            deposit:      6879,
            exchangeRate: 1 * 1e18 // exchange rate should not change
        });

        _addCollateral({
            from:    _lender,
            amount:  3642907759.282013932739218713 * 1e18,
            index:   2570,
            lpAward: 9927093687851.086595628225711617 * 1e18
        });

        _assertLenderLpBalance({
            lender:      _lender,
            index:       2570,
            lpBalance:   9927093687851.086595628225718496 * 1e18,
            depositTime: _startTime
        });
        _assertBucket({
            index:        2570,
            lpBalance:    9927093687851.086595628225718496 * 1e18,
            collateral:   3642907759.282013932739218713 * 1e18,
            deposit:      6879,
            exchangeRate: 1 * 1e18 // exchange rate should not change
        });

        _removeAllCollateral({
            from:     _lender,
            amount:   3642907759.282013932739218713 * 1e18,
            index:    2570,
            lpRedeem: 9927093687851.086595628225711617 * 1e18
        });

        _assertLenderLpBalance({
            lender:      _lender,
            index:       2570,
            lpBalance:   6879, // LPs should get back to same value as before add / remove collateral
            depositTime: _startTime
        });
        _assertBucket({
            index:        2570,
            lpBalance:    6879,
            collateral:   0,
            deposit:      6879,
            exchangeRate: 1 * 1e18 // exchange rate should not change
        });
    }
<<<<<<< HEAD
=======

    function testAddRemoveCollateralSmallAmountsBucketExchangeRateInvariantDifferentActor() external tearDown {
        _mintCollateralAndApproveTokens(_lender,  50000000000 * 1e18);

        _addInitialLiquidity({
            from:   _bidder,
            amount: 304,
            index:  2570
        });

        _assertLenderLpBalance({
            lender:      _lender,
            index:       2570,
            lpBalance:   0,
            depositTime: 0
        });
        _assertLenderLpBalance({
            lender:      _bidder,
            index:       2570,
            lpBalance:   304,
            depositTime: _startTime
        });
        _assertBucket({
            index:        2570,
            lpBalance:    304,
            collateral:   0,
            deposit:      304,
            exchangeRate: 1 * 1e18 // exchange rate should not change
        });

        _addCollateral({
            from:    _lender,
            amount:  1,
            index:   2570,
            lpAward: 2725
        });

        _assertLenderLpBalance({
            lender:      _lender,
            index:       2570,
            lpBalance:   2725,
            depositTime: _startTime
        });
        _assertLenderLpBalance({
            lender:      _bidder,
            index:       2570,
            lpBalance:   304,
            depositTime: _startTime
        });
        _assertBucket({
            index:        2570,
            lpBalance:    3029,
            collateral:   1,
            deposit:      304,
            exchangeRate: 1 * 1e18 // exchange rate should not change
        });

        // lender should not be able to remove any collateral as LP balance is 304 < 2725
        _assertRemoveAllCollateralInsufficientLPsRevert({
            from:  _bidder,
            index: 2570
        });

        _removeAllCollateral({
            from:     _lender,
            amount:   1,
            index:    2570,
            lpRedeem: 2725
        });

        _assertLenderLpBalance({
            lender:      _lender,
            index:       2570,
            lpBalance:   0,
            depositTime: _startTime
        });
        _assertLenderLpBalance({
            lender:      _bidder,
            index:       2570,
            lpBalance:   304,
            depositTime: _startTime
        });
        _assertBucket({
            index:        2570,
            lpBalance:    304,
            collateral:   0,
            deposit:      304,
            exchangeRate: 1 * 1e18 // exchange rate should not change
        });
    }

    function testSwapSmallAmountsBucketExchangeRateInvariantDifferentActor() external tearDown {
        _mintCollateralAndApproveTokens(_lender,  50000000000 * 1e18);

        _addInitialLiquidity({
            from:   _bidder,
            amount: 2725,
            index:  2570
        });

        _assertLenderLpBalance({
            lender:      _lender,
            index:       2570,
            lpBalance:   0,
            depositTime: 0
        });
        _assertLenderLpBalance({
            lender:      _bidder,
            index:       2570,
            lpBalance:   2725,
            depositTime: _startTime
        });
        _assertBucket({
            index:        2570,
            lpBalance:    2725,
            collateral:   0,
            deposit:      2725,
            exchangeRate: 1 * 1e18 // exchange rate should not change
        });

        _addCollateral({
            from:    _lender,
            amount:  1,
            index:   2570,
            lpAward: 2725
        });

        _assertLenderLpBalance({
            lender:      _lender,
            index:       2570,
            lpBalance:   2725,
            depositTime: _startTime
        });
        _assertLenderLpBalance({
            lender:      _bidder,
            index:       2570,
            lpBalance:   2725,
            depositTime: _startTime
        });
        _assertBucket({
            index:        2570,
            lpBalance:    5450,
            collateral:   1,
            deposit:      2725,
            exchangeRate: 1 * 1e18 // exchange rate should not change
        });

        uint256 snapshot = vm.snapshot();

        // bucket should be cleaned out if collateral swap happens first
        _removeAllCollateral({
            from:     _bidder,
            amount:   1,
            index:    2570,
            lpRedeem: 2725
        });
        _removeAllLiquidity({
            from:     _lender,
            amount:   2722,
            index:    2570,
            newLup:   MAX_PRICE,
            lpRedeem: 2725
        });

        _assertLenderLpBalance({
            lender:      _lender,
            index:       2570,
            lpBalance:   0,
            depositTime: _startTime
        });
        _assertLenderLpBalance({
            lender:      _bidder,
            index:       2570,
            lpBalance:   0,
            depositTime: _startTime
        });
        _assertBucket({
            index:        2570,
            lpBalance:    0,
            collateral:   0,
            deposit:      0,
            exchangeRate: 1 * 1e18 // exchange rate should not change
        });

        vm.revertTo(snapshot);

        // bucket should be cleaned out if quote token swap happens first
        _removeAllLiquidity({
            from:     _lender,
            amount:   2722,
            index:    2570,
            newLup:   MAX_PRICE,
            lpRedeem: 2725
        });
        _removeAllCollateral({
            from:     _bidder,
            amount:   1,
            index:    2570,
            lpRedeem: 2725
        });

        _assertLenderLpBalance({
            lender:      _lender,
            index:       2570,
            lpBalance:   0,
            depositTime: _startTime
        });
        _assertLenderLpBalance({
            lender:      _bidder,
            index:       2570,
            lpBalance:   0,
            depositTime: _startTime
        });
        _assertBucket({
            index:        2570,
            lpBalance:    0,
            collateral:   0,
            deposit:      0,
            exchangeRate: 1 * 1e18 // exchange rate should not change
        });
    }

    function testAddRemoveCollateralBucketExchangeRateInvariantDifferentActor2() external tearDown {
        _mintCollateralAndApproveTokens(_lender,  1000000000000000000 * 1e18);
        _mintCollateralAndApproveTokens(_bidder,  50000000000 * 1e18);

        _addCollateral({
            from:    _bidder,
            amount:  15200,
            index:   2570,
            lpAward: 41420710
        });
        _addInitialLiquidity({
            from:   _lender,
            amount: 2,
            index:  2570
        });
        _addCollateral({
            from:    _lender,
            amount:  883976901103343226.563974622543668416 * 1e18,
            index:   2570,
            lpAward: 2408878317819033617340.926215832879088040 * 1e18
        });
        _assertLenderLpBalance({
            lender:      _lender,
            index:       2570,
            lpBalance:   2408878317819033617340.926215832879088042 * 1e18,
            depositTime: _startTime
        });

        _removeAllCollateral({
            from:     _lender,
            amount:   883976901103343226.563974622543668416 * 1e18,
            index:    2570,
            lpRedeem: 2408878317819033617340.926215832879088042 * 1e18
        });
        _assertBucket({
            index:        2570,
            lpBalance:    41420710,
            collateral:   15200,
            deposit:      2,
            exchangeRate: 1.000000048285024569 * 1e18
        });

    }
>>>>>>> 5b04336a
}<|MERGE_RESOLUTION|>--- conflicted
+++ resolved
@@ -29,11 +29,7 @@
     /**
      *  @notice With 1 lender and 1 borrower test pledgeCollateral, borrow, and pullCollateral.
      */
-<<<<<<< HEAD
-    function testPledgeAndPullCollateral() external {
-=======
     function testPledgeAndPullCollateral() external tearDown {
->>>>>>> 5b04336a
         // lender deposits 10000 Quote into 3 buckets
 
         _addInitialLiquidity({
@@ -309,11 +305,7 @@
      *          Reverts:
      *              Attempts to remove more than available claimable collateral.
      */
-<<<<<<< HEAD
-    function testPullCollateralRequireEnoughCollateral() external {
-=======
     function testPullCollateralRequireEnoughCollateral() external tearDown {
->>>>>>> 5b04336a
         _assertPullInsufficientCollateralRevert({
             from:   _borrower,
             amount: 100 * 1e18
@@ -748,8 +740,6 @@
             exchangeRate: 1 * 1e18 // exchange rate should not change
         });
     }
-<<<<<<< HEAD
-=======
 
     function testAddRemoveCollateralSmallAmountsBucketExchangeRateInvariantDifferentActor() external tearDown {
         _mintCollateralAndApproveTokens(_lender,  50000000000 * 1e18);
@@ -1015,5 +1005,4 @@
         });
 
     }
->>>>>>> 5b04336a
 }