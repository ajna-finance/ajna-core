--- conflicted
+++ resolved
@@ -740,8 +740,6 @@
             exchangeRate: 1 * 1e18 // exchange rate should not change
         });
     }
-<<<<<<< HEAD
-=======
 
     function testAddRemoveCollateralSmallAmountsBucketExchangeRateInvariantDifferentActor() external tearDown {
         _mintCollateralAndApproveTokens(_lender,  50000000000 * 1e18);
@@ -1007,5 +1005,4 @@
         });
 
     }
->>>>>>> 6ecddcb1
 }