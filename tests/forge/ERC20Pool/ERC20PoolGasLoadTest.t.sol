// SPDX-License-Identifier: UNLICENSED
pragma solidity 0.8.14;

import { ERC20DSTestPlus } from './ERC20DSTestPlus.sol';

import '../utils/Tokens.sol';

import 'src/ERC20Pool.sol';
import 'src/ERC20PoolFactory.sol';

import 'src/PoolInfoUtils.sol';

contract ERC20PoolGasLoadTest is ERC20DSTestPlus {

    Token internal _collateral;
    Token internal _quote;

    address[] internal _lenders;
    address[] internal _borrowers;

    uint16 internal constant LENDERS     = 2_000;
    uint16 internal constant LOANS_COUNT = 8_000;

    function setUp() public {

        _collateral = new Token("Collateral", "C");
        _quote      = new Token("Quote", "Q");
        _pool       = ERC20Pool(new ERC20PoolFactory(_ajna).deployPool(address(_collateral), address(_quote), 0.05 * 10**18));
        _poolUtils  = new PoolInfoUtils();

        skip(1 hours); // avoid deposit time to be the same as bucket bankruptcy time

        _setupLendersAndDeposits(LENDERS);
        _setupBorrowersAndLoans(LOANS_COUNT);
    }

    /*************************/
    /*** Utility Functions ***/
    /*************************/

    function _setupLendersAndDeposits(uint256 count_) internal virtual {
        for (uint256 i; i < count_;) {
            address lender = address(uint160(uint256(keccak256(abi.encodePacked(i, 'lender')))));

            _mintQuoteAndApproveTokens(lender, 200_000 * 1e18);

            vm.startPrank(lender);
            _pool.addQuoteToken(100_000 * 1e18, 7388 - i, block.timestamp + 2 minutes);
            _pool.addQuoteToken(100_000 * 1e18, 1 + i,    block.timestamp + 2 minutes);
            vm.stopPrank();

            _lenders.push(lender);

            unchecked { ++i; }
        }
    }

    function _setupBorrowersAndLoans(uint256 count_) internal {
        for (uint256 i; i < count_;) {
            address borrower = address(uint160(uint256(keccak256(abi.encodePacked(i, 'borrower')))));

            _mintQuoteAndApproveTokens(borrower,      2_000 * 1e18);
            _mintCollateralAndApproveTokens(borrower, 200 * 1e18);

            vm.startPrank(borrower);
            ERC20Pool(address(_pool)).drawDebt(borrower, 1_000 * 1e18 + i * 1e18, 5000, 100 * 1e18);
            vm.stopPrank();

            _borrowers.push(borrower);

            unchecked { ++i; }
        }
    }

    function _mintQuoteAndApproveTokens(address operator_, uint256 mintAmount_) internal {
        deal(address(_quote), operator_, mintAmount_);

        vm.prank(operator_);
        _quote.approve(address(_pool), type(uint256).max);
        vm.prank(operator_);
        _collateral.approve(address(_pool), type(uint256).max);
    }

    function _mintCollateralAndApproveTokens(address operator_, uint256 mintAmount_) internal {
        deal(address(_collateral), operator_, mintAmount_);

        vm.prank(operator_);
        _collateral.approve(address(_pool), type(uint256).max);
        vm.prank(operator_);
        _quote.approve(address(_pool), type(uint256).max);

    }

    function _noOfLoans() internal view returns (uint256 loans_) {
        (, , loans_) = _pool.loansInfo();
    }
}

contract ERC20PoolCommonActionsGasLoadTest is ERC20PoolGasLoadTest {
    function testLoadERC20PoolFuzzyPartialRepay(uint256 borrowerId_) public {
        assertEq(_noOfLoans(), LOANS_COUNT);

        vm.assume(borrowerId_ <= LOANS_COUNT);
        address borrower = _borrowers[borrowerId_];

        skip(15 hours);

        vm.prank(borrower);
<<<<<<< HEAD
        ERC20Pool(address(_pool)).repayDebt(borrower, 100 * 1e18, 0, MAX_FENWICK_INDEX);
=======
        ERC20Pool(address(_pool)).repayDebt(borrower, 100 * 1e18, 0, borrower);
>>>>>>> 4c6674d1

        assertEq(_noOfLoans(), LOANS_COUNT);
    }

    function testLoadERC20PoolGasFuzzyFullRepay(uint256 borrowerId_) public {
        assertEq(_noOfLoans(), LOANS_COUNT);

        vm.assume(borrowerId_ <= LOANS_COUNT);

        skip(15 hours);

        address borrower = _borrowers[borrowerId_];
        (uint256 debt, , ) = _poolUtils.borrowerInfo(address(_pool), borrower);

        vm.prank(borrower);
<<<<<<< HEAD
        ERC20Pool(address(_pool)).repayDebt(borrower, debt, 0, MAX_FENWICK_INDEX);
=======
        ERC20Pool(address(_pool)).repayDebt(borrower, debt, 0, borrower);
>>>>>>> 4c6674d1

        assertEq(_noOfLoans(), LOANS_COUNT - 1);
    }

    function testLoadERC20PoolGasFuzzyBorrowExisting(uint256 borrowerId_) public {
        assertEq(_noOfLoans(), LOANS_COUNT);

        vm.assume(borrowerId_ <= LOANS_COUNT);

        skip(15 hours);

        address borrower = _borrowers[borrowerId_];

        vm.prank(borrower);

        _drawDebtNoLupCheck({
            from:               borrower,
            borrower:           borrower,
            amountToBorrow:     1_000 * 1e18,
            limitIndex:         5000,
            collateralToPledge: 0
        });

        assertEq(_noOfLoans(), LOANS_COUNT);
    }

    function testLoadERC20PoolGasBorrowNew() public {
        uint256 snapshot = vm.snapshot();

        assertEq(_noOfLoans(), LOANS_COUNT);

        address newBorrower = makeAddr("newBorrower");

        _mintQuoteAndApproveTokens(newBorrower,      2_000 * 1e18);
        _mintCollateralAndApproveTokens(newBorrower, 2_000 * 1e18);

        vm.startPrank(newBorrower);

        skip(15 hours);

        _drawDebtNoLupCheck({
            from:               newBorrower,
            borrower:           newBorrower,
            amountToBorrow:     0,
            limitIndex:         0,
            collateralToPledge: 1_000 * 1e18
        });


        skip(15 hours);
        _drawDebtNoLupCheck({
            from:               newBorrower,
            borrower:           newBorrower,
            amountToBorrow:     1_000 * 1e18,
            limitIndex:         5000,
            collateralToPledge: 0
        });

        vm.stopPrank();

        assertEq(_noOfLoans(), LOANS_COUNT + 1);

        vm.revertTo(snapshot);

        assertEq(_noOfLoans(), LOANS_COUNT);
    }

    function testLoadERC20PoolGasExercisePartialRepayForAllBorrowers() public {
        assertEq(_noOfLoans(), LOANS_COUNT);

        for (uint256 i; i < LOANS_COUNT; i++) {
            uint256 snapshot = vm.snapshot();
            skip(15 hours);
            assertEq(_noOfLoans(), LOANS_COUNT);

            address borrower = _borrowers[i];

            vm.prank(borrower);
<<<<<<< HEAD
            ERC20Pool(address(_pool)).repayDebt(borrower, 100 * 1e18, 0, MAX_FENWICK_INDEX);
=======
            ERC20Pool(address(_pool)).repayDebt(borrower, 100 * 1e18, 0, borrower);
>>>>>>> 4c6674d1

            assertEq(_noOfLoans(), LOANS_COUNT);

            vm.revertTo(snapshot);
        }

        assertEq(_noOfLoans(), LOANS_COUNT);
    }

    function testLoadERC20PoolGasExerciseRepayAllForAllBorrowers() public {
        assertEq(_noOfLoans(), LOANS_COUNT);

        for (uint256 i; i < LOANS_COUNT; i++) {
            uint256 snapshot = vm.snapshot();
            skip(15 hours);
            assertEq(_noOfLoans(), LOANS_COUNT);

            address borrower = _borrowers[i];
            (uint256 debt, , ) = _poolUtils.borrowerInfo(address(_pool), borrower);

            vm.prank(borrower);
<<<<<<< HEAD
            ERC20Pool(address(_pool)).repayDebt(borrower, debt, 0, MAX_FENWICK_INDEX);
=======
            ERC20Pool(address(_pool)).repayDebt(borrower, debt, 0, borrower);
>>>>>>> 4c6674d1

            assertEq(_noOfLoans(), LOANS_COUNT - 1);

            vm.revertTo(snapshot);
        }

        assertEq(_noOfLoans(), LOANS_COUNT);
    }

    function testLoadERC20PoolGasExerciseBorrowMoreForAllBorrowers() public {
        assertEq(_noOfLoans(), LOANS_COUNT);

        for (uint256 i; i < LOANS_COUNT; i++) {
            uint256 snapshot = vm.snapshot();

            skip(15 hours);

            assertEq(_noOfLoans(), LOANS_COUNT);

            address borrower = _borrowers[i];

            _drawDebtNoLupCheck({
                from:               borrower,
                borrower:           borrower,
                amountToBorrow:     1_000 * 1e18,
                limitIndex:         5000,
                collateralToPledge: 0
            });

            assertEq(_noOfLoans(), LOANS_COUNT);

            vm.revertTo(snapshot);
        }

        assertEq(_noOfLoans(), LOANS_COUNT);
    }

    function testLoadERC20PoolGasFuzzyAddRemoveQuoteToken(uint256 index_) public {
        vm.assume(index_ > 1 && index_ < 7388);

        address lender = _lenders[0];
        _mintQuoteAndApproveTokens(lender, 200_000 * 1e18);

        vm.startPrank(lender);

        skip(15 hours);
        _pool.addQuoteToken(10_000 * 1e18, index_, block.timestamp + 2 minutes);

        skip(15 hours);
        _pool.removeQuoteToken(5_000 * 1e18, index_);

        skip(15 hours);
        _pool.moveQuoteToken(1_000 * 1e18, index_, index_ + 1, block.timestamp + 2 minutes);

        skip(15 hours);
        _pool.removeQuoteToken(type(uint256).max, index_);

        vm.stopPrank();
    }

    function testLoadERC20PoolGasExerciseAddRemoveQuoteTokenForAllIndexes() public {
        address lender = _lenders[0];
        _mintQuoteAndApproveTokens(lender, 200_000 * 1e18);

        for (uint256 i = 1; i < LENDERS; i++) {
            uint256 snapshot = vm.snapshot();

            vm.startPrank(lender);

            skip(15 hours);
            _pool.addQuoteToken(10_000 * 1e18, 7388 - i, block.timestamp + 2 minutes);

            skip(15 hours);
            _pool.addQuoteToken(10_000 * 1e18, 1 + i,    block.timestamp + 2 minutes);

            skip(15 hours);
            _pool.removeQuoteToken(5_000 * 1e18, 7388 - i);

            skip(15 hours);
            _pool.removeQuoteToken(type(uint256).max, 1 + i);

            vm.stopPrank();

            vm.revertTo(snapshot);
        }
    }

    function testLoadERC20PoolGasKickAndTakeAllLoansFromLowestTP() public {
        address kicker = makeAddr("kicker");
        _mintQuoteAndApproveTokens(kicker, type(uint256).max); // mint enough to cover bonds

        vm.warp(100_000 days);

        vm.startPrank(kicker);

        for (uint256 i; i < LOANS_COUNT; i ++) {
            _pool.kick(_borrowers[i]);
        }

        skip(2 hours);

        for (uint256 i; i < LOANS_COUNT - 1; i ++) {
            ERC20Pool(address(_pool)).take(_borrowers[i], 100 * 1e18, kicker, new bytes(0));
        }

        vm.stopPrank();
    }

    function testLoadERC20PoolGasKickAndTakeAllLoansFromHighestTP() public {
        address kicker = makeAddr("kicker");
        _mintQuoteAndApproveTokens(kicker, type(uint256).max); // mint enough to cover bonds

        vm.warp(100_000 days);

        vm.startPrank(kicker);

        for (uint256 i; i < LOANS_COUNT; i ++) {
            _pool.kick(_borrowers[LOANS_COUNT - 1 - i]);
        }

        skip(2 hours);

        for (uint256 i; i < LOANS_COUNT - 1; i ++) {
            ERC20Pool(address(_pool)).take(_borrowers[LOANS_COUNT - 1 - i], 100 * 1e18, kicker, new bytes(0));
        }

        vm.stopPrank();
    }

    function testLoadERC20PoolGasKickWithDepositAndSettleHighestTP() public {
        address kicker = makeAddr("kicker");
        _mintQuoteAndApproveTokens(kicker, type(uint256).max); // mint enough to cover bonds

        vm.startPrank(kicker);

        _pool.addQuoteToken(500_000_000_000_000 * 1e18, 3_000, block.timestamp + 2 minutes);
        vm.warp(100_000 days);

        _pool.kickWithDeposit(3_000); // worst case scenario, pool interest accrues

        skip(80 hours);

        _pool.settle(_borrowers[LOANS_COUNT - 1], 10);

        // kick remaining loans with deposit to get average gas cost
        for (uint256 i; i < LOANS_COUNT - 1; i ++) {
            _pool.kickWithDeposit(3_000);
        }

        vm.stopPrank();
    }
}

contract ERC20PoolGasArbTakeLoadTest is ERC20PoolGasLoadTest {

    function testLoadERC20PoolGasKickAndArbTakeLowestTPLoan() public {
        _kickAndTakeLowestTPLoan(false);
    }

    function testLoadERC20PoolGasKickAndDepositTakeLowestTPLoan() public {
        _kickAndTakeLowestTPLoan(true);
    }

    function testLoadERC20PoolGasKickAndArbTakeHighestTPLoan() public {
        _kickAndTakeHighestTPLoan(false);
    }

    function testLoadERC20PoolGasKickAndDepositTakeHighestTPLoan() public {
        _kickAndTakeHighestTPLoan(true);
    }

    function _kickAndTakeLowestTPLoan(bool depositTake_) internal {
        address kicker = makeAddr("kicker");
        _mintQuoteAndApproveTokens(kicker, type(uint256).max); // mint enough to cover bonds

        vm.warp(100_000 days);

        vm.startPrank(kicker);

        for (uint256 i; i < LOANS_COUNT; i ++) {
            _pool.kick(_borrowers[i]);
        }

        // add quote tokens in bucket to arb
        _pool.addQuoteToken(100_000 * 1e18, 1_000, block.timestamp + 2 minutes);

        vm.stopPrank();

        assertEq(_noOfLoans(), 0); // assert all loans are kicked

        skip(14 hours);

        address taker = makeAddr("taker");

        vm.startPrank(taker);

        _pool.bucketTake(_borrowers[0], depositTake_, 1_000);

        vm.stopPrank();
    }

    function _kickAndTakeHighestTPLoan(bool depositTake_) internal {
        address kicker = makeAddr("kicker");
        _mintQuoteAndApproveTokens(kicker, type(uint256).max); // mint enough to cover bonds

        vm.warp(100_000 days);

        vm.startPrank(kicker);

        for (uint256 i; i < LOANS_COUNT; i ++) {
            _pool.kick(_borrowers[LOANS_COUNT - 1 - i]);
        }

        // add quote tokens in bucket to arb
        _pool.addQuoteToken(100_000 * 1e18, 1_000, block.timestamp + 2 minutes);

        vm.stopPrank();

        assertEq(_noOfLoans(), 0); // assert all loans are kicked

        skip(14 hours);

        address taker = makeAddr("taker");

        vm.startPrank(taker);

        _pool.bucketTake(_borrowers[LOANS_COUNT - 1], depositTake_, 1_000);

        vm.stopPrank();
    }

    /*************************/
    /*** Utility Functions ***/
    /*************************/

    /**
     *  @dev arb take deposits are set up differently to avoid auction price being greater than pool's max price
    */
    function _setupLendersAndDeposits(uint256 count_) internal override {
        for (uint256 i; i < count_; i++) {
            address lender = address(uint160(uint256(keccak256(abi.encodePacked(i, 'lender')))));

            _mintQuoteAndApproveTokens(lender, 200_000 * 1e18);

            vm.startPrank(lender);

            _pool.addQuoteToken(200_000 * 1e18, 5000 - i, block.timestamp + 2 minutes);

            vm.stopPrank();

            _lenders.push(lender);
        }
    }
}<|MERGE_RESOLUTION|>--- conflicted
+++ resolved
@@ -106,11 +106,7 @@
         skip(15 hours);
 
         vm.prank(borrower);
-<<<<<<< HEAD
-        ERC20Pool(address(_pool)).repayDebt(borrower, 100 * 1e18, 0, MAX_FENWICK_INDEX);
-=======
-        ERC20Pool(address(_pool)).repayDebt(borrower, 100 * 1e18, 0, borrower);
->>>>>>> 4c6674d1
+        ERC20Pool(address(_pool)).repayDebt(borrower, 100 * 1e18, 0, borrower, MAX_FENWICK_INDEX);
 
         assertEq(_noOfLoans(), LOANS_COUNT);
     }
@@ -126,11 +122,7 @@
         (uint256 debt, , ) = _poolUtils.borrowerInfo(address(_pool), borrower);
 
         vm.prank(borrower);
-<<<<<<< HEAD
-        ERC20Pool(address(_pool)).repayDebt(borrower, debt, 0, MAX_FENWICK_INDEX);
-=======
-        ERC20Pool(address(_pool)).repayDebt(borrower, debt, 0, borrower);
->>>>>>> 4c6674d1
+        ERC20Pool(address(_pool)).repayDebt(borrower, debt, 0, borrower, MAX_FENWICK_INDEX);
 
         assertEq(_noOfLoans(), LOANS_COUNT - 1);
     }
@@ -209,11 +201,7 @@
             address borrower = _borrowers[i];
 
             vm.prank(borrower);
-<<<<<<< HEAD
-            ERC20Pool(address(_pool)).repayDebt(borrower, 100 * 1e18, 0, MAX_FENWICK_INDEX);
-=======
-            ERC20Pool(address(_pool)).repayDebt(borrower, 100 * 1e18, 0, borrower);
->>>>>>> 4c6674d1
+            ERC20Pool(address(_pool)).repayDebt(borrower, 100 * 1e18, 0, borrower, MAX_FENWICK_INDEX);
 
             assertEq(_noOfLoans(), LOANS_COUNT);
 
@@ -235,11 +223,7 @@
             (uint256 debt, , ) = _poolUtils.borrowerInfo(address(_pool), borrower);
 
             vm.prank(borrower);
-<<<<<<< HEAD
-            ERC20Pool(address(_pool)).repayDebt(borrower, debt, 0, MAX_FENWICK_INDEX);
-=======
-            ERC20Pool(address(_pool)).repayDebt(borrower, debt, 0, borrower);
->>>>>>> 4c6674d1
+            ERC20Pool(address(_pool)).repayDebt(borrower, debt, 0, borrower, MAX_FENWICK_INDEX);
 
             assertEq(_noOfLoans(), LOANS_COUNT - 1);
 
