// SPDX-License-Identifier: UNLICENSED
pragma solidity 0.8.14;

import { ERC20DSTestPlus } from './ERC20DSTestPlus.sol';

import '../utils/Tokens.sol';

import 'src/ERC20Pool.sol';
import 'src/ERC20PoolFactory.sol';

import 'src/PoolInfoUtils.sol';

contract ERC20PoolGasLoadTest is ERC20DSTestPlus {

    Token internal _collateral;
    Token internal _quote;

    address[] internal _lenders;
    address[] internal _borrowers;

    uint16 internal constant LENDERS     = 2_000;
    uint16 internal constant LOANS_COUNT = 8_000;

    function setUp() public {

        _collateral = new Token("Collateral", "C");
        _quote      = new Token("Quote", "Q");
        _pool       = ERC20Pool(new ERC20PoolFactory(_ajna).deployPool(address(_collateral), address(_quote), 0.05 * 10**18));
        _poolUtils  = new PoolInfoUtils();

        skip(1 hours); // avoid deposit time to be the same as bucket bankruptcy time

        _setupLendersAndDeposits(LENDERS);
        _setupBorrowersAndLoans(LOANS_COUNT);
    }

    /*************************/
    /*** Utility Functions ***/
    /*************************/

    function _setupLendersAndDeposits(uint256 count_) internal virtual {
        for (uint256 i; i < count_;) {
            address lender = address(uint160(uint256(keccak256(abi.encodePacked(i, 'lender')))));

            _mintQuoteAndApproveTokens(lender, 200_000 * 1e18);

            vm.startPrank(lender);
            _pool.addQuoteToken(100_000 * 1e18, 7388 - i, block.timestamp + 2 minutes);
            _pool.addQuoteToken(100_000 * 1e18, 1 + i,    block.timestamp + 2 minutes);
            vm.stopPrank();

            _lenders.push(lender);

            unchecked { ++i; }
        }
    }

    function _setupBorrowersAndLoans(uint256 count_) internal {
        for (uint256 i; i < count_;) {
            address borrower = address(uint160(uint256(keccak256(abi.encodePacked(i, 'borrower')))));

            _mintQuoteAndApproveTokens(borrower,      2_000 * 1e18);
            _mintCollateralAndApproveTokens(borrower, 200 * 1e18);

            vm.startPrank(borrower);
            ERC20Pool(address(_pool)).drawDebt(borrower, 1_000 * 1e18 + i * 1e18, 5000, 100 * 1e18);
            vm.stopPrank();

            _borrowers.push(borrower);

            unchecked { ++i; }
        }
    }

    function _mintQuoteAndApproveTokens(address operator_, uint256 mintAmount_) internal {
        deal(address(_quote), operator_, mintAmount_);

        vm.prank(operator_);
        _quote.approve(address(_pool), type(uint256).max);
        vm.prank(operator_);
        _collateral.approve(address(_pool), type(uint256).max);
    }

    function _mintCollateralAndApproveTokens(address operator_, uint256 mintAmount_) internal {
        deal(address(_collateral), operator_, mintAmount_);

        vm.prank(operator_);
        _collateral.approve(address(_pool), type(uint256).max);
        vm.prank(operator_);
        _quote.approve(address(_pool), type(uint256).max);

    }

    function _noOfLoans() internal view returns (uint256 loans_) {
        (, , loans_) = _pool.loansInfo();
    }
}

contract ERC20PoolCommonActionsGasLoadTest is ERC20PoolGasLoadTest {
    function testLoadERC20PoolFuzzyPartialRepay(uint256 borrowerId_) public {
        assertEq(_noOfLoans(), LOANS_COUNT);

        vm.assume(borrowerId_ <= LOANS_COUNT);
        address borrower = _borrowers[borrowerId_];

        skip(15 hours);

        vm.prank(borrower);
        ERC20Pool(address(_pool)).repayDebt(borrower, 100 * 1e18, 0, borrower, MAX_FENWICK_INDEX);

        assertEq(_noOfLoans(), LOANS_COUNT);
    }

    function testLoadERC20PoolGasFuzzyFullRepay(uint256 borrowerId_) public {
        assertEq(_noOfLoans(), LOANS_COUNT);

        vm.assume(borrowerId_ <= LOANS_COUNT);

        skip(15 hours);

        address borrower = _borrowers[borrowerId_];
        (uint256 debt, , ) = _poolUtils.borrowerInfo(address(_pool), borrower);

        vm.prank(borrower);
        ERC20Pool(address(_pool)).repayDebt(borrower, debt, 0, borrower, MAX_FENWICK_INDEX);

        assertEq(_noOfLoans(), LOANS_COUNT - 1);
    }

    function testLoadERC20PoolGasFuzzyBorrowExisting(uint256 borrowerId_) public {
        assertEq(_noOfLoans(), LOANS_COUNT);

        vm.assume(borrowerId_ <= LOANS_COUNT);

        skip(15 hours);

        address borrower = _borrowers[borrowerId_];

        vm.prank(borrower);

        _drawDebtNoLupCheck({
            from:               borrower,
            borrower:           borrower,
            amountToBorrow:     1_000 * 1e18,
            limitIndex:         5000,
            collateralToPledge: 0
        });

        assertEq(_noOfLoans(), LOANS_COUNT);
    }

    function testLoadERC20PoolGasBorrowNew() public {
        uint256 snapshot = vm.snapshot();

        assertEq(_noOfLoans(), LOANS_COUNT);

        address newBorrower = makeAddr("newBorrower");

        _mintQuoteAndApproveTokens(newBorrower,      2_000 * 1e18);
        _mintCollateralAndApproveTokens(newBorrower, 2_000 * 1e18);

        vm.startPrank(newBorrower);

        skip(15 hours);

        _drawDebtNoLupCheck({
            from:               newBorrower,
            borrower:           newBorrower,
            amountToBorrow:     0,
            limitIndex:         0,
            collateralToPledge: 1_000 * 1e18
        });


        skip(15 hours);
        _drawDebtNoLupCheck({
            from:               newBorrower,
            borrower:           newBorrower,
            amountToBorrow:     1_000 * 1e18,
            limitIndex:         5000,
            collateralToPledge: 0
        });

        vm.stopPrank();

        assertEq(_noOfLoans(), LOANS_COUNT + 1);

        vm.revertTo(snapshot);

        assertEq(_noOfLoans(), LOANS_COUNT);
    }

    function testLoadERC20PoolGasExercisePartialRepayForAllBorrowers() public {
        assertEq(_noOfLoans(), LOANS_COUNT);

        for (uint256 i; i < LOANS_COUNT; i++) {
            uint256 snapshot = vm.snapshot();
            skip(15 hours);
            assertEq(_noOfLoans(), LOANS_COUNT);

            address borrower = _borrowers[i];

            vm.prank(borrower);
            ERC20Pool(address(_pool)).repayDebt(borrower, 100 * 1e18, 0, borrower, MAX_FENWICK_INDEX);

            assertEq(_noOfLoans(), LOANS_COUNT);

            vm.revertTo(snapshot);
        }

        assertEq(_noOfLoans(), LOANS_COUNT);
    }

    function testLoadERC20PoolGasExerciseRepayAllForAllBorrowers() public {
        assertEq(_noOfLoans(), LOANS_COUNT);

        for (uint256 i; i < LOANS_COUNT; i++) {
            uint256 snapshot = vm.snapshot();
            skip(15 hours);
            assertEq(_noOfLoans(), LOANS_COUNT);

            address borrower = _borrowers[i];
            (uint256 debt, , ) = _poolUtils.borrowerInfo(address(_pool), borrower);

            vm.prank(borrower);
            ERC20Pool(address(_pool)).repayDebt(borrower, debt, 0, borrower, MAX_FENWICK_INDEX);

            assertEq(_noOfLoans(), LOANS_COUNT - 1);

            vm.revertTo(snapshot);
        }

        assertEq(_noOfLoans(), LOANS_COUNT);
    }

    function testLoadERC20PoolGasExerciseBorrowMoreForAllBorrowers() public {
        assertEq(_noOfLoans(), LOANS_COUNT);

        for (uint256 i; i < LOANS_COUNT; i++) {
            uint256 snapshot = vm.snapshot();

            skip(15 hours);

            assertEq(_noOfLoans(), LOANS_COUNT);

            address borrower = _borrowers[i];

            _drawDebtNoLupCheck({
                from:               borrower,
                borrower:           borrower,
                amountToBorrow:     1_000 * 1e18,
                limitIndex:         5000,
                collateralToPledge: 0
            });

            assertEq(_noOfLoans(), LOANS_COUNT);

            vm.revertTo(snapshot);
        }

        assertEq(_noOfLoans(), LOANS_COUNT);
    }

    function testLoadERC20PoolGasFuzzyAddRemoveQuoteToken(uint256 index_) public {
        vm.assume(index_ > 1 && index_ < 7388);

        address lender = _lenders[0];
        _mintQuoteAndApproveTokens(lender, 200_000 * 1e18);

        vm.startPrank(lender);

        skip(15 hours);
        _pool.addQuoteToken(10_000 * 1e18, index_, block.timestamp + 2 minutes);

        skip(15 hours);
        _pool.removeQuoteToken(5_000 * 1e18, index_);

        skip(15 hours);
        _pool.moveQuoteToken(1_000 * 1e18, index_, index_ + 1, block.timestamp + 2 minutes);

        skip(15 hours);
        _pool.removeQuoteToken(type(uint256).max, index_);

        vm.stopPrank();
    }

    function testLoadERC20PoolGasExerciseAddRemoveQuoteTokenForAllIndexes() public {
        address lender = _lenders[0];
        _mintQuoteAndApproveTokens(lender, 200_000 * 1e18);

        for (uint256 i = 1; i < LENDERS; i++) {
            uint256 snapshot = vm.snapshot();

            vm.startPrank(lender);

            skip(15 hours);
            _pool.addQuoteToken(10_000 * 1e18, 7388 - i, block.timestamp + 2 minutes);

            skip(15 hours);
            _pool.addQuoteToken(10_000 * 1e18, 1 + i,    block.timestamp + 2 minutes);

            skip(15 hours);
            _pool.removeQuoteToken(5_000 * 1e18, 7388 - i);

            skip(15 hours);
            _pool.removeQuoteToken(type(uint256).max, 1 + i);

            vm.stopPrank();

            vm.revertTo(snapshot);
        }
    }

    function testLoadERC20PoolGasKickAndTakeAllLoansFromLowestTP() public {
        address kicker = makeAddr("kicker");
        _mintQuoteAndApproveTokens(kicker, type(uint256).max); // mint enough to cover bonds

        vm.warp(100_000 days);

        vm.startPrank(kicker);

        for (uint256 i; i < LOANS_COUNT; i ++) {
            _pool.kick(_borrowers[i], MAX_FENWICK_INDEX);
        }

        skip(2 hours);

        for (uint256 i; i < LOANS_COUNT - 1; i ++) {
            ERC20Pool(address(_pool)).take(_borrowers[i], 100 * 1e18, kicker, new bytes(0));
        }

        vm.stopPrank();
    }

    function testLoadERC20PoolGasKickAndTakeAllLoansFromHighestTP() public {
        address kicker = makeAddr("kicker");
        _mintQuoteAndApproveTokens(kicker, type(uint256).max); // mint enough to cover bonds

        vm.warp(100_000 days);

        vm.startPrank(kicker);

        for (uint256 i; i < LOANS_COUNT; i ++) {
            _pool.kick(_borrowers[LOANS_COUNT - 1 - i], MAX_FENWICK_INDEX);
        }

        skip(2 hours);

        for (uint256 i; i < LOANS_COUNT - 1; i ++) {
            ERC20Pool(address(_pool)).take(_borrowers[LOANS_COUNT - 1 - i], 100 * 1e18, kicker, new bytes(0));
        }

        vm.stopPrank();
    }

    function testLoadERC20PoolGasKickWithDepositAndSettleHighestTP() public {
        address kicker = makeAddr("kicker");
        _mintQuoteAndApproveTokens(kicker, type(uint256).max); // mint enough to cover bonds

        vm.startPrank(kicker);

        _pool.addQuoteToken(500_000_000_000_000 * 1e18, 3_000, block.timestamp + 2 minutes);
        vm.warp(100_000 days);

<<<<<<< HEAD
        _pool.kickWithDeposit(3_000); // worst case scenario, pool interest accrues
=======
        _pool.kickWithDeposit(3_000, MAX_FENWICK_INDEX); // worst case scenario, pool interest accrues
>>>>>>> 79d89278

        skip(80 hours);

        _pool.settle(_borrowers[LOANS_COUNT - 1], 10);

        // kick remaining loans with deposit to get average gas cost
        for (uint256 i; i < LOANS_COUNT - 1; i ++) {
            _pool.kickWithDeposit(3_000, MAX_FENWICK_INDEX);
        }

        vm.stopPrank();
    }
}

contract ERC20PoolGasArbTakeLoadTest is ERC20PoolGasLoadTest {

    function testLoadERC20PoolGasKickAndArbTakeLowestTPLoan() public {
        _kickAndTakeLowestTPLoan(false);
    }

    function testLoadERC20PoolGasKickAndDepositTakeLowestTPLoan() public {
        _kickAndTakeLowestTPLoan(true);
    }

    function testLoadERC20PoolGasKickAndArbTakeHighestTPLoan() public {
        _kickAndTakeHighestTPLoan(false);
    }

    function testLoadERC20PoolGasKickAndDepositTakeHighestTPLoan() public {
        _kickAndTakeHighestTPLoan(true);
    }

    function _kickAndTakeLowestTPLoan(bool depositTake_) internal {
        address kicker = makeAddr("kicker");
        _mintQuoteAndApproveTokens(kicker, type(uint256).max); // mint enough to cover bonds

        vm.warp(100_000 days);

        vm.startPrank(kicker);

        for (uint256 i; i < LOANS_COUNT; i ++) {
            _pool.kick(_borrowers[i], MAX_FENWICK_INDEX);
        }

        // add quote tokens in bucket to arb
        _pool.addQuoteToken(100_000 * 1e18, 1_000, block.timestamp + 2 minutes);

        vm.stopPrank();

        assertEq(_noOfLoans(), 0); // assert all loans are kicked

        skip(14 hours);

        address taker = makeAddr("taker");

        vm.startPrank(taker);

        _pool.bucketTake(_borrowers[0], depositTake_, 1_000);

        vm.stopPrank();
    }

    function _kickAndTakeHighestTPLoan(bool depositTake_) internal {
        address kicker = makeAddr("kicker");
        _mintQuoteAndApproveTokens(kicker, type(uint256).max); // mint enough to cover bonds

        vm.warp(100_000 days);

        vm.startPrank(kicker);

        for (uint256 i; i < LOANS_COUNT; i ++) {
            _pool.kick(_borrowers[LOANS_COUNT - 1 - i], MAX_FENWICK_INDEX);
        }

        // add quote tokens in bucket to arb
        _pool.addQuoteToken(100_000 * 1e18, 1_000, block.timestamp + 2 minutes);

        vm.stopPrank();

        assertEq(_noOfLoans(), 0); // assert all loans are kicked

        skip(14 hours);

        address taker = makeAddr("taker");

        vm.startPrank(taker);

        _pool.bucketTake(_borrowers[LOANS_COUNT - 1], depositTake_, 1_000);

        vm.stopPrank();
    }

    /*************************/
    /*** Utility Functions ***/
    /*************************/

    /**
     *  @dev arb take deposits are set up differently to avoid auction price being greater than pool's max price
    */
    function _setupLendersAndDeposits(uint256 count_) internal override {
        for (uint256 i; i < count_; i++) {
            address lender = address(uint160(uint256(keccak256(abi.encodePacked(i, 'lender')))));

            _mintQuoteAndApproveTokens(lender, 200_000 * 1e18);

            vm.startPrank(lender);

            _pool.addQuoteToken(200_000 * 1e18, 5000 - i, block.timestamp + 2 minutes);

            vm.stopPrank();

            _lenders.push(lender);
        }
    }
}<|MERGE_RESOLUTION|>--- conflicted
+++ resolved
@@ -362,11 +362,7 @@
         _pool.addQuoteToken(500_000_000_000_000 * 1e18, 3_000, block.timestamp + 2 minutes);
         vm.warp(100_000 days);
 
-<<<<<<< HEAD
-        _pool.kickWithDeposit(3_000); // worst case scenario, pool interest accrues
-=======
         _pool.kickWithDeposit(3_000, MAX_FENWICK_INDEX); // worst case scenario, pool interest accrues
->>>>>>> 79d89278
 
         skip(80 hours);
 
