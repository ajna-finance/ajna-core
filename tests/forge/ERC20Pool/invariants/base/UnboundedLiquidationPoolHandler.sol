// SPDX-License-Identifier: UNLICENSED

pragma solidity 0.8.14;

import { _priceAt }          from 'src/libraries/helpers/PoolHelper.sol';
import { MAX_FENWICK_INDEX } from 'src/libraries/helpers/PoolHelper.sol';

import 'src/libraries/internal/Maths.sol';

import {
    LENDER_MIN_BUCKET_INDEX,
    LENDER_MAX_BUCKET_INDEX,
    BaseHandler
} from './BaseHandler.sol';

abstract contract UnboundedLiquidationPoolHandler is BaseHandler {

    /*******************************/
    /*** Kicker Helper Functions ***/
    /*******************************/

    function _kickAuction(
        address borrower_
    ) internal useTimestamps updateLocalStateAndPoolInterest {
        numberOfCalls['UBLiquidationHandler.kickAuction']++;

        (uint256 borrowerDebt, , ) = _poolInfo.borrowerInfo(address(_pool), borrower_);
        (uint256 interestRate, )   = _pool.interestRateInfo();

        try _pool.kick(borrower_, 7388) {

            // **RE9**:  Reserves increase by 3 months of interest when a loan is kicked
            increaseInReserves += Maths.wmul(borrowerDebt, Maths.wdiv(interestRate, 4 * 1e18));

        } catch (bytes memory err) {
            _ensurePoolError(err);
        }
    }

    function _kickWithDeposit(
        uint256 bucketIndex_
    ) internal useTimestamps updateLocalStateAndPoolInterest {
        (address maxBorrower, , )              = _pool.loansInfo();
        (uint256 borrowerDebt, , )             = _poolInfo.borrowerInfo(address(_pool), maxBorrower);
        (uint256 interestRate, )               = _pool.interestRateInfo();
        ( , , , uint256 depositBeforeAction, ) = _pool.bucketInfo(bucketIndex_);

        try _pool.kickWithDeposit(bucketIndex_, 7388) {

            ( , , , uint256 depositAfterAction, ) = _pool.bucketInfo(bucketIndex_);

            // **RE9**:  Reserves increase by 3 months of interest when a loan is kicked
            increaseInReserves += Maths.wmul(borrowerDebt, Maths.wdiv(interestRate, 4 * 1e18));

            _fenwickRemove(depositBeforeAction - depositAfterAction, bucketIndex_);

        } catch (bytes memory err) {
            _ensurePoolError(err);
        }
    }

    function _withdrawBonds(
        address kicker_,
        uint256 maxAmount_
    ) internal useTimestamps updateLocalStateAndPoolInterest {

        try _pool.withdrawBonds(kicker_, maxAmount_) {

        } catch (bytes memory err) {
            _ensurePoolError(err);
        }
    }

    /******************************/
    /*** Taker Helper Functions ***/
    /******************************/

    function _takeAuction(
        address borrower_,
        uint256 amount_,
        address taker_
    ) internal useTimestamps updateLocalStateAndPoolInterest {
        numberOfCalls['UBLiquidationHandler.takeAuction']++;

        (address kicker, , , , , , , , , ) = _pool.auctionInfo(borrower_);

        (uint256 borrowerDebtBeforeTake, , ) = _poolInfo.borrowerInfo(address(_pool), borrower_);
        uint256 totalBondBeforeTake          = _getKickerBond(kicker);
        uint256 totalBalanceBeforeTake       = _quote.balanceOf(address(_pool));
        
        try _pool.take(borrower_, amount_, taker_, bytes("")) {

            (uint256 borrowerDebtAfterTake, , ) = _poolInfo.borrowerInfo(address(_pool), borrower_);
            uint256 totalBondAfterTake          = _getKickerBond(kicker);
            uint256 totalBalanceAfterTake      = _quote.balanceOf(address(_pool));

            if (borrowerDebtBeforeTake > borrowerDebtAfterTake) {
                // **RE7**: Reserves decrease with debt covered by take.
                decreaseInReserves += borrowerDebtBeforeTake - borrowerDebtAfterTake;
            } else {
                // **RE7**: Reserves increase by take penalty on first take.
                increaseInReserves += borrowerDebtAfterTake - borrowerDebtBeforeTake;
            }

            if (totalBondBeforeTake > totalBondAfterTake) {
                // **RE7**: Reserves increase by bond penalty on take.
                increaseInReserves += totalBondBeforeTake - totalBondAfterTake;
            } else {
                // **RE7**: Reserves decrease by bond reward on take.
                decreaseInReserves += totalBondAfterTake - totalBondBeforeTake;
            }

            // **RE7**: Reserves increase with the quote token paid by taker.
            increaseInReserves += totalBalanceAfterTake - totalBalanceBeforeTake;

            if (!alreadyTaken[borrower_]) {
                alreadyTaken[borrower_] = true;

                firstTake = true;

            } else firstTake = false;

            // reset taken flag in case auction was settled by take action
            _auctionSettleStateReset(borrower_);

        } catch (bytes memory err) {
            _ensurePoolError(err);
        }
    }

    function _bucketTake(
        address taker_,
        address borrower_,
        bool depositTake_,
        uint256 bucketIndex_
    ) internal useTimestamps updateLocalStateAndPoolInterest {
        numberOfCalls['UBLiquidationHandler.bucketTake']++;

        (uint256 borrowerDebt, , ) = _poolInfo.borrowerInfo(address(_pool), borrower_);

        (address kicker, , , , , , , , , )     = _pool.auctionInfo(borrower_);
        (uint256 kickerLpsBeforeTake, )        = _pool.lenderInfo(bucketIndex_, kicker);
        (uint256 takerLpsBeforeTake, )         = _pool.lenderInfo(bucketIndex_, _actor);
        ( , , , uint256 depositBeforeAction, ) = _pool.bucketInfo(bucketIndex_);

        uint256 totalBondBeforeTake = _getKickerBond(kicker);

        try _pool.bucketTake(borrower_, depositTake_, bucketIndex_) {

            (uint256 kickerLpsAfterTake, )        = _pool.lenderInfo(bucketIndex_, kicker);
            (uint256 takerLpsAfterTake, )         = _pool.lenderInfo(bucketIndex_, _actor);
            ( , , , uint256 depositAfterAction, ) = _pool.bucketInfo(bucketIndex_);

            // **B7**: when awarded bucket take LPs : taker deposit time = timestamp of block when award happened
            if (takerLpsAfterTake > takerLpsBeforeTake) lenderDepositTime[taker_][bucketIndex_] = block.timestamp;

            if (kickerLpsAfterTake > kickerLpsBeforeTake) {
                // **B7**: when awarded bucket take LPs : kicker deposit time = timestamp of block when award happened
                lenderDepositTime[kicker][bucketIndex_] = block.timestamp;
            } else {
                // **RE7**: Reserves increase by bond penalty on take.
                increaseInReserves += _getKickerBond(kicker) - totalBondBeforeTake;
            }

            // **R7**: Exchange rates are unchanged under depositTakes
            // **R8**: Exchange rates are unchanged under arbTakes
            exchangeRateShouldNotChange[bucketIndex_] = true;

            _fenwickRemove(depositBeforeAction - depositAfterAction, bucketIndex_);

            _updateCurrentTakeState(borrower_, borrowerDebt);

        } catch (bytes memory err) {
            _ensurePoolError(err);
        }
    }

    /********************************/
    /*** Settler Helper Functions ***/
    /********************************/

    function _settleAuction(
        address borrower_,
        uint256 maxDepth_
    ) internal useTimestamps updateLocalStateAndPoolInterest {
        (
            uint256 borrowerT0Debt,
            uint256 collateral,
        ) = _pool.borrowerInfo(borrower_);
        (uint256 reservesBeforeAction, , , , )= _poolInfo.poolReservesInfo(address(_pool));
        (uint256 inflator, ) = _pool.inflatorInfo();

        try _pool.settle(borrower_, maxDepth_) {

<<<<<<< HEAD
            uint256 depositUsed;

=======
>>>>>>> b6957546
            // settle borrower debt with exchanging borrower collateral with quote tokens starting from hpb
            while (maxDepth_ != 0 && borrowerT0Debt != 0 && collateral != 0) {
                uint256 bucketIndex       = fenwickIndexForSum(1);
                uint256 maxSettleableDebt = Maths.wmul(collateral, _priceAt(bucketIndex));
                uint256 fenwickDeposit    = fenwickDeposits[bucketIndex];
                uint256 borrowerDebt      = Maths.wmul(borrowerT0Debt, inflator);

                if (bucketIndex != MAX_FENWICK_INDEX) {
                    // enough deposit in bucket and collateral avail to settle entire debt
                    if (fenwickDeposit >= borrowerDebt && maxSettleableDebt >= borrowerDebt) {
                        fenwickDeposits[bucketIndex] -= borrowerDebt;
                        collateral                   -= Maths.wdiv(borrowerDebt, _priceAt(bucketIndex));
                        borrowerT0Debt               = 0;
                    }
                    // enough collateral, therefore not enough deposit to settle entire debt, we settle only deposit amount
                    else if (maxSettleableDebt >= fenwickDeposit) {
                        fenwickDeposits[bucketIndex] = 0;
                        collateral                   -= Maths.wdiv(fenwickDeposit, _priceAt(bucketIndex));
                        borrowerT0Debt               -= Maths.wdiv(fenwickDeposit, inflator);
                    }
                    // exchange all collateral with deposit
                    else {
                        fenwickDeposits[bucketIndex] -= maxSettleableDebt;
                        collateral                   = 0;
                        borrowerT0Debt               -= Maths.wdiv(maxSettleableDebt, inflator);
                    }
                } else collateral = 0;

                maxDepth_ -= 1;

            }

            // if collateral becomes 0 and still debt is left, settle debt by reserves and hpb making buckets bankrupt
            if (borrowerT0Debt != 0 && collateral == 0) {

                (uint256 reservesAfterAction, , , , )= _poolInfo.poolReservesInfo(address(_pool));
<<<<<<< HEAD
                if (reservesBeforeAction > reservesAfterAction) {
                    // **RE12**: Reserves decrease by amount of reserve used to settle a auction
                    decreaseInReserves = reservesBeforeAction - reservesAfterAction;
                } else {
                    // Reserves might increase upto 2 WAD due to rounding issue
                    increaseInReserves = reservesAfterAction - reservesBeforeAction;
                }
                borrowerT0Debt -= Maths.min(decreaseInReserves, borrowerT0Debt);
=======
                // **RE12**: Reserves decrease by amount of reserve used to settle a auction
                decreaseInReserves = reservesBeforeAction - reservesAfterAction;

                borrowerT0Debt -= Maths.min(Maths.wdiv(decreaseInReserves, inflator), borrowerT0Debt);
>>>>>>> b6957546

                while (maxDepth_ != 0 && borrowerT0Debt != 0) {
                    uint256 bucketIndex    = fenwickIndexForSum(1);
                    uint256 fenwickDeposit = fenwickDeposits[bucketIndex];
                    uint256 borrowerDebt   = Maths.wmul(borrowerT0Debt, inflator);

                    if (bucketIndex != MAX_FENWICK_INDEX) {
                        // debt is greater than bucket deposit
                        if (borrowerDebt > fenwickDeposit) {
                            fenwickDeposits[bucketIndex] = 0;
                            borrowerT0Debt               -= Maths.wdiv(fenwickDeposit, inflator);
                        }
                        // bucket deposit is greater than debt
                        else {
                            fenwickDeposits[bucketIndex] -= borrowerDebt;
                            borrowerT0Debt               = 0;
                        }
                    }

                    maxDepth_ -= 1;
                }
            }

        } catch (bytes memory err) {
            _ensurePoolError(err);
        }
    }
}<|MERGE_RESOLUTION|>--- conflicted
+++ resolved
@@ -192,11 +192,6 @@
 
         try _pool.settle(borrower_, maxDepth_) {
 
-<<<<<<< HEAD
-            uint256 depositUsed;
-
-=======
->>>>>>> b6957546
             // settle borrower debt with exchanging borrower collateral with quote tokens starting from hpb
             while (maxDepth_ != 0 && borrowerT0Debt != 0 && collateral != 0) {
                 uint256 bucketIndex       = fenwickIndexForSum(1);
@@ -226,14 +221,12 @@
                 } else collateral = 0;
 
                 maxDepth_ -= 1;
-
             }
 
             // if collateral becomes 0 and still debt is left, settle debt by reserves and hpb making buckets bankrupt
             if (borrowerT0Debt != 0 && collateral == 0) {
 
                 (uint256 reservesAfterAction, , , , )= _poolInfo.poolReservesInfo(address(_pool));
-<<<<<<< HEAD
                 if (reservesBeforeAction > reservesAfterAction) {
                     // **RE12**: Reserves decrease by amount of reserve used to settle a auction
                     decreaseInReserves = reservesBeforeAction - reservesAfterAction;
@@ -242,12 +235,6 @@
                     increaseInReserves = reservesAfterAction - reservesBeforeAction;
                 }
                 borrowerT0Debt -= Maths.min(decreaseInReserves, borrowerT0Debt);
-=======
-                // **RE12**: Reserves decrease by amount of reserve used to settle a auction
-                decreaseInReserves = reservesBeforeAction - reservesAfterAction;
-
-                borrowerT0Debt -= Maths.min(Maths.wdiv(decreaseInReserves, inflator), borrowerT0Debt);
->>>>>>> b6957546
 
                 while (maxDepth_ != 0 && borrowerT0Debt != 0) {
                     uint256 bucketIndex    = fenwickIndexForSum(1);
