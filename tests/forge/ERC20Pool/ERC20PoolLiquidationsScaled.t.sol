// SPDX-License-Identifier: UNLICENSED
pragma solidity 0.8.14;

import '@openzeppelin/contracts/utils/structs/EnumerableSet.sol';

import { ERC20DSTestPlus }     from './ERC20DSTestPlus.sol';
import { ERC20Pool }           from 'src/erc20/ERC20Pool.sol';
import { ERC20PoolFactory }    from 'src/erc20/ERC20PoolFactory.sol';
import { TokenWithNDecimals }  from '../utils/Tokens.sol';

import 'src/base/PoolInfoUtils.sol';
import 'src/base/PoolHelper.sol';
import 'src/erc20/interfaces/IERC20Pool.sol';

contract ERC20PoolLiquidationsScaledTest is ERC20DSTestPlus {

    using EnumerableSet for EnumerableSet.AddressSet;
    using EnumerableSet for EnumerableSet.UintSet;

    uint256 internal constant BUCKETS_WITH_DEPOSIT = 4;

    address            internal _bidder;
    address            internal _borrower;
    address            internal _borrower2;
    uint256            internal _collateralPrecision;
    uint256            internal _quoteTokenPrecision;
    address            internal _lender;
    TokenWithNDecimals internal _collateral;
    TokenWithNDecimals internal _quote;
    uint256            internal _startBucketId;

    /*********************/
    /*** Setup Methods ***/
    /*********************/

    function init(uint256 collateralPrecisionDecimals_, uint256 quotePrecisionDecimals_) internal {
        _collateral = new TokenWithNDecimals("Collateral", "C", uint8(collateralPrecisionDecimals_));
        _quote      = new TokenWithNDecimals("Quote", "Q", uint8(quotePrecisionDecimals_));
        _pool       = ERC20Pool(new ERC20PoolFactory(_ajna).deployPool(address(_collateral), address(_quote), 0.05 * 10**18));
        vm.label(address(_pool), "ERC20Pool");
        _poolUtils  = new PoolInfoUtils();

        _collateralPrecision = uint256(10) ** collateralPrecisionDecimals_;
        _quoteTokenPrecision = uint256(10) ** quotePrecisionDecimals_;
        
        _borrower  = makeAddr("borrower");
        _lender    = makeAddr("lender");
        _bidder    = makeAddr("bidder");
        
        uint256 lenderDepositDenormalized = 200_000 * _quoteTokenPrecision;

        // give bidder quote token to cover liquidation bond
        vm.startPrank(_bidder);
        deal(address(_quote), _bidder,  lenderDepositDenormalized);
        _quote.approve(address(_pool), lenderDepositDenormalized);

        // give lender quote token to add liquidity to pool
        changePrank(_lender);
        deal(address(_quote), _lender,  lenderDepositDenormalized);
        _quote.approve(address(_pool), lenderDepositDenormalized);

        skip(1 days); // to avoid deposit time 0 equals bucket bankruptcy time
        _startTime = block.timestamp;
    }

    // Deposits into contiguous buckets
    function addLiquidity(uint256 startBucketId) internal {
        // ensure start bucket is in appropriate range
        assertGt(startBucketId, 0);
        assertLt(startBucketId, 7388 - BUCKETS_WITH_DEPOSIT + 1);
        _startBucketId = startBucketId;

        // deposit 200k quote token across 4 buckets
        uint256 lpBalance;
        for (uint i=0; i<4; ++i) {
            _addInitialLiquidity(
                {
                    from:   _lender,
                    amount: 50_000 * 1e18,
                    index:  startBucketId + i
                }
            );
            (lpBalance, ) = _pool.lenderInfo(startBucketId + i, _lender);
            assertEq(lpBalance, 50_000 * 1e27);
        }
        assertEq(_pool.depositSize(), 200_000 * 1e18);
    }

    function drawDebt(
        address borrower_, 
        uint256 debtToDraw_, 
        uint256 collateralization_
    ) internal returns (uint256 collateralPledged_) {
        // calculate desired amount of collateral
        ( , , , , , uint256 lupIndex) = _poolUtils.poolPricesInfo(address(_pool));
        if (lupIndex == 0) lupIndex = _startBucketId;
        uint256 price         = _priceAt(lupIndex);
        uint256 colScale      = ERC20Pool(address(_pool)).collateralScale();
        collateralPledged_    = Maths.wmul(Maths.wdiv(debtToDraw_, price), collateralization_);
        collateralPledged_    = (collateralPledged_ / colScale) * colScale;
        while (Maths.wdiv(Maths.wmul(collateralPledged_, price), debtToDraw_) < collateralization_) {
            collateralPledged_ += colScale;
        }

        // mint and approve collateral tokens
        changePrank(borrower_);
        uint256 denormalizationFactor = 10 ** (18 - _collateral.decimals());
        deal(address(_collateral), borrower_, collateralPledged_ / denormalizationFactor);
        _collateral.approve(address(_pool), collateralPledged_ / denormalizationFactor);

        // pledge collateral and draw debt
        _drawDebtNoLupCheck({
            from:               borrower_,
            borrower:           borrower_,
            amountToBorrow:     debtToDraw_,
            limitIndex:         lupIndex + BUCKETS_WITH_DEPOSIT,
            collateralToPledge: collateralPledged_
        });
    }

    /********************/
    /*** Test Methods ***/
    /********************/

    function testLiquidationSingleBorrower(
        uint8  collateralPrecisionDecimals_, 
        uint8  quotePrecisionDecimals_,
<<<<<<< HEAD
        uint16 startBucketId_) external tearDown
    {
        uint256 boundColPrecision   = bound(uint256(collateralPrecisionDecimals_), 6,    18);
        uint256 boundQuotePrecision = bound(uint256(quotePrecisionDecimals_),      1,    18);
        uint256 startBucketId       = bound(uint256(startBucketId_),               2000, 5388);
=======
        uint16 startBucketId_
    ) external tearDown {

        uint256 boundColPrecision   = bound(uint256(collateralPrecisionDecimals_), 18, 18);
        uint256 boundQuotePrecision = bound(uint256(quotePrecisionDecimals_),      1,  18);
        uint256 startBucketId       = bound(uint256(startBucketId_),               1,  7388 - BUCKETS_WITH_DEPOSIT);
>>>>>>> 55441039
        init(boundColPrecision, boundQuotePrecision);
        addLiquidity(startBucketId);

        // Borrow half the pool's liquidity at 101% collateralization, leaving room for origination fee
        (uint256 collateralPledged) = drawDebt(_borrower, 99_000 * 1e18, 1.01 * 1e18);
        assertGt(_borrowerCollateralization(_borrower), 1e18);

        // Wait until borrower is undercollateralized
        skip(9 weeks);
        assertLt(_borrowerCollateralization(_borrower), 1e18);

        // Kick off an auction and wait the grace period
        _kick(_borrower, _bidder);
        skip(1 hours);

        // Wait until price drops below utilized portion of book
        uint256 auctionCollateral;
        uint256 auctionPrice;        
        for (uint i=0; i<72; ++i) {
            (auctionPrice, , auctionCollateral) = _advanceAuction(1 hours);
            if (auctionPrice < _priceAt(_startBucketId)) break;
        }

        // Test take
        assertEq(auctionCollateral, collateralPledged); 
        uint256 collateralToTake = Maths.wdiv(auctionCollateral, 3 * 1e18);
        _take(collateralToTake, _bidder);
        
        // Test depositTake
        _advanceAuction(17 minutes);
        _depositTake(_startBucketId);

        // Test arbTake
        _advanceAuction(16 minutes);
        _arbTake(_startBucketId + 1, _bidder);

        // Settle auction
        _advanceAuction(72 hours);
        _settle();
    }

    function testDustyTake(
        uint8  collateralPrecisionDecimals_, 
        uint8  quotePrecisionDecimals_,
        uint16 startBucketId_) external tearDown
    {
        uint256 boundColPrecision   = bound(uint256(collateralPrecisionDecimals_), 6,    18);
        uint256 boundQuotePrecision = bound(uint256(quotePrecisionDecimals_),      6,    18);
        uint256 startBucketId       = bound(uint256(startBucketId_),               1000, 6388);
        init(boundColPrecision, boundQuotePrecision);
        addLiquidity(startBucketId);
        uint256 collateralDust = ERC20Pool(address(_pool)).collateralDust(0);

        // Borrow everything from the first bucket, with origination fee tapping into the second bucket
        drawDebt(_borrower, 50_000 * 1e18, 1.01 * 1e18);
        assertGt(_borrowerCollateralization(_borrower), 1e18);

        // Wait until borrower is undercollateralized
        skip(26 weeks);
        assertLt(_borrowerCollateralization(_borrower), 1e18);

        // Kick an auction and wait for a meaningful price
        _kick(_borrower, _bidder);
        (uint256 auctionPrice, uint256 auctionDebt, uint256 auctionCollateral) = _advanceAuction(9 hours);
        assertGt(auctionPrice, 0);
        assertGt(auctionDebt, 0);
        assertGt(auctionCollateral, collateralDust);

        // if collateral precision higher than quote token precision, test a take which costs 0 quote token
        uint256 takeAmount;
        if (boundColPrecision > boundQuotePrecision) {
            takeAmount = collateralDust;
            uint256 costOfTake = _roundToScale(Maths.wmul(auctionPrice, takeAmount), _pool.quoteTokenScale());
            if (costOfTake == 0)
                _assertTakeDustRevert(_bidder, _borrower, takeAmount);
        }

        // test a take which leaves less than a dust amount of collateral
        (, uint256 collateralAvailable, ) = _poolUtils.borrowerInfo(address(_pool), _borrower);
        if (collateralDust != 1) {
            takeAmount = collateralAvailable - collateralDust / 2;
            _assertTakeDustRevert(_bidder, _borrower, takeAmount);
        }

        // settle the auction without any legitimate takes
        (auctionPrice, auctionDebt, auctionCollateral) = _advanceAuction(72 hours);
        assertEq(auctionPrice, 0);
        assertGt(auctionDebt, 0);
        assertGt(auctionCollateral, collateralDust);
        _settle();
    }

    function testLiquidationKickWithDeposit(
        uint8  collateralPrecisionDecimals_, 
        uint8  quotePrecisionDecimals_,
<<<<<<< HEAD
        uint16 startBucketId_) external tearDown
    {
        uint256 boundColPrecision   = bound(uint256(collateralPrecisionDecimals_), 12, 18);
=======
        uint16 startBucketId_
    ) external tearDown {

        uint256 boundColPrecision   = bound(uint256(collateralPrecisionDecimals_), 18, 18);
>>>>>>> 55441039
        uint256 boundQuotePrecision = bound(uint256(quotePrecisionDecimals_),      1,  18);
        uint256 startBucketId       = bound(uint256(startBucketId_),               1,  7388 - BUCKETS_WITH_DEPOSIT);
        init(boundColPrecision, boundQuotePrecision);
        addLiquidity(startBucketId);

        // Draw debt from all four buckets
        drawDebt(_borrower, 151_000 * 1e18, 1.02 * 1e18);
        assertGt(_borrowerCollateralization(_borrower), 1e18);

        // Wait until borrower is undercollateralized
        skip(9 weeks);
        assertLt(_borrowerCollateralization(_borrower), 1e18);

        // Kick off an auction and wait the grace period
        _kickWithDeposit(_lender, _startBucketId);
        skip(1 hours);

        // Wait until price drops below utilized portion of book
        uint256 auctionCollateral;
        uint256 auctionPrice;        
        for (uint i=0; i<72; ++i) {
            (auctionPrice, , auctionCollateral) = _advanceAuction(1 hours);
            if (auctionPrice < _priceAt(_startBucketId)) break;
        }

        // Test arbTake and depositTake in same block
        _arbTake(_startBucketId, _bidder);
        _depositTake(_startBucketId + 1);

        // Take remainder of collateral
        (auctionPrice, , auctionCollateral) = _advanceAuction(33 minutes);
        _take(auctionCollateral, _bidder);
        uint256 auctionDebt;
        (, auctionDebt, auctionCollateral) = _advanceAuction(0);
        assertEq(auctionCollateral, 0);

        // Settle the auction
        if (auctionDebt != 0) skip(72 hours);
        _settle();
    }

    /************************/
    /*** Auction Wrappers ***/
    /************************/

    function _kick(address borrower, address kicker) internal {
        changePrank(kicker);
        _pool.kick(borrower);
        _checkAuctionStateUponKick(kicker);
    }

    function _kickWithDeposit(address lender, uint256 bucketId) internal {
        (uint256 lastLenderLPs, ) = _pool.lenderInfo(bucketId, lender);
        (, uint256 lastBucketDeposit, , uint256 lastBucketLPs, , ) = _poolUtils.bucketInfo(address(_pool), bucketId);

        changePrank(lender);
        _pool.kickWithDeposit(bucketId);
        _checkAuctionStateUponKick(lender);

        // confirm user has redeemed some of their LPs to post liquidation bond
        (uint256 lenderLPs, ) = _pool.lenderInfo(bucketId, lender);
        assertLt(lenderLPs, lastLenderLPs);

        // confirm deposit has been removed from bucket
        (, uint256 bucketDeposit, , uint256 bucketLPs, , ) = _poolUtils.bucketInfo(address(_pool), bucketId);
        assertLt(bucketDeposit, lastBucketDeposit);
        assertLt(bucketLPs, lastBucketLPs);
    }

    function _checkAuctionStateUponKick(address kicker) internal {
        uint timeSinceStart = block.timestamp - _startTime;
        (
            address auctionKicker,
            uint256 auctionBondFactor,
            uint256 auctionBondSize,
            uint256 auctionKickTime,
            uint256 auctionKickMomp,
            uint256 auctionNeutralPrice,
            ,
            ,
        ) = _pool.auctionInfo(_borrower);
        assertEq(auctionKicker,       kicker);
        assertGe(auctionBondFactor,   0.01 * 1e18);
        assertLe(auctionBondFactor,   0.3  * 1e18);
        assertGt(auctionBondSize,     0);
        assertLt(auctionBondSize,     _pool.depositSize());
        assertEq(auctionKickTime,     _startTime + timeSinceStart);
        assertGt(auctionKickMomp,     _priceAt(_startBucketId + BUCKETS_WITH_DEPOSIT));
        assertLt(auctionKickMomp,     _priceAt(_startBucketId));
        assertGt(auctionNeutralPrice, _priceAt(_startBucketId));
        assertLt(auctionNeutralPrice, Maths.wmul(_priceAt(_startBucketId), 1.1 * 1e18));
    }

    function _take(uint256 collateralToTake, address bidder) internal {
        (uint256 lastAuctionDebt, uint256 lastAuctionCollateral, ) = _poolUtils.borrowerInfo(address(_pool), _borrower);
        assertGt(lastAuctionDebt,       0);
        assertGt(lastAuctionCollateral, 0);

        changePrank(bidder);
        _pool.take(_borrower, collateralToTake, bidder, new bytes(0));

        (uint256 auctionDebt, uint256 auctionCollateral, ) = _poolUtils.borrowerInfo(address(_pool), _borrower);
        assertLt(auctionDebt, lastAuctionDebt);
        assertLt(auctionCollateral, lastAuctionCollateral);
    }

    function _depositTake(uint256 bucketId) internal {
        (uint256 lastAuctionDebt, uint256 lastAuctionCollateral, ) = _poolUtils.borrowerInfo(address(_pool), _borrower);
        assertGt(lastAuctionDebt,       0);
        assertGt(lastAuctionCollateral, 0);
        (, uint256 lastBucketDeposit, uint256 lastBucketCollateral, uint256 lastBucketLPs, , ) = _poolUtils.bucketInfo(address(_pool), bucketId);
        uint256 lastKickerLPs = _kickerLPs(bucketId);
        assertGt(lastAuctionDebt,       0);
        assertGt(lastAuctionCollateral, 0);

        _pool.bucketTake(_borrower, true, bucketId);

        // confirm auction debt and collateral have decremented
        uint256 bucketLPs;
        {
            (uint256 auctionDebt, uint256 auctionCollateral, ) = _poolUtils.borrowerInfo(address(_pool), _borrower);
            assertLt(auctionDebt,       lastAuctionDebt);
            assertLt(auctionCollateral, lastAuctionCollateral);
            uint256 collateralTaken = lastAuctionCollateral - auctionCollateral;

            // confirm bucket deposit was exchanged for collateral
            uint256 bucketDeposit;
            uint256 bucketCollateral;
            (, bucketDeposit, bucketCollateral, bucketLPs, , ) = _poolUtils.bucketInfo(address(_pool), bucketId);
            assertLt(bucketDeposit, lastBucketDeposit);
            assertEq(bucketCollateral, lastBucketCollateral + collateralTaken);
        }

        // confirm LPs were awarded to the kicker
        (address kicker, , , uint256 kickTime, uint256 kickMomp, uint256 neutralPrice, , , ) = _pool.auctionInfo(_borrower);
        uint256 auctionPrice = Auctions._auctionPrice(kickMomp, neutralPrice, kickTime);
        if (auctionPrice < neutralPrice) {
            uint256 kickerLPs = _kickerLPs(bucketId);
            assertGt(kickerLPs, lastKickerLPs);
            uint256 kickerLpChange = kickerLPs - lastKickerLPs;            
            assertEq(bucketLPs, lastBucketLPs + kickerLpChange);
        }

        // Add for tearDown
        lenders.add(kicker);
        lendersDepositedIndex[kicker].add(bucketId);
        bucketsUsed.add(bucketId);
    }

    function _arbTake(uint256 bucketId, address bidder) internal {
        (uint256 lastAuctionDebt, uint256 lastAuctionCollateral, ) = _poolUtils.borrowerInfo(address(_pool), _borrower);
        assertGt(lastAuctionDebt,       0);
        assertGt(lastAuctionCollateral, 0);
        (, uint256 lastBucketDeposit, uint256 lastBucketCollateral, , , ) = _poolUtils.bucketInfo(address(_pool), bucketId);
        (uint256 lastBidderLPs, ) = _pool.lenderInfo(bucketId, bidder);
        uint256 lastBidderQuoteBalance = _quote.balanceOf(bidder);

        changePrank(bidder);
        _pool.bucketTake(_borrower, false, bucketId);

        // confirm auction debt and collateral have decremented
        (uint256 auctionDebt, uint256 auctionCollateral, ) = _poolUtils.borrowerInfo(address(_pool), _borrower);
        assertLt(auctionDebt,       lastAuctionDebt);
        assertLt(auctionCollateral, lastAuctionCollateral);
        uint256 collateralTaken = lastAuctionCollateral - auctionCollateral;

        // confirm bidder was awarded LPs without spending any quote token
        {
            (uint256 bidderLPs, ) = _pool.lenderInfo(bucketId, bidder);
            assertGt(bidderLPs, lastBidderLPs);
            assertEq(_quote.balanceOf(bidder), lastBidderQuoteBalance);
        }

        // confirm collateral moved to the bucket
        {
            (, uint256 bucketDeposit, uint256 bucketCollateral, , , ) = _poolUtils.bucketInfo(address(_pool), bucketId);
            assertLt(bucketDeposit, lastBucketDeposit);
            assertEq(bucketCollateral, lastBucketCollateral + collateralTaken);
        }

        // Add for tearDown
        lenders.add(bidder);
        lendersDepositedIndex[bidder].add(bucketId);
        bucketsUsed.add(bucketId);
    }

    function _settle() internal {
        _pool.settle(_borrower, BUCKETS_WITH_DEPOSIT);

        // Added for tearDown
        // Borrowers may receive LP in 7388 during settle if 0 deposit in book
        lenders.add(_borrower);
        lendersDepositedIndex[_borrower].add(7388);
        bucketsUsed.add(7388);
    }

    /**********************/
    /*** Helper Methods ***/
    /**********************/

    function _advanceAuction(uint secondsToSkip) internal returns (
        uint256 auctionPrice_,
        uint256 auctionDebt_,
        uint256 auctionCollateral_
    ){
        (, , , uint256 kickTime, uint256 kickMomp, uint256 neutralPrice, , , ) = _pool.auctionInfo(_borrower);
        uint256 lastAuctionPrice = Auctions._auctionPrice(kickMomp, neutralPrice, kickTime);
        (uint256 lastAuctionDebt, uint256 lastAuctionCollateral, ) = _poolUtils.borrowerInfo(address(_pool), _borrower);
        if (secondsToSkip != 0) {
            skip(secondsToSkip);
            auctionPrice_ = Auctions._auctionPrice(kickMomp, neutralPrice, kickTime);
            (uint256 auctionDebt, uint256 auctionCollateral, ) = _poolUtils.borrowerInfo(address(_pool), _borrower);
            // ensure auction price decreases and auction debt increases as time passes
            assertLt(auctionPrice_,     lastAuctionPrice);
            assertGt(auctionDebt,       lastAuctionDebt);
            assertEq(auctionCollateral, lastAuctionCollateral);
            auctionDebt_       = auctionDebt;
            auctionCollateral_ = auctionCollateral;
        } else {
            auctionPrice_      = lastAuctionPrice;
            auctionDebt_       = lastAuctionDebt;
            auctionCollateral_ = lastAuctionCollateral;
        }
    }

    function _auctionPrice() internal view returns (uint256) {
        (, , , uint256 kickTime, uint256 kickMomp, uint256 neutralPrice, , , ) = _pool.auctionInfo(_borrower);
        return Auctions._auctionPrice(kickMomp, neutralPrice, kickTime);
    }

    function _borrowerCollateralization(address borrower) internal view returns (uint256) {
        (uint256 debt, uint256 collateral, ) = _poolUtils.borrowerInfo(address(_pool), borrower);
        return _collateralization(debt, collateral, _lup());
    }

    function _kickerLPs(uint256 bucketId) internal view returns (uint256) {
        (address kicker, , , , , , , , ) = _pool.auctionInfo(_borrower);
        (uint256 kickerLPs, ) = _pool.lenderInfo(bucketId, kicker);
        return kickerLPs;
    }
}<|MERGE_RESOLUTION|>--- conflicted
+++ resolved
@@ -125,20 +125,12 @@
     function testLiquidationSingleBorrower(
         uint8  collateralPrecisionDecimals_, 
         uint8  quotePrecisionDecimals_,
-<<<<<<< HEAD
-        uint16 startBucketId_) external tearDown
-    {
+        uint16 startBucketId_
+    ) external tearDown {
+
         uint256 boundColPrecision   = bound(uint256(collateralPrecisionDecimals_), 6,    18);
         uint256 boundQuotePrecision = bound(uint256(quotePrecisionDecimals_),      1,    18);
         uint256 startBucketId       = bound(uint256(startBucketId_),               2000, 5388);
-=======
-        uint16 startBucketId_
-    ) external tearDown {
-
-        uint256 boundColPrecision   = bound(uint256(collateralPrecisionDecimals_), 18, 18);
-        uint256 boundQuotePrecision = bound(uint256(quotePrecisionDecimals_),      1,  18);
-        uint256 startBucketId       = bound(uint256(startBucketId_),               1,  7388 - BUCKETS_WITH_DEPOSIT);
->>>>>>> 55441039
         init(boundColPrecision, boundQuotePrecision);
         addLiquidity(startBucketId);
 
@@ -234,16 +226,10 @@
     function testLiquidationKickWithDeposit(
         uint8  collateralPrecisionDecimals_, 
         uint8  quotePrecisionDecimals_,
-<<<<<<< HEAD
-        uint16 startBucketId_) external tearDown
-    {
-        uint256 boundColPrecision   = bound(uint256(collateralPrecisionDecimals_), 12, 18);
-=======
         uint16 startBucketId_
     ) external tearDown {
 
-        uint256 boundColPrecision   = bound(uint256(collateralPrecisionDecimals_), 18, 18);
->>>>>>> 55441039
+        uint256 boundColPrecision   = bound(uint256(collateralPrecisionDecimals_), 12, 18);
         uint256 boundQuotePrecision = bound(uint256(quotePrecisionDecimals_),      1,  18);
         uint256 startBucketId       = bound(uint256(startBucketId_),               1,  7388 - BUCKETS_WITH_DEPOSIT);
         init(boundColPrecision, boundQuotePrecision);
