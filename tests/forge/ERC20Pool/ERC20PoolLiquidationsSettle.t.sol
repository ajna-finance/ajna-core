--- conflicted
+++ resolved
@@ -372,7 +372,7 @@
         _assertBorrower(
             {
                 borrower:                  _borrower2,
-                borrowerDebt:              9_494.605770555946295771 * 1e18,
+                borrowerDebt:              9_494.605770555946295836 * 1e18,
                 borrowerCollateral:        200 * 1e18,
                 borrowert0Np:              10.307611531622595991 * 1e18,
                 borrowerCollateralization: 0.204775134427989204 * 1e18
@@ -447,13 +447,8 @@
                 index:        _i9_72,
                 lpBalance:    11_000 * 1e27,
                 collateral:   0,
-<<<<<<< HEAD
-                deposit:      8_775.731868287982080078 * 1e18,
-                exchangeRate: 0.797793806207998370916181818 * 1e27
-=======
-                deposit:      8_775.721258848371782184 * 1e18,
-                exchangeRate: 0.797792841713488343834909090 * 1e27
->>>>>>> 438779da
+                deposit:      8_775.721258848371782119 * 1e18,
+                exchangeRate: 0.797792841713488343829000000 * 1e27
             }
         );
 
@@ -471,11 +466,7 @@
             PoolParams({
                 htp:                  9.910303333009215085 * 1e18,
                 lup:                  9.721295865031779605 * 1e18,
-<<<<<<< HEAD
-                poolSize:             63_775.731868287982080078 * 1e18,
-=======
-                poolSize:             63_775.721258848371782184 * 1e18,
->>>>>>> 438779da
+                poolSize:             63_775.721258848371782119 * 1e18,
                 pledgedCollateral:    2 * 1e18,
                 encumberedCollateral: 2.010288427770370775 * 1e18,
                 poolDebt:             19.542608580405342754 * 1e18,
