--- conflicted
+++ resolved
@@ -155,7 +155,7 @@
 
     }
     
-    function testSettleOnAuctionKicked72HoursAgoAndPartiallyTaken() external tearDown {
+    function testSettleOnAuctionKicked72HoursAgoAndPartiallyTaken() external {
         // Borrower2 borrows
         _borrow(
             {
@@ -182,7 +182,7 @@
                 auctionPrice:      0,
                 debtInAuction:     0,
                 thresholdPrice:    9.853394241979221645 * 1e18,
-                neutralPrice:      9.954180783766029465 * 1e18
+                neutralPrice:      0
             })
         );
 
@@ -220,7 +220,7 @@
                 auctionPrice:      314.200059394519137152 * 1e18,
                 debtInAuction:     9_976.561670003961916237 * 1e18,
                 thresholdPrice:    9.976561670003961916 * 1e18,
-                neutralPrice:      9.954180783766029465 * 1e18
+                neutralPrice:      9.952174519255063180 * 1e18
             })
         );
         _assertBorrower(
@@ -285,7 +285,7 @@
                 auctionPrice:      0.613671991004920192 * 1e18,
                 debtInAuction:     9_976.561670003961916237 * 1e18,
                 thresholdPrice:    9.977074177773911990 * 1e18,
-                neutralPrice:      9.954692141803388822 * 1e18
+                neutralPrice:      9.952174519255063180 * 1e18
             })
         );
 
@@ -319,20 +319,12 @@
                 bondSize:          103.443318347831577993 * 1e18,
                 bondFactor:        0.01 * 1e18,
                 kickTime:          _startTime + 100 days,
-<<<<<<< HEAD
-                kickMomp:          9.721295865031779605 * 1e18,
-                totalBondEscrowed: 103.394590352308106377 * 1e18,
-                auctionPrice:      0.607580991564486240 * 1e18,
-                debtInAuction:     9_495.870032454838888301 * 1e18,
-                thresholdPrice:    47.479350162274194441 * 1e18,
-                neutralPrice:      9.818751856078723036 * 1e18
-=======
                 kickMomp:          9.818751856078723036 * 1e18,
                 totalBondEscrowed: 103.443318347831577993 * 1e18,
                 auctionPrice:      0.613671991004920192 * 1e18,
                 debtInAuction:     9_491.045960898015198317 * 1e18,
-                thresholdPrice:    47.455229804490075991 * 1e18
->>>>>>> 64aff882
+                thresholdPrice:    47.455229804490075991 * 1e18,
+                neutralPrice:      9.952174519255063180 * 1e18
             })
         );
         _assertBorrower(
@@ -454,7 +446,7 @@
         );
     }
 
-    function testSettleOnAuctionKicked72HoursAgo() external tearDown {
+    function testSettleOnAuctionKicked72HoursAgo() external {
         // Borrower2 borrows
         _borrow(
             {
@@ -481,7 +473,7 @@
                 auctionPrice:      0,
                 debtInAuction:     0,
                 thresholdPrice:    9.853394241979221645 * 1e18,
-                neutralPrice:      9.954180783766029465 * 1e18
+                neutralPrice:      0
             })
         );
 
@@ -518,7 +510,7 @@
                 auctionPrice:      314.200059394519137152 * 1e18,
                 debtInAuction:     9_976.561670003961916237 * 1e18,
                 thresholdPrice:    9.976561670003961916 * 1e18,
-                neutralPrice:      9.954180783766029465 * 1e18
+                neutralPrice:      9.952174519255063180 * 1e18
             })
         );
         _assertBorrower(
@@ -584,7 +576,7 @@
                 auctionPrice:      0,
                 debtInAuction:     9_976.561670003961916237 * 1e18,
                 thresholdPrice:    9.980303582194898667 * 1e18,
-                neutralPrice:      9.957914301550774203 * 1e18
+                neutralPrice:      9.952174519255063180 * 1e18
             })
         );
 
@@ -714,7 +706,7 @@
                 auctionPrice:      314.200059394519137152 * 1e18,
                 debtInAuction:     9_976.561670003961916237 * 1e18,
                 thresholdPrice:    9.976561670003961916 * 1e18,
-                neutralPrice:      9.954180783766029465 * 1e18
+                neutralPrice:      9.952174519255063180 * 1e18
             })
         );
         _assertBorrower(
@@ -750,7 +742,7 @@
                 auctionPrice:      0.613671991004920192 * 1e18,
                 debtInAuction:     9_976.561670003961916237 * 1e18,
                 thresholdPrice:    9.977074177773911990 * 1e18,
-                neutralPrice:      9.954692141803388822 * 1e18
+                neutralPrice:      9.952174519255063180 * 1e18
             })
         );
 
