--- conflicted
+++ resolved
@@ -804,10 +804,6 @@
         // all operations should work if not in same block
         skip(1 hours);
 
-<<<<<<< HEAD
-        _pool.addQuoteToken(100 * 1e18, _i9_91, block.timestamp + 1 minutes);
-        _pool.moveQuoteToken(10 * 1e18, _i9_52, _i9_91, block.timestamp + 1 minutes);
-=======
         // move quote token in a bankrupt bucket should set deposit time to time of bankruptcy + 1 to prevent losing deposit
         _pool.moveQuoteToken(10 * 1e18, _i9_52, _i9_91, block.timestamp + 1 minutes);
         (, , uint256 bankruptcyTime, , ) = _pool.bucketInfo(_i9_91);
@@ -819,7 +815,6 @@
         });
 
         _pool.addQuoteToken(100 * 1e18, _i9_91, block.timestamp + 1 minutes);
->>>>>>> 5b04336a
         ERC20Pool(address(_pool)).addCollateral(4 * 1e18, _i9_91, block.timestamp + 1 minutes);
 
         _assertLenderLpBalance({
