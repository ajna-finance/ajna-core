// SPDX-License-Identifier: UNLICENSED
pragma solidity 0.8.14;

import { ERC20HelperContract } from './ERC20DSTestPlus.sol';

import 'src/erc20/ERC20Pool.sol';

contract ERC20PoolLiquidationsSettleTest is ERC20HelperContract {

    address internal _borrower;
    address internal _borrower2;
    address internal _lender;
    address internal _lender1;

    function setUp() external {
        _borrower  = makeAddr("borrower");
        _borrower2 = makeAddr("borrower2");
        _lender    = makeAddr("lender");
        _lender1   = makeAddr("lender1");

        _mintQuoteAndApproveTokens(_lender,  120_000 * 1e18);
        _mintQuoteAndApproveTokens(_lender1, 120_000 * 1e18);

        _mintCollateralAndApproveTokens(_borrower,  4 * 1e18);
        _mintCollateralAndApproveTokens(_borrower2, 1_000 * 1e18);
        _mintCollateralAndApproveTokens(_lender1,   4 * 1e18);

        // Lender adds Quote token accross 5 prices
        _addInitialLiquidity(
            {
                from:   _lender,
                amount: 2_000 * 1e18,
                index:  _i9_91
            }
        );
        _addInitialLiquidity(
            {
                from:   _lender,
                amount: 5_000 * 1e18,
                index:  _i9_81
            }
        );
        _addInitialLiquidity(
            {
                from:   _lender,
                amount: 11_000 * 1e18,
                index:  _i9_72
            }
        );
        _addInitialLiquidity(
            {
                from:   _lender,
                amount: 25_000 * 1e18,
                index:  _i9_62
            }
        );
        _addInitialLiquidity(
            {
                from:   _lender,
                amount: 30_000 * 1e18,
                index:  _i9_52
            }
        );

        // first borrower adds collateral token and borrows
        _pledgeCollateral(
            {
                from:     _borrower,
                borrower: _borrower,
                amount:   2 * 1e18
            }
        );
        _borrow(
            {
                from:       _borrower,
                amount:     19.25 * 1e18,
                indexLimit: _i9_91,
                newLup:     9.917184843435912074 * 1e18
            }
        );

        // second borrower adds collateral token and borrows
        _pledgeCollateral(
            {
                from:     _borrower2,
                borrower: _borrower2,
                amount:   1_000 * 1e18
            }
        );
        _borrow(
            {
                from:       _borrower2,
                amount:     7_980 * 1e18,
                indexLimit: _i9_72,
                newLup:     9.721295865031779605 * 1e18
            }
        );

        /*****************************/
        /*** Assert pre-kick state ***/
        /*****************************/

        _assertPool(
            PoolParams({
                htp:                  9.634254807692307697 * 1e18,
                lup:                  9.721295865031779605 * 1e18,
                poolSize:             73_000 * 1e18,
                pledgedCollateral:    1_002 * 1e18,
                encumberedCollateral: 823.649613971736296163 * 1e18,
                poolDebt:             8_006.941586538461542154 * 1e18,
                actualUtilization:    0.109684131322444679 * 1e18,
                targetUtilization:    1e18,
                minDebtAmount:        400.347079326923077108 * 1e18,
                loans:                2,
                maxBorrower:          address(_borrower),
                interestRate:         0.05 * 1e18,
                interestRateUpdate:   _startTime
            })
        );
        _assertBorrower(
            {
                borrower:                  _borrower,
                borrowerDebt:              19.268509615384615394 * 1e18,
                borrowerCollateral:        2 * 1e18,
                borrowert0Np:              10.115967548076923081 * 1e18,
                borrowerCollateralization: 1.009034539679184679 * 1e18
            }
        );
        _assertBorrower(
            {
                borrower:                  _borrower2,
                borrowerDebt:              7_987.673076923076926760 * 1e18,
                borrowerCollateral:        1_000 * 1e18,
                borrowert0Np:              8.471136974495192174 * 1e18,
                borrowerCollateralization: 1.217037273735858713 * 1e18
            }
        );
        _assertReserveAuction(
            {
                reserves:                   7.691586538461542154 * 1e18,
                claimableReserves :         0,
                claimableReservesRemaining: 0,
                auctionPrice:               0,
                timeRemaining:              0
            }
        );
        assertEq(_quote.balanceOf(_lender), 47_000 * 1e18);

    }
    
    function testSettleOnAuctionKicked72HoursAgoAndPartiallyTaken() external tearDown {
        // Borrower2 borrows
        _borrow(
            {
                from:       _borrower2,
                amount:     1_730 * 1e18,
                indexLimit: _i9_72,
                newLup:     9.721295865031779605 * 1e18
            }
        );

        // Skip to make borrower undercollateralized
        skip(100 days);

        _assertAuction(
            AuctionParams({
                borrower:          _borrower2,
                active:            false,
                kicker:            address(0),
                bondSize:          0,
                bondFactor:        0,
                kickTime:          0,
                kickMomp:          0,
                totalBondEscrowed: 0,
                auctionPrice:      0,
                debtInAuction:     0,
                thresholdPrice:    9.853394241979221645 * 1e18,
                neutralPrice:      0
            })
        );

        _assertBorrower(
            {
                borrower:                  _borrower2,
                borrowerDebt:              9_853.394241979221645666 * 1e18,
                borrowerCollateral:        1_000 * 1e18,
                borrowert0Np:              10.307611531622595991 * 1e18,
                borrowerCollateralization: 0.986593617011217057 * 1e18
            }
        );

        _kick(
            {
                from:           _lender,
                borrower:       _borrower2,
                debt:           9_976.561670003961916237 * 1e18,
                collateral:     1_000 * 1e18,
                bond:           98.533942419792216457 * 1e18,
                transferAmount: 98.533942419792216457 * 1e18
            }
        );

        _assertAuction(
            AuctionParams({
                borrower:          _borrower2,
                active:            true,
                kicker:            _lender,
                bondSize:          98.533942419792216457 * 1e18,
                bondFactor:        0.01 * 1e18,
                kickTime:          _startTime + 100 days,
                kickMomp:          9.818751856078723036 * 1e18,
                totalBondEscrowed: 98.533942419792216457 * 1e18,
                auctionPrice:      334.393063846970122880 * 1e18,
                debtInAuction:     9_976.561670003961916237 * 1e18,
                thresholdPrice:    9.976561670003961916 * 1e18,
                neutralPrice:      10.449783245217816340 * 1e18
            })
        );
        _assertBorrower(
            {
                borrower:                  _borrower2,
                borrowerDebt:              9_976.561670003961916237 * 1e18,
                borrowerCollateral:        1_000 * 1e18,
                borrowert0Np:              10.307611531622595991 * 1e18,
                borrowerCollateralization: 0.974413448899967463 * 1e18
            }
        );
        _assertBucket(
            {
                index:        _i9_91,
                lpBalance:    2_000 * 1e27,
                collateral:   0,
                deposit:      2_118.781595119199960000 * 1e18,
                exchangeRate: 1.05939079755959998 * 1e27
            }
        );
        _assertBucket(
            {
                index:        _i9_81,
                lpBalance:    5_000 * 1e27,
                collateral:   0,
                deposit:      5_000 * 1e18,
                exchangeRate: 1 * 1e27
            }
        );
        _assertBucket(
            {
                index:        _i9_72,
                lpBalance:    11_000 * 1e27,
                collateral:   0,
                deposit:      11_000 * 1e18,
                exchangeRate: 1 * 1e27
            }
        );
        _assertBucket(
            {
                index:        _i9_62,
                lpBalance:    25_000 * 1e27,
                collateral:   0,
                deposit:      25_000 * 1e18,
                exchangeRate: 1 * 1e27
            }
        );

        // skip ahead so take can be called on the loan
        skip(10 hours);

        _assertAuction(
            AuctionParams({
                borrower:          _borrower2,
                active:            true,
                kicker:            _lender,
                bondSize:          98.533942419792216457 * 1e18,
                bondFactor:        0.01 * 1e18,
                kickTime:          _startTime + 100 days,
                kickMomp:          9.818751856078723036 * 1e18,
                totalBondEscrowed: 98.533942419792216457 * 1e18,
                auctionPrice:      0.653111452826113536 * 1e18,
                debtInAuction:     9_976.561670003961916237 * 1e18,
                thresholdPrice:    9.977074177773911990 * 1e18,
                neutralPrice:      10.449783245217816340 * 1e18
            })
        );

        _assertBorrower(
            {
                borrower:                  _borrower2,
                borrowerDebt:              9_977.074177773911990381 * 1e18,
                borrowerCollateral:        1_000 * 1e18,
                borrowert0Np:              10.307611531622595991 * 1e18,
                borrowerCollateralization: 0.974363394700228467 * 1e18
            }
        );

        // take partial 800 collateral
        _take(
            {
                from:            _lender,
                borrower:        _borrower2,
                maxCollateral:   800 * 1e18,
                bondChange:      5.224891622608908288 * 1e18,
                givenAmount:     522.489162260890828800 * 1e18,
                collateralTaken: 800 * 1e18,
                isReward:        true
            }
        );
        _assertAuction(
            AuctionParams({
                borrower:          _borrower2,
                active:            true,
                kicker:            _lender,
                bondSize:          103.758834042401124745 * 1e18,
                bondFactor:        0.01 * 1e18,
                kickTime:          _startTime + 100 days,
                kickMomp:          9.818751856078723036 * 1e18,
<<<<<<< HEAD
                totalBondEscrowed: 103.758834042401124745 * 1e18,
                auctionPrice:      0.653111452826113536 * 1e18,
                debtInAuction:     9_459.809907135630069582 * 1e18,
                thresholdPrice:    47.299049535678150347 * 1e18,
=======
                totalBondEscrowed: 103.443318347831577993 * 1e18,
                auctionPrice:      0.613671991004920192 * 1e18,
                debtInAuction:     10_189.441153342189037708 * 1e18,
                thresholdPrice:    50.947205766710945188 * 1e18,
>>>>>>> c18b0e9c
                neutralPrice:      10.449783245217816340 * 1e18
            })
        );
        _assertBorrower(
            {
                borrower:                  _borrower2,
<<<<<<< HEAD
                borrowerDebt:              9_459.809907135630069582 * 1e18,
                borrowerCollateral:        200 * 1e18,
                borrowert0Np:              10.307611531622595991 * 1e18,
                borrowerCollateralization: 0.205528355441876439 * 1e18
=======
                borrowerDebt:              10_189.441153342189037708 * 1e18,
                borrowerCollateral:        200 * 1e18,
                borrowert0Np:              10.307611531622595991 * 1e18,
                borrowerCollateralization: 0.190811168517188887 * 1e18
>>>>>>> c18b0e9c
            }
        );
        _assertBucket(
            {
                index:        _i9_91,
                lpBalance:    2_000 * 1e27,
                collateral:   0,
                deposit:      2_118.911507166546112000 * 1e18,
                exchangeRate: 1.059455753583273056000 * 1e27
            }
        );
        _assertBucket(
            {
                index:        _i9_81,
                lpBalance:    5_000 * 1e27,
                collateral:   0,
                deposit:      5_000.306572531226000000 * 1e18,
                exchangeRate: 1.0000613145062452 * 1e27
            }
        );
        _assertBucket(
            {
                index:        _i9_72,
                lpBalance:    11_000 * 1e27,
                collateral:   0,
                deposit:      11_000 * 1e18,
                exchangeRate: 1 * 1e27
            }
        );
        _assertBucket(
            {
                index:        _i9_62,
                lpBalance:    25_000 * 1e27,
                collateral:   0,
                deposit:      25_000 * 1e18,
                exchangeRate: 1 * 1e27
            }
        );

        // settle should affect first 3 buckets, reducing deposit and incrementing collateral
        skip(73 hours);

        _assertBorrower(
            {
                borrower:                  _borrower2,
<<<<<<< HEAD
                borrowerDebt:              9_463.358001076840681080 * 1e18,
                borrowerCollateral:        200 * 1e18,
                borrowert0Np:              10.307611531622595991 * 1e18,
                borrowerCollateralization: 0.205451296757991995 * 1e18
=======
                borrowerDebt:              10_193.262910309337483510 * 1e18,
                borrowerCollateral:        200 * 1e18,
                borrowert0Np:              10.307611531622595991 * 1e18,
                borrowerCollateralization: 0.190739627743728333 * 1e18
>>>>>>> c18b0e9c
            }
        );

        _assertBucket(
            {
                index:        _i9_91,
                lpBalance:    2_000 * 1e27,
                collateral:   0,
                deposit:      2_118.911507166546112000 * 1e18,
                exchangeRate: 1.059455753583273056000 * 1e27
            }
        );

        _settle(
            {
                from:        _lender,
                borrower:    _borrower2,
                maxDepth:    10,
<<<<<<< HEAD
                settledDebt: 9_330.627683983114185884 * 1e18
=======
                settledDebt: 10_050.295158465739656166 * 1e18
>>>>>>> c18b0e9c
            }
        );

        _assertAuction(
            AuctionParams({
                borrower:          _borrower2,
                active:            false,
                kicker:            address(0),
                bondSize:          0,
                bondFactor:        0,
                kickTime:          0,
                kickMomp:          0,
                totalBondEscrowed: 0,
                auctionPrice:      0,
                debtInAuction:     0,
                thresholdPrice:    0,
                neutralPrice:      0
            })
        );
        _assertBorrower(
            {
                borrower:                  _borrower2,
                borrowerDebt:              0,
                borrowerCollateral:        0,
                borrowert0Np:              10.307611531622595991 * 1e18,
                borrowerCollateralization: 1 * 1e18
            }
        );
        _assertBucket(
            {
                index:        _i9_91,
                lpBalance:    2_000 * 1e27,
                collateral:   200 * 1e18,
                deposit:      0,
                exchangeRate: 0.9917184843435912074 * 1e27
            }
        );
        _assertBucket(
            {
                index:        _i9_81,
                lpBalance:    0,
                collateral:   0,
                deposit:      0,
                exchangeRate: 1 * 1e27
            }
        );

        _assertBucket(
            {
                index:        _i9_72,
                lpBalance:    11_000 * 1e27,
                collateral:   0,
<<<<<<< HEAD
                deposit:      8_806.959069968264978876 * 1e18,
                exchangeRate: 0.800632642724387725352363636 * 1e27
=======
                deposit:      8_776.087957205141949801 * 1e18,
                exchangeRate: 0.797826177927740177254636363 * 1e27
>>>>>>> c18b0e9c
            }
        );

        _assertBucket(
            {
                index:        _i9_62,
                lpBalance:    25_000 * 1e27,
                collateral:   0,
                deposit:      25_000 * 1e18,
                exchangeRate: 1 * 1e27
            }
        );

        _assertPool(
            PoolParams({
                htp:                  9.910303333009215085 * 1e18,
                lup:                  9.721295865031779605 * 1e18,
<<<<<<< HEAD
                poolSize:             63_806.959069968264978876 * 1e18,
=======
                poolSize:             63_776.087957205141949801 * 1e18,
>>>>>>> c18b0e9c
                pledgedCollateral:    2 * 1e18,
                encumberedCollateral: 2.010288427770370775 * 1e18,
                poolDebt:             19.542608580405342754 * 1e18,
                actualUtilization:    0,
<<<<<<< HEAD
                targetUtilization:    2.096505260999739095 * 1e18,
=======
                targetUtilization:    2.179058122809303271 * 1e18,
>>>>>>> c18b0e9c
                minDebtAmount:        1.954260858040534275 * 1e18,
                loans:                1,
                maxBorrower:          address(_borrower),
                interestRate:         0.0405 * 1e18,
                interestRateUpdate:   _startTime + 83 hours + 100 days
            })
        );
    }

    function testSettleOnAuctionKicked72HoursAgo() external tearDown {
        // Borrower2 borrows
        _borrow(
            {
                from:       _borrower2,
                amount:     1_730 * 1e18,
                indexLimit: _i9_72,
                newLup:     9.721295865031779605 * 1e18
            }
        );

        // Skip to make borrower undercollateralized
        skip(100 days);

        _assertAuction(
            AuctionParams({
                borrower:          _borrower2,
                active:            false,
                kicker:            address(0),
                bondSize:          0,
                bondFactor:        0,
                kickTime:          0,
                kickMomp:          0,
                totalBondEscrowed: 0,
                auctionPrice:      0,
                debtInAuction:     0,
                thresholdPrice:    9.853394241979221645 * 1e18,
                neutralPrice:      0
            })
        );

        _assertBorrower(
            {
                borrower:                  _borrower2,
                borrowerDebt:              9_853.394241979221645666 * 1e18,
                borrowerCollateral:        1_000 * 1e18,
                borrowert0Np:              10.307611531622595991 * 1e18,
                borrowerCollateralization: 0.986593617011217057 * 1e18
            }
        );

        _kick(
            {
                from:           _lender,
                borrower:       _borrower2,
                debt:           9_976.561670003961916237 * 1e18,
                collateral:     1_000 * 1e18,
                bond:           98.533942419792216457 * 1e18,
                transferAmount: 98.533942419792216457 * 1e18
            }
        );
        _assertAuction(
            AuctionParams({
                borrower:          _borrower2,
                active:            true,
                kicker:            _lender,
                bondSize:          98.533942419792216457 * 1e18,
                bondFactor:        0.01 * 1e18,
                kickTime:          _startTime + 100 days,
                kickMomp:          9.818751856078723036 * 1e18,
                totalBondEscrowed: 98.533942419792216457 * 1e18,
                auctionPrice:      334.393063846970122880 * 1e18,
                debtInAuction:     9_976.561670003961916237 * 1e18,
                thresholdPrice:    9.976561670003961916 * 1e18,
                neutralPrice:      10.449783245217816340 * 1e18
            })
        );
        _assertBorrower(
            {
                borrower:                  _borrower2,
                borrowerDebt:              9_976.561670003961916237 * 1e18,
                borrowerCollateral:        1_000 * 1e18,
                borrowert0Np:              10.307611531622595991 * 1e18,
                borrowerCollateralization: 0.974413448899967463 * 1e18
            }
        );
        _assertBucket(
            {
                index:        _i9_91,
                lpBalance:    2_000 * 1e27,
                collateral:   0,
                deposit:      2_118.781595119199960000 * 1e18,
                exchangeRate: 1.05939079755959998 * 1e27
            }
        );
        _assertBucket(
            {
                index:        _i9_81,
                lpBalance:    5_000 * 1e27,
                collateral:   0,
                deposit:      5_000 * 1e18,
                exchangeRate: 1 * 1e27
            }
        );
        _assertBucket(
            {
                index:        _i9_72,
                lpBalance:    11_000 * 1e27,
                collateral:   0,
                deposit:      11_000 * 1e18,
                exchangeRate: 1 * 1e27
            }
        );
        _assertBucket(
            {
                index:        _i9_62,
                lpBalance:    25_000 * 1e27,
                collateral:   0,
                deposit:      25_000 * 1e18,
                exchangeRate: 1 * 1e27
            }
        );

        // settle should work on an kicked auction if 72 hours passed from kick time
        // settle should affect first 3 buckets, reducing deposit and incrementing collateral
        skip(73 hours);

        _assertAuction(
            AuctionParams({
                borrower:          _borrower2,
                active:            true,
                kicker:            _lender,
                bondSize:          98.533942419792216457 * 1e18,
                bondFactor:        0.01 * 1e18,
                kickTime:          block.timestamp - 73 hours,
                kickMomp:          9.818751856078723036 * 1e18,
                totalBondEscrowed: 98.533942419792216457 * 1e18,
                auctionPrice:      0,
                debtInAuction:     9_976.561670003961916237 * 1e18,
                thresholdPrice:    9.980303582194898667 * 1e18,
                neutralPrice:      10.449783245217816340 * 1e18
            })
        );

        _assertBorrower(
            {
                borrower:                  _borrower2,
                borrowerDebt:              9_980.303582194898667001 * 1e18,
                borrowerCollateral:        1_000 * 1e18,
                borrowert0Np:              10.307611531622595991 * 1e18,
                borrowerCollateralization: 0.974048112361512224 * 1e18
            }
        );

        _settle(
            {
                from:        _lender,
                borrower:    _borrower2,
                maxDepth:    10,
                settledDebt: 9_840.828245192307696845 * 1e18
            }
        );
        _assertAuction(
            AuctionParams({
                borrower:          _borrower2,
                active:            false,
                kicker:            address(0),
                bondSize:          0,
                bondFactor:        0,
                kickTime:          0,
                kickMomp:          0,
                totalBondEscrowed: 0,
                auctionPrice:      0,
                debtInAuction:     0,
                thresholdPrice:    0,
                neutralPrice:      0
            })
        );
        _assertBorrower(
            {
                borrower:                  _borrower2,
                borrowerDebt:              0,
                borrowerCollateral:        0,
                borrowert0Np:              10.307611531622595991 * 1e18,
                borrowerCollateralization: 1 * 1e18
            }
        );
        _assertBucket(
            {
                index:        _i9_91,
                lpBalance:    2_000 * 1e27,
                collateral:   213.743127712733065764 * 1e18,
                deposit:      0,
                exchangeRate: 1.059865053270651414002083680 * 1e27
            }
        );
        _assertBucket(
            {
                index:        _i9_81,
                lpBalance:    5_000 * 1e27,
                collateral:   509.457659688392150697 * 1e18,
                deposit:      0,
                exchangeRate: 1.000447668331784572999225097 * 1e27
            }
        );
        _assertBucket(
            {
                index:        _i9_72,
                lpBalance:    11_000 * 1e27,
                collateral:   276.799212598874783539 * 1e18,
                deposit:      8_289.734142970131967959 * 1e18,
                exchangeRate: 0.998234653077420534042741275 * 1e27
            }
        );
        _assertBucket(
            {
                index:        _i9_62,
                lpBalance:    25_000 * 1e27,
                collateral:   0,
                deposit:      25_000 * 1e18,
                exchangeRate: 1 * 1e27
            }
        );
    }

    function testSettleAuctionReverts() external tearDown {
        // Borrower2 borrows
        _borrow(
            {
                from:       _borrower2,
                amount:     1_730 * 1e18,
                indexLimit: _i9_72,
                newLup:     9.721295865031779605 * 1e18
            }
        );

        // Skip to make borrower undercollateralized
        skip(100 days);
        // settle should revert on a borrower that is not auctioned
        _assertSettleOnNotKickedAuctionRevert(
            {
                from:     _lender,
                borrower: _borrower2
            }
        );

        uint256 kickTime = _startTime + 100 days;
        _kick(
            {
                from:           _lender,
                borrower:       _borrower2,
                debt:           9_976.561670003961916237 * 1e18,
                collateral:     1_000 * 1e18,
                bond:           98.533942419792216457 * 1e18,
                transferAmount: 98.533942419792216457 * 1e18
            }
        );
        _assertAuction(
            AuctionParams({
                borrower:          _borrower2,
                active:            true,
                kicker:            _lender,
                bondSize:          98.533942419792216457 * 1e18,
                bondFactor:        0.01 * 1e18,
                kickTime:          kickTime,
                kickMomp:          9.818751856078723036 * 1e18,
                totalBondEscrowed: 98.533942419792216457 * 1e18,
                auctionPrice:      334.393063846970122880 * 1e18,
                debtInAuction:     9_976.561670003961916237 * 1e18,
                thresholdPrice:    9.976561670003961916 * 1e18,
                neutralPrice:      10.449783245217816340 * 1e18
            })
        );
        _assertBorrower(
            {
                borrower:                  _borrower2,
                borrowerDebt:              9_976.561670003961916237 * 1e18,
                borrowerCollateral:        1_000 * 1e18,
                borrowert0Np:              10.307611531622595991 * 1e18,
                borrowerCollateralization: 0.974413448899967463 * 1e18
            }
        );

        // settle should revert on an kicked auction but 72 hours not passed (there's still debt to settle and collateral to be auctioned)
        _assertSettleOnNotClearableAuctionRevert(
            {
                from:     _lender,
                borrower: _borrower2
            }
        );
        // skip ahead so take can be called on the loan
        skip(10 hours);

        _assertAuction(
            AuctionParams({
                borrower:          _borrower2,
                active:            true,
                kicker:            _lender,
                bondSize:          98.533942419792216457 * 1e18,
                bondFactor:        0.01 * 1e18,
                kickTime:          kickTime,
                kickMomp:          9.818751856078723036 * 1e18,
                totalBondEscrowed: 98.533942419792216457 * 1e18,
                auctionPrice:      0.653111452826113536 * 1e18,
                debtInAuction:     9_976.561670003961916237 * 1e18,
                thresholdPrice:    9.977074177773911990 * 1e18,
                neutralPrice:      10.449783245217816340 * 1e18
            })
        );

        _assertBorrower(
            {
                borrower:                  _borrower2,
                borrowerDebt:              9_977.074177773911990381 * 1e18,
                borrowerCollateral:        1_000 * 1e18,
                borrowert0Np:              10.307611531622595991 * 1e18,
                borrowerCollateralization: 0.974363394700228467 * 1e18
            }
        );

        // take entire collateral
        _take(
            {
                from:            _lender,
                borrower:        _borrower2,
                maxCollateral:   1_000 * 1e18,
                bondChange:      6.531114528261135360 * 1e18,
                givenAmount:     653.111452826113536000 * 1e18,
                collateralTaken: 1_000 * 1e18,
                isReward:        true
            }
        );

        // remove quote tokens should fail since auction head is clearable
        _assertRemoveLiquidityAuctionNotClearedRevert(
            {
                from:   _lender,
                amount: 1_000 * 1e18,
                index:  _i9_52
            }
        );
        _assertRemoveAllLiquidityAuctionNotClearedRevert(
            {
                from:   _lender,
                index:  _i9_52
            }
        );
        // remove collateral should fail since auction head is clearable
        _assertRemoveCollateralAuctionNotClearedRevert(
            {
                from:   _lender,
                amount: 10 * 1e18,
                index:  _i9_52
            }
        );

        // remove all collateral should fail since auction head is clearable
        _assertRemoveAllCollateralAuctionNotClearedRevert(
            {
                from:   _lender,
                index:  _i9_52
            }
        );

        // add liquidity in same block should be possible as debt was not yet settled / bucket is not yet insolvent
        _addLiquidity(
            {
                from:    _lender1,
                amount:  100 * 1e18,
                index:   _i9_91,
                lpAward: 94.388085261495553046979329248 * 1e27,
                newLup:  9.721295865031779605 * 1e18
            }
        );
        _assertLenderLpBalance(
            {
                lender:      _lender1,
                index:       _i9_91,
                lpBalance:   94.388085261495553046979329248 * 1e27,
                depositTime: _startTime + 100 days + 10 hours
            }
        );
        // adding to a different bucket for testing move in same block with bucket bankruptcy
        _addLiquidity(
            {
                from:   _lender1,
                amount: 100 * 1e18,
                index:  _i9_52,
                lpAward: 100 * 1e27,
                newLup: 9.721295865031779605 * 1e18
            }
        );

        // settle to make buckets insolvent
        // settle should work because there is still debt to settle but no collateral left to auction (even if 72 hours didn't pass from kick)
        _assertBorrower(
            {
                borrower:                  _borrower2,
<<<<<<< HEAD
                borrowerDebt:              9_330.493839476059589381 * 1e18,
=======
                borrowerDebt:              10_067.934099123214839708 * 1e18,
>>>>>>> c18b0e9c
                borrowerCollateral:        0,
                borrowert0Np:              10.307611531622595991 * 1e18,
                borrowerCollateralization: 0
            }
        );
        
        assertTrue(block.timestamp - kickTime < 72 hours); // assert auction was kicked less than 72 hours ago
        _settle(
            {
                from:        _lender,
                borrower:    _borrower2,
                maxDepth:    10,
<<<<<<< HEAD
                settledDebt: 9_203.077543680815808143 * 1e18
=======
                settledDebt: 9_930.447392493232261301 * 1e18
>>>>>>> c18b0e9c
            }
        );

        // bucket is insolvent, balances are resetted
        _assertBucket(
            {
                index:        _i9_91,
                lpBalance:    0, // bucket is bankrupt
                collateral:   0,
                deposit:      0,
                exchangeRate: 1 * 1e27
            }
        );
        // after bucket bankruptcy lenders balance is zero
        _assertLenderLpBalance(
            {
                lender:      _lender,
                index:       _i9_91,
                lpBalance:   0,
                depositTime: _startTime
            }
        );
        _assertLenderLpBalance(
            {
                lender:      _lender1,
                index:       _i9_91,
                lpBalance:   0,
                depositTime: _startTime + 100 days + 10 hours
            }
        );
        // cannot add liquidity in same block when bucket marked insolvent
        _assertAddLiquidityBankruptcyBlockRevert(
            {
                from:   _lender1,
                amount: 1_000 * 1e18,
                index:  _i9_91
            }
        );
        // cannot add collateral in same block when bucket marked insolvent
        _assertAddCollateralBankruptcyBlockRevert(
            {
                from:   _lender1,
                amount: 10 * 1e18,
                index:  _i9_91
            }
        );
        // cannot move LPs in same block when bucket marked insolvent
        _assertMoveLiquidityBankruptcyBlockRevert(
            {
                from:      _lender1,
                amount:    10 * 1e18,
                fromIndex: _i9_52,
                toIndex:   _i9_91
            }
        );

        // all operations should work if not in same block
        skip(1 hours);
        _pool.addQuoteToken(100 * 1e18, _i9_91);
        _pool.moveQuoteToken(10 * 1e18, _i9_52, _i9_91);
        ERC20Pool(address(_pool)).addCollateral(4 * 1e18, _i9_91);
        _assertLenderLpBalance(
            {
                lender:      _lender1,
                index:       _i9_91,
                lpBalance:   149.668739373743648296000000000 * 1e27,
                depositTime: _startTime + 100 days + 10 hours + 1 hours
            }
        );
        // bucket is healthy again
        _assertBucket(
            {
                index:        _i9_91,
                lpBalance:    149.668739373743648296000000000 * 1e27,
                collateral:   4 * 1e18,
                deposit:      110.0000000000000000000000 * 1e18,
                exchangeRate: 1.00000000000000000000000000 * 1e27
            }
        );

        // when moving to a bucket that was marked insolvent, the deposit time should be the greater between from bucket deposit time and insolvency time + 1
        changePrank(_lender);
        _assertLenderLpBalance(
            {
                lender:      _lender,
                index:       _i9_91,
                lpBalance:   0,
                depositTime: _startTime
            }
        );
        _pool.moveQuoteToken(1_000 * 1e18, _i9_52, _i9_91);
        _assertLenderLpBalance(
            {
                lender:      _lender,
                index:       _i9_91,
                lpBalance:   1_000.000000000000000000000000000 * 1e27,
                depositTime: _startTime + 100 days + 10 hours + 1 // _i9_91 bucket insolvency time + 1 (since deposit in _i9_52 from bucket was done before _i9_91 target bucket become insolvent)
            }
        );
        _pool.addQuoteToken(1_000 * 1e18, _i9_52);
        _pool.moveQuoteToken(1_000 * 1e18, _i9_52, _i9_91);
        _assertLenderLpBalance(
            {
                lender:      _lender,
                index:       _i9_91,
                lpBalance:   1_999.999999999999999999130185000 * 1e27,
                depositTime: _startTime + 100 days + 10 hours + 1 hours // time of deposit in _i9_52 from bucket (since deposit in _i9_52 from bucket was done after _i9_91 target bucket become insolvent)
            }
        );
    }

}<|MERGE_RESOLUTION|>--- conflicted
+++ resolved
@@ -148,7 +148,7 @@
 
     }
     
-    function testSettleOnAuctionKicked72HoursAgoAndPartiallyTaken() external tearDown {
+    function testSettleOnAuctionKicked72HoursAgoAndPartiallyTaken() external {
         // Borrower2 borrows
         _borrow(
             {
@@ -313,34 +313,20 @@
                 bondFactor:        0.01 * 1e18,
                 kickTime:          _startTime + 100 days,
                 kickMomp:          9.818751856078723036 * 1e18,
-<<<<<<< HEAD
                 totalBondEscrowed: 103.758834042401124745 * 1e18,
                 auctionPrice:      0.653111452826113536 * 1e18,
-                debtInAuction:     9_459.809907135630069582 * 1e18,
-                thresholdPrice:    47.299049535678150347 * 1e18,
-=======
-                totalBondEscrowed: 103.443318347831577993 * 1e18,
-                auctionPrice:      0.613671991004920192 * 1e18,
-                debtInAuction:     10_189.441153342189037708 * 1e18,
-                thresholdPrice:    50.947205766710945188 * 1e18,
->>>>>>> c18b0e9c
+                debtInAuction:     10_158.205099579803908908 * 1e18,
+                thresholdPrice:    50.791025497899019544 * 1e18,
                 neutralPrice:      10.449783245217816340 * 1e18
             })
         );
         _assertBorrower(
             {
                 borrower:                  _borrower2,
-<<<<<<< HEAD
-                borrowerDebt:              9_459.809907135630069582 * 1e18,
+                borrowerDebt:              10_158.205099579803908908 * 1e18,
                 borrowerCollateral:        200 * 1e18,
                 borrowert0Np:              10.307611531622595991 * 1e18,
-                borrowerCollateralization: 0.205528355441876439 * 1e18
-=======
-                borrowerDebt:              10_189.441153342189037708 * 1e18,
-                borrowerCollateral:        200 * 1e18,
-                borrowert0Np:              10.307611531622595991 * 1e18,
-                borrowerCollateralization: 0.190811168517188887 * 1e18
->>>>>>> c18b0e9c
+                borrowerCollateralization: 0.191397904841159446 * 1e18
             }
         );
         _assertBucket(
@@ -386,17 +372,10 @@
         _assertBorrower(
             {
                 borrower:                  _borrower2,
-<<<<<<< HEAD
-                borrowerDebt:              9_463.358001076840681080 * 1e18,
+                borrowerDebt:              10_162.015140830231868753 * 1e18,
                 borrowerCollateral:        200 * 1e18,
                 borrowert0Np:              10.307611531622595991 * 1e18,
-                borrowerCollateralization: 0.205451296757991995 * 1e18
-=======
-                borrowerDebt:              10_193.262910309337483510 * 1e18,
-                borrowerCollateral:        200 * 1e18,
-                borrowert0Np:              10.307611531622595991 * 1e18,
-                borrowerCollateralization: 0.190739627743728333 * 1e18
->>>>>>> c18b0e9c
+                borrowerCollateralization: 0.191326144082827145 * 1e18
             }
         );
 
@@ -415,11 +394,7 @@
                 from:        _lender,
                 borrower:    _borrower2,
                 maxDepth:    10,
-<<<<<<< HEAD
-                settledDebt: 9_330.627683983114185884 * 1e18
-=======
-                settledDebt: 10_050.295158465739656166 * 1e18
->>>>>>> c18b0e9c
+                settledDebt: 10_019.485661146575724663 * 1e18
             }
         );
 
@@ -472,13 +447,8 @@
                 index:        _i9_72,
                 lpBalance:    11_000 * 1e27,
                 collateral:   0,
-<<<<<<< HEAD
-                deposit:      8_806.959069968264978876 * 1e18,
-                exchangeRate: 0.800632642724387725352363636 * 1e27
-=======
-                deposit:      8_776.087957205141949801 * 1e18,
-                exchangeRate: 0.797826177927740177254636363 * 1e27
->>>>>>> c18b0e9c
+                deposit:      8_807.325768325035155556 * 1e18,
+                exchangeRate: 0.800665978938639559596000000 * 1e27
             }
         );
 
@@ -496,20 +466,12 @@
             PoolParams({
                 htp:                  9.910303333009215085 * 1e18,
                 lup:                  9.721295865031779605 * 1e18,
-<<<<<<< HEAD
-                poolSize:             63_806.959069968264978876 * 1e18,
-=======
-                poolSize:             63_776.087957205141949801 * 1e18,
->>>>>>> c18b0e9c
+                poolSize:             63_807.325768325035155556 * 1e18,
                 pledgedCollateral:    2 * 1e18,
                 encumberedCollateral: 2.010288427770370775 * 1e18,
                 poolDebt:             19.542608580405342754 * 1e18,
                 actualUtilization:    0,
-<<<<<<< HEAD
-                targetUtilization:    2.096505260999739095 * 1e18,
-=======
-                targetUtilization:    2.179058122809303271 * 1e18,
->>>>>>> c18b0e9c
+                targetUtilization:    2.175523973685168466 * 1e18,
                 minDebtAmount:        1.954260858040534275 * 1e18,
                 loans:                1,
                 maxBorrower:          address(_borrower),
@@ -907,11 +869,7 @@
         _assertBorrower(
             {
                 borrower:                  _borrower2,
-<<<<<<< HEAD
-                borrowerDebt:              9_330.493839476059589381 * 1e18,
-=======
-                borrowerDebt:              10_067.934099123214839708 * 1e18,
->>>>>>> c18b0e9c
+                borrowerDebt:              10_028.889031920233428707 * 1e18,
                 borrowerCollateral:        0,
                 borrowert0Np:              10.307611531622595991 * 1e18,
                 borrowerCollateralization: 0
@@ -924,11 +882,7 @@
                 from:        _lender,
                 borrower:    _borrower2,
                 maxDepth:    10,
-<<<<<<< HEAD
-                settledDebt: 9_203.077543680815808143 * 1e18
-=======
-                settledDebt: 9_930.447392493232261301 * 1e18
->>>>>>> c18b0e9c
+                settledDebt: 9_891.935520844277346922 * 1e18
             }
         );
 
