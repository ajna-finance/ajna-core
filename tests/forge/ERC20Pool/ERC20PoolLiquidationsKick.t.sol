// SPDX-License-Identifier: GPL-3.0-or-later
pragma solidity 0.8.14;

import { ERC20HelperContract } from './ERC20DSTestPlus.sol';

import 'src/libraries/BucketMath.sol';

contract ERC20PoolLiquidationsKickTest is ERC20HelperContract {

    address internal _borrower;
    address internal _borrower2;
    address internal _lender;
    address internal _lender1;

    function setUp() external {
        _borrower  = makeAddr("borrower");
        _borrower2 = makeAddr("borrower2");
        _lender    = makeAddr("lender");
        _lender1   = makeAddr("lender1");

        _mintQuoteAndApproveTokens(_lender,  120_000 * 1e18);
        _mintQuoteAndApproveTokens(_lender1, 120_000 * 1e18);

        _mintCollateralAndApproveTokens(_borrower,  4 * 1e18);
        _mintCollateralAndApproveTokens(_borrower2, 1_000 * 1e18);
        _mintCollateralAndApproveTokens(_lender1,   4 * 1e18);

        // Lender adds Quote token accross 5 prices
        _addLiquidity(
            {
                from:   _lender,
                amount: 2_000 * 1e18,
                index:  _i9_91,
                newLup: BucketMath.MAX_PRICE
            }
        );
        _addLiquidity(
            {
                from:   _lender,
                amount: 5_000 * 1e18,
                index:  _i9_81,
                newLup: BucketMath.MAX_PRICE
            }
        );
        _addLiquidity(
            {
                from:   _lender,
                amount: 11_000 * 1e18,
                index:  _i9_72,
                newLup: BucketMath.MAX_PRICE
            }
        );
        _addLiquidity(
            {
                from:   _lender,
                amount: 25_000 * 1e18,
                index:  _i9_62,
                newLup: BucketMath.MAX_PRICE
            }
        );
        _addLiquidity(
            {
                from:   _lender,
                amount: 30_000 * 1e18,
                index:  _i9_52,
                newLup: BucketMath.MAX_PRICE
            }
        );

        // first borrower adds collateral token and borrows
        _pledgeCollateral(
            {
                from:     _borrower,
                borrower: _borrower,
                amount:   2 * 1e18
            }
        );
        _borrow(
            {
                from:       _borrower,
                amount:     19.25 * 1e18,
                indexLimit: _i9_91,
                newLup:     9.917184843435912074 * 1e18
            }
        );

        // second borrower adds collateral token and borrows
        _pledgeCollateral(
            {
                from:     _borrower2,
                borrower: _borrower2,
                amount:   1_000 * 1e18
            }
        );
        _borrow(
            {
                from:       _borrower2,
                amount:     7_980 * 1e18,
                indexLimit: _i9_72,
                newLup:     9.721295865031779605 * 1e18
            }
        );

        /*****************************/
        /*** Assert pre-kick state ***/
        /*****************************/

        _assertPool(
            PoolState({
                htp:                  9.634254807692307697 * 1e18,
                lup:                  9.721295865031779605 * 1e18,
                poolSize:             73_000 * 1e18,
                pledgedCollateral:    1_002 * 1e18,
                encumberedCollateral: 823.649613971736296163 * 1e18,
                poolDebt:             8_006.941586538461542154 * 1e18,
                actualUtilization:    0.109684131322444679 * 1e18,
                targetUtilization:    1e18,
                minDebtAmount:        400.347079326923077108 * 1e18,
                loans:                2,
                maxBorrower:          address(_borrower),
                interestRate:         0.05 * 1e18,
                interestRateUpdate:   _startTime
            })
        );
        _assertBorrower(
            {
                borrower:                  _borrower,
                borrowerDebt:              19.268509615384615394 * 1e18,
                borrowerCollateral:        2 * 1e18,
                borrowerMompFactor:        9.917184843435912074 * 1e18,
                borrowerCollateralization: 1.009034539679184679 * 1e18
            }
        );
        _assertBorrower(
            {
                borrower:                  _borrower2,
                borrowerDebt:              7_987.673076923076926760 * 1e18,
                borrowerCollateral:        1_000 * 1e18,
                borrowerMompFactor:        9.818751856078723036 * 1e18,
                borrowerCollateralization: 1.217037273735858713 * 1e18
            }
        );
        _assertReserveAuction(
            {
                reserves:                   7.691586538461542154 * 1e18,
                claimableReserves :         0,
                claimableReservesRemaining: 0,
                auctionPrice:               0,
                timeRemaining:              0
            }
        );
        assertEq(_quote.balanceOf(_lender), 47_000 * 1e18);

    }
    
    function testKick() external {
        // Skip to make borrower undercollateralized
        skip(100 days);

        _assertAuction(
            AuctionState({
                borrower:          _borrower,
                active:            false,
                kicker:            address(0),
                bondSize:          0,
                bondFactor:        0,
                kickTime:          0,
                kickMomp:          0,
                totalBondEscrowed: 0,
                auctionPrice:      0,
                debtInAuction:     0,
                thresholdPrice:    9.767138988573636286 * 1e18,
                neutralPrice:      10.053971446123283748 * 1e18
            })
        );

        _assertBorrower(
            {
                borrower:                  _borrower,
                borrowerDebt:              19.534277977147272573 * 1e18,
                borrowerCollateral:        2 * 1e18,
                borrowerMompFactor:        9.917184843435912074 * 1e18,
                borrowerCollateralization: 0.995306391810796636 * 1e18
            }
        );

        _kick(
            {
                from:           _lender,
                borrower:       _borrower,
                debt:           19.778456451861613480 * 1e18,
                collateral:     2 * 1e18,
                bond:           0.195342779771472726 * 1e18,
                transferAmount: 0.195342779771472726 * 1e18
            }
        );

        /******************************/
        /*** Assert Post-kick state ***/
        /******************************/

        _assertPool(
            PoolState({
                htp:                  8.209538814158655264 * 1e18,
                lup:                  9.721295865031779605 * 1e18,
                poolSize:             73_094.502279691716022000 * 1e18,
                pledgedCollateral:    1_002 * 1e18,
                encumberedCollateral: 835.035237319063220561 * 1e18,
                poolDebt:             8_117.624599705640061720 * 1e18,
                actualUtilization:    0.111056568504208946 * 1e18,
                targetUtilization:    0.833368500318426368 * 1e18,
                minDebtAmount:        811.762459970564006172 * 1e18,
                loans:                1,
                maxBorrower:          address(_borrower2),
                interestRate:         0.045 * 1e18,
                interestRateUpdate:   block.timestamp
            })
        );
        _assertBorrower(
            {
                borrower:                  _borrower,
                borrowerDebt:              19.778456451861613480 * 1e18,
                borrowerCollateral:        2 * 1e18,
                borrowerMompFactor:        9.917184843435912074 * 1e18,
                borrowerCollateralization: 0.983018658578564579 * 1e18
            }
        );
        _assertBorrower(
            {
                borrower:                  _borrower2,
                borrowerDebt:              8_097.846143253778448241 * 1e18,
                borrowerCollateral:        1_000 * 1e18,
                borrowerMompFactor:        9.818751856078723036 * 1e18,
                borrowerCollateralization: 1.200479200648987171 * 1e18
            }
        );
        assertEq(_quote.balanceOf(_lender), 46_999.804657220228527274 * 1e18);
        _assertAuction(
            AuctionState({
                borrower:          _borrower,
                active:            true,
                kicker:            _lender,
                bondSize:          0.195342779771472726 * 1e18,
                bondFactor:        0.01 * 1e18,
                kickTime:          block.timestamp,
                kickMomp:          9.721295865031779605 * 1e18,
                totalBondEscrowed: 0.195342779771472726 * 1e18,
                auctionPrice:      311.081467681016947360 * 1e18,
                debtInAuction:     19.778456451861613480 * 1e18,
                thresholdPrice:    9.889228225930806740 * 1e18,
                neutralPrice:      10.053971446123283748 * 1e18
            })
        );
        _assertKicker(
            {
                kicker:    _lender,
                claimable: 0,
                locked:    0.195342779771472726 * 1e18
            }
        );
        _assertReserveAuction(
            {
                reserves:                   23.872320013924039720 * 1e18,
                claimableReserves :         0,
                claimableReservesRemaining: 0,
                auctionPrice:               0,
                timeRemaining:              0
            }
        );

        // kick should fail if borrower properly collateralized
        _assertKickCollateralizedBorrowerRevert(
            {
                from:       _lender,
                borrower:   _borrower2
            }
        );

        _assertDepositLockedByAuctionDebtRevert({
            operator:  _lender,
            amount:    100 * 1e18,
            index:     _i9_91
        });
    }

    function testKickAndSaveByRepay() external {

        // Skip to make borrower undercollateralized
        skip(100 days);

        _assertAuction(
            AuctionState({
                borrower:          _borrower,
                active:            false,
                kicker:            address(0),
                bondSize:          0,
                bondFactor:        0,
                kickTime:          0,
                kickMomp:          0,
                totalBondEscrowed: 0,
                auctionPrice:      0,
                debtInAuction:     0,
                thresholdPrice:    9.767138988573636286 * 1e18,
                neutralPrice:      10.053971446123283748 * 1e18
            })
        );

        _assertBorrower(
            {
                borrower:                  _borrower,
                borrowerDebt:              19.534277977147272573 * 1e18,
                borrowerCollateral:        2 * 1e18,
                borrowerMompFactor:        9.917184843435912074 * 1e18,
                borrowerCollateralization: 0.995306391810796636 * 1e18
            }
        );

        _kick(
            {
                from:           _lender,
                borrower:       _borrower,
                debt:           19.778456451861613480 * 1e18,
                collateral:     2 * 1e18,
                bond:           0.195342779771472726 * 1e18,
                transferAmount: 0.195342779771472726 * 1e18
            }
        );
        _assertAuction(
            AuctionState({
                borrower:          _borrower,
                active:            true,
                kicker:            _lender,
                bondSize:          0.195342779771472726 * 1e18,
                bondFactor:        0.01 * 1e18,
                kickTime:          block.timestamp,
                kickMomp:          9.721295865031779605 * 1e18,
                totalBondEscrowed: 0.195342779771472726 * 1e18,
                auctionPrice:      311.081467681016947360 * 1e18,
                debtInAuction:     19.778456451861613480 * 1e18,
                thresholdPrice:    9.889228225930806740 * 1e18,
                neutralPrice:      10.053971446123283748 * 1e18
            })
        );

        _assertKicker(
            {
                kicker:    _lender,
                claimable: 0,
                locked:    0.195342779771472726 * 1e18
            }
        );

        _repay(
            {
                from:      _borrower,
                borrower:  _borrower,
                amount:    2 * 1e18,
                repaid:    2 * 1e18,
                newLup:    9.721295865031779605 * 1e18
            }
        );
        _assertAuction(
            AuctionState({
                borrower:          _borrower,
                active:            false,
                kicker:            address(0),
                bondSize:          0,
                bondFactor:        0,
                kickTime:          0,
                kickMomp:          0,
                totalBondEscrowed: 0,
                auctionPrice:      0,
<<<<<<< HEAD
                debtInAuction:     17.778456451861613479 * 1e18,
                thresholdPrice:    8.889228225930806739 * 1e18,
                neutralPrice:      9.818751856078723036 * 1e18
=======
                debtInAuction:     0,
                thresholdPrice:    8.889228225930806739 * 1e18
>>>>>>> 4d5142c8
            })
        );
        _assertKicker(
            {
                kicker:    _lender,
                claimable: 0.195342779771472726 * 1e18,
                locked:    0
            }
        );

        // Skip to make borrower undercollateralized again
        skip(750 days);

        _assertBorrower(
            {
                borrower:                  _borrower,
                borrowerDebt:              19.500754673204780610 * 1e18,
                borrowerCollateral:        2 * 1e18,
                borrowerMompFactor:        9.685165470219112306 * 1e18,
                borrowerCollateralization: 0.997017400397270737 * 1e18
            }
        );

        // Kick method only emit Kick event and doesn't call transfer method when kicker has enough bond amount in claimable
        _kick(
            {
                from:           _lender,
                borrower:       _borrower,
                debt:           19.720138163278334392 * 1e18,
                collateral:     2 * 1e18,
                bond:           0.195007546732047806 * 1e18,
                transferAmount: 0
            }
        );

        _repay(
            {
                from:      _borrower,
                borrower:  _borrower,
                amount:    10 * 1e18,
                repaid:    10 * 1e18,
                newLup:    9.721295865031779605 * 1e18
            }
        );

        _assertAuction(
            AuctionState({
                borrower:          _borrower,
                active:            false,
                kicker:            address(0),
                bondSize:          0,
                bondFactor:        0,
                kickTime:          0,
                kickMomp:          0,
                totalBondEscrowed: 0,
                auctionPrice:      0,
<<<<<<< HEAD
                debtInAuction:     29.220892836483115000 * 1e18,
                thresholdPrice:    4.860069081639167195 * 1e18,
                neutralPrice:      9.818751856078723035 * 1e18
=======
                debtInAuction:     0,
                thresholdPrice:    4.860069081639167195 * 1e18
>>>>>>> 4d5142c8
            })
        );

        // kicker withdraws his auction bonds
        changePrank(_lender);
        assertEq(_quote.balanceOf(_lender), 46_999.804657220228527274 * 1e18);
        _pool.withdrawBonds();
        assertEq(_quote.balanceOf(_lender), 47_000 * 1e18);
        _assertKicker(
            {
                kicker:    _lender,
                claimable: 0,
                locked:    0
            }
        );
    }

    function testKickAndSaveByPledgeCollateral() external {

        // Skip to make borrower undercollateralized
        skip(100 days);

        _assertAuction(
            AuctionState({
                borrower:          _borrower,
                active:            false,
                kicker:            address(0),
                bondSize:          0,
                bondFactor:        0,
                kickTime:          0,
                kickMomp:          0,
                totalBondEscrowed: 0,
                auctionPrice:      0,
                debtInAuction:     0,
                thresholdPrice:    9.767138988573636286 * 1e18,
                neutralPrice:      10.053971446123283748 * 1e18
            })
        );

        _assertBorrower(
            {
                borrower:                  _borrower,
                borrowerDebt:              19.534277977147272573 * 1e18,
                borrowerCollateral:        2 * 1e18,
                borrowerMompFactor:        9.917184843435912074 * 1e18,
                borrowerCollateralization: 0.995306391810796636 * 1e18
            }
        );

        _kick(
            {
                from:           _lender,
                borrower:       _borrower,
                debt:           19.778456451861613480 * 1e18,
                collateral:     2 * 1e18,
                bond:           0.195342779771472726 * 1e18,
                transferAmount: 0.195342779771472726 * 1e18
            }
        );
        _assertAuction(
            AuctionState({
                borrower:          _borrower,
                active:            true,
                kicker:            _lender,
                bondSize:          0.195342779771472726 * 1e18,
                bondFactor:        0.01 * 1e18,
                kickTime:          block.timestamp,
                kickMomp:          9.721295865031779605 * 1e18,
                totalBondEscrowed: 0.195342779771472726 * 1e18,
                auctionPrice:      311.081467681016947360 * 1e18,
                debtInAuction:     19.778456451861613480 * 1e18,
                thresholdPrice:    9.889228225930806740 * 1e18,
                neutralPrice:      10.053971446123283748 * 1e18
            })
        );
        _assertKicker(
            {
                kicker:    _lender,
                claimable: 0,
                locked:    0.195342779771472726 * 1e18
            }
        );

        _pledgeCollateral(
            {
                from:     _borrower,
                borrower: _borrower,
                amount:   2 * 1e18
            }
        );
        _assertAuction(
            AuctionState({
                borrower:          _borrower,
                active:            false,
                kicker:            address(0),
                bondSize:          0,
                bondFactor:        0,
                kickTime:          0,
                kickMomp:          0,
                totalBondEscrowed: 0,
                auctionPrice:      0,
                debtInAuction:     0,
                thresholdPrice:    4.944614112965403370 * 1e18,
                neutralPrice:      9.818751856078723036 * 1e18
            })
        );
        _assertKicker(
            {
                kicker:    _lender,
                claimable: 0.195342779771472726 * 1e18,
                locked:    0
            }
        );

        // kicker withdraws his auction bonds
        changePrank(_lender);
        assertEq(_quote.balanceOf(_lender), 46_999.804657220228527274 * 1e18);
        _pool.withdrawBonds();
        assertEq(_quote.balanceOf(_lender), 47_000 * 1e18);
        _assertKicker(
            {
                kicker:    _lender,
                claimable: 0,
                locked:    0
            }
        );
    }

    function testKickActiveAuctionReverts() external {

        // Skip to make borrower undercollateralized
        skip(100 days);

        _assertAuction(
            AuctionState({
                borrower:          _borrower,
                active:            false,
                kicker:            address(0),
                bondSize:          0,
                bondFactor:        0,
                kickTime:          0,
                kickMomp:          0,
                totalBondEscrowed: 0,
                auctionPrice:      0,
                debtInAuction:     0,
                thresholdPrice:    9.767138988573636286 * 1e18,
                neutralPrice:      10.053971446123283748 * 1e18
            })
        );

        _assertBorrower(
            {
                borrower:                  _borrower,
                borrowerDebt:              19.534277977147272573 * 1e18,
                borrowerCollateral:        2 * 1e18,
                borrowerMompFactor:        9.917184843435912074 * 1e18,
                borrowerCollateralization: 0.995306391810796636 * 1e18
            }
        );

        _kick(
            {
                from:           _lender,
                borrower:       _borrower,
                debt:           19.778456451861613480 * 1e18,
                collateral:     2 * 1e18,
                bond:           0.195342779771472726 * 1e18,
                transferAmount: 0.195342779771472726 * 1e18
            }
        );
        _assertAuction(
            AuctionState({
                borrower:          _borrower,
                active:            true,
                kicker:            _lender,
                bondSize:          0.195342779771472726 * 1e18,
                bondFactor:        0.01 * 1e18,
                kickTime:          block.timestamp,
                kickMomp:          9.721295865031779605 * 1e18,
                totalBondEscrowed: 0.195342779771472726 * 1e18,
                auctionPrice:      311.081467681016947360 * 1e18,
                debtInAuction:     19.778456451861613480 * 1e18,
                thresholdPrice:    9.889228225930806740 * 1e18,
                neutralPrice:      10.053971446123283748 * 1e18
            })
        );

        // kick should fail if borrower in liquidation
        _assertKickAuctionActiveRevert(
            {
                from:       _lender,
                borrower:   _borrower
            }
        );

        // should not allow borrower to draw more debt if auction kicked
        _assertBorrowAuctionActiveRevert(
            {
                from:       _borrower,
                amount:     1 * 1e18,
                indexLimit: 7000
            }
        );
    }

    function testInterestsAccumulationWithAllLoansAuctioned() external {
        // Borrower2 borrows
        _borrow(
            {
                from:       _borrower2,
                amount:     1_730 * 1e18,
                indexLimit: _i9_72,
                newLup:     9.721295865031779605 * 1e18
            }
        );

        // Skip to make borrower undercollateralized
        skip(100 days);
        _assertBorrower(
            {
                borrower:                  _borrower,
                borrowerDebt:              19.534277977147272573 * 1e18,
                borrowerCollateral:        2 * 1e18,
                borrowerMompFactor:        9.917184843435912074 * 1e18,
                borrowerCollateralization: 0.995306391810796636 * 1e18
            }
        );
        _assertBorrower(
            {
                borrower:                  _borrower2,
                borrowerDebt:              9_853.394241979221645666 * 1e18,
                borrowerCollateral:        1_000 * 1e18,
                borrowerMompFactor:        9.818751856078723036 * 1e18,
                borrowerCollateralization: 0.986593617011217057 * 1e18
            }
        );
        _assertLoans(
            {
                noOfLoans:         2,
                maxBorrower:       _borrower2,
                maxThresholdPrice: 9.719336538461538466 * 1e18
            }
        );

        // kick first loan
        _kick(
            {
                from:           _lender,
                borrower:       _borrower2,
                debt:           9_976.561670003961916237 * 1e18,
                collateral:     1_000 * 1e18,
                bond:           98.533942419792216457 * 1e18,
                transferAmount: 98.533942419792216457 * 1e18
            }
        );
        _assertLoans(
            {
                noOfLoans:         1,
                maxBorrower:       _borrower,
                maxThresholdPrice: 9.767138988573636287 * 1e18
            }
        );

        // kick 2nd loan
        _kick(
            {
                from:           _lender,
                borrower:       _borrower,
                debt:           19.534277977147272573 * 1e18,
                collateral:     2 * 1e18,
                bond:           0.195342779771472726 * 1e18,
                transferAmount: 0.195342779771472726 * 1e18
            }
        );
        _assertLoans(
            {
                noOfLoans:         0,
                maxBorrower:       address(0),
                maxThresholdPrice: 0
            }
        );

        _assertPool(
            PoolState({
                htp:                  0,
                lup:                  9.721295865031779605 * 1e18,
                poolSize:             73_118.781595119199960000 * 1e18,
                pledgedCollateral:    1_002 * 1e18,
                encumberedCollateral: 1_028.267844818693957410 * 1e18,
                poolDebt:             9_996.095947981109188810 * 1e18,
                actualUtilization:    0,
                targetUtilization:    1.026215413990712532 * 1e18,
                minDebtAmount:        0,
                loans:                0,
                maxBorrower:          address(0),
                interestRate:         0.045 * 1e18,
                interestRateUpdate:   _startTime + 100 days
            })
        );

        // force pool interest accumulation 
        skip(14 hours);

        _addLiquidity(
            {
                from:   _lender1,
                amount: 1 * 1e18,
                index:  _i9_91,
                newLup: 9.721295865031779605 * 1e18
            }
        );

        _assertPool(
            PoolState({
                htp:                  0,
                lup:                  9.721295865031779605 * 1e18,
                poolSize:             73_120.392679807500549984 * 1e18,
                pledgedCollateral:    1_002 * 1e18,
                encumberedCollateral: 1_028.341798247607959833 * 1e18,
                poolDebt:             9_996.814871143815802222 * 1e18,
                actualUtilization:    0,
                targetUtilization:    1.026254142489845669 * 1e18,
                minDebtAmount:        0,
                loans:                0,
                maxBorrower:          address(0),
                interestRate:         0.0405 * 1e18,
                interestRateUpdate:   _startTime + 100 days + 14 hours
            })
        );
    }
}<|MERGE_RESOLUTION|>--- conflicted
+++ resolved
@@ -370,14 +370,9 @@
                 kickMomp:          0,
                 totalBondEscrowed: 0,
                 auctionPrice:      0,
-<<<<<<< HEAD
-                debtInAuction:     17.778456451861613479 * 1e18,
+                debtInAuction:     0,
                 thresholdPrice:    8.889228225930806739 * 1e18,
                 neutralPrice:      9.818751856078723036 * 1e18
-=======
-                debtInAuction:     0,
-                thresholdPrice:    8.889228225930806739 * 1e18
->>>>>>> 4d5142c8
             })
         );
         _assertKicker(
@@ -434,14 +429,9 @@
                 kickMomp:          0,
                 totalBondEscrowed: 0,
                 auctionPrice:      0,
-<<<<<<< HEAD
-                debtInAuction:     29.220892836483115000 * 1e18,
+                debtInAuction:     0,
                 thresholdPrice:    4.860069081639167195 * 1e18,
                 neutralPrice:      9.818751856078723035 * 1e18
-=======
-                debtInAuction:     0,
-                thresholdPrice:    4.860069081639167195 * 1e18
->>>>>>> 4d5142c8
             })
         );
 
