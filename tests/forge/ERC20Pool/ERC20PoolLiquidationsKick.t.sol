// SPDX-License-Identifier: GPL-3.0-or-later
pragma solidity 0.8.14;

import { ERC20HelperContract } from './ERC20DSTestPlus.sol';

import 'src/libraries/BucketMath.sol';

contract ERC20PoolLiquidationsKickTest is ERC20HelperContract {

    address internal _borrower;
    address internal _borrower2;
    address internal _lender;
    address internal _lender1;

    function setUp() external {
        _borrower  = makeAddr("borrower");
        _borrower2 = makeAddr("borrower2");
        _lender    = makeAddr("lender");
        _lender1   = makeAddr("lender1");

        _mintQuoteAndApproveTokens(_lender,  120_000 * 1e18);
        _mintQuoteAndApproveTokens(_lender1, 120_000 * 1e18);

        _mintCollateralAndApproveTokens(_borrower,  4 * 1e18);
        _mintCollateralAndApproveTokens(_borrower2, 1_000 * 1e18);
        _mintCollateralAndApproveTokens(_lender1,   4 * 1e18);

        // Lender adds Quote token accross 5 prices
        _addLiquidity(
            {
                from:   _lender,
                amount: 2_000 * 1e18,
                index:  _i9_91,
                newLup: BucketMath.MAX_PRICE
            }
        );
        _addLiquidity(
            {
                from:   _lender,
                amount: 5_000 * 1e18,
                index:  _i9_81,
                newLup: BucketMath.MAX_PRICE
            }
        );
        _addLiquidity(
            {
                from:   _lender,
                amount: 11_000 * 1e18,
                index:  _i9_72,
                newLup: BucketMath.MAX_PRICE
            }
        );
        _addLiquidity(
            {
                from:   _lender,
                amount: 25_000 * 1e18,
                index:  _i9_62,
                newLup: BucketMath.MAX_PRICE
            }
        );
        _addLiquidity(
            {
                from:   _lender,
                amount: 30_000 * 1e18,
                index:  _i9_52,
                newLup: BucketMath.MAX_PRICE
            }
        );

        // first borrower adds collateral token and borrows
        _pledgeCollateral(
            {
                from:     _borrower,
                borrower: _borrower,
                amount:   2 * 1e18
            }
        );
        _borrow(
            {
                from:       _borrower,
                amount:     19.25 * 1e18,
                indexLimit: _i9_91,
                newLup:     9.917184843435912074 * 1e18
            }
        );

        // second borrower adds collateral token and borrows
        _pledgeCollateral(
            {
                from:     _borrower2,
                borrower: _borrower2,
                amount:   1_000 * 1e18
            }
        );
        _borrow(
            {
                from:       _borrower2,
                amount:     7_980 * 1e18,
                indexLimit: _i9_72,
                newLup:     9.721295865031779605 * 1e18
            }
        );

        /*****************************/
        /*** Assert pre-kick state ***/
        /*****************************/

        _assertPool(
            PoolState({
                htp:                  9.634254807692307697 * 1e18,
                lup:                  9.721295865031779605 * 1e18,
                poolSize:             73_000 * 1e18,
                pledgedCollateral:    1_002 * 1e18,
                encumberedCollateral: 823.649613971736296163 * 1e18,
                poolDebt:             8_006.941586538461542154 * 1e18,
                actualUtilization:    0.109684131322444679 * 1e18,
                targetUtilization:    1e18,
                minDebtAmount:        400.347079326923077108 * 1e18,
                loans:                2,
                maxBorrower:          address(_borrower),
                interestRate:         0.05 * 1e18,
                interestRateUpdate:   _startTime
            })
        );
        _assertBorrower(
            {
                borrower:                  _borrower,
                borrowerDebt:              19.268509615384615394 * 1e18,
                borrowerCollateral:        2 * 1e18,
                borrowert0Np:              10.115967548076923081 * 1e18,
                borrowerCollateralization: 1.009034539679184679 * 1e18
            }
        );
        _assertBorrower(
            {
                borrower:                  _borrower2,
                borrowerDebt:              7_987.673076923076926760 * 1e18,
                borrowerCollateral:        1_000 * 1e18,
                borrowert0Np:              8.471136974495192173 * 1e18,
                borrowerCollateralization: 1.217037273735858713 * 1e18
            }
        );
        _assertReserveAuction(
            {
                reserves:                   7.691586538461542154 * 1e18,
                claimableReserves :         0,
                claimableReservesRemaining: 0,
                auctionPrice:               0,
                timeRemaining:              0
            }
        );
        assertEq(_quote.balanceOf(_lender), 47_000 * 1e18);

    }
    
    function testKick() external tearDown {
        // Skip to make borrower undercollateralized
        skip(100 days);

        _assertAuction(
            AuctionState({
                borrower:          _borrower,
                active:            false,
                kicker:            address(0),
                bondSize:          0,
                bondFactor:        0,
                kickTime:          0,
                kickMomp:          0,
                totalBondEscrowed: 0,
                auctionPrice:      0,
                debtInAuction:     0,
                thresholdPrice:    9.767138988573636286 * 1e18,
                neutralPrice:      0
            })
        );

        _assertBorrower(
            {
                borrower:                  _borrower,
                borrowerDebt:              19.534277977147272573 * 1e18,
                borrowerCollateral:        2 * 1e18,
                borrowert0Np:              10.115967548076923081 * 1e18,
                borrowerCollateralization: 0.995306391810796636 * 1e18
            }
        );

        _kick(
            {
                from:           _lender,
                borrower:       _borrower,
                debt:           19.778456451861613480 * 1e18,
                collateral:     2 * 1e18,
                bond:           0.195342779771472726 * 1e18,
                transferAmount: 0.195342779771472726 * 1e18
            }
        );

        /******************************/
        /*** Assert Post-kick state ***/
        /******************************/

        _assertPool(
            PoolState({
                htp:                  8.209538814158655264 * 1e18,
                lup:                  9.721295865031779605 * 1e18,
                poolSize:             73_094.502279691716022000 * 1e18,
                pledgedCollateral:    1_002 * 1e18,
                encumberedCollateral: 835.035237319063220561 * 1e18,
                poolDebt:             8_117.624599705640061720 * 1e18,
                actualUtilization:    0.111056568504208946 * 1e18,
                targetUtilization:    0.833368500318426368 * 1e18,
                minDebtAmount:        811.762459970564006172 * 1e18,
                loans:                1,
                maxBorrower:          address(_borrower2),
                interestRate:         0.045 * 1e18,
                interestRateUpdate:   block.timestamp
            })
        );
        _assertBorrower(
            {
                borrower:                  _borrower,
                borrowerDebt:              19.778456451861613480 * 1e18,
                borrowerCollateral:        2 * 1e18,
                borrowert0Np:              10.115967548076923081 * 1e18,
                borrowerCollateralization: 0.983018658578564579 * 1e18
            }
        );
        _assertBorrower(
            {
                borrower:                  _borrower2,
                borrowerDebt:              8_097.846143253778448241 * 1e18,
                borrowerCollateral:        1_000 * 1e18,
                borrowert0Np:              8.471136974495192173 * 1e18,
                borrowerCollateralization: 1.200479200648987171 * 1e18
            }
        );
        assertEq(_quote.balanceOf(_lender), 46_999.804657220228527274 * 1e18);
        _assertAuction(
            AuctionState({
                borrower:          _borrower,
                active:            true,
                kicker:            _lender,
                bondSize:          0.195342779771472726 * 1e18,
                bondFactor:        0.01 * 1e18,
                kickTime:          block.timestamp,
                kickMomp:          9.818751856078723036 * 1e18,
                totalBondEscrowed: 0.195342779771472726 * 1e18,
                auctionPrice:      314.200059394519137152 * 1e18,
                debtInAuction:     19.778456451861613480 * 1e18,
                thresholdPrice:    9.889228225930806740 * 1e18,
                neutralPrice:      10.255495938002318100 * 1e18
            })
        );
        _assertKicker(
            {
                kicker:    _lender,
                claimable: 0,
                locked:    0.195342779771472726 * 1e18
            }
        );
        _assertReserveAuction(
            {
                reserves:                   23.872320013924039720 * 1e18,
                claimableReserves :         0,
                claimableReservesRemaining: 0,
                auctionPrice:               0,
                timeRemaining:              0
            }
        );

        // kick should fail if borrower properly collateralized
        _assertKickCollateralizedBorrowerRevert(
            {
                from:       _lender,
                borrower:   _borrower2
            }
        );

        _assertDepositLockedByAuctionDebtRevert({
            operator:  _lender,
            amount:    100 * 1e18,
            index:     _i9_91
        });
    }

<<<<<<< HEAD
    /**
     * @dev Test the auction kickWithLPB by a pool lender with extant deposit.
     * Reverts:
     * - if the lender attempts to use an auction locked bucket as a source of LPB.
     */
    function testKickWithLPB() external {
        // Skip to make borrower undercollateralized
        skip(100 days);

        _assertAuction(
            AuctionState({
                borrower:          _borrower,
                active:            false,
                kicker:            address(0),
                bondSize:          0,
                bondFactor:        0,
                kickTime:          0,
                kickMomp:          0,
                totalBondEscrowed: 0,
                auctionPrice:      0,
                debtInAuction:     0,
                thresholdPrice:    9.767138988573636286 * 1e18
            })
        );

        // TODO: add check for insufficientLPs

        // if borrower that's being liquidated's bucket is used for kickWithLPB lp source, then should revert with auctionDebtLocked
        _assertKickWithLPBDepositLockedByAuctionDebtRevert({
            operator:  _lender,
            borrower:  _borrower,
            index:     _i9_91
        });

        _kickWithLPB(
            {
                from:           _lender,
                borrower:       _borrower,
                debt:           19.778456451861613480 * 1e18,
                collateral:     2 * 1e18,
                bond:           0.195342779771472726 * 1e18,
                index:          _i9_72
            }
        );

        _assertKicker(
            {
                kicker:    _lender,
                claimable: 0,
                locked:    0.195342779771472726 * 1e18
            }
        );

        /******************************/
        /*** Assert Post-kick state ***/
        /******************************/

        _assertPool(
            PoolState({
                htp:                  8.209538814158655264 * 1e18,
                lup:                  9.721295865031779605 * 1e18,
                poolSize:             73_094.306936911944549274 * 1e18,
                pledgedCollateral:    1_002 * 1e18,
                encumberedCollateral: 835.035237319063220561 * 1e18,
                poolDebt:             8_117.624599705640061720 * 1e18,
                actualUtilization:    0.111056865300221011 * 1e18,
                targetUtilization:    0.833368500318426368 * 1e18,
                minDebtAmount:        811.762459970564006172 * 1e18,
                loans:                1,
                maxBorrower:          address(_borrower2),
                interestRate:         0.045 * 1e18,
                interestRateUpdate:   block.timestamp
            })
        );
        _assertBorrower(
            {
                borrower:                  _borrower,
                borrowerDebt:              19.778456451861613480 * 1e18,
                borrowerCollateral:        2 * 1e18,
                borrowerMompFactor:        9.917184843435912074 * 1e18,
                borrowerCollateralization: 0.983018658578564579 * 1e18
            }
        );
        _assertBorrower(
            {
                borrower:                  _borrower2,
                borrowerDebt:              8_097.846143253778448241 * 1e18,
                borrowerCollateral:        1_000 * 1e18,
                borrowerMompFactor:        9.818751856078723036 * 1e18,
                borrowerCollateralization: 1.200479200648987171 * 1e18
            }
        );
        assertEq(_quote.balanceOf(_lender), 47_000 * 1e18);
        _assertAuction(
            AuctionState({
                borrower:          _borrower,
                active:            true,
                kicker:            _lender,
                bondSize:          0.195342779771472726 * 1e18,
                bondFactor:        0.01 * 1e18,
                kickTime:          block.timestamp,
                kickMomp:          9.721295865031779605 * 1e18,
                totalBondEscrowed: 0.195342779771472726 * 1e18,
                auctionPrice:      311.081467681016947360 * 1e18,
                debtInAuction:     19.778456451861613480 * 1e18,
                thresholdPrice:    9.889228225930806740 * 1e18
            })
        );
        _assertKicker(
            {
                kicker:    _lender,
                claimable: 0,
                locked:    0.195342779771472726 * 1e18
            }
        );
        _assertReserveAuction(
            {
                reserves:                   23.872320013924039720 * 1e18,
                claimableReserves :         0,
                claimableReservesRemaining: 0,
                auctionPrice:               0,
                timeRemaining:              0
            }
        );

        // kick should fail if borrower properly collateralized
        _assertKickCollateralizedBorrowerRevert(
            {
                from:       _lender,
                borrower:   _borrower2
            }
        );

        _assertDepositLockedByAuctionDebtRevert({
            operator:  _lender,
            amount:    100 * 1e18,
            index:     _i9_91
        });
    }

    function testKickAndSaveByRepay() external {
=======
    function testKickAndSaveByRepay() external tearDown {
>>>>>>> b33eb1e9

        // Skip to make borrower undercollateralized
        skip(100 days);

        _assertAuction(
            AuctionState({
                borrower:          _borrower,
                active:            false,
                kicker:            address(0),
                bondSize:          0,
                bondFactor:        0,
                kickTime:          0,
                kickMomp:          0,
                totalBondEscrowed: 0,
                auctionPrice:      0,
                debtInAuction:     0,
                thresholdPrice:    9.767138988573636286 * 1e18,
                neutralPrice:      0
            })
        );

        _assertBorrower(
            {
                borrower:                  _borrower,
                borrowerDebt:              19.534277977147272573 * 1e18,
                borrowerCollateral:        2 * 1e18,
                borrowert0Np:              10.115967548076923081 * 1e18,
                borrowerCollateralization: 0.995306391810796636 * 1e18
            }
        );

        _kick(
            {
                from:           _lender,
                borrower:       _borrower,
                debt:           19.778456451861613480 * 1e18,
                collateral:     2 * 1e18,
                bond:           0.195342779771472726 * 1e18,
                transferAmount: 0.195342779771472726 * 1e18
            }
        );
        _assertAuction(
            AuctionState({
                borrower:          _borrower,
                active:            true,
                kicker:            _lender,
                bondSize:          0.195342779771472726 * 1e18,
                bondFactor:        0.01 * 1e18,
                kickTime:          block.timestamp,
                kickMomp:          9.818751856078723036 * 1e18,
                totalBondEscrowed: 0.195342779771472726 * 1e18,
                auctionPrice:      314.200059394519137152 * 1e18,
                debtInAuction:     19.778456451861613480 * 1e18,
                thresholdPrice:    9.889228225930806740 * 1e18,
                neutralPrice:      10.255495938002318100 * 1e18
            })
        );

        _assertKicker(
            {
                kicker:    _lender,
                claimable: 0,
                locked:    0.195342779771472726 * 1e18
            }
        );

        _repayAndSettleAuction(
            {
                from:       _borrower,
                borrower:   _borrower,
                amount:     2 * 1e18,
                repaid:     2 * 1e18,
                collateral: 2 * 1e18,
                newLup:     9.721295865031779605 * 1e18
            }
        );
        _assertAuction(
            AuctionState({
                borrower:          _borrower,
                active:            false,
                kicker:            address(0),
                bondSize:          0,
                bondFactor:        0,
                kickTime:          0,
                kickMomp:          0,
                totalBondEscrowed: 0,
                auctionPrice:      0,
                debtInAuction:     0,
                thresholdPrice:    8.889228225930806739 * 1e18,
                neutralPrice:      0
            })
        );
        _assertKicker(
            {
                kicker:    _lender,
                claimable: 0.195342779771472726 * 1e18,
                locked:    0
            }
        );

        // Skip to make borrower undercollateralized again
        skip(750 days);

        _assertBorrower(
            {
                borrower:                  _borrower,
                borrowerDebt:              19.500754673204780610 * 1e18,
                borrowerCollateral:        2 * 1e18,
                borrowert0Np:              10.115967548076923081 * 1e18,
                borrowerCollateralization: 0.997017400397270737 * 1e18
            }
        );

        // Kick method only emit Kick event and doesn't call transfer method when kicker has enough bond amount in claimable
        _kick(
            {
                from:           _lender,
                borrower:       _borrower,
                debt:           19.720138163278334392 * 1e18,
                collateral:     2 * 1e18,
                bond:           0.195007546732047806 * 1e18,
                transferAmount: 0
            }
        );

        _repay(
            {
                from:      _borrower,
                borrower:  _borrower,
                amount:    10 * 1e18,
                repaid:    10 * 1e18,
                newLup:    9.721295865031779605 * 1e18
            }
        );

        _assertAuction(
            AuctionState({
                borrower:          _borrower,
                active:            false,
                kicker:            address(0),
                bondSize:          0,
                bondFactor:        0,
                kickTime:          0,
                kickMomp:          0,
                totalBondEscrowed: 0,
                auctionPrice:      0,
                debtInAuction:     0,
                thresholdPrice:    4.860069081639167195 * 1e18,
                neutralPrice:      0
            })
        );

        // kicker withdraws his auction bonds
        changePrank(_lender);
        assertEq(_quote.balanceOf(_lender), 46_999.804657220228527274 * 1e18);
        _pool.withdrawBonds();
        assertEq(_quote.balanceOf(_lender), 47_000 * 1e18);
        _assertKicker(
            {
                kicker:    _lender,
                claimable: 0,
                locked:    0
            }
        );
    }

    function testKickAndSaveByPledgeCollateral() external tearDown {

        // Skip to make borrower undercollateralized
        skip(100 days);

        _assertAuction(
            AuctionState({
                borrower:          _borrower,
                active:            false,
                kicker:            address(0),
                bondSize:          0,
                bondFactor:        0,
                kickTime:          0,
                kickMomp:          0,
                totalBondEscrowed: 0,
                auctionPrice:      0,
                debtInAuction:     0,
                thresholdPrice:    9.767138988573636286 * 1e18,
                neutralPrice:      0
            })
        );

        _assertBorrower(
            {
                borrower:                  _borrower,
                borrowerDebt:              19.534277977147272573 * 1e18,
                borrowerCollateral:        2 * 1e18,
                borrowert0Np:              10.115967548076923081 * 1e18,
                borrowerCollateralization: 0.995306391810796636 * 1e18
            }
        );

        _kick(
            {
                from:           _lender,
                borrower:       _borrower,
                debt:           19.778456451861613480 * 1e18,
                collateral:     2 * 1e18,
                bond:           0.195342779771472726 * 1e18,
                transferAmount: 0.195342779771472726 * 1e18
            }
        );
        _assertAuction(
            AuctionState({
                borrower:          _borrower,
                active:            true,
                kicker:            _lender,
                bondSize:          0.195342779771472726 * 1e18,
                bondFactor:        0.01 * 1e18,
                kickTime:          block.timestamp,
                kickMomp:          9.818751856078723036 * 1e18,
                totalBondEscrowed: 0.195342779771472726 * 1e18,
                auctionPrice:      314.200059394519137152 * 1e18,
                debtInAuction:     19.778456451861613480 * 1e18,
                thresholdPrice:    9.889228225930806740 * 1e18,
                neutralPrice:      10.255495938002318100 * 1e18
            })
        );
        _assertKicker(
            {
                kicker:    _lender,
                claimable: 0,
                locked:    0.195342779771472726 * 1e18
            }
        );

        _pledgeCollateralAndSettleAuction(
            {
                from:       _borrower,
                borrower:   _borrower,
                amount:     2 * 1e18,
                collateral: 4 * 1e18 // collateral after auction settled = 2 new pledged + initial 2 collateral pledged 
            }
        );
        _assertAuction(
            AuctionState({
                borrower:          _borrower,
                active:            false,
                kicker:            address(0),
                bondSize:          0,
                bondFactor:        0,
                kickTime:          0,
                kickMomp:          0,
                totalBondEscrowed: 0,
                auctionPrice:      0,
                debtInAuction:     0,
                thresholdPrice:    4.944614112965403370 * 1e18,
                neutralPrice:      0
            })
        );
        _assertKicker(
            {
                kicker:    _lender,
                claimable: 0.195342779771472726 * 1e18,
                locked:    0
            }
        );

        // kicker withdraws his auction bonds
        changePrank(_lender);
        assertEq(_quote.balanceOf(_lender), 46_999.804657220228527274 * 1e18);
        _pool.withdrawBonds();
        assertEq(_quote.balanceOf(_lender), 47_000 * 1e18);
        _assertKicker(
            {
                kicker:    _lender,
                claimable: 0,
                locked:    0
            }
        );
    }

    function testKickActiveAuctionReverts() external tearDown {

        // Skip to make borrower undercollateralized
        skip(100 days);

        _assertAuction(
            AuctionState({
                borrower:          _borrower,
                active:            false,
                kicker:            address(0),
                bondSize:          0,
                bondFactor:        0,
                kickTime:          0,
                kickMomp:          0,
                totalBondEscrowed: 0,
                auctionPrice:      0,
                debtInAuction:     0,
                thresholdPrice:    9.767138988573636286 * 1e18,
                neutralPrice:      0
            })
        );

        _assertBorrower(
            {
                borrower:                  _borrower,
                borrowerDebt:              19.534277977147272573 * 1e18,
                borrowerCollateral:        2 * 1e18,
                borrowert0Np:              10.115967548076923081 * 1e18,
                borrowerCollateralization: 0.995306391810796636 * 1e18
            }
        );

        _kick(
            {
                from:           _lender,
                borrower:       _borrower,
                debt:           19.778456451861613480 * 1e18,
                collateral:     2 * 1e18,
                bond:           0.195342779771472726 * 1e18,
                transferAmount: 0.195342779771472726 * 1e18
            }
        );
        _assertAuction(
            AuctionState({
                borrower:          _borrower,
                active:            true,
                kicker:            _lender,
                bondSize:          0.195342779771472726 * 1e18,
                bondFactor:        0.01 * 1e18,
                kickTime:          block.timestamp,
                kickMomp:          9.818751856078723036 * 1e18,
                totalBondEscrowed: 0.195342779771472726 * 1e18,
                auctionPrice:      314.200059394519137152 * 1e18,
                debtInAuction:     19.778456451861613480 * 1e18,
                thresholdPrice:    9.889228225930806740 * 1e18,
                neutralPrice:      10.255495938002318100 * 1e18
            })
        );

        // kick should fail if borrower in liquidation
        _assertKickAuctionActiveRevert(
            {
                from:       _lender,
                borrower:   _borrower
            }
        );

        // should not allow borrower to draw more debt if auction kicked
        _assertBorrowAuctionActiveRevert(
            {
                from:       _borrower,
                amount:     1 * 1e18,
                indexLimit: 7000
            }
        );
    }

    function testInterestsAccumulationWithAllLoansAuctioned() external tearDown {
        // Borrower2 borrows
        _borrow(
            {
                from:       _borrower2,
                amount:     1_730 * 1e18,
                indexLimit: _i9_72,
                newLup:     9.721295865031779605 * 1e18
            }
        );

        // Skip to make borrower undercollateralized
        skip(100 days);
        _assertBorrower(
            {
                borrower:                  _borrower,
                borrowerDebt:              19.534277977147272573 * 1e18,
                borrowerCollateral:        2 * 1e18,
                borrowert0Np:              10.115967548076923081 * 1e18,
                borrowerCollateralization: 0.995306391810796636 * 1e18
            }
        );
        _assertBorrower(
            {
                borrower:                  _borrower2,
                borrowerDebt:              9_853.394241979221645666 * 1e18,
                borrowerCollateral:        1_000 * 1e18,
                borrowert0Np:              10.307611531622595991 * 1e18,
                borrowerCollateralization: 0.986593617011217057 * 1e18
            }
        );
        _assertLoans(
            {
                noOfLoans:         2,
                maxBorrower:       _borrower2,
                maxThresholdPrice: 9.719336538461538466 * 1e18
            }
        );

        // kick first loan
        _kick(
            {
                from:           _lender,
                borrower:       _borrower2,
                debt:           9_976.561670003961916237 * 1e18,
                collateral:     1_000 * 1e18,
                bond:           98.533942419792216457 * 1e18,
                transferAmount: 98.533942419792216457 * 1e18
            }
        );
        _assertLoans(
            {
                noOfLoans:         1,
                maxBorrower:       _borrower,
                maxThresholdPrice: 9.767138988573636287 * 1e18
            }
        );

        // kick 2nd loan
        _kick(
            {
                from:           _lender,
                borrower:       _borrower,
                debt:           19.754038604390179389 * 1e18,
                collateral:     2 * 1e18,
                bond:           0.195342779771472726 * 1e18,
                transferAmount: 0.195342779771472726 * 1e18
            }
        );
        _assertLoans(
            {
                noOfLoans:         0,
                maxBorrower:       address(0),
                maxThresholdPrice: 0
            }
        );

        _assertPool(
            PoolState({
                htp:                  0,
                lup:                  9.721295865031779605 * 1e18,
                poolSize:             73_118.781595119199960000 * 1e18,
                pledgedCollateral:    1_002 * 1e18,
                encumberedCollateral: 1_028.290450922889736704 * 1e18,
                poolDebt:             9_996.315708608352095626 * 1e18,
                actualUtilization:    0,
                targetUtilization:    1.026215413990712532 * 1e18,
                minDebtAmount:        0,
                loans:                0,
                maxBorrower:          address(0),
                interestRate:         0.045 * 1e18,
                interestRateUpdate:   _startTime + 100 days
            })
        );

        // force pool interest accumulation 
        skip(14 hours);

        _addLiquidity(
            {
                from:   _lender1,
                amount: 1 * 1e18,
                index:  _i9_91,
                newLup: 9.721295865031779605 * 1e18
            }
        );

        _assertPool(
            PoolState({
                htp:                  0,
                lup:                  9.721295865031779605 * 1e18,
                poolSize:             73_120.392693241980910026 * 1e18,
                pledgedCollateral:    1_002 * 1e18,
                encumberedCollateral: 1_028.364405977643667984 * 1e18,
                poolDebt:             9_997.034647576329686631 * 1e18,
                actualUtilization:    0,
                targetUtilization:    1.026265981879390518 * 1e18,
                minDebtAmount:        0,
                loans:                0,
                maxBorrower:          address(0),
                interestRate:         0.0405 * 1e18,
                interestRateUpdate:   _startTime + 100 days + 14 hours
            })
        );
    }
}<|MERGE_RESOLUTION|>--- conflicted
+++ resolved
@@ -283,13 +283,12 @@
         });
     }
 
-<<<<<<< HEAD
     /**
      * @dev Test the auction kickWithLPB by a pool lender with extant deposit.
      * Reverts:
      * - if the lender attempts to use an auction locked bucket as a source of LPB.
      */
-    function testKickWithLPB() external {
+    function testKickWithLPB() external tearDown {
         // Skip to make borrower undercollateralized
         skip(100 days);
 
@@ -305,8 +304,19 @@
                 totalBondEscrowed: 0,
                 auctionPrice:      0,
                 debtInAuction:     0,
-                thresholdPrice:    9.767138988573636286 * 1e18
-            })
+                thresholdPrice:    9.767138988573636286 * 1e18,
+                neutralPrice:      0
+            })
+        );
+
+        _assertBorrower(
+            {
+                borrower:                  _borrower,
+                borrowerDebt:              19.534277977147272573 * 1e18,
+                borrowerCollateral:        2 * 1e18,
+                borrowert0Np:              10.115967548076923081 * 1e18,
+                borrowerCollateralization: 0.995306391810796636 * 1e18
+            }
         );
 
         // TODO: add check for insufficientLPs
@@ -345,11 +355,11 @@
             PoolState({
                 htp:                  8.209538814158655264 * 1e18,
                 lup:                  9.721295865031779605 * 1e18,
-                poolSize:             73_094.306936911944549274 * 1e18,
+                poolSize:             73_094.502279691716022000 * 1e18,
                 pledgedCollateral:    1_002 * 1e18,
                 encumberedCollateral: 835.035237319063220561 * 1e18,
                 poolDebt:             8_117.624599705640061720 * 1e18,
-                actualUtilization:    0.111056865300221011 * 1e18,
+                actualUtilization:    0.111056568504208946 * 1e18,
                 targetUtilization:    0.833368500318426368 * 1e18,
                 minDebtAmount:        811.762459970564006172 * 1e18,
                 loans:                1,
@@ -363,7 +373,7 @@
                 borrower:                  _borrower,
                 borrowerDebt:              19.778456451861613480 * 1e18,
                 borrowerCollateral:        2 * 1e18,
-                borrowerMompFactor:        9.917184843435912074 * 1e18,
+                borrowert0Np:              10.115967548076923081 * 1e18,
                 borrowerCollateralization: 0.983018658578564579 * 1e18
             }
         );
@@ -372,7 +382,7 @@
                 borrower:                  _borrower2,
                 borrowerDebt:              8_097.846143253778448241 * 1e18,
                 borrowerCollateral:        1_000 * 1e18,
-                borrowerMompFactor:        9.818751856078723036 * 1e18,
+                borrowert0Np:              8.471136974495192173 * 1e18,
                 borrowerCollateralization: 1.200479200648987171 * 1e18
             }
         );
@@ -385,11 +395,12 @@
                 bondSize:          0.195342779771472726 * 1e18,
                 bondFactor:        0.01 * 1e18,
                 kickTime:          block.timestamp,
-                kickMomp:          9.721295865031779605 * 1e18,
+                kickMomp:          9.818751856078723036 * 1e18,
                 totalBondEscrowed: 0.195342779771472726 * 1e18,
-                auctionPrice:      311.081467681016947360 * 1e18,
+                auctionPrice:      314.200059394519137152 * 1e18,
                 debtInAuction:     19.778456451861613480 * 1e18,
-                thresholdPrice:    9.889228225930806740 * 1e18
+                thresholdPrice:    9.889228225930806740 * 1e18,
+                neutralPrice:      10.255495938002318100 * 1e18
             })
         );
         _assertKicker(
@@ -424,10 +435,7 @@
         });
     }
 
-    function testKickAndSaveByRepay() external {
-=======
     function testKickAndSaveByRepay() external tearDown {
->>>>>>> b33eb1e9
 
         // Skip to make borrower undercollateralized
         skip(100 days);
