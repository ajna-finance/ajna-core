--- conflicted
+++ resolved
@@ -155,15 +155,12 @@
             borrowerCollateralization: 0.995306391810796636 * 1e18
         });
 
-<<<<<<< HEAD
-=======
         // should revert if NP goes below limit
         _assertKickNpUnderLimitRevert({
             from:     _lender,
             borrower: _borrower
         });
 
->>>>>>> 79d89278
         _kick({
             from:           _lender,
             borrower:       _borrower,
@@ -227,10 +224,7 @@
                 neutralPrice:      10.255495938002318100 * 1e18
             })
         );
-<<<<<<< HEAD
-=======
         assertEq(_poolUtils.momp(address(_pool)), 9.818751856078723036 * 1e18);
->>>>>>> 79d89278
         _assertKicker({
             kicker:    _lender,
             claimable: 0,
@@ -404,11 +398,7 @@
                 bondFactor:        0.01 * 1e18,
                 kickTime:          _startTime + 850 days,
                 kickMomp:          9.818751856078723036 * 1e18,
-<<<<<<< HEAD
-                totalBondEscrowed: 0.195007546732047806 * 1e18,
-=======
                 totalBondEscrowed: 0.195342779771472726 * 1e18,
->>>>>>> 79d89278
                 auctionPrice:      329.321295632797165376 * 1e18,
                 debtInAuction:     19.720038163278334392 * 1e18,
                 thresholdPrice:    9.860019081639167196 * 1e18,
