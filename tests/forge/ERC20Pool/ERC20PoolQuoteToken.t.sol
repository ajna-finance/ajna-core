// SPDX-License-Identifier: GPL-3.0-or-later
pragma solidity 0.8.14;

import { ERC20HelperContract } from './ERC20DSTestPlus.sol';

import 'src/base/PoolHelper.sol';

contract ERC20PoolQuoteTokenTest is ERC20HelperContract {

    address internal _borrower;
    address internal _borrower2;
    address internal _lender;
    address internal _lender1;

    function setUp() external {
        _borrower  = makeAddr("borrower");
        _borrower2 = makeAddr("borrower2");
        _lender    = makeAddr("lender");
        _lender1   = makeAddr("bidder");

        _mintCollateralAndApproveTokens(_borrower,  100 * 1e18);
        _mintCollateralAndApproveTokens(_borrower2,  200 * 1e18);

        _mintQuoteAndApproveTokens(_lender,   200_000 * 1e18);
        _mintQuoteAndApproveTokens(_lender1,  200_000 * 1e18);
    }

    /**
     *  @notice 1 lender tests adding quote token.
     *          Lender reverts:
     *              attempts to addQuoteToken at invalid price.
     */
    function testPoolDepositQuoteToken() external tearDown {
        assertEq(_hpb(), MIN_PRICE);

        // test 10_000 deposit at price of 3_010.892022197881557845
        _addInitialLiquidity(
            {
                from:   _lender,
                amount: 10_000 * 1e18,
                index:  2550
            }
        );
        _assertPool(
            PoolState({
                htp:                  0,
                lup:                  MAX_PRICE,
                poolSize:             10_000 * 1e18,
                pledgedCollateral:    0,
                encumberedCollateral: 0,
                poolDebt:             0,
                actualUtilization:    0,
                targetUtilization:    1e18,
                minDebtAmount:        0,
                loans:                0,
                maxBorrower:          address(0),
                interestRate:         0.05 * 1e18,
                interestRateUpdate:   _startTime
            })
        );
        _assertBucket(
            {
                index:        2550,
                lpBalance:    10_000 * 1e27,
                collateral:   0,
                deposit:      10_000 * 1e18,
                exchangeRate: 1 * 1e27
            }
        );
        _assertLenderLpBalance(
            {
                lender:      _lender,
                index:       2550,
                lpBalance:   10_000 * 1e27,
                depositTime: _startTime
            }
        );
        // check balances
        assertEq(_quote.balanceOf(address(_pool)), 10_000 * 1e18);
        assertEq(_quote.balanceOf(_lender),        190_000 * 1e18);

        // test 20_000 deposit at price of 2_995.912459898389633881
       _addInitialLiquidity(
            {
                from:   _lender,
                amount: 20_000 * 1e18,
                index:  2551
            }
        );
        _assertPool(
            PoolState({
                htp:                  0,
                lup:                  MAX_PRICE,
                poolSize:             30_000 * 1e18,
                pledgedCollateral:    0,
                encumberedCollateral: 0,
                poolDebt:             0,
                actualUtilization:    0,
                targetUtilization:    1e18,
                minDebtAmount:        0,
                loans:                0,
                maxBorrower:          address(0),
                interestRate:         0.05 * 1e18,
                interestRateUpdate:   _startTime
            })
        );

        _assertBucket(
            {
                index:        2550,
                lpBalance:    10_000 * 1e27,
                collateral:   0,
                deposit:      10_000 * 1e18,
                exchangeRate: 1 * 1e27
            }
        );
        _assertLenderLpBalance(
            {
                lender:      _lender,
                index:       2550,
                lpBalance:   10_000 * 1e27,
                depositTime: _startTime
            }
        );
        _assertBucket(
            {
                index:        2551,
                lpBalance:    20_000 * 1e27,
                collateral:   0,
                deposit:      20_000 * 1e18,
                exchangeRate: 1 * 1e27
            }
        );
        _assertLenderLpBalance(
            {
                lender:      _lender,
                index:       2551,
                lpBalance:   20_000 * 1e27,
                depositTime: _startTime
            }
        );

        // check balances
        assertEq(_quote.balanceOf(address(_pool)), 30_000 * 1e18);
        assertEq(_quote.balanceOf(_lender),        170_000 * 1e18);

        // test 40_000 deposit at price of 3_025.946482308870940904 DAI
       _addInitialLiquidity(
            {
                from:   _lender,
                amount: 40_000 * 1e18,
                index:  2549
            }
        );
        _assertPool(
            PoolState({
                htp:                  0,
                lup:                  MAX_PRICE,
                poolSize:             70_000 * 1e18,
                pledgedCollateral:    0,
                encumberedCollateral: 0,
                poolDebt:             0,
                actualUtilization:    0,
                targetUtilization:    1e18,
                minDebtAmount:        0,
                loans:                0,
                maxBorrower:          address(0),
                interestRate:         0.05 * 1e18,
                interestRateUpdate:   _startTime
            })
        );

        _assertBucket(
            {
                index:        2549,
                lpBalance:    40_000 * 1e27,
                collateral:   0,
                deposit:      40_000 * 1e18,
                exchangeRate: 1 * 1e27
            }
        );
        _assertLenderLpBalance(
            {
                lender:      _lender,
                index:       2549,
                lpBalance:   40_000 * 1e27,
                depositTime: _startTime
            }
        );
        _assertBucket(
            {
                index:        2550,
                lpBalance:    10_000 * 1e27,
                collateral:   0,
                deposit:      10_000 * 1e18,
                exchangeRate: 1 * 1e27
            }
        );
        _assertLenderLpBalance(
            {
                lender:      _lender,
                index:       2550,
                lpBalance:   10_000 * 1e27,
                depositTime: _startTime
            }
        );
        _assertBucket(
            {
                index:        2551,
                lpBalance:    20_000 * 1e27,
                collateral:   0,
                deposit:      20_000 * 1e18,
                exchangeRate: 1 * 1e27
            }
        );
        _assertLenderLpBalance(
            {
                lender:      _lender,
                index:       2551,
                lpBalance:   20_000 * 1e27,
                depositTime: _startTime
            }
        );

        // check balances
        assertEq(_quote.balanceOf(address(_pool)), 70_000 * 1e18);
        assertEq(_quote.balanceOf(_lender),        130_000 * 1e18);
    }

    function testPoolRemoveQuoteToken() external tearDown {
       _addLiquidity(
            {
                from:    _lender,
                amount:  40_000 * 1e18,
                index:   2549,
                lpAward: 40_000 * 1e27,
                newLup:  MAX_PRICE
            }
        );
       _addLiquidity(
            {
                from:    _lender,
                amount:  10_000 * 1e18,
                index:   2550,
                lpAward: 10_000 * 1e27,
                newLup:  MAX_PRICE
            }   
        );   
       _addLiquidity(   
            {   
                from:    _lender,
                amount:  20_000 * 1e18,
                index:   2551,
                lpAward: 20_000 * 1e27,
                newLup:  MAX_PRICE
            }
        );
        _assertPool(
            PoolState({
                htp:                  0,
                lup:                  MAX_PRICE,
                poolSize:             70_000 * 1e18,
                pledgedCollateral:    0,
                encumberedCollateral: 0,
                poolDebt:             0,
                actualUtilization:    0,
                targetUtilization:    1e18,
                minDebtAmount:        0,
                loans:                0,
                maxBorrower:          address(0),
                interestRate:         0.05 * 1e18,
                interestRateUpdate:   _startTime
            })
        );

        _assertBucket(
            {
                index:        2549,
                lpBalance:    40_000 * 1e27,
                collateral:   0,
                deposit:      40_000 * 1e18,
                exchangeRate: 1 * 1e27
            }
        );
        _assertLenderLpBalance(
            {
                lender:      _lender,
                index:       2549,
                lpBalance:   40_000 * 1e27,
                depositTime: _startTime
            }
        );
        _assertBucket(
            {
                index:        2550,
                lpBalance:    10_000 * 1e27,
                collateral:   0,
                deposit:      10_000 * 1e18,
                exchangeRate: 1 * 1e27
            }
        );
        _assertLenderLpBalance(
            {
                lender:      _lender,
                index:       2550,
                lpBalance:   10_000 * 1e27,
                depositTime: _startTime
            }
        );
        _assertBucket(
            {
                index:        2551,
                lpBalance:    20_000 * 1e27,
                collateral:   0,
                deposit:      20_000 * 1e18,
                exchangeRate: 1 * 1e27
            }
        );
        _assertLenderLpBalance(
            {
                lender:      _lender,
                index:       2551,
                lpBalance:   20_000 * 1e27,
                depositTime: _startTime
            }
        );

        // check balances
        assertEq(_quote.balanceOf(address(_pool)), 70_000 * 1e18);
        assertEq(_quote.balanceOf(_lender),        130_000 * 1e18);

        skip(1 days); // skip to avoid penalty
        _removeLiquidity(
            {
                from:     _lender,
                amount:   5_000 * 1e18,
                index:    2549,
                newLup:   MAX_PRICE,
                lpRedeem: 5_000 * 1e27
            }
        );
        _assertPool(
            PoolState({
                htp:                  0,
                lup:                  MAX_PRICE,
                poolSize:             65_000 * 1e18,
                pledgedCollateral:    0,
                encumberedCollateral: 0,
                poolDebt:             0,
                actualUtilization:    0,
                targetUtilization:    1e18,
                minDebtAmount:        0,
                loans:                0,
                maxBorrower:          address(0),
                interestRate:         0.05 * 1e18,
                interestRateUpdate:   _startTime
            })
        );

        _assertBucket(
            {
                index:        2549,
                lpBalance:    35_000 * 1e27,
                collateral:   0,
                deposit:      35_000 * 1e18,
                exchangeRate: 1 * 1e27
            }
        );
        _assertLenderLpBalance(
            {
                lender:      _lender,
                index:       2549,
                lpBalance:   35_000 * 1e27,
                depositTime: _startTime
            }
        );
        _assertBucket(
            {
                index:        2550,
                lpBalance:    10_000 * 1e27,
                collateral:   0,
                deposit:      10_000 * 1e18,
                exchangeRate: 1 * 1e27
            }
        );
        _assertLenderLpBalance(
            {
                lender:      _lender,
                index:       2550,
                lpBalance:   10_000 * 1e27,
                depositTime: _startTime
            }
        );
        _assertBucket(
            {
                index:        2551,
                lpBalance:    20_000 * 1e27,
                collateral:   0,
                deposit:      20_000 * 1e18,
                exchangeRate: 1 * 1e27
            }
        );
        _assertLenderLpBalance(
            {
                lender:      _lender,
                index:       2551,
                lpBalance:   20_000 * 1e27,
                depositTime: _startTime
            }
        );

        // check balances
        assertEq(_quote.balanceOf(address(_pool)), 65_000 * 1e18);
        assertEq(_quote.balanceOf(_lender),        135_000 * 1e18);

        _removeLiquidity(
            {
                from:     _lender,
                amount:   35_000 * 1e18,
                index:    2549,
                newLup:   MAX_PRICE,
                lpRedeem: 35_000 * 1e27
            }
        );
        _assertPool(
            PoolState({
                htp:                  0,
                lup:                  MAX_PRICE,
                poolSize:             30_000 * 1e18,
                pledgedCollateral:    0,
                encumberedCollateral: 0,
                poolDebt:             0,
                actualUtilization:    0,
                targetUtilization:    1e18,
                minDebtAmount:        0,
                loans:                0,
                maxBorrower:          address(0),
                interestRate:         0.05 * 1e18,
                interestRateUpdate:   _startTime
            })
        );

        _assertBucket(
            {
                index:        2549,
                lpBalance:    0,
                collateral:   0,
                deposit:      0,
                exchangeRate: 1 * 1e27
            }
        );
        _assertLenderLpBalance(
            {
                lender:      _lender,
                index:       2549,
                lpBalance:   0,
                depositTime: _startTime
            }
        );
        _assertBucket(
            {
                index:        2550,
                lpBalance:    10_000 * 1e27,
                collateral:   0,
                deposit:      10_000 * 1e18,
                exchangeRate: 1 * 1e27
            }
        );
        _assertLenderLpBalance(
            {
                lender:      _lender,
                index:       2550,
                lpBalance:   10_000 * 1e27,
                depositTime: _startTime
            }
        );
        _assertBucket(
            {
                index:        2551,
                lpBalance:    20_000 * 1e27,
                collateral:   0,
                deposit:      20_000 * 1e18,
                exchangeRate: 1 * 1e27
            }
        );
        _assertLenderLpBalance(
            {
                lender:      _lender,
                index:       2551,
                lpBalance:   20_000 * 1e27,
                depositTime: _startTime
            }
        );

        // check balances
        assertEq(_quote.balanceOf(address(_pool)), 30_000 * 1e18);
        assertEq(_quote.balanceOf(_lender),        170_000 * 1e18);
    }

    /**
     *  @notice 1 lender tests reverts in removeQuoteToken.
     *          Reverts:
     *              Attempts to remove more quote tokens than available in bucket.
     */
    function testPoolRemoveQuoteTokenNotAvailable() external tearDown {
        _mintCollateralAndApproveTokens(_borrower, _collateral.balanceOf(_borrower) + 3_500_000 * 1e18);
        // lender adds initial quote token
        _addLiquidity(
            {
                from:    _lender,
                amount:  10_000 * 1e18,
                index:   4550,
                lpAward: 10_000 * 1e27,
                newLup:  MAX_PRICE
            }
        );

        _drawDebt({
            from: _borrower,
            borrower: _borrower,
            amountToBorrow: 10_000 * 1e18,
            limitIndex: 4_551,
            collateralToPledge: 3_500_000 * 1e18,
            newLup: 0.140143083210662942 * 1e18
        });

        _assertRemoveAllLiquidityLupBelowHtpRevert(
            {
                from:  _lender,
                index: 4550
            }
        );
    }

    /**
     *  @notice 1 lender tests reverts in removeQuoteToken.
     *          Reverts:
     *              Attempts to remove more quote tokens than available from lpBalance.
     *              Attempts to remove quote token when doing so would drive lup below htp.
     */
    function testPoolRemoveQuoteTokenRequireChecks() external tearDown {
        _mintCollateralAndApproveTokens(_borrower, _collateral.balanceOf(_borrower) + 3_500_000 * 1e18);
        _mintCollateralAndApproveTokens(_lender, 1 * 1e18);
        // lender adds initial quote token
        _addLiquidity(
            {
                from:    _lender,
                amount:  40_000 * 1e18,
                index:   4549,
                lpAward: 40_000 * 1e27,
                newLup:  MAX_PRICE
            }
        );
        _addLiquidity(
            {
                from:    _lender,
                amount:  10_000 * 1e18,
                index:   4550,
                lpAward: 10_000 * 1e27,
                newLup:  MAX_PRICE
            }   
        );   
        _addLiquidity(   
            {   
                from:    _lender,
                amount:  20_000 * 1e18,
                index:   4551,
                lpAward: 20_000 * 1e27,
                newLup:  MAX_PRICE
            }   
        );   
        _addLiquidity(   
            {   
                from:    _lender,
                amount:  30_000 * 1e18,
                index:   4990,
                lpAward: 30_000 * 1e27,
                newLup:  MAX_PRICE
            }
        );
        // add collateral in order to give lender LPs in bucket 5_000 with 0 deposit
        // used to test revert on remove when bucket deposit is 0
        _addCollateral(
            {
                from:    _lender,
                amount:  1 * 1e18,
                index:   5000,
                lpAward: 0.014854015662334135 * 1e27
            }
        );
        _pledgeCollateral(
            {
                from:     _borrower,
                borrower: _borrower,
                amount:   3_500_000 * 1e18
            }
        );
        _borrow(
            {
                from:       _borrower,
                amount:     70_000 * 1e18,
                indexLimit: 4_551,
                newLup:     0.139445853940958153 * 1e18
            }
        );

        // ensure lender cannot withdraw from a bucket with no deposit
        _assertRemoveAllLiquidityNoClaimRevert(
            {
                from:  _lender1,
                index: 4550
            }
        );
        // should revert if no quote token in bucket deposit
        _assertRemoveInsufficientLiquidityRevert(
            {
                from:  _lender,
                amount: 1 * 1e18,
                index:  5000
            }
        );
        // should revert if removing quote token from higher price buckets would drive lup below htp
        _assertRemoveLiquidityLupBelowHtpRevert(
            {
                from:   _lender,
                amount: 20_000 * 1e18,
                index:  4551
            }
        );

        _addLiquidity(
            {
                from:    _lender1,
                amount:  20_000 * 1e18,
                index:   4550,
                lpAward: 20_000 * 1e27,
                newLup:  0.139445853940958153 * 1e18
            }
        );

        skip(1 days); // skip to avoid penalty
        // should be able to removeQuoteToken
        _removeLiquidity(
            {
                from:     _lender,
                amount:   10_000 * 1e18,
                index:    4990,
                newLup:   _priceAt(4551),
                lpRedeem: 10_000 * 1e27
            }
        );
    }

    function testPoolRemoveQuoteTokenWithCollateral() external {
        // add 10 collateral into the 100 bucket, for LP worth 1000 quote tokens
        _mintCollateralAndApproveTokens(_lender, 10 * 1e18);
        uint256 i100 = _indexOf(100 * 1e18);
        _addCollateral(
            {
                from:    _lender,
                amount:  10 * 1e18,
                index:   i100,
                lpAward: 1003.3236814328200989 * 1e27
            }
        );

        // someone else deposits into the bucket
        _addLiquidity(
            {
                from:    _lender1,
                amount:  900 * 1e18,
                index:   i100, 
                lpAward: 900 * 1e27,
                newLup:  MAX_PRICE
            }
        );

        // should be able to remove a small amount of deposit
        skip(1 days);
        _removeLiquidity(
            {
                from:     _lender,
                amount:   100 * 1e18,
                index:    i100,
                newLup:   MAX_PRICE,
                lpRedeem: 100 * 1e27
            }
        );

        // should be able to remove the rest
        _removeAllLiquidity(
            {
                from:     _lender,
                amount:   800 * 1e18,
                index:    i100,
                newLup:   MAX_PRICE,
                lpRedeem: 800 * 1e27
            }
        );

        _assertBucket(
            {
                index:        i100,
                lpBalance:    1_003.3236814328200989 * 1e27,
                collateral:   10 * 1e18,
                deposit:      0,
                exchangeRate: 1 * 1e27
            }
        );
    }

    function testPoolRemoveQuoteTokenWithDebt() external tearDown {
        _mintCollateralAndApproveTokens(_borrower, _collateral.balanceOf(_borrower) + 100 * 1e18);

        // lender adds initial quote token
        skip(1 minutes);  // prevent deposit from having a zero timestamp

        _addLiquidity(
            {
                from:    _lender,
                amount:  3_400 * 1e18,
                index:   1606,
                lpAward: 3_400 * 1e27,
                newLup:  MAX_PRICE
            }
        );
        _addLiquidity(
            {
                from:    _lender,
                amount:  3_400 * 1e18,
                index:   1663,
                lpAward: 3_400 * 1e27,
                newLup:  MAX_PRICE
            }
        );

        _assertBucket(
            {
                index:        1606,
                lpBalance:    3_400 * 1e27,
                collateral:   0,
                deposit:      3_400 * 1e18,
                exchangeRate: 1 * 1e27
            }
        );
        _assertLenderLpBalance(
            {
                lender:      _lender,
                index:       1606,
                lpBalance:   3_400 * 1e27,
                depositTime: _startTime + 1 minutes
            }
        );
        _assertBucket(
            {
                index:        1663,
                lpBalance:    3_400 * 1e27,
                collateral:   0,
                deposit:      3_400 * 1e18,
                exchangeRate: 1 * 1e27
            }
        );
        _assertLenderLpBalance(
            {
                lender:      _lender,
                index:       1663,
                lpBalance:   3_400 * 1e27,
                depositTime: _startTime + 1 minutes
            }
        );

        skip(59 minutes);

        uint256 lenderBalanceBefore = _quote.balanceOf(_lender);

        // borrower takes a loan of 3000 quote token
        _drawDebt({
            from: _borrower,
            borrower: _borrower,
            amountToBorrow: 3_000 * 1e18,
            limitIndex: 2_000,
            collateralToPledge: 100 * 1e18,
            newLup: 333_777.824045947762079231 * 1e18
        });

        skip(2 hours);

        _assertLenderLpBalance(
            {
                lender:      _lender,
                index:       1663,
                lpBalance:   3_400 * 1e27,
                depositTime: _startTime + 1 minutes
            }
        );
        _assertLenderLpBalance(
            {
                lender:      _lender,
                index:       1663,
                lpBalance:   3_400 * 1e27,
                depositTime: _startTime + 1 minutes
            }
        );

        // lender makes a partial withdrawal, paying an early withdrawal penalty - current annualized interest rate divided by 52 (one week of interest)
        (uint256 interestRate, ) = _pool.interestRateInfo();
        uint256 penalty = Maths.WAD - Maths.wdiv(interestRate, 52 * 10**18);
        assertLt(penalty, Maths.WAD);
        uint256 expectedWithdrawal1 = Maths.wmul(1_700 * 1e18, penalty);
        _removeLiquidityWithPenalty(
            {
<<<<<<< HEAD
                from:          _lender,
                amount:        1_700 * 1e18,
                amountRemoved: expectedWithdrawal1,
                index:         1606,
                newLup:        _priceAt(1663),
                lpRedeem:      1_699.988795593461528952268999517 * 1e27
=======
                from:     _lender,
                amount:   1_700 * 1e18,
                index:    1606,
                penalty:  penalty,
                newLup:   _priceAt(1663),
                lpRedeem: 1_699.988795593461528952000000000 * 1e27
>>>>>>> 0c9cc568
            }
        );

        // lender removes all quote token, including interest, from the bucket
        skip(1 days);
        assertGt(_priceAt(1606), _htp());
        uint256 expectedWithdrawal2 = 1_700.144243451229452671 * 1e18;
        _removeAllLiquidity(
            {
                from:     _lender,
                amount:   expectedWithdrawal2,
                index:    1606,
                newLup:   _priceAt(1663),
                lpRedeem: 1_700.011204406538471048000000000 * 1e27
            }
        );
        assertEq(_quote.balanceOf(_lender), lenderBalanceBefore + expectedWithdrawal1 + expectedWithdrawal2);

        _assertBucket(
            {
                index:        1606,
                lpBalance:    0,
                collateral:   0,
                deposit:      0,
                exchangeRate: 1 * 1e27
            }
        );
        _assertLenderLpBalance(
            {
                lender:      _lender,
                index:       1606,
                lpBalance:   0,
                depositTime: _startTime + 1 minutes
            }
        );
        _assertBucket(
            {
                index:        1663,
                lpBalance:    3_400 * 1e27,
                collateral:   0,
                deposit:      3_400.266076335718765800 * 1e18,
                exchangeRate: 1.000078257745799637000000000 * 1e27
            }
        );
        _assertLenderLpBalance(
            {
                lender:      _lender,
                index:       1663,
                lpBalance:   3_400 * 1e27,
                depositTime: _startTime + 1 minutes
            }
        );
    }

    function testPoolMoveQuoteToken() external tearDown {
        _addLiquidity(
            {
                from:    _lender,
                amount:  40_000 * 1e18,
                index:   2549,
                lpAward: 40_000 * 1e27,
                newLup:  MAX_PRICE
            }
        );
        _addLiquidity(
            {
                from:    _lender,
                amount:  10_000 * 1e18,
                index:   2550,
                lpAward: 10_000 * 1e27,
                newLup:  MAX_PRICE
            }   
        );   
        _addLiquidity(   
            {   
                from:    _lender,
                amount:  20_000 * 1e18,
                index:   2551,
                lpAward: 20_000 * 1e27,
                newLup:  MAX_PRICE
            }
        );

        _assertLenderLpBalance(
            {
                lender:      _lender,
                index:       2549,
                lpBalance:   40_000 * 1e27,
                depositTime: _startTime
            }
        );
        _assertLenderLpBalance(
            {
                lender:      _lender,
                index:       2552,
                lpBalance:   0,
                depositTime: 0
            }
        );

        _moveLiquidity(
            {
                from:         _lender,
                amount:       5_000 * 1e18,
                fromIndex:    2549,
                toIndex:      2552,
                lpRedeemFrom: 5_000 * 1e27,
                lpAwardTo:    5_000 * 1e27,
                newLup:       MAX_PRICE
            }
        );

        _assertLenderLpBalance(
            {
                lender:      _lender,
                index:       2549,
                lpBalance:   35_000 * 1e27,
                depositTime: _startTime
            }
        );
        _assertLenderLpBalance(
            {
                lender:      _lender,
                index:       2552,
                lpBalance:   5_000 * 1e27,
                depositTime: _startTime
            }
        );

        _moveLiquidity(
            {
                from:         _lender,
                amount:       5_000 * 1e18,
                fromIndex:    2549,
                toIndex:      2540,
                lpRedeemFrom: 5_000 * 1e27,
                lpAwardTo:    5_000 * 1e27,
                newLup:       MAX_PRICE
            }
        );

        _assertLenderLpBalance(
            {
                lender:      _lender,
                index:       2540,
                lpBalance:   5_000 * 1e27,
                depositTime: _startTime
            }
        );
        _assertLenderLpBalance(
            {
                lender:      _lender,
                index:       2549,
                lpBalance:   30_000 * 1e27,
                depositTime: _startTime
            }
        );
        _assertLenderLpBalance(
            {
                lender:      _lender,
                index:       2552,
                lpBalance:   5_000 * 1e27,
                depositTime: _startTime
            }
        );

        _moveLiquidity(
            {
                from:         _lender,
                amount:       15_000 * 1e18,
                fromIndex:    2551,
                toIndex:      2777,
                lpRedeemFrom: 15_000 * 1e27,
                lpAwardTo:    15_000 * 1e27,
                newLup:       MAX_PRICE
            }
        );

        _assertLenderLpBalance(
            {
                lender:      _lender,
                index:       2540,
                lpBalance:   5_000 * 1e27,
                depositTime: _startTime
            }
        );
        _assertLenderLpBalance(
            {
                lender:      _lender,
                index:       2549,
                lpBalance:   30_000 * 1e27,
                depositTime: _startTime
            }
        );
        _assertLenderLpBalance(
            {
                lender:      _lender,
                index:       2551,
                lpBalance:   5_000 * 1e27,
                depositTime: _startTime
            }
        );
        _assertLenderLpBalance(
            {
                lender:      _lender,
                index:       2552,
                lpBalance:   5_000 * 1e27,
                depositTime: _startTime
            }
        );
        _assertLenderLpBalance(
            {
                lender:      _lender,
                index:       2777,
                lpBalance:   15_000 * 1e27,
                depositTime: _startTime
            }
        );
    }

    /**
     *  @notice 1 lender, 1 bidder, 1 borrower tests reverts in moveQuoteToken.
     *          Reverts:
     *              Attempts to move quote token to the same price.
     *              Attempts to move quote token from bucket with available collateral.
     *              Attempts to move quote token when doing so would drive lup below htp.
     */
    function testPoolMoveQuoteTokenRequireChecks() external tearDown {
        // test setup
        _mintCollateralAndApproveTokens(_lender1, _collateral.balanceOf(_lender1) + 100_000 * 1e18);
        _mintCollateralAndApproveTokens(_borrower, _collateral.balanceOf(_lender1) + 1_500_000 * 1e18);

        // lender adds initial quote token
        _addLiquidity(
            {
                from:    _lender,
                amount:  40_000 * 1e18,
                index:   4549,
                lpAward: 40_000 * 1e27,
                newLup:  MAX_PRICE
            }
        );
        _addLiquidity(
            {
                from:    _lender,
                amount:  10_000 * 1e18,
                index:   4550,
                lpAward: 10_000 * 1e27,
                newLup:  MAX_PRICE
            }   
        );
        _addLiquidity(   
            {   
                from:    _lender,
                amount:  20_000 * 1e18,
                index:   4551,
                lpAward: 20_000 * 1e27,
                newLup:  MAX_PRICE
            }   
        );   
        _addLiquidity(   
            {   
                from:    _lender,
                amount:  30_000 * 1e18,
                index:   4651,
                lpAward: 30_000 * 1e27,
                newLup:  MAX_PRICE
            }
        );

        // should revert if moving quote token to the existing price
        _assertMoveLiquidityToSamePriceRevert(
            {
                from:      _lender,
                amount:    5_000 * 1e18,
                fromIndex: 4549,
                toIndex:   4549
            }
        );

        // borrow all available quote in the higher priced original 3 buckets, as well as some of the new lowest price bucket
        _pledgeCollateral(
            {
                from:     _borrower,
                borrower: _borrower,
                amount:   1_500_000 * 1e18
            }
        );
        _borrow(
            {
                from:       _borrower,
                amount:     60_000.1 * 1e18,
                indexLimit: 4_651,
                newLup:     0.139445853940958153 * 1e18
            }
        );

        // should revert if movement would drive lup below htp
        _assertMoveLiquidityLupBelowHtpRevert(
            {
                from:      _lender,
                amount:    40_000 * 1e18,
                fromIndex: 4549,
                toIndex:   6000
            }
        );

        // should be able to moveQuoteToken if properly specified
        _moveLiquidity(
            {
                from:         _lender,
                amount:       10_000 * 1e18,
                fromIndex:    4549,
                toIndex:      4550,
                lpRedeemFrom: 10_000 * 1e27,
                lpAwardTo:    10_000 * 1e27,
                newLup:       _priceAt(4551)
            }
        );
    }

    function testMoveQuoteTokenWithDebt() external tearDown {
        // lender makes an initial deposit
        skip(1 hours);

        _addLiquidity(
            {
                from:    _lender,
                amount:  10_000 * 1e18,
                index:   2873,
                lpAward: 10_000 * 1e27,
                newLup:  MAX_PRICE
            }
        );

        // borrower draws debt, establishing a pool threshold price
        skip(2 hours);
        _pledgeCollateral(
            {
                from:     _borrower,
                borrower: _borrower,
                amount:   10 * 1e18
            }
        );
        _borrow(
            {
                from:       _borrower,
                amount:     5_000 * 1e18,
                indexLimit: 3_000,
                newLup:     601.252968524772188572 * 1e18
            }
        );

        (uint256 poolDebt,,) = _pool.debtInfo();
        uint256 ptp = Maths.wdiv(poolDebt, 10 * 1e18);
        assertEq(ptp, 500.480769230769231000 * 1e18);

        // lender moves some liquidity below the pool threshold price; penalty should be assessed
        skip(16 hours);
        _moveLiquidityWithPenalty(
            {
                from:         _lender,
                amount:       2_500 * 1e18,
                amountMoved:  2_497.596153846153845 * 1e18,
                fromIndex:    2873,
                toIndex:      2954,
<<<<<<< HEAD
                lpRedeemFrom: 2_499.899333909953254268257527496 * 1e27,
                lpAwardTo:    2_497.596153846153845 * 1e27,
                newLup:       _lup()
=======
                newLup:       _lup(),
                lpRedeemFrom: 2_499.899333909953254268000000000 * 1e27,
                lpRedeemTo:   2_497.596153846153845 * 1e27
>>>>>>> 0c9cc568
            }
        );

        // another lender provides liquidity to prevent LUP from moving
        skip(1 hours);

        _addLiquidity(
            {
                from:    _lender1,
                amount:  1_000 * 1e18,
                index:   2873,
                lpAward: 999.956320611641422442803839928 * 1e27,
                newLup:  601.252968524772188572 * 1e18
            }
        );

        // lender moves more liquidity; no penalty assessed as sufficient time has passed
        skip(12 hours);
        _moveLiquidity(
            {
                from:         _lender,
                amount:       2_500 * 1e18,
                fromIndex:    2873,
                toIndex:      2954,
<<<<<<< HEAD
                lpRedeemFrom: 2_499.810182702901761331141452320 * 1e27,
                lpAwardTo:    2_500 * 1e27,
                newLup:       _lup()
=======
                newLup:       _lup(),
                lpRedeemFrom: 2_499.810182702901761330952408614 * 1e27,
                lpRedeemTo:   2_500 * 1e27
>>>>>>> 0c9cc568
            }
        );

        // after a week, another lender funds the pool
        skip(7 days);

        _addLiquidity(
            {
                from:    _lender1,
                amount:  9_000 * 1e18,
                index:   2873,
                lpAward: 8_993.373316759001213153251060415 * 1e27,
                newLup:  601.252968524772188572 * 1e18
            }
        );

        // lender removes all their quote, with interest
        skip(1 hours);
        _removeAllLiquidity(
            {
                from:     _lender,
                amount:   5_003.981613396490344248 * 1e18,
                index:    2873,
                newLup:   601.252968524772188572 * 1e18,
                lpRedeem: 5_000.290483387144984401047591386 * 1e27
            }
        );
        _removeAllLiquidity(
            {
                from:     _lender,
                amount:   4_997.596153846153845 * 1e18,
                index:    2954,
                newLup:   601.252968524772188572 * 1e18,
                lpRedeem: 4_997.596153846153845 * 1e27
            }
        );
        assertGt(_quote.balanceOf(_lender), 200_000 * 1e18);
    }
}<|MERGE_RESOLUTION|>--- conflicted
+++ resolved
@@ -809,21 +809,12 @@
         uint256 expectedWithdrawal1 = Maths.wmul(1_700 * 1e18, penalty);
         _removeLiquidityWithPenalty(
             {
-<<<<<<< HEAD
                 from:          _lender,
                 amount:        1_700 * 1e18,
                 amountRemoved: expectedWithdrawal1,
                 index:         1606,
                 newLup:        _priceAt(1663),
-                lpRedeem:      1_699.988795593461528952268999517 * 1e27
-=======
-                from:     _lender,
-                amount:   1_700 * 1e18,
-                index:    1606,
-                penalty:  penalty,
-                newLup:   _priceAt(1663),
-                lpRedeem: 1_699.988795593461528952000000000 * 1e27
->>>>>>> 0c9cc568
+                lpRedeem:      1_699.988795593461528952000000000 * 1e27
             }
         );
 
@@ -1190,15 +1181,9 @@
                 amountMoved:  2_497.596153846153845 * 1e18,
                 fromIndex:    2873,
                 toIndex:      2954,
-<<<<<<< HEAD
-                lpRedeemFrom: 2_499.899333909953254268257527496 * 1e27,
+                lpRedeemFrom: 2_499.899333909953254268000000000 * 1e27,
                 lpAwardTo:    2_497.596153846153845 * 1e27,
                 newLup:       _lup()
-=======
-                newLup:       _lup(),
-                lpRedeemFrom: 2_499.899333909953254268000000000 * 1e27,
-                lpRedeemTo:   2_497.596153846153845 * 1e27
->>>>>>> 0c9cc568
             }
         );
 
@@ -1210,7 +1195,7 @@
                 from:    _lender1,
                 amount:  1_000 * 1e18,
                 index:   2873,
-                lpAward: 999.956320611641422442803839928 * 1e27,
+                lpAward: 999.956320611641422442838174928 * 1e27,
                 newLup:  601.252968524772188572 * 1e18
             }
         );
@@ -1223,15 +1208,9 @@
                 amount:       2_500 * 1e18,
                 fromIndex:    2873,
                 toIndex:      2954,
-<<<<<<< HEAD
-                lpRedeemFrom: 2_499.810182702901761331141452320 * 1e27,
+                lpRedeemFrom: 2_499.810182702901761330952408614 * 1e27,
                 lpAwardTo:    2_500 * 1e27,
                 newLup:       _lup()
-=======
-                newLup:       _lup(),
-                lpRedeemFrom: 2_499.810182702901761330952408614 * 1e27,
-                lpRedeemTo:   2_500 * 1e27
->>>>>>> 0c9cc568
             }
         );
 
@@ -1243,7 +1222,7 @@
                 from:    _lender1,
                 amount:  9_000 * 1e18,
                 index:   2873,
-                lpAward: 8_993.373316759001213153251060415 * 1e27,
+                lpAward: 8_993.373316759001213153971860794 * 1e27,
                 newLup:  601.252968524772188572 * 1e18
             }
         );
