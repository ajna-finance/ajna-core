// SPDX-License-Identifier: UNLICENSED
pragma solidity 0.8.14;

import { ERC20HelperContract } from './ERC20DSTestPlus.sol';

import 'src/interfaces/pool/IPool.sol';
import 'src/libraries/helpers/PoolHelper.sol';

contract ERC20PoolQuoteTokenTest is ERC20HelperContract {

    address internal _borrower;
    address internal _borrower2;
    address internal _lender;
    address internal _lender1;

    function setUp() external {
        _borrower  = makeAddr("borrower");
        _borrower2 = makeAddr("borrower2");
        _lender    = makeAddr("lender");
        _lender1   = makeAddr("bidder");

        _mintCollateralAndApproveTokens(_borrower,  100 * 1e18);
        _mintCollateralAndApproveTokens(_borrower2,  200 * 1e18);

        _mintQuoteAndApproveTokens(_lender,   200_000 * 1e18);
        _mintQuoteAndApproveTokens(_lender1,  200_000 * 1e18);
    }

    /**
     *  @notice 1 lender tests adding quote token.
     *          Lender reverts:
     *              attempts to addQuoteToken at invalid price.
     */
    function testPoolDepositQuoteToken() external tearDown {
        assertEq(_hpb(), MIN_PRICE);

<<<<<<< HEAD
        // should revert if trying to deposit at index 0
        _assertAddLiquidityAtIndex0Revert({
            from:   _lender,
            amount: 10_000 * 1e18
        });

=======
>>>>>>> ec791226
        // test 10_000 deposit at price of 3_010.892022197881557845
        _addInitialLiquidity({
            from:   _lender,
            amount: 10_000 * 1e18,
            index:  2550
        });

        _assertPool(
            PoolParams({
                htp:                  0,
                lup:                  MAX_PRICE,
                poolSize:             10_000 * 1e18,
                pledgedCollateral:    0,
                encumberedCollateral: 0,
                poolDebt:             0,
                actualUtilization:    0,
                targetUtilization:    1e18,
                minDebtAmount:        0,
                loans:                0,
                maxBorrower:          address(0),
                interestRate:         0.05 * 1e18,
                interestRateUpdate:   _startTime
            })
        );
        _assertBucket({
            index:        2550,
<<<<<<< HEAD
            lpBalance:    10_000 * 1e27,
            collateral:   0,
            deposit:      10_000 * 1e18,
            exchangeRate: 1 * 1e27
=======
            lpBalance:    10_000 * 1e18,
            collateral:   0,
            deposit:      10_000 * 1e18,
            exchangeRate: 1 * 1e18
>>>>>>> ec791226
        });
        _assertLenderLpBalance({
            lender:      _lender,
            index:       2550,
<<<<<<< HEAD
            lpBalance:   10_000 * 1e27,
=======
            lpBalance:   10_000 * 1e18,
>>>>>>> ec791226
            depositTime: _startTime
        });

        // check balances
        assertEq(_quote.balanceOf(address(_pool)), 10_000 * 1e18);
        assertEq(_quote.balanceOf(_lender),        190_000 * 1e18);

        // test 20_000 deposit at price of 2_995.912459898389633881
       _addInitialLiquidity({
            from:   _lender,
            amount: 20_000 * 1e18,
            index:  2551
        });

        _assertPool(
            PoolParams({
                htp:                  0,
                lup:                  MAX_PRICE,
                poolSize:             30_000 * 1e18,
                pledgedCollateral:    0,
                encumberedCollateral: 0,
                poolDebt:             0,
                actualUtilization:    0,
                targetUtilization:    1e18,
                minDebtAmount:        0,
                loans:                0,
                maxBorrower:          address(0),
                interestRate:         0.05 * 1e18,
                interestRateUpdate:   _startTime
            })
        );
        _assertBucket({
            index:        2550,
<<<<<<< HEAD
            lpBalance:    10_000 * 1e27,
            collateral:   0,
            deposit:      10_000 * 1e18,
            exchangeRate: 1 * 1e27
=======
            lpBalance:    10_000 * 1e18,
            collateral:   0,
            deposit:      10_000 * 1e18,
            exchangeRate: 1 * 1e18
>>>>>>> ec791226
        });
        _assertLenderLpBalance({
            lender:      _lender,
            index:       2550,
<<<<<<< HEAD
            lpBalance:   10_000 * 1e27,
=======
            lpBalance:   10_000 * 1e18,
>>>>>>> ec791226
            depositTime: _startTime
        });
        _assertBucket({
            index:        2551,
<<<<<<< HEAD
            lpBalance:    20_000 * 1e27,
            collateral:   0,
            deposit:      20_000 * 1e18,
            exchangeRate: 1 * 1e27
=======
            lpBalance:    20_000 * 1e18,
            collateral:   0,
            deposit:      20_000 * 1e18,
            exchangeRate: 1 * 1e18
>>>>>>> ec791226
        });
        _assertLenderLpBalance({
            lender:      _lender,
            index:       2551,
<<<<<<< HEAD
            lpBalance:   20_000 * 1e27,
=======
            lpBalance:   20_000 * 1e18,
>>>>>>> ec791226
            depositTime: _startTime
        });

        // check balances
        assertEq(_quote.balanceOf(address(_pool)), 30_000 * 1e18);
        assertEq(_quote.balanceOf(_lender),        170_000 * 1e18);

        // test 40_000 deposit at price of 3_025.946482308870940904 DAI
       _addInitialLiquidity({
            from:   _lender,
            amount: 40_000 * 1e18,
            index:  2549
        });

        _assertPool(
            PoolParams({
                htp:                  0,
                lup:                  MAX_PRICE,
                poolSize:             70_000 * 1e18,
                pledgedCollateral:    0,
                encumberedCollateral: 0,
                poolDebt:             0,
                actualUtilization:    0,
                targetUtilization:    1e18,
                minDebtAmount:        0,
                loans:                0,
                maxBorrower:          address(0),
                interestRate:         0.05 * 1e18,
                interestRateUpdate:   _startTime
            })
        );
        _assertBucket({
            index:        2549,
<<<<<<< HEAD
            lpBalance:    40_000 * 1e27,
            collateral:   0,
            deposit:      40_000 * 1e18,
            exchangeRate: 1 * 1e27
=======
            lpBalance:    40_000 * 1e18,
            collateral:   0,
            deposit:      40_000 * 1e18,
            exchangeRate: 1 * 1e18
>>>>>>> ec791226
        });
        _assertLenderLpBalance({
            lender:      _lender,
            index:       2549,
<<<<<<< HEAD
            lpBalance:   40_000 * 1e27,
=======
            lpBalance:   40_000 * 1e18,
>>>>>>> ec791226
            depositTime: _startTime
        });
        _assertBucket({
            index:        2550,
<<<<<<< HEAD
            lpBalance:    10_000 * 1e27,
            collateral:   0,
            deposit:      10_000 * 1e18,
            exchangeRate: 1 * 1e27
=======
            lpBalance:    10_000 * 1e18,
            collateral:   0,
            deposit:      10_000 * 1e18,
            exchangeRate: 1 * 1e18
>>>>>>> ec791226
        });
        _assertLenderLpBalance({
            lender:      _lender,
            index:       2550,
<<<<<<< HEAD
            lpBalance:   10_000 * 1e27,
=======
            lpBalance:   10_000 * 1e18,
>>>>>>> ec791226
            depositTime: _startTime
        });
        _assertBucket({
            index:        2551,
<<<<<<< HEAD
            lpBalance:    20_000 * 1e27,
            collateral:   0,
            deposit:      20_000 * 1e18,
            exchangeRate: 1 * 1e27
=======
            lpBalance:    20_000 * 1e18,
            collateral:   0,
            deposit:      20_000 * 1e18,
            exchangeRate: 1 * 1e18
>>>>>>> ec791226
        });
        _assertLenderLpBalance({
            lender:      _lender,
            index:       2551,
<<<<<<< HEAD
            lpBalance:   20_000 * 1e27,
=======
            lpBalance:   20_000 * 1e18,
>>>>>>> ec791226
            depositTime: _startTime
        });

        // check balances
        assertEq(_quote.balanceOf(address(_pool)), 70_000 * 1e18);
        assertEq(_quote.balanceOf(_lender),        130_000 * 1e18);
    }

<<<<<<< HEAD
=======
    function testPoolAddQuoteTokenReverts() external tearDown {
        // should revert if trying to deposit at index 0
        _assertAddLiquidityAtIndex0Revert({
            from:   _lender,
            amount: 10_000 * 1e18
        });

        // should revert if passing an already-expired timestamp
        _assertAddLiquidityExpiredRevert({
            from:   _lender,
            amount: 100_000 * 1e18,
            index:  3232,
            expiry: block.timestamp - 1 minutes
        });

        // should revert if passing future timestamp but time has elapsed
        bytes memory data = abi.encodeWithSignature(
            "addQuoteToken(uint256,uint256,uint256)",
            50_000 * 1e18,
            3333,
            block.timestamp + 5 minutes
        );

        // should succeed if time hasn't passed
        (bool success, ) = address(_pool).call(data);
        assertEq(success, true);        

        // should fail if expiration exceeded
        skip(6 minutes);
        vm.expectRevert(IPoolErrors.TransactionExpired.selector);
        (success, ) = address(_pool).call(data);
    }

>>>>>>> ec791226
    function testPoolRemoveQuoteToken() external tearDown {
       _addLiquidity({
            from:    _lender,
            amount:  40_000 * 1e18,
            index:   2549,
<<<<<<< HEAD
            lpAward: 40_000 * 1e27,
=======
            lpAward: 40_000 * 1e18,
>>>>>>> ec791226
            newLup:  MAX_PRICE
        });
       _addLiquidity({
            from:    _lender,
            amount:  10_000 * 1e18,
            index:   2550,
<<<<<<< HEAD
            lpAward: 10_000 * 1e27,
=======
            lpAward: 10_000 * 1e18,
>>>>>>> ec791226
            newLup:  MAX_PRICE
        });   
       _addLiquidity(   {   
            from:    _lender,
            amount:  20_000 * 1e18,
            index:   2551,
<<<<<<< HEAD
            lpAward: 20_000 * 1e27,
=======
            lpAward: 20_000 * 1e18,
>>>>>>> ec791226
            newLup:  MAX_PRICE
        });

        _assertPool(
            PoolParams({
                htp:                  0,
                lup:                  MAX_PRICE,
                poolSize:             70_000 * 1e18,
                pledgedCollateral:    0,
                encumberedCollateral: 0,
                poolDebt:             0,
                actualUtilization:    0,
                targetUtilization:    1e18,
                minDebtAmount:        0,
                loans:                0,
                maxBorrower:          address(0),
                interestRate:         0.05 * 1e18,
                interestRateUpdate:   _startTime
            })
        );
        _assertBucket({
            index:        2549,
<<<<<<< HEAD
            lpBalance:    40_000 * 1e27,
            collateral:   0,
            deposit:      40_000 * 1e18,
            exchangeRate: 1 * 1e27
=======
            lpBalance:    40_000 * 1e18,
            collateral:   0,
            deposit:      40_000 * 1e18,
            exchangeRate: 1 * 1e18
>>>>>>> ec791226
        });
        _assertLenderLpBalance({
            lender:      _lender,
            index:       2549,
<<<<<<< HEAD
            lpBalance:   40_000 * 1e27,
=======
            lpBalance:   40_000 * 1e18,
>>>>>>> ec791226
            depositTime: _startTime
        });
        _assertBucket({
            index:        2550,
<<<<<<< HEAD
            lpBalance:    10_000 * 1e27,
            collateral:   0,
            deposit:      10_000 * 1e18,
            exchangeRate: 1 * 1e27
=======
            lpBalance:    10_000 * 1e18,
            collateral:   0,
            deposit:      10_000 * 1e18,
            exchangeRate: 1 * 1e18
>>>>>>> ec791226
        });
        _assertLenderLpBalance({
            lender:      _lender,
            index:       2550,
<<<<<<< HEAD
            lpBalance:   10_000 * 1e27,
=======
            lpBalance:   10_000 * 1e18,
>>>>>>> ec791226
            depositTime: _startTime
        });
        _assertBucket({
            index:        2551,
<<<<<<< HEAD
            lpBalance:    20_000 * 1e27,
            collateral:   0,
            deposit:      20_000 * 1e18,
            exchangeRate: 1 * 1e27
=======
            lpBalance:    20_000 * 1e18,
            collateral:   0,
            deposit:      20_000 * 1e18,
            exchangeRate: 1 * 1e18
>>>>>>> ec791226
        });
        _assertLenderLpBalance({
            lender:      _lender,
            index:       2551,
<<<<<<< HEAD
            lpBalance:   20_000 * 1e27,
=======
            lpBalance:   20_000 * 1e18,
>>>>>>> ec791226
            depositTime: _startTime
        });

        // check balances
        assertEq(_quote.balanceOf(address(_pool)), 70_000 * 1e18);
        assertEq(_quote.balanceOf(_lender),        130_000 * 1e18);

        skip(1 days); // skip to avoid penalty

        _removeLiquidity({
            from:     _lender,
            amount:   5_000 * 1e18,
            index:    2549,
            newLup:   MAX_PRICE,
<<<<<<< HEAD
            lpRedeem: 5_000 * 1e27
=======
            lpRedeem: 5_000 * 1e18
>>>>>>> ec791226
        });

        _assertPool(
            PoolParams({
                htp:                  0,
                lup:                  MAX_PRICE,
                poolSize:             65_000 * 1e18,
                pledgedCollateral:    0,
                encumberedCollateral: 0,
                poolDebt:             0,
                actualUtilization:    0,
                targetUtilization:    1e18,
                minDebtAmount:        0,
                loans:                0,
                maxBorrower:          address(0),
                interestRate:         0.045 * 1e18,
                interestRateUpdate:   _startTime + 1 days
            })
        );
        _assertBucket({
            index:        2549,
<<<<<<< HEAD
            lpBalance:    35_000 * 1e27,
            collateral:   0,
            deposit:      35_000 * 1e18,
            exchangeRate: 1 * 1e27
=======
            lpBalance:    35_000 * 1e18,
            collateral:   0,
            deposit:      35_000 * 1e18,
            exchangeRate: 1 * 1e18
>>>>>>> ec791226
        });
        _assertLenderLpBalance({
            lender:      _lender,
            index:       2549,
<<<<<<< HEAD
            lpBalance:   35_000 * 1e27,
=======
            lpBalance:   35_000 * 1e18,
>>>>>>> ec791226
            depositTime: _startTime
        });
        _assertBucket({
            index:        2550,
<<<<<<< HEAD
            lpBalance:    10_000 * 1e27,
            collateral:   0,
            deposit:      10_000 * 1e18,
            exchangeRate: 1 * 1e27
=======
            lpBalance:    10_000 * 1e18,
            collateral:   0,
            deposit:      10_000 * 1e18,
            exchangeRate: 1 * 1e18
>>>>>>> ec791226
        });
        _assertLenderLpBalance({
            lender:      _lender,
            index:       2550,
<<<<<<< HEAD
            lpBalance:   10_000 * 1e27,
=======
            lpBalance:   10_000 * 1e18,
>>>>>>> ec791226
            depositTime: _startTime
        });
        _assertBucket({
            index:        2551,
<<<<<<< HEAD
            lpBalance:    20_000 * 1e27,
            collateral:   0,
            deposit:      20_000 * 1e18,
            exchangeRate: 1 * 1e27
=======
            lpBalance:    20_000 * 1e18,
            collateral:   0,
            deposit:      20_000 * 1e18,
            exchangeRate: 1 * 1e18
>>>>>>> ec791226
        });
        _assertLenderLpBalance({
            lender:      _lender,
            index:       2551,
<<<<<<< HEAD
            lpBalance:   20_000 * 1e27,
=======
            lpBalance:   20_000 * 1e18,
>>>>>>> ec791226
            depositTime: _startTime
        });

        // check balances
        assertEq(_quote.balanceOf(address(_pool)), 65_000 * 1e18);
        assertEq(_quote.balanceOf(_lender),        135_000 * 1e18);

        _removeLiquidity({
            from:     _lender,
            amount:   35_000 * 1e18,
            index:    2549,
            newLup:   MAX_PRICE,
<<<<<<< HEAD
            lpRedeem: 35_000 * 1e27
=======
            lpRedeem: 35_000 * 1e18
>>>>>>> ec791226
        });

        _assertPool(
            PoolParams({
                htp:                  0,
                lup:                  MAX_PRICE,
                poolSize:             30_000 * 1e18,
                pledgedCollateral:    0,
                encumberedCollateral: 0,
                poolDebt:             0,
                actualUtilization:    0,
                targetUtilization:    1e18,
                minDebtAmount:        0,
                loans:                0,
                maxBorrower:          address(0),
                interestRate:         0.045 * 1e18,
                interestRateUpdate:   _startTime + 1 days
            })
        );
        _assertBucket({
            index:        2549,
            lpBalance:    0,
            collateral:   0,
            deposit:      0,
<<<<<<< HEAD
            exchangeRate: 1 * 1e27
=======
            exchangeRate: 1 * 1e18
>>>>>>> ec791226
        });
        _assertLenderLpBalance({
            lender:      _lender,
            index:       2549,
            lpBalance:   0,
            depositTime: _startTime
        });
        _assertBucket({
            index:        2550,
<<<<<<< HEAD
            lpBalance:    10_000 * 1e27,
            collateral:   0,
            deposit:      10_000 * 1e18,
            exchangeRate: 1 * 1e27
=======
            lpBalance:    10_000 * 1e18,
            collateral:   0,
            deposit:      10_000 * 1e18,
            exchangeRate: 1 * 1e18
>>>>>>> ec791226
        });
        _assertLenderLpBalance({
            lender:      _lender,
            index:       2550,
<<<<<<< HEAD
            lpBalance:   10_000 * 1e27,
=======
            lpBalance:   10_000 * 1e18,
>>>>>>> ec791226
            depositTime: _startTime
        });
        _assertBucket({
            index:        2551,
<<<<<<< HEAD
            lpBalance:    20_000 * 1e27,
            collateral:   0,
            deposit:      20_000 * 1e18,
            exchangeRate: 1 * 1e27
=======
            lpBalance:    20_000 * 1e18,
            collateral:   0,
            deposit:      20_000 * 1e18,
            exchangeRate: 1 * 1e18
>>>>>>> ec791226
        });
        _assertLenderLpBalance({
            lender:      _lender,
            index:       2551,
<<<<<<< HEAD
            lpBalance:   20_000 * 1e27,
=======
            lpBalance:   20_000 * 1e18,
>>>>>>> ec791226
            depositTime: _startTime
        });

        // check balances
        assertEq(_quote.balanceOf(address(_pool)), 30_000 * 1e18);
        assertEq(_quote.balanceOf(_lender),        170_000 * 1e18);
    }

    /**
     *  @notice 1 lender tests reverts in removeQuoteToken.
     *          Reverts:
     *              Attempts to remove more quote tokens than available in bucket.
     */
    function testPoolRemoveQuoteTokenNotAvailable() external tearDown {
        _mintCollateralAndApproveTokens(_borrower, _collateral.balanceOf(_borrower) + 3_500_000 * 1e18);

        // lender adds initial quote token
        _addLiquidity({
            from:    _lender,
            amount:  11_000 * 1e18,
            index:   4550,
<<<<<<< HEAD
            lpAward: 11_000 * 1e27,
=======
            lpAward: 11_000 * 1e18,
>>>>>>> ec791226
            newLup:  MAX_PRICE
        });

        _drawDebt({
            from:               _borrower,
            borrower:           _borrower,
            amountToBorrow:     10_000 * 1e18,
            limitIndex:         7000,
            collateralToPledge: 3_500_000 * 1e18,
            newLup:             0.140143083210662942 * 1e18
        });

        _assertRemoveAllLiquidityLupBelowHtpRevert(
        {
            from:  _lender,
            index: 4550
        }
    );
    }

    /**
     *  @notice 1 lender tests reverts in removeQuoteToken.
     *          Reverts:
     *              Attempts to remove more quote tokens than available from lpBalance.
     *              Attempts to remove quote token when doing so would drive lup below htp.
     */
    function testPoolRemoveQuoteTokenReverts() external tearDown {
        _mintCollateralAndApproveTokens(_borrower, _collateral.balanceOf(_borrower) + 3_500_000 * 1e18);
        _mintCollateralAndApproveTokens(_lender, 1 * 1e18);

        // lender adds initial quote token
        _addLiquidity({
            from:    _lender,
            amount:  41_000 * 1e18,
            index:   4549,
<<<<<<< HEAD
            lpAward: 41_000 * 1e27,
=======
            lpAward: 41_000 * 1e18,
>>>>>>> ec791226
            newLup:  MAX_PRICE
        });
        _addLiquidity({
            from:    _lender,
            amount:  10_000 * 1e18,
            index:   4550,
<<<<<<< HEAD
            lpAward: 10_000 * 1e27,
=======
            lpAward: 10_000 * 1e18,
>>>>>>> ec791226
            newLup:  MAX_PRICE
        });
        _addLiquidity({
            from:    _lender,
            amount:  20_000 * 1e18,
            index:   4551,
<<<<<<< HEAD
            lpAward: 20_000 * 1e27,
=======
            lpAward: 20_000 * 1e18,
>>>>>>> ec791226
            newLup:  MAX_PRICE
        });   
        _addLiquidity(   {   
            from:    _lender,
            amount:  30_000 * 1e18,
            index:   4990,
<<<<<<< HEAD
            lpAward: 30_000 * 1e27,
=======
            lpAward: 30_000 * 1e18,
>>>>>>> ec791226
            newLup:  MAX_PRICE
        });

        // add collateral in order to give lender LPs in bucket 5_000 with 0 deposit
        // used to test revert on remove when bucket deposit is 0
        _addCollateral({
            from:    _lender,
            amount:  1 * 1e18,
            index:   5000,
<<<<<<< HEAD
            lpAward: 0.014854015662334135 * 1e27
=======
            lpAward: 0.014854015662334135 * 1e18
>>>>>>> ec791226
        });

        _pledgeCollateral({
            from:     _borrower,
            borrower: _borrower,
            amount:   3_500_000 * 1e18
        });
        _borrow({
            from:       _borrower,
            amount:     70_000 * 1e18,
            indexLimit: 7_000,
            newLup:     0.139445853940958153 * 1e18
        });

        // ensure lender cannot withdraw from a bucket with no deposit
        _assertRemoveAllLiquidityNoClaimRevert({
            from:  _lender1,
            index: 4550
        });

        // should revert if no quote token in bucket deposit
        _assertRemoveInsufficientLiquidityRevert({
            from:  _lender,
            amount: 1 * 1e18,
            index:  5000
        });

        // should revert if removing quote token from higher price buckets would drive lup below htp
        _assertRemoveLiquidityLupBelowHtpRevert({
            from:   _lender,
            amount: 20_000 * 1e18,
            index:  4551
        });

        _addLiquidity({
            from:    _lender1,
            amount:  20_000 * 1e18,
            index:   4550,
<<<<<<< HEAD
            lpAward: 20_000 * 1e27,
=======
            lpAward: 20_000 * 1e18,
>>>>>>> ec791226
            newLup:  _priceAt(4550)
        });

        skip(1 days); // skip to avoid penalty

        // should be able to removeQuoteToken
        _removeLiquidity({
            from:     _lender,
            amount:   10_000 * 1e18,
            index:    4990,
            newLup:   _priceAt(4550),
<<<<<<< HEAD
            lpRedeem: 10_000 * 1e27
=======
            lpRedeem: 10_000 * 1e18
>>>>>>> ec791226
        });
    }

    function testPoolRemoveQuoteTokenWithCollateral() external {
        // add 10 collateral into the 100 bucket, for LP worth 1000 quote tokens
        _mintCollateralAndApproveTokens(_lender, 10 * 1e18);

        uint256 i100 = _indexOf(100 * 1e18);

        _addCollateral({
            from:    _lender,
            amount:  10 * 1e18,
            index:   i100,
<<<<<<< HEAD
            lpAward: 1003.3236814328200989 * 1e27
=======
            lpAward: 1003.3236814328200989 * 1e18
>>>>>>> ec791226
        });

        // another lender deposits into the bucket
        _addLiquidity({
            from:    _lender1,
            amount:  900 * 1e18,
            index:   i100, 
<<<<<<< HEAD
            lpAward: 900 * 1e27,
=======
            lpAward: 900 * 1e18,
>>>>>>> ec791226
            newLup:  MAX_PRICE
        });

        // should be able to remove a small amount of deposit
        skip(1 days);

        _removeLiquidity({
            from:     _lender,
            amount:   100 * 1e18,
            index:    i100,
            newLup:   MAX_PRICE,
<<<<<<< HEAD
            lpRedeem: 100 * 1e27
=======
            lpRedeem: 100 * 1e18
>>>>>>> ec791226
        });

        // should be able to remove the rest
        _removeAllLiquidity({
            from:     _lender,
            amount:   800 * 1e18,
            index:    i100,
            newLup:   MAX_PRICE,
<<<<<<< HEAD
            lpRedeem: 800 * 1e27
=======
            lpRedeem: 800 * 1e18
>>>>>>> ec791226
        });

        _assertBucket({
            index:        i100,
<<<<<<< HEAD
            lpBalance:    1_003.3236814328200989 * 1e27,
            collateral:   10 * 1e18,
            deposit:      0,
            exchangeRate: 1 * 1e27
=======
            lpBalance:    1_003.3236814328200989 * 1e18,
            collateral:   10 * 1e18,
            deposit:      0,
            exchangeRate: 1 * 1e18
>>>>>>> ec791226
        });
    }

    function testPoolRemoveQuoteTokenWithDebt() external tearDown {
        _mintCollateralAndApproveTokens(_borrower, _collateral.balanceOf(_borrower) + 100 * 1e18);

        // lender adds initial quote token
        skip(1 minutes);  // prevent deposit from having a zero timestamp

        _addLiquidity({
            from:    _lender,
            amount:  3_400 * 1e18,
            index:   1606,
<<<<<<< HEAD
            lpAward: 3_400 * 1e27,
=======
            lpAward: 3_400 * 1e18,
>>>>>>> ec791226
            newLup:  MAX_PRICE
        });
        _addLiquidity({
            from:    _lender,
            amount:  3_400 * 1e18,
            index:   1663,
<<<<<<< HEAD
            lpAward: 3_400 * 1e27,
=======
            lpAward: 3_400 * 1e18,
>>>>>>> ec791226
            newLup:  MAX_PRICE
        });

        _assertBucket({
            index:        1606,
<<<<<<< HEAD
            lpBalance:    3_400 * 1e27,
            collateral:   0,
            deposit:      3_400 * 1e18,
            exchangeRate: 1 * 1e27
=======
            lpBalance:    3_400 * 1e18,
            collateral:   0,
            deposit:      3_400 * 1e18,
            exchangeRate: 1 * 1e18
>>>>>>> ec791226
        });
        _assertLenderLpBalance({
            lender:      _lender,
            index:       1606,
<<<<<<< HEAD
            lpBalance:   3_400 * 1e27,
=======
            lpBalance:   3_400 * 1e18,
>>>>>>> ec791226
            depositTime: _startTime + 1 minutes
        });
        _assertBucket({
            index:        1663,
<<<<<<< HEAD
            lpBalance:    3_400 * 1e27,
            collateral:   0,
            deposit:      3_400 * 1e18,
            exchangeRate: 1 * 1e27
=======
            lpBalance:    3_400 * 1e18,
            collateral:   0,
            deposit:      3_400 * 1e18,
            exchangeRate: 1 * 1e18
>>>>>>> ec791226
        });
        _assertLenderLpBalance({
            lender:      _lender,
            index:       1663,
<<<<<<< HEAD
            lpBalance:   3_400 * 1e27,
=======
            lpBalance:   3_400 * 1e18,
>>>>>>> ec791226
            depositTime: _startTime + 1 minutes
        });

        skip(59 minutes);

        uint256 lenderBalanceBefore = _quote.balanceOf(_lender);

        // borrower takes a loan of 3000 quote token
        _drawDebt({
            from:               _borrower,
            borrower:           _borrower,
            amountToBorrow:     3_000 * 1e18,
            limitIndex:         2_000,
            collateralToPledge: 100 * 1e18,
            newLup:             333_777.824045947762079231 * 1e18
        });

        skip(2 hours);

        _assertLenderLpBalance({
            lender:      _lender,
            index:       1663,
<<<<<<< HEAD
            lpBalance:   3_400 * 1e27,
=======
            lpBalance:   3_400 * 1e18,
>>>>>>> ec791226
            depositTime: _startTime + 1 minutes
        });
        _assertLenderLpBalance({
            lender:      _lender,
            index:       1663,
<<<<<<< HEAD
            lpBalance:   3_400 * 1e27,
=======
            lpBalance:   3_400 * 1e18,
>>>>>>> ec791226
            depositTime: _startTime + 1 minutes
        });

        // lender makes a partial withdrawal, paying an early withdrawal penalty - current annualized interest rate divided by 52 (one week of interest)
        (uint256 interestRate, ) = _pool.interestRateInfo();
        uint256 penalty = Maths.WAD - Maths.wdiv(interestRate, 52 * 10**18);
        assertLt(penalty, Maths.WAD);

        uint256 expectedWithdrawal1 = Maths.wmul(1_700 * 1e18, penalty);

        _removeLiquidityWithPenalty({
            from:          _lender,
            amount:        1_700 * 1e18,
            amountRemoved: expectedWithdrawal1,
            index:         1606,
            newLup:        _priceAt(1663),
<<<<<<< HEAD
            lpRedeem:      1_699.988795593461528952000000000 * 1e27
=======
            lpRedeem:      1_699.988795593461528952000000000 * 1e18
>>>>>>> ec791226
        });

        // lender removes all quote token, including interest, from the bucket
        skip(1 days);

        assertGt(_priceAt(1606), _htp());

        uint256 expectedWithdrawal2 = 1_700.144243451229452671 * 1e18;

        _removeAllLiquidity({
            from:     _lender,
            amount:   expectedWithdrawal2,
            index:    1606,
            newLup:   _priceAt(1663),
<<<<<<< HEAD
            lpRedeem: 1_700.011204406538471048000000000 * 1e27
=======
            lpRedeem: 1_700.011204406538471048000000000 * 1e18
>>>>>>> ec791226
        });

        assertEq(_quote.balanceOf(_lender), lenderBalanceBefore + expectedWithdrawal1 + expectedWithdrawal2);

        _assertBucket({
            index:        1606,
            lpBalance:    0,
            collateral:   0,
            deposit:      0,
<<<<<<< HEAD
            exchangeRate: 1 * 1e27
=======
            exchangeRate: 1 * 1e18
>>>>>>> ec791226
        });
        _assertLenderLpBalance({
            lender:      _lender,
            index:       1606,
            lpBalance:   0,
            depositTime: _startTime + 1 minutes
        });
        _assertBucket({
            index:        1663,
<<<<<<< HEAD
            lpBalance:    3_400 * 1e27,
            collateral:   0,
            deposit:      3_400.266076335718765800 * 1e18,
            exchangeRate: 1.000078257745799637000000000 * 1e27
=======
            lpBalance:    3_400 * 1e18,
            collateral:   0,
            deposit:      3_400.266076335718765800 * 1e18,
            exchangeRate: 1.000078257745799637000000000 * 1e18
>>>>>>> ec791226
        });
        _assertLenderLpBalance({
            lender:      _lender,
            index:       1663,
<<<<<<< HEAD
            lpBalance:   3_400 * 1e27,
=======
            lpBalance:   3_400 * 1e18,
>>>>>>> ec791226
            depositTime: _startTime + 1 minutes
        });
    }

    function testPoolMoveQuoteToken() external tearDown {
        _addLiquidity({
            from:    _lender,
            amount:  40_000 * 1e18,
            index:   2549,
<<<<<<< HEAD
            lpAward: 40_000 * 1e27,
=======
            lpAward: 40_000 * 1e18,
>>>>>>> ec791226
            newLup:  MAX_PRICE
        });
        _addLiquidity({
            from:    _lender,
            amount:  10_000 * 1e18,
            index:   2550,
<<<<<<< HEAD
            lpAward: 10_000 * 1e27,
=======
            lpAward: 10_000 * 1e18,
>>>>>>> ec791226
            newLup:  MAX_PRICE
        });   
        _addLiquidity(   {   
            from:    _lender,
            amount:  20_000 * 1e18,
            index:   2551,
<<<<<<< HEAD
            lpAward: 20_000 * 1e27,
=======
            lpAward: 20_000 * 1e18,
>>>>>>> ec791226
            newLup:  MAX_PRICE
        });

        _assertLenderLpBalance({
            lender:      _lender,
            index:       2549,
<<<<<<< HEAD
            lpBalance:   40_000 * 1e27,
=======
            lpBalance:   40_000 * 1e18,
>>>>>>> ec791226
            depositTime: _startTime
        });
        _assertLenderLpBalance({
            lender:      _lender,
            index:       2552,
            lpBalance:   0,
            depositTime: 0
        });

        _moveLiquidity({
            from:         _lender,
            amount:       5_000 * 1e18,
            fromIndex:    2549,
            toIndex:      2552,
<<<<<<< HEAD
            lpRedeemFrom: 5_000 * 1e27,
            lpAwardTo:    5_000 * 1e27,
=======
            lpRedeemFrom: 5_000 * 1e18,
            lpAwardTo:    5_000 * 1e18,
>>>>>>> ec791226
            newLup:       MAX_PRICE
        });

        _assertLenderLpBalance({
            lender:      _lender,
            index:       2549,
<<<<<<< HEAD
            lpBalance:   35_000 * 1e27,
=======
            lpBalance:   35_000 * 1e18,
>>>>>>> ec791226
            depositTime: _startTime
        });
        _assertLenderLpBalance({
            lender:      _lender,
            index:       2552,
<<<<<<< HEAD
            lpBalance:   5_000 * 1e27,
=======
            lpBalance:   5_000 * 1e18,
>>>>>>> ec791226
            depositTime: _startTime
        });

        _moveLiquidity({
            from:         _lender,
            amount:       5_000 * 1e18,
            fromIndex:    2549,
            toIndex:      2540,
<<<<<<< HEAD
            lpRedeemFrom: 5_000 * 1e27,
            lpAwardTo:    5_000 * 1e27,
=======
            lpRedeemFrom: 5_000 * 1e18,
            lpAwardTo:    5_000 * 1e18,
>>>>>>> ec791226
            newLup:       MAX_PRICE
        });

        _assertLenderLpBalance({
            lender:      _lender,
            index:       2540,
<<<<<<< HEAD
            lpBalance:   5_000 * 1e27,
=======
            lpBalance:   5_000 * 1e18,
>>>>>>> ec791226
            depositTime: _startTime
        });
        _assertLenderLpBalance({
            lender:      _lender,
            index:       2549,
<<<<<<< HEAD
            lpBalance:   30_000 * 1e27,
=======
            lpBalance:   30_000 * 1e18,
>>>>>>> ec791226
            depositTime: _startTime
        });
        _assertLenderLpBalance({
            lender:      _lender,
            index:       2552,
<<<<<<< HEAD
            lpBalance:   5_000 * 1e27,
=======
            lpBalance:   5_000 * 1e18,
>>>>>>> ec791226
            depositTime: _startTime
        });

        _moveLiquidity({
            from:         _lender,
            amount:       15_000 * 1e18,
            fromIndex:    2551,
            toIndex:      2777,
<<<<<<< HEAD
            lpRedeemFrom: 15_000 * 1e27,
            lpAwardTo:    15_000 * 1e27,
=======
            lpRedeemFrom: 15_000 * 1e18,
            lpAwardTo:    15_000 * 1e18,
>>>>>>> ec791226
            newLup:       MAX_PRICE
        });

        _assertLenderLpBalance({
            lender:      _lender,
            index:       2540,
<<<<<<< HEAD
            lpBalance:   5_000 * 1e27,
=======
            lpBalance:   5_000 * 1e18,
>>>>>>> ec791226
            depositTime: _startTime
        });
        _assertLenderLpBalance({
            lender:      _lender,
            index:       2549,
<<<<<<< HEAD
            lpBalance:   30_000 * 1e27,
=======
            lpBalance:   30_000 * 1e18,
>>>>>>> ec791226
            depositTime: _startTime
        });
        _assertLenderLpBalance({
            lender:      _lender,
            index:       2551,
<<<<<<< HEAD
            lpBalance:   5_000 * 1e27,
=======
            lpBalance:   5_000 * 1e18,
>>>>>>> ec791226
            depositTime: _startTime
        });
        _assertLenderLpBalance({
            lender:      _lender,
            index:       2552,
<<<<<<< HEAD
            lpBalance:   5_000 * 1e27,
=======
            lpBalance:   5_000 * 1e18,
>>>>>>> ec791226
            depositTime: _startTime
        });
        _assertLenderLpBalance({
            lender:      _lender,
            index:       2777,
<<<<<<< HEAD
            lpBalance:   15_000 * 1e27,
=======
            lpBalance:   15_000 * 1e18,
>>>>>>> ec791226
            depositTime: _startTime
        });
    }

    /**
     *  @notice 1 lender, 1 bidder, 1 borrower tests reverts in moveQuoteToken.
     *          Reverts:
     *              Attempts to move quote token to the same price.
     *              Attempts to move quote token from bucket with available collateral.
     *              Attempts to move quote token when doing so would drive lup below htp.
     */
    function testPoolMoveQuoteTokenReverts() external tearDown {
        // test setup
        _mintCollateralAndApproveTokens(_lender1, _collateral.balanceOf(_lender1) + 100_000 * 1e18);
        _mintCollateralAndApproveTokens(_borrower, _collateral.balanceOf(_lender1) + 1_500_000 * 1e18);

        // lender adds initial quote token
        _addLiquidity({
            from:    _lender,
            amount:  40_000 * 1e18,
            index:   4549,
<<<<<<< HEAD
            lpAward: 40_000 * 1e27,
=======
            lpAward: 40_000 * 1e18,
>>>>>>> ec791226
            newLup:  MAX_PRICE
        });
        _addLiquidity({
            from:    _lender,
            amount:  10_000 * 1e18,
            index:   4550,
<<<<<<< HEAD
            lpAward: 10_000 * 1e27,
=======
            lpAward: 10_000 * 1e18,
>>>>>>> ec791226
            newLup:  MAX_PRICE
        });
        _addLiquidity({   
            from:    _lender,
            amount:  20_000 * 1e18,
            index:   4551,
<<<<<<< HEAD
            lpAward: 20_000 * 1e27,
=======
            lpAward: 20_000 * 1e18,
>>>>>>> ec791226
            newLup:  MAX_PRICE
        });   
        _addLiquidity({   
            from:    _lender,
            amount:  30_000 * 1e18,
            index:   4651,
<<<<<<< HEAD
            lpAward: 30_000 * 1e27,
=======
            lpAward: 30_000 * 1e18,
>>>>>>> ec791226
            newLup:  MAX_PRICE
        });

        // should revert if moving quote token to the existing price
        _assertMoveLiquidityToSamePriceRevert({
            from:      _lender,
            amount:    5_000 * 1e18,
            fromIndex: 4549,
            toIndex:   4549
        });

        // should revert if moving quote token to index 0
        _assertMoveLiquidityToIndex0Revert({
            from:      _lender,
            amount:    5_000 * 1e18,
            fromIndex: 4549
        });

        // borrow all available quote in the higher priced original 3 buckets, as well as some of the new lowest price bucket
        _pledgeCollateral({
            from:     _borrower,
            borrower: _borrower,
            amount:   1_500_000 * 1e18
        });
        _borrow({
            from:       _borrower,
            amount:     60_000.1 * 1e18,
            indexLimit: 4_651,
            newLup:     0.139445853940958153 * 1e18
        });

        // should revert if movement would drive lup below htp
        _assertMoveLiquidityLupBelowHtpRevert({
            from:      _lender,
            amount:    40_000 * 1e18,
            fromIndex: 4549,
            toIndex:   6000
        });
<<<<<<< HEAD
=======

        // should revert if transaction expired
        _assertMoveLiquidityExpiredRevert({
            from:      _lender,
            amount:    30_000 * 1e18,
            fromIndex: 4549,
            toIndex:   4459,
            expiry:    block.timestamp - 20
        });
>>>>>>> ec791226

        // should be able to moveQuoteToken if properly specified
        _moveLiquidity({
            from:         _lender,
            amount:       10_000 * 1e18,
            fromIndex:    4549,
            toIndex:      4550,
<<<<<<< HEAD
            lpRedeemFrom: 10_000 * 1e27,
            lpAwardTo:    10_000 * 1e27,
=======
            lpRedeemFrom: 10_000 * 1e18,
            lpAwardTo:    10_000 * 1e18,
>>>>>>> ec791226
            newLup:       _priceAt(4551)
        });
    }

    function testMoveQuoteTokenWithDebt() external tearDown {
        // lender makes an initial deposit
        skip(1 hours);

        _addLiquidity({
            from:    _lender,
            amount:  10_000 * 1e18,
            index:   2873,
<<<<<<< HEAD
            lpAward: 10_000 * 1e27,
=======
            lpAward: 10_000 * 1e18,
>>>>>>> ec791226
            newLup:  MAX_PRICE
        });

        // borrower draws debt, establishing a pool threshold price
        skip(2 hours);

        _pledgeCollateral({
            from:     _borrower,
            borrower: _borrower,
            amount:   10 * 1e18
        });
        _borrow({
            from:       _borrower,
            amount:     5_000 * 1e18,
            indexLimit: 3_000,
            newLup:     601.252968524772188572 * 1e18
        });

        (uint256 poolDebt,,) = _pool.debtInfo();
        uint256 ptp = Maths.wdiv(poolDebt, 10 * 1e18);
        assertEq(ptp, 500.480769230769231000 * 1e18);

        // lender moves some liquidity below the pool threshold price; penalty should be assessed
        skip(16 hours);

        _moveLiquidityWithPenalty({
            from:         _lender,
            amount:       2_500 * 1e18,
            amountMoved:  2_497.596153846153845 * 1e18,
            fromIndex:    2873,
            toIndex:      2954,
<<<<<<< HEAD
            lpRedeemFrom: 2_499.899333909953254268000000000 * 1e27,
            lpAwardTo:    2_497.596153846153845 * 1e27,
=======
            lpRedeemFrom: 2_499.899333909953254268000000000 * 1e18,
            lpAwardTo:    2_497.596153846153845 * 1e18,
>>>>>>> ec791226
            newLup:       _lup()
        });

        // another lender provides liquidity to prevent LUP from moving
        skip(1 hours);

        _addLiquidity({
            from:    _lender1,
            amount:  1_000 * 1e18,
            index:   2873,
<<<<<<< HEAD
            lpAward: 999.956320611641422442838174928 * 1e27,
=======
            lpAward: 999.956320611641422443 * 1e18,
>>>>>>> ec791226
            newLup:  601.252968524772188572 * 1e18
        });

        // lender moves more liquidity; no penalty assessed as sufficient time has passed
        skip(12 hours);

        _moveLiquidity({
            from:         _lender,
            amount:       2_500 * 1e18,
            fromIndex:    2873,
            toIndex:      2954,
<<<<<<< HEAD
            lpRedeemFrom: 2_499.810182702901761330952408614 * 1e27,
            lpAwardTo:    2_500 * 1e27,
=======
            lpRedeemFrom: 2_499.810182702901761331 * 1e18,
            lpAwardTo:    2_500 * 1e18,
>>>>>>> ec791226
            newLup:       _lup()
        });

        // after a week, another lender funds the pool
        skip(7 days);

        _addLiquidity({
            from:    _lender1,
            amount:  9_000 * 1e18,
            index:   2873,
<<<<<<< HEAD
            lpAward: 8_993.373316759001213153971860794 * 1e27,
=======
            lpAward: 8_993.373316759001213155 * 1e18,
>>>>>>> ec791226
            newLup:  601.252968524772188572 * 1e18
        });

        // lender removes all their quote, with interest
        skip(1 hours);

        _removeAllLiquidity({
            from:     _lender,
            amount:   5_003.981613396490344248 * 1e18,
            index:    2873,
            newLup:   601.252968524772188572 * 1e18,
<<<<<<< HEAD
            lpRedeem: 5_000.290483387144984401047591386 * 1e27
=======
            lpRedeem: 5_000.290483387144984401 * 1e18
>>>>>>> ec791226
        });

        _removeAllLiquidity({
            from:     _lender,
            amount:   4_997.596153846153845 * 1e18,
            index:    2954,
            newLup:   601.252968524772188572 * 1e18,
<<<<<<< HEAD
            lpRedeem: 4_997.596153846153845 * 1e27
=======
            lpRedeem: 4_997.596153846153845 * 1e18
>>>>>>> ec791226
        });

        assertGt(_quote.balanceOf(_lender), 200_000 * 1e18);
    }

    function testAddRemoveQuoteTokenBucketExchangeRateInvariantDifferentActor() tearDown external {
        _mintQuoteAndApproveTokens(_lender, 1000000000000000000 * 1e18);

        uint256 initialLenderBalance = _quote.balanceOf(_lender);

        _addCollateral({
            from:    _borrower,
            amount:  13167,
            index:   2570,
            lpAward: 35880690
        });

        _assertLenderLpBalance({
            lender:      _borrower,
            index:       2570,
            lpBalance:   35880690,
            depositTime: _startTime
        });
        _assertLenderLpBalance({
            lender:      _lender,
            index:       2570,
            lpBalance:   0,
            depositTime: 0
        });
        _assertBucket({
            index:        2570,
            lpBalance:    35880690,
            collateral:   13167,
            deposit:      0,
            exchangeRate: 1 * 1e18
        });

        _addLiquidity({
            from:    _lender,
            amount:  984665640564039457.584007913129639933 * 1e18,
            index:   2570,
            lpAward: 984665640564039457.584007913129639933 * 1e18,
            newLup:  MAX_PRICE
        });

        _assertLenderLpBalance({
            lender:      _borrower,
            index:       2570,
            lpBalance:   35880690,
            depositTime: _startTime
        });
        _assertLenderLpBalance({
            lender:      _lender,
            index:       2570,
            lpBalance:   984665640564039457.584007913129639933 * 1e18,
            depositTime: _startTime
        });
        _assertBucket({
            index:        2570,
            lpBalance:    984665640564039457.584007913165520623 * 1e18,
            collateral:   13167,
            deposit:      984665640564039457.584007913129639933 * 1e18,
            exchangeRate: 1 * 1e18 // exchange rate should not change
        });

        skip(48 hours); // to avoid penalty

        _removeAllLiquidity({
            from:     _lender,
            amount:   984665640564039457.584007913129639933 * 1e18,
            index:    2570,
            newLup:   MAX_PRICE,
            lpRedeem: 984665640564039457.584007913129639933 * 1e18
        });

        _assertLenderLpBalance({
            lender:      _borrower,
            index:       2570,
            lpBalance:   35880690,
            depositTime: _startTime
        });
        _assertLenderLpBalance({
            lender:      _lender,
            index:       2570,
            lpBalance:   0, // LPs should get back to same value as before add / remove collateral
            depositTime: _startTime
        });
        _assertBucket({
            index:        2570,
            lpBalance:    35880690,
            collateral:   13167,
            deposit:      0,
            exchangeRate: 1 * 1e18 // exchange rate should not change
        });

        assertEq(_quote.balanceOf(_lender), initialLenderBalance);
    }
}<|MERGE_RESOLUTION|>--- conflicted
+++ resolved
@@ -34,15 +34,6 @@
     function testPoolDepositQuoteToken() external tearDown {
         assertEq(_hpb(), MIN_PRICE);
 
-<<<<<<< HEAD
-        // should revert if trying to deposit at index 0
-        _assertAddLiquidityAtIndex0Revert({
-            from:   _lender,
-            amount: 10_000 * 1e18
-        });
-
-=======
->>>>>>> ec791226
         // test 10_000 deposit at price of 3_010.892022197881557845
         _addInitialLiquidity({
             from:   _lender,
@@ -69,26 +60,15 @@
         );
         _assertBucket({
             index:        2550,
-<<<<<<< HEAD
-            lpBalance:    10_000 * 1e27,
+            lpBalance:    10_000 * 1e18,
             collateral:   0,
             deposit:      10_000 * 1e18,
-            exchangeRate: 1 * 1e27
-=======
-            lpBalance:    10_000 * 1e18,
-            collateral:   0,
-            deposit:      10_000 * 1e18,
-            exchangeRate: 1 * 1e18
->>>>>>> ec791226
+            exchangeRate: 1 * 1e18
         });
         _assertLenderLpBalance({
             lender:      _lender,
             index:       2550,
-<<<<<<< HEAD
-            lpBalance:   10_000 * 1e27,
-=======
             lpBalance:   10_000 * 1e18,
->>>>>>> ec791226
             depositTime: _startTime
         });
 
@@ -122,50 +102,28 @@
         );
         _assertBucket({
             index:        2550,
-<<<<<<< HEAD
-            lpBalance:    10_000 * 1e27,
+            lpBalance:    10_000 * 1e18,
             collateral:   0,
             deposit:      10_000 * 1e18,
-            exchangeRate: 1 * 1e27
-=======
-            lpBalance:    10_000 * 1e18,
-            collateral:   0,
-            deposit:      10_000 * 1e18,
-            exchangeRate: 1 * 1e18
->>>>>>> ec791226
+            exchangeRate: 1 * 1e18
         });
         _assertLenderLpBalance({
             lender:      _lender,
             index:       2550,
-<<<<<<< HEAD
-            lpBalance:   10_000 * 1e27,
-=======
             lpBalance:   10_000 * 1e18,
->>>>>>> ec791226
             depositTime: _startTime
         });
         _assertBucket({
             index:        2551,
-<<<<<<< HEAD
-            lpBalance:    20_000 * 1e27,
+            lpBalance:    20_000 * 1e18,
             collateral:   0,
             deposit:      20_000 * 1e18,
-            exchangeRate: 1 * 1e27
-=======
-            lpBalance:    20_000 * 1e18,
-            collateral:   0,
-            deposit:      20_000 * 1e18,
-            exchangeRate: 1 * 1e18
->>>>>>> ec791226
+            exchangeRate: 1 * 1e18
         });
         _assertLenderLpBalance({
             lender:      _lender,
             index:       2551,
-<<<<<<< HEAD
-            lpBalance:   20_000 * 1e27,
-=======
             lpBalance:   20_000 * 1e18,
->>>>>>> ec791226
             depositTime: _startTime
         });
 
@@ -199,74 +157,41 @@
         );
         _assertBucket({
             index:        2549,
-<<<<<<< HEAD
-            lpBalance:    40_000 * 1e27,
+            lpBalance:    40_000 * 1e18,
             collateral:   0,
             deposit:      40_000 * 1e18,
-            exchangeRate: 1 * 1e27
-=======
-            lpBalance:    40_000 * 1e18,
-            collateral:   0,
-            deposit:      40_000 * 1e18,
-            exchangeRate: 1 * 1e18
->>>>>>> ec791226
+            exchangeRate: 1 * 1e18
         });
         _assertLenderLpBalance({
             lender:      _lender,
             index:       2549,
-<<<<<<< HEAD
-            lpBalance:   40_000 * 1e27,
-=======
             lpBalance:   40_000 * 1e18,
->>>>>>> ec791226
             depositTime: _startTime
         });
         _assertBucket({
             index:        2550,
-<<<<<<< HEAD
-            lpBalance:    10_000 * 1e27,
+            lpBalance:    10_000 * 1e18,
             collateral:   0,
             deposit:      10_000 * 1e18,
-            exchangeRate: 1 * 1e27
-=======
-            lpBalance:    10_000 * 1e18,
-            collateral:   0,
-            deposit:      10_000 * 1e18,
-            exchangeRate: 1 * 1e18
->>>>>>> ec791226
+            exchangeRate: 1 * 1e18
         });
         _assertLenderLpBalance({
             lender:      _lender,
             index:       2550,
-<<<<<<< HEAD
-            lpBalance:   10_000 * 1e27,
-=======
             lpBalance:   10_000 * 1e18,
->>>>>>> ec791226
             depositTime: _startTime
         });
         _assertBucket({
             index:        2551,
-<<<<<<< HEAD
-            lpBalance:    20_000 * 1e27,
+            lpBalance:    20_000 * 1e18,
             collateral:   0,
             deposit:      20_000 * 1e18,
-            exchangeRate: 1 * 1e27
-=======
-            lpBalance:    20_000 * 1e18,
-            collateral:   0,
-            deposit:      20_000 * 1e18,
-            exchangeRate: 1 * 1e18
->>>>>>> ec791226
+            exchangeRate: 1 * 1e18
         });
         _assertLenderLpBalance({
             lender:      _lender,
             index:       2551,
-<<<<<<< HEAD
-            lpBalance:   20_000 * 1e27,
-=======
             lpBalance:   20_000 * 1e18,
->>>>>>> ec791226
             depositTime: _startTime
         });
 
@@ -275,8 +200,6 @@
         assertEq(_quote.balanceOf(_lender),        130_000 * 1e18);
     }
 
-<<<<<<< HEAD
-=======
     function testPoolAddQuoteTokenReverts() external tearDown {
         // should revert if trying to deposit at index 0
         _assertAddLiquidityAtIndex0Revert({
@@ -310,39 +233,26 @@
         (success, ) = address(_pool).call(data);
     }
 
->>>>>>> ec791226
     function testPoolRemoveQuoteToken() external tearDown {
        _addLiquidity({
             from:    _lender,
             amount:  40_000 * 1e18,
             index:   2549,
-<<<<<<< HEAD
-            lpAward: 40_000 * 1e27,
-=======
             lpAward: 40_000 * 1e18,
->>>>>>> ec791226
             newLup:  MAX_PRICE
         });
        _addLiquidity({
             from:    _lender,
             amount:  10_000 * 1e18,
             index:   2550,
-<<<<<<< HEAD
-            lpAward: 10_000 * 1e27,
-=======
             lpAward: 10_000 * 1e18,
->>>>>>> ec791226
             newLup:  MAX_PRICE
         });   
        _addLiquidity(   {   
             from:    _lender,
             amount:  20_000 * 1e18,
             index:   2551,
-<<<<<<< HEAD
-            lpAward: 20_000 * 1e27,
-=======
             lpAward: 20_000 * 1e18,
->>>>>>> ec791226
             newLup:  MAX_PRICE
         });
 
@@ -365,74 +275,41 @@
         );
         _assertBucket({
             index:        2549,
-<<<<<<< HEAD
-            lpBalance:    40_000 * 1e27,
+            lpBalance:    40_000 * 1e18,
             collateral:   0,
             deposit:      40_000 * 1e18,
-            exchangeRate: 1 * 1e27
-=======
-            lpBalance:    40_000 * 1e18,
-            collateral:   0,
-            deposit:      40_000 * 1e18,
-            exchangeRate: 1 * 1e18
->>>>>>> ec791226
+            exchangeRate: 1 * 1e18
         });
         _assertLenderLpBalance({
             lender:      _lender,
             index:       2549,
-<<<<<<< HEAD
-            lpBalance:   40_000 * 1e27,
-=======
             lpBalance:   40_000 * 1e18,
->>>>>>> ec791226
             depositTime: _startTime
         });
         _assertBucket({
             index:        2550,
-<<<<<<< HEAD
-            lpBalance:    10_000 * 1e27,
+            lpBalance:    10_000 * 1e18,
             collateral:   0,
             deposit:      10_000 * 1e18,
-            exchangeRate: 1 * 1e27
-=======
-            lpBalance:    10_000 * 1e18,
-            collateral:   0,
-            deposit:      10_000 * 1e18,
-            exchangeRate: 1 * 1e18
->>>>>>> ec791226
+            exchangeRate: 1 * 1e18
         });
         _assertLenderLpBalance({
             lender:      _lender,
             index:       2550,
-<<<<<<< HEAD
-            lpBalance:   10_000 * 1e27,
-=======
             lpBalance:   10_000 * 1e18,
->>>>>>> ec791226
             depositTime: _startTime
         });
         _assertBucket({
             index:        2551,
-<<<<<<< HEAD
-            lpBalance:    20_000 * 1e27,
+            lpBalance:    20_000 * 1e18,
             collateral:   0,
             deposit:      20_000 * 1e18,
-            exchangeRate: 1 * 1e27
-=======
-            lpBalance:    20_000 * 1e18,
-            collateral:   0,
-            deposit:      20_000 * 1e18,
-            exchangeRate: 1 * 1e18
->>>>>>> ec791226
+            exchangeRate: 1 * 1e18
         });
         _assertLenderLpBalance({
             lender:      _lender,
             index:       2551,
-<<<<<<< HEAD
-            lpBalance:   20_000 * 1e27,
-=======
             lpBalance:   20_000 * 1e18,
->>>>>>> ec791226
             depositTime: _startTime
         });
 
@@ -447,11 +324,7 @@
             amount:   5_000 * 1e18,
             index:    2549,
             newLup:   MAX_PRICE,
-<<<<<<< HEAD
-            lpRedeem: 5_000 * 1e27
-=======
             lpRedeem: 5_000 * 1e18
->>>>>>> ec791226
         });
 
         _assertPool(
@@ -473,74 +346,41 @@
         );
         _assertBucket({
             index:        2549,
-<<<<<<< HEAD
-            lpBalance:    35_000 * 1e27,
+            lpBalance:    35_000 * 1e18,
             collateral:   0,
             deposit:      35_000 * 1e18,
-            exchangeRate: 1 * 1e27
-=======
-            lpBalance:    35_000 * 1e18,
-            collateral:   0,
-            deposit:      35_000 * 1e18,
-            exchangeRate: 1 * 1e18
->>>>>>> ec791226
+            exchangeRate: 1 * 1e18
         });
         _assertLenderLpBalance({
             lender:      _lender,
             index:       2549,
-<<<<<<< HEAD
-            lpBalance:   35_000 * 1e27,
-=======
             lpBalance:   35_000 * 1e18,
->>>>>>> ec791226
             depositTime: _startTime
         });
         _assertBucket({
             index:        2550,
-<<<<<<< HEAD
-            lpBalance:    10_000 * 1e27,
+            lpBalance:    10_000 * 1e18,
             collateral:   0,
             deposit:      10_000 * 1e18,
-            exchangeRate: 1 * 1e27
-=======
-            lpBalance:    10_000 * 1e18,
-            collateral:   0,
-            deposit:      10_000 * 1e18,
-            exchangeRate: 1 * 1e18
->>>>>>> ec791226
+            exchangeRate: 1 * 1e18
         });
         _assertLenderLpBalance({
             lender:      _lender,
             index:       2550,
-<<<<<<< HEAD
-            lpBalance:   10_000 * 1e27,
-=======
             lpBalance:   10_000 * 1e18,
->>>>>>> ec791226
             depositTime: _startTime
         });
         _assertBucket({
             index:        2551,
-<<<<<<< HEAD
-            lpBalance:    20_000 * 1e27,
+            lpBalance:    20_000 * 1e18,
             collateral:   0,
             deposit:      20_000 * 1e18,
-            exchangeRate: 1 * 1e27
-=======
-            lpBalance:    20_000 * 1e18,
-            collateral:   0,
-            deposit:      20_000 * 1e18,
-            exchangeRate: 1 * 1e18
->>>>>>> ec791226
+            exchangeRate: 1 * 1e18
         });
         _assertLenderLpBalance({
             lender:      _lender,
             index:       2551,
-<<<<<<< HEAD
-            lpBalance:   20_000 * 1e27,
-=======
             lpBalance:   20_000 * 1e18,
->>>>>>> ec791226
             depositTime: _startTime
         });
 
@@ -553,11 +393,7 @@
             amount:   35_000 * 1e18,
             index:    2549,
             newLup:   MAX_PRICE,
-<<<<<<< HEAD
-            lpRedeem: 35_000 * 1e27
-=======
             lpRedeem: 35_000 * 1e18
->>>>>>> ec791226
         });
 
         _assertPool(
@@ -582,11 +418,7 @@
             lpBalance:    0,
             collateral:   0,
             deposit:      0,
-<<<<<<< HEAD
-            exchangeRate: 1 * 1e27
-=======
-            exchangeRate: 1 * 1e18
->>>>>>> ec791226
+            exchangeRate: 1 * 1e18
         });
         _assertLenderLpBalance({
             lender:      _lender,
@@ -596,50 +428,28 @@
         });
         _assertBucket({
             index:        2550,
-<<<<<<< HEAD
-            lpBalance:    10_000 * 1e27,
+            lpBalance:    10_000 * 1e18,
             collateral:   0,
             deposit:      10_000 * 1e18,
-            exchangeRate: 1 * 1e27
-=======
-            lpBalance:    10_000 * 1e18,
-            collateral:   0,
-            deposit:      10_000 * 1e18,
-            exchangeRate: 1 * 1e18
->>>>>>> ec791226
+            exchangeRate: 1 * 1e18
         });
         _assertLenderLpBalance({
             lender:      _lender,
             index:       2550,
-<<<<<<< HEAD
-            lpBalance:   10_000 * 1e27,
-=======
             lpBalance:   10_000 * 1e18,
->>>>>>> ec791226
             depositTime: _startTime
         });
         _assertBucket({
             index:        2551,
-<<<<<<< HEAD
-            lpBalance:    20_000 * 1e27,
+            lpBalance:    20_000 * 1e18,
             collateral:   0,
             deposit:      20_000 * 1e18,
-            exchangeRate: 1 * 1e27
-=======
-            lpBalance:    20_000 * 1e18,
-            collateral:   0,
-            deposit:      20_000 * 1e18,
-            exchangeRate: 1 * 1e18
->>>>>>> ec791226
+            exchangeRate: 1 * 1e18
         });
         _assertLenderLpBalance({
             lender:      _lender,
             index:       2551,
-<<<<<<< HEAD
-            lpBalance:   20_000 * 1e27,
-=======
             lpBalance:   20_000 * 1e18,
->>>>>>> ec791226
             depositTime: _startTime
         });
 
@@ -661,11 +471,7 @@
             from:    _lender,
             amount:  11_000 * 1e18,
             index:   4550,
-<<<<<<< HEAD
-            lpAward: 11_000 * 1e27,
-=======
             lpAward: 11_000 * 1e18,
->>>>>>> ec791226
             newLup:  MAX_PRICE
         });
 
@@ -701,44 +507,28 @@
             from:    _lender,
             amount:  41_000 * 1e18,
             index:   4549,
-<<<<<<< HEAD
-            lpAward: 41_000 * 1e27,
-=======
             lpAward: 41_000 * 1e18,
->>>>>>> ec791226
             newLup:  MAX_PRICE
         });
         _addLiquidity({
             from:    _lender,
             amount:  10_000 * 1e18,
             index:   4550,
-<<<<<<< HEAD
-            lpAward: 10_000 * 1e27,
-=======
             lpAward: 10_000 * 1e18,
->>>>>>> ec791226
             newLup:  MAX_PRICE
         });
         _addLiquidity({
             from:    _lender,
             amount:  20_000 * 1e18,
             index:   4551,
-<<<<<<< HEAD
-            lpAward: 20_000 * 1e27,
-=======
             lpAward: 20_000 * 1e18,
->>>>>>> ec791226
             newLup:  MAX_PRICE
         });   
         _addLiquidity(   {   
             from:    _lender,
             amount:  30_000 * 1e18,
             index:   4990,
-<<<<<<< HEAD
-            lpAward: 30_000 * 1e27,
-=======
             lpAward: 30_000 * 1e18,
->>>>>>> ec791226
             newLup:  MAX_PRICE
         });
 
@@ -748,11 +538,7 @@
             from:    _lender,
             amount:  1 * 1e18,
             index:   5000,
-<<<<<<< HEAD
-            lpAward: 0.014854015662334135 * 1e27
-=======
             lpAward: 0.014854015662334135 * 1e18
->>>>>>> ec791226
         });
 
         _pledgeCollateral({
@@ -791,11 +577,7 @@
             from:    _lender1,
             amount:  20_000 * 1e18,
             index:   4550,
-<<<<<<< HEAD
-            lpAward: 20_000 * 1e27,
-=======
             lpAward: 20_000 * 1e18,
->>>>>>> ec791226
             newLup:  _priceAt(4550)
         });
 
@@ -807,11 +589,7 @@
             amount:   10_000 * 1e18,
             index:    4990,
             newLup:   _priceAt(4550),
-<<<<<<< HEAD
-            lpRedeem: 10_000 * 1e27
-=======
             lpRedeem: 10_000 * 1e18
->>>>>>> ec791226
         });
     }
 
@@ -825,11 +603,7 @@
             from:    _lender,
             amount:  10 * 1e18,
             index:   i100,
-<<<<<<< HEAD
-            lpAward: 1003.3236814328200989 * 1e27
-=======
             lpAward: 1003.3236814328200989 * 1e18
->>>>>>> ec791226
         });
 
         // another lender deposits into the bucket
@@ -837,11 +611,7 @@
             from:    _lender1,
             amount:  900 * 1e18,
             index:   i100, 
-<<<<<<< HEAD
-            lpAward: 900 * 1e27,
-=======
             lpAward: 900 * 1e18,
->>>>>>> ec791226
             newLup:  MAX_PRICE
         });
 
@@ -853,11 +623,7 @@
             amount:   100 * 1e18,
             index:    i100,
             newLup:   MAX_PRICE,
-<<<<<<< HEAD
-            lpRedeem: 100 * 1e27
-=======
             lpRedeem: 100 * 1e18
->>>>>>> ec791226
         });
 
         // should be able to remove the rest
@@ -866,26 +632,15 @@
             amount:   800 * 1e18,
             index:    i100,
             newLup:   MAX_PRICE,
-<<<<<<< HEAD
-            lpRedeem: 800 * 1e27
-=======
             lpRedeem: 800 * 1e18
->>>>>>> ec791226
         });
 
         _assertBucket({
             index:        i100,
-<<<<<<< HEAD
-            lpBalance:    1_003.3236814328200989 * 1e27,
-            collateral:   10 * 1e18,
-            deposit:      0,
-            exchangeRate: 1 * 1e27
-=======
             lpBalance:    1_003.3236814328200989 * 1e18,
             collateral:   10 * 1e18,
             deposit:      0,
             exchangeRate: 1 * 1e18
->>>>>>> ec791226
         });
     }
 
@@ -899,71 +654,41 @@
             from:    _lender,
             amount:  3_400 * 1e18,
             index:   1606,
-<<<<<<< HEAD
-            lpAward: 3_400 * 1e27,
-=======
             lpAward: 3_400 * 1e18,
->>>>>>> ec791226
             newLup:  MAX_PRICE
         });
         _addLiquidity({
             from:    _lender,
             amount:  3_400 * 1e18,
             index:   1663,
-<<<<<<< HEAD
-            lpAward: 3_400 * 1e27,
-=======
             lpAward: 3_400 * 1e18,
->>>>>>> ec791226
             newLup:  MAX_PRICE
         });
 
         _assertBucket({
             index:        1606,
-<<<<<<< HEAD
-            lpBalance:    3_400 * 1e27,
+            lpBalance:    3_400 * 1e18,
             collateral:   0,
             deposit:      3_400 * 1e18,
-            exchangeRate: 1 * 1e27
-=======
+            exchangeRate: 1 * 1e18
+        });
+        _assertLenderLpBalance({
+            lender:      _lender,
+            index:       1606,
+            lpBalance:   3_400 * 1e18,
+            depositTime: _startTime + 1 minutes
+        });
+        _assertBucket({
+            index:        1663,
             lpBalance:    3_400 * 1e18,
             collateral:   0,
             deposit:      3_400 * 1e18,
             exchangeRate: 1 * 1e18
->>>>>>> ec791226
-        });
-        _assertLenderLpBalance({
-            lender:      _lender,
-            index:       1606,
-<<<<<<< HEAD
-            lpBalance:   3_400 * 1e27,
-=======
+        });
+        _assertLenderLpBalance({
+            lender:      _lender,
+            index:       1663,
             lpBalance:   3_400 * 1e18,
->>>>>>> ec791226
-            depositTime: _startTime + 1 minutes
-        });
-        _assertBucket({
-            index:        1663,
-<<<<<<< HEAD
-            lpBalance:    3_400 * 1e27,
-            collateral:   0,
-            deposit:      3_400 * 1e18,
-            exchangeRate: 1 * 1e27
-=======
-            lpBalance:    3_400 * 1e18,
-            collateral:   0,
-            deposit:      3_400 * 1e18,
-            exchangeRate: 1 * 1e18
->>>>>>> ec791226
-        });
-        _assertLenderLpBalance({
-            lender:      _lender,
-            index:       1663,
-<<<<<<< HEAD
-            lpBalance:   3_400 * 1e27,
-=======
-            lpBalance:   3_400 * 1e18,
->>>>>>> ec791226
             depositTime: _startTime + 1 minutes
         });
 
@@ -986,21 +711,13 @@
         _assertLenderLpBalance({
             lender:      _lender,
             index:       1663,
-<<<<<<< HEAD
-            lpBalance:   3_400 * 1e27,
-=======
             lpBalance:   3_400 * 1e18,
->>>>>>> ec791226
             depositTime: _startTime + 1 minutes
         });
         _assertLenderLpBalance({
             lender:      _lender,
             index:       1663,
-<<<<<<< HEAD
-            lpBalance:   3_400 * 1e27,
-=======
             lpBalance:   3_400 * 1e18,
->>>>>>> ec791226
             depositTime: _startTime + 1 minutes
         });
 
@@ -1017,11 +734,7 @@
             amountRemoved: expectedWithdrawal1,
             index:         1606,
             newLup:        _priceAt(1663),
-<<<<<<< HEAD
-            lpRedeem:      1_699.988795593461528952000000000 * 1e27
-=======
             lpRedeem:      1_699.988795593461528952000000000 * 1e18
->>>>>>> ec791226
         });
 
         // lender removes all quote token, including interest, from the bucket
@@ -1036,11 +749,7 @@
             amount:   expectedWithdrawal2,
             index:    1606,
             newLup:   _priceAt(1663),
-<<<<<<< HEAD
-            lpRedeem: 1_700.011204406538471048000000000 * 1e27
-=======
             lpRedeem: 1_700.011204406538471048000000000 * 1e18
->>>>>>> ec791226
         });
 
         assertEq(_quote.balanceOf(_lender), lenderBalanceBefore + expectedWithdrawal1 + expectedWithdrawal2);
@@ -1050,11 +759,7 @@
             lpBalance:    0,
             collateral:   0,
             deposit:      0,
-<<<<<<< HEAD
-            exchangeRate: 1 * 1e27
-=======
-            exchangeRate: 1 * 1e18
->>>>>>> ec791226
+            exchangeRate: 1 * 1e18
         });
         _assertLenderLpBalance({
             lender:      _lender,
@@ -1064,26 +769,15 @@
         });
         _assertBucket({
             index:        1663,
-<<<<<<< HEAD
-            lpBalance:    3_400 * 1e27,
-            collateral:   0,
-            deposit:      3_400.266076335718765800 * 1e18,
-            exchangeRate: 1.000078257745799637000000000 * 1e27
-=======
             lpBalance:    3_400 * 1e18,
             collateral:   0,
             deposit:      3_400.266076335718765800 * 1e18,
             exchangeRate: 1.000078257745799637000000000 * 1e18
->>>>>>> ec791226
         });
         _assertLenderLpBalance({
             lender:      _lender,
             index:       1663,
-<<<<<<< HEAD
-            lpBalance:   3_400 * 1e27,
-=======
             lpBalance:   3_400 * 1e18,
->>>>>>> ec791226
             depositTime: _startTime + 1 minutes
         });
     }
@@ -1093,44 +787,28 @@
             from:    _lender,
             amount:  40_000 * 1e18,
             index:   2549,
-<<<<<<< HEAD
-            lpAward: 40_000 * 1e27,
-=======
             lpAward: 40_000 * 1e18,
->>>>>>> ec791226
             newLup:  MAX_PRICE
         });
         _addLiquidity({
             from:    _lender,
             amount:  10_000 * 1e18,
             index:   2550,
-<<<<<<< HEAD
-            lpAward: 10_000 * 1e27,
-=======
             lpAward: 10_000 * 1e18,
->>>>>>> ec791226
             newLup:  MAX_PRICE
         });   
         _addLiquidity(   {   
             from:    _lender,
             amount:  20_000 * 1e18,
             index:   2551,
-<<<<<<< HEAD
-            lpAward: 20_000 * 1e27,
-=======
             lpAward: 20_000 * 1e18,
->>>>>>> ec791226
             newLup:  MAX_PRICE
         });
 
         _assertLenderLpBalance({
             lender:      _lender,
             index:       2549,
-<<<<<<< HEAD
-            lpBalance:   40_000 * 1e27,
-=======
             lpBalance:   40_000 * 1e18,
->>>>>>> ec791226
             depositTime: _startTime
         });
         _assertLenderLpBalance({
@@ -1145,34 +823,21 @@
             amount:       5_000 * 1e18,
             fromIndex:    2549,
             toIndex:      2552,
-<<<<<<< HEAD
-            lpRedeemFrom: 5_000 * 1e27,
-            lpAwardTo:    5_000 * 1e27,
-=======
             lpRedeemFrom: 5_000 * 1e18,
             lpAwardTo:    5_000 * 1e18,
->>>>>>> ec791226
             newLup:       MAX_PRICE
         });
 
         _assertLenderLpBalance({
             lender:      _lender,
             index:       2549,
-<<<<<<< HEAD
-            lpBalance:   35_000 * 1e27,
-=======
             lpBalance:   35_000 * 1e18,
->>>>>>> ec791226
             depositTime: _startTime
         });
         _assertLenderLpBalance({
             lender:      _lender,
             index:       2552,
-<<<<<<< HEAD
-            lpBalance:   5_000 * 1e27,
-=======
             lpBalance:   5_000 * 1e18,
->>>>>>> ec791226
             depositTime: _startTime
         });
 
@@ -1181,44 +846,27 @@
             amount:       5_000 * 1e18,
             fromIndex:    2549,
             toIndex:      2540,
-<<<<<<< HEAD
-            lpRedeemFrom: 5_000 * 1e27,
-            lpAwardTo:    5_000 * 1e27,
-=======
             lpRedeemFrom: 5_000 * 1e18,
             lpAwardTo:    5_000 * 1e18,
->>>>>>> ec791226
             newLup:       MAX_PRICE
         });
 
         _assertLenderLpBalance({
             lender:      _lender,
             index:       2540,
-<<<<<<< HEAD
-            lpBalance:   5_000 * 1e27,
-=======
             lpBalance:   5_000 * 1e18,
->>>>>>> ec791226
             depositTime: _startTime
         });
         _assertLenderLpBalance({
             lender:      _lender,
             index:       2549,
-<<<<<<< HEAD
-            lpBalance:   30_000 * 1e27,
-=======
             lpBalance:   30_000 * 1e18,
->>>>>>> ec791226
             depositTime: _startTime
         });
         _assertLenderLpBalance({
             lender:      _lender,
             index:       2552,
-<<<<<<< HEAD
-            lpBalance:   5_000 * 1e27,
-=======
             lpBalance:   5_000 * 1e18,
->>>>>>> ec791226
             depositTime: _startTime
         });
 
@@ -1227,64 +875,39 @@
             amount:       15_000 * 1e18,
             fromIndex:    2551,
             toIndex:      2777,
-<<<<<<< HEAD
-            lpRedeemFrom: 15_000 * 1e27,
-            lpAwardTo:    15_000 * 1e27,
-=======
             lpRedeemFrom: 15_000 * 1e18,
             lpAwardTo:    15_000 * 1e18,
->>>>>>> ec791226
             newLup:       MAX_PRICE
         });
 
         _assertLenderLpBalance({
             lender:      _lender,
             index:       2540,
-<<<<<<< HEAD
-            lpBalance:   5_000 * 1e27,
-=======
             lpBalance:   5_000 * 1e18,
->>>>>>> ec791226
             depositTime: _startTime
         });
         _assertLenderLpBalance({
             lender:      _lender,
             index:       2549,
-<<<<<<< HEAD
-            lpBalance:   30_000 * 1e27,
-=======
             lpBalance:   30_000 * 1e18,
->>>>>>> ec791226
             depositTime: _startTime
         });
         _assertLenderLpBalance({
             lender:      _lender,
             index:       2551,
-<<<<<<< HEAD
-            lpBalance:   5_000 * 1e27,
-=======
             lpBalance:   5_000 * 1e18,
->>>>>>> ec791226
             depositTime: _startTime
         });
         _assertLenderLpBalance({
             lender:      _lender,
             index:       2552,
-<<<<<<< HEAD
-            lpBalance:   5_000 * 1e27,
-=======
             lpBalance:   5_000 * 1e18,
->>>>>>> ec791226
             depositTime: _startTime
         });
         _assertLenderLpBalance({
             lender:      _lender,
             index:       2777,
-<<<<<<< HEAD
-            lpBalance:   15_000 * 1e27,
-=======
             lpBalance:   15_000 * 1e18,
->>>>>>> ec791226
             depositTime: _startTime
         });
     }
@@ -1306,44 +929,28 @@
             from:    _lender,
             amount:  40_000 * 1e18,
             index:   4549,
-<<<<<<< HEAD
-            lpAward: 40_000 * 1e27,
-=======
             lpAward: 40_000 * 1e18,
->>>>>>> ec791226
             newLup:  MAX_PRICE
         });
         _addLiquidity({
             from:    _lender,
             amount:  10_000 * 1e18,
             index:   4550,
-<<<<<<< HEAD
-            lpAward: 10_000 * 1e27,
-=======
             lpAward: 10_000 * 1e18,
->>>>>>> ec791226
             newLup:  MAX_PRICE
         });
         _addLiquidity({   
             from:    _lender,
             amount:  20_000 * 1e18,
             index:   4551,
-<<<<<<< HEAD
-            lpAward: 20_000 * 1e27,
-=======
             lpAward: 20_000 * 1e18,
->>>>>>> ec791226
             newLup:  MAX_PRICE
         });   
         _addLiquidity({   
             from:    _lender,
             amount:  30_000 * 1e18,
             index:   4651,
-<<<<<<< HEAD
-            lpAward: 30_000 * 1e27,
-=======
             lpAward: 30_000 * 1e18,
->>>>>>> ec791226
             newLup:  MAX_PRICE
         });
 
@@ -1382,8 +989,6 @@
             fromIndex: 4549,
             toIndex:   6000
         });
-<<<<<<< HEAD
-=======
 
         // should revert if transaction expired
         _assertMoveLiquidityExpiredRevert({
@@ -1393,7 +998,6 @@
             toIndex:   4459,
             expiry:    block.timestamp - 20
         });
->>>>>>> ec791226
 
         // should be able to moveQuoteToken if properly specified
         _moveLiquidity({
@@ -1401,13 +1005,8 @@
             amount:       10_000 * 1e18,
             fromIndex:    4549,
             toIndex:      4550,
-<<<<<<< HEAD
-            lpRedeemFrom: 10_000 * 1e27,
-            lpAwardTo:    10_000 * 1e27,
-=======
             lpRedeemFrom: 10_000 * 1e18,
             lpAwardTo:    10_000 * 1e18,
->>>>>>> ec791226
             newLup:       _priceAt(4551)
         });
     }
@@ -1420,11 +1019,7 @@
             from:    _lender,
             amount:  10_000 * 1e18,
             index:   2873,
-<<<<<<< HEAD
-            lpAward: 10_000 * 1e27,
-=======
             lpAward: 10_000 * 1e18,
->>>>>>> ec791226
             newLup:  MAX_PRICE
         });
 
@@ -1456,13 +1051,8 @@
             amountMoved:  2_497.596153846153845 * 1e18,
             fromIndex:    2873,
             toIndex:      2954,
-<<<<<<< HEAD
-            lpRedeemFrom: 2_499.899333909953254268000000000 * 1e27,
-            lpAwardTo:    2_497.596153846153845 * 1e27,
-=======
             lpRedeemFrom: 2_499.899333909953254268000000000 * 1e18,
             lpAwardTo:    2_497.596153846153845 * 1e18,
->>>>>>> ec791226
             newLup:       _lup()
         });
 
@@ -1473,11 +1063,7 @@
             from:    _lender1,
             amount:  1_000 * 1e18,
             index:   2873,
-<<<<<<< HEAD
-            lpAward: 999.956320611641422442838174928 * 1e27,
-=======
             lpAward: 999.956320611641422443 * 1e18,
->>>>>>> ec791226
             newLup:  601.252968524772188572 * 1e18
         });
 
@@ -1489,13 +1075,8 @@
             amount:       2_500 * 1e18,
             fromIndex:    2873,
             toIndex:      2954,
-<<<<<<< HEAD
-            lpRedeemFrom: 2_499.810182702901761330952408614 * 1e27,
-            lpAwardTo:    2_500 * 1e27,
-=======
             lpRedeemFrom: 2_499.810182702901761331 * 1e18,
             lpAwardTo:    2_500 * 1e18,
->>>>>>> ec791226
             newLup:       _lup()
         });
 
@@ -1506,11 +1087,7 @@
             from:    _lender1,
             amount:  9_000 * 1e18,
             index:   2873,
-<<<<<<< HEAD
-            lpAward: 8_993.373316759001213153971860794 * 1e27,
-=======
             lpAward: 8_993.373316759001213155 * 1e18,
->>>>>>> ec791226
             newLup:  601.252968524772188572 * 1e18
         });
 
@@ -1522,11 +1099,7 @@
             amount:   5_003.981613396490344248 * 1e18,
             index:    2873,
             newLup:   601.252968524772188572 * 1e18,
-<<<<<<< HEAD
-            lpRedeem: 5_000.290483387144984401047591386 * 1e27
-=======
             lpRedeem: 5_000.290483387144984401 * 1e18
->>>>>>> ec791226
         });
 
         _removeAllLiquidity({
@@ -1534,11 +1107,7 @@
             amount:   4_997.596153846153845 * 1e18,
             index:    2954,
             newLup:   601.252968524772188572 * 1e18,
-<<<<<<< HEAD
-            lpRedeem: 4_997.596153846153845 * 1e27
-=======
             lpRedeem: 4_997.596153846153845 * 1e18
->>>>>>> ec791226
         });
 
         assertGt(_quote.balanceOf(_lender), 200_000 * 1e18);
