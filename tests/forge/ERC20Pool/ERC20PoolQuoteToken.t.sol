--- conflicted
+++ resolved
@@ -799,37 +799,22 @@
                 amount:   1_700 * 1e18,
                 index:    1606,
                 penalty:  penalty,
-<<<<<<< HEAD
-                newLup:   PoolUtils.indexToPrice(1663),
+                newLup:   _priceAt(1663),
                 lpRedeem: 1_699.988795593461528952268999517 * 1e27
-=======
-                newLup:   _priceAt(1663),
-                lpRedeem: 1_699.992488670769259236317168938 * 1e27
->>>>>>> cdc14ca7
             }
         );
 
         // lender removes all quote token, including interest, from the bucket
         skip(1 days);
-<<<<<<< HEAD
-        assertGt(PoolUtils.indexToPrice(1606), _htp());
+        assertGt(_priceAt(1606), _htp());
         uint256 expectedWithdrawal2 = 1_700.144243451229452671 * 1e18;
-=======
-        assertGt(_priceAt(1606), _htp());
-        uint256 expectedWithdrawal2 = 1_700.136856335210791693 * 1e18;
->>>>>>> cdc14ca7
         _removeAllLiquidity(
             {
                 from:     _lender,
                 amount:   expectedWithdrawal2,
                 index:    1606,
-<<<<<<< HEAD
-                newLup:   PoolUtils.indexToPrice(1663),
+                newLup:   _priceAt(1663),
                 lpRedeem: 1_700.011204406538471047731000483 * 1e27
-=======
-                newLup:   _priceAt(1663),
-                lpRedeem: 1_700.007511329230740763682831062 * 1e27
->>>>>>> cdc14ca7
             }
         );
         assertEq(_quote.balanceOf(_lender), lenderBalanceBefore + expectedWithdrawal1 + expectedWithdrawal2);
