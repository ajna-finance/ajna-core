--- conflicted
+++ resolved
@@ -203,26 +203,15 @@
         _assertLenderLpBalance({
             lender:      _lender,
             index:       _i9_91,
-<<<<<<< HEAD
-            lpBalance:   2_000 * 1e27,
-=======
             lpBalance:   2_000 * 1e18,
->>>>>>> ec791226
             depositTime: _startTime
         });
         _assertBucket({
             index:        _i9_91,
-<<<<<<< HEAD
-            lpBalance:    2_000 * 1e27,
-            collateral:   0,
-            deposit:      2_000 * 1e18,
-            exchangeRate: 1 * 1e27
-=======
             lpBalance:    2_000 * 1e18,
             collateral:   0,
             deposit:      2_000 * 1e18,
             exchangeRate: 1 * 1e18
->>>>>>> ec791226
         });
         _assertBorrower({
             borrower:                  _borrower,
@@ -237,27 +226,16 @@
             from:    _lender1,
             amount:  1 * 1e18,
             index:   _i9_52,
-<<<<<<< HEAD
-            lpAward: 0.999996755983514720095749768 * 1e27,
-=======
             lpAward: 0.999996755983514720 * 1e18,
->>>>>>> ec791226
             newLup:  9.721295865031779605 * 1e18
         });
 
         _assertBucket({
             index:        _i9_91,
-<<<<<<< HEAD
-            lpBalance:    2_000 * 1e27,
-            collateral:   0,
-            deposit:      2_000.006488054017914000 * 1e18,
-            exchangeRate: 1.000003244027008957000000000 * 1e27
-=======
             lpBalance:    2_000 * 1e18,
             collateral:   0,
             deposit:      2_000.006488054017914000 * 1e18,
             exchangeRate: 1.000003244027008957 * 1e18
->>>>>>> ec791226
         });
         _assertReserveAuction({
             reserves:                   286.940475866492567343 * 1e18,
@@ -302,11 +280,7 @@
             bondChange:       0.198343696868718241 * 1e18,
             isReward:         true,
             lpAwardTaker:     0,
-<<<<<<< HEAD
-            lpAwardKicker:    0.198343053438495848000000000 * 1e27
-=======
             lpAwardKicker:    0.198343053438495848 * 1e18
->>>>>>> ec791226
         });
 
         _assertLenderLpBalance({
@@ -318,26 +292,15 @@
         _assertLenderLpBalance({
             lender:      _lender,
             index:       _i9_91,
-<<<<<<< HEAD
-            lpBalance:   2_000.198343053438495848000000000 * 1e27,
-=======
             lpBalance:   2_000.198343053438495848 * 1e18,
->>>>>>> ec791226
             depositTime: _startTime + 250 days + 6.5 hours
         });
         _assertBucket({
             index:        _i9_91,
-<<<<<<< HEAD
-            lpBalance:    2_000.198343053438495848000000000 * 1e27,
-            collateral:   2 * 1e18,
-            deposit:      1_980.370462064014808094 * 1e18,
-            exchangeRate: 1.000003244027008957000258924 * 1e27
-=======
             lpBalance:    2_000.198343053438495848 * 1e18,
             collateral:   2 * 1e18,
             deposit:      1_980.370462064014808094 * 1e18,
             exchangeRate: 1.000003244027008957 * 1e18
->>>>>>> ec791226
         });
         // reserves should remain the same after deposit take
         _assertReserveAuction({
@@ -404,11 +367,7 @@
             from:    _lender,
             amount:  25_000 * 1e18,
             index:   _i1505_26,
-<<<<<<< HEAD
-            lpAward: 25_000 * 1e27,
-=======
             lpAward: 25_000 * 1e18,
->>>>>>> ec791226
             newLup:  1_505.263728469068226832 * 1e18
         });
 
@@ -421,17 +380,10 @@
         });
         _assertBucket({
             index:        _i1505_26,
-<<<<<<< HEAD
-            lpBalance:    25_000 * 1e27,
-            collateral:   0.0 * 1e18,
-            deposit:      25_000 * 1e18,
-            exchangeRate: 1.0 * 1e27
-=======
             lpBalance:    25_000 * 1e18,
             collateral:   0.0 * 1e18,
             deposit:      25_000 * 1e18,
             exchangeRate: 1.0 * 1e18
->>>>>>> ec791226
         });
 
         // Amount is restricted by the debt in the loan
@@ -464,26 +416,15 @@
         _assertLenderLpBalance({
             lender:      _lender,
             index:       _i1505_26,
-<<<<<<< HEAD
-            lpBalance:   25_000 * 1e27,
-=======
             lpBalance:   25_000 * 1e18,
->>>>>>> ec791226
             depositTime: block.timestamp
         });
         _assertBucket({
             index:        _i1505_26,
-<<<<<<< HEAD
-            lpBalance:    25_000 * 1e27,
-            collateral:   0.014351542794629452 * 1e18,
-            deposit:      24_978.397143183672680231 * 1e18,
-            exchangeRate: 1.000000000000000000010323898 * 1e27
-=======
             lpBalance:    25_000 * 1e18,
             collateral:   0.014351542794629452 * 1e18,
             deposit:      24_978.397143183672680231 * 1e18,
             exchangeRate: 1 * 1e18
->>>>>>> ec791226
         });
         _assertReserveAuction({
             reserves:                   288.543944498908261870 * 1e18,
@@ -519,11 +460,7 @@
             from:    _lender,
             amount:  15.0 * 1e18,
             index:   _i1505_26,
-<<<<<<< HEAD
-            lpAward: 15.0 * 1e27,
-=======
             lpAward: 15.0 * 1e18,
->>>>>>> ec791226
             newLup:  9.721295865031779605 * 1e18
         });
 
@@ -567,27 +504,16 @@
         );
         _assertBucket({
             index:        _i1505_26,
-<<<<<<< HEAD
-            lpBalance:    15 * 1e27,
-            collateral:   0.009965031187761219 * 1e18,
-            deposit:      0,
-            exchangeRate: 0.999999999999999999688877723 * 1e27
-=======
             lpBalance:    15 * 1e18,
             collateral:   0.009965031187761219 * 1e18,
             deposit:      0,
             exchangeRate: 1 * 1e18
->>>>>>> ec791226
         });
         _assertBorrower({
             borrower:                  _borrower,
             borrowerDebt:              6.602856816327319769 * 1e18,
             borrowerCollateral:        1.990034968812238781 * 1e18,
-<<<<<<< HEAD
-            borrowert0Np:              3.417963776167124997 * 1e18,
-=======
             borrowert0Np:              3.384038787324199948 * 1e18,
->>>>>>> ec791226
             borrowerCollateralization: 2.929901291475173000 * 1e18
         });
         _assertLenderLpBalance({
@@ -599,11 +525,7 @@
         _assertLenderLpBalance({
             lender:      _lender,
             index:       _i1505_26,
-<<<<<<< HEAD
-            lpBalance:   15.0 * 1e27,
-=======
             lpBalance:   15.0 * 1e18,
->>>>>>> ec791226
             depositTime: block.timestamp
         });
     }
@@ -616,11 +538,7 @@
             from:    _lender,
             amount:  1_000 * 1e18,
             index:   _i10016,
-<<<<<<< HEAD
-            lpAward: 1_000 * 1e27,
-=======
             lpAward: 1_000 * 1e18,
->>>>>>> ec791226
             newLup:  9.721295865031779605 * 1e18
         });
 
@@ -633,26 +551,15 @@
         _assertLenderLpBalance({
             lender:      _lender,
             index:       _i10016,
-<<<<<<< HEAD
-            lpBalance:   1_000 * 1e27,
-=======
             lpBalance:   1_000 * 1e18,
->>>>>>> ec791226
             depositTime: block.timestamp
         });
         _assertBucket({
             index:        _i10016,
-<<<<<<< HEAD
-            lpBalance:    1_000 * 1e27,
-            collateral:   0,
-            deposit:      1_000 * 1e18,
-            exchangeRate: 1.0 * 1e27
-=======
             lpBalance:    1_000 * 1e18,
             collateral:   0,
             deposit:      1_000 * 1e18,
             exchangeRate: 1.0 * 1e18
->>>>>>> ec791226
         });
         _assertAuction(
             AuctionParams({
@@ -701,11 +608,7 @@
         _assertLenderLpBalance({
             lender:      _lender,
             index:       _i10016,
-<<<<<<< HEAD
-            lpBalance:   1_000 * 1e27,
-=======
             lpBalance:   1_000 * 1e18,
->>>>>>> ec791226
             depositTime: _startTime + 250 days + 3 hours
         });
         _assertKicker({
@@ -715,17 +618,10 @@
         });
         _assertBucket({
             index:        _i10016,
-<<<<<<< HEAD
-            lpBalance:    1_000 * 1e27,      // LP balance in arbed bucket increased with LPs awarded for deposit taker
-            collateral:   0.002156704581707556 * 1e18,          // arbed collateral added to the arbed bucket
-            deposit:      978.397365129691616481* 1e18,        // quote token amount is diminished in arbed bucket
-            exchangeRate: 0.999999999999999999966005802 * 1e27
-=======
             lpBalance:    1_000 * 1e18,      // LP balance in arbed bucket increased with LPs awarded for deposit taker
             collateral:   0.002156704581707556 * 1e18,          // arbed collateral added to the arbed bucket
             deposit:      978.397365129691616481* 1e18,        // quote token amount is diminished in arbed bucket
             exchangeRate: 1 * 1e18
->>>>>>> ec791226
         });
         _assertAuction(
             AuctionParams({
@@ -799,11 +695,7 @@
 
         // 10 borrowers draw debt to enable the min debt check
         for (uint256 i=0; i<10; ++i) {
-<<<<<<< HEAD
-            _anonBorrowerDrawsDebt(1_000 * 1e18, 6_000 * 1e18, 7777);
-=======
             _anonBorrowerDrawsDebt(1_000 * 1e18, 6_000 * 1e18, MAX_FENWICK_INDEX);
->>>>>>> ec791226
         }
 
         // should revert if auction leaves borrower with debt under minimum pool debt
