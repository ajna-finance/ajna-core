// SPDX-License-Identifier: UNLICENSED
pragma solidity 0.8.14;

import { ERC20HelperContract } from './ERC20DSTestPlus.sol';

import 'src/libraries/helpers/PoolHelper.sol';

contract ERC20PoolLiquidationsDepositTakeTest is ERC20HelperContract {

    address internal _borrower;
    address internal _borrower2;
    address internal _lender;
    address internal _lender1;
    address internal _taker;

    function setUp() external {
        _borrower  = makeAddr("borrower");
        _borrower2 = makeAddr("borrower2");
        _lender    = makeAddr("lender");
        _lender1   = makeAddr("lender1");
        _taker     = makeAddr("taker");

        _mintQuoteAndApproveTokens(_lender,  120_000 * 1e18);
        _mintQuoteAndApproveTokens(_lender1, 120_000 * 1e18);

        _mintCollateralAndApproveTokens(_borrower,  4 * 1e18);
        _mintCollateralAndApproveTokens(_borrower2, 1_000 * 1e18);
        _mintCollateralAndApproveTokens(_lender1,   4 * 1e18);

        // Lender adds Quote token accross 5 prices
        _addInitialLiquidity({
            from:   _lender,
            amount: 2_000 * 1e18,
            index:  _i9_91
        });
        _addInitialLiquidity({
            from:   _lender,
            amount: 5_000 * 1e18,
            index:  _i9_81
        });
        _addInitialLiquidity({
            from:   _lender,
            amount: 11_000 * 1e18,
            index:  _i9_72
        });
        _addInitialLiquidity({
            from:   _lender,
            amount: 25_000 * 1e18,
            index:  _i9_62
        });
        _addInitialLiquidity({
            from:   _lender,
            amount: 30_000 * 1e18,
            index:  _i9_52
        });

        // first borrower adds collateral token and borrows
        _pledgeCollateral({
            from:     _borrower,
            borrower: _borrower,
            amount:   2 * 1e18
        });
        _borrow({
            from:       _borrower,
            amount:     19.25 * 1e18,
            indexLimit: _i9_91,
            newLup:     9.917184843435912074 * 1e18
        });

        // second borrower adds collateral token and borrows
        _pledgeCollateral({
            from:     _borrower2,
            borrower: _borrower2,
            amount:   1_000 * 1e18
        });
        _borrow({
            from:       _borrower2,
            amount:     7_980 * 1e18,
            indexLimit: _i9_72,
            newLup:     9.721295865031779605 * 1e18
        });

        /*****************************/
        /*** Assert pre-kick state ***/
        /*****************************/

        _assertPool(
            PoolParams({
                htp:                  9.634254807692307697 * 1e18,
                lup:                  9.721295865031779605 * 1e18,
                poolSize:             73_000 * 1e18,
                pledgedCollateral:    1_002 * 1e18,
                encumberedCollateral: 823.649613971736296163 * 1e18,
                poolDebt:             8_006.941586538461542154 * 1e18,
                actualUtilization:    0.109684131322444679 * 1e18,
                targetUtilization:    1e18,
                minDebtAmount:        400.347079326923077108 * 1e18,
                loans:                2,
                maxBorrower:          address(_borrower),
                interestRate:         0.05 * 1e18,
                interestRateUpdate:   _startTime
            })
        );
        _assertBorrower({
            borrower:                  _borrower,
            borrowerDebt:              19.268509615384615394 * 1e18,
            borrowerCollateral:        2 * 1e18,
            borrowert0Np:              10.115967548076923081 * 1e18,
            borrowerCollateralization: 1.009034539679184679 * 1e18
        });
        _assertBorrower({
            borrower:                  _borrower2,
            borrowerDebt:              7_987.673076923076926760 * 1e18,
            borrowerCollateral:        1_000 * 1e18,
            borrowert0Np:              8.471136974495192174 * 1e18,
            borrowerCollateralization: 1.217037273735858713 * 1e18
        });
        _assertReserveAuction({
            reserves:                   7.691586538461542154 * 1e18,
            claimableReserves :         0,
            claimableReservesRemaining: 0,
            auctionPrice:               0,
            timeRemaining:              0
        });

        assertEq(_quote.balanceOf(_lender), 47_000 * 1e18);

        // should revert if there's no auction started
        _assertDepositTakeNoAuctionRevert({
            from:     _lender,
            borrower: _borrower,
            index:    _i9_91
        });

        // Skip to make borrower undercollateralized
        skip(250 days);

        _assertAuction(
            AuctionParams({
                borrower:          _borrower,
                active:            false,
                kicker:            address(0),
                bondSize:          0,
                bondFactor:        0,
                kickTime:          0,
                kickMomp:          0,
                totalBondEscrowed: 0,
                auctionPrice:      0,
                debtInAuction:     0,
                thresholdPrice:    9.969909752188970169 * 1e18,
                neutralPrice:      0
            })
        );
        _assertBorrower({
            borrower:                  _borrower,
            borrowerDebt:              19.939819504377940339 * 1e18,
            borrowerCollateral:        2 * 1e18,
            borrowert0Np:              10.115967548076923081 * 1e18,
            borrowerCollateralization: 0.975063576969429891 * 1e18
        });
        
        _kick({
            from:           _lender,
            borrower:       _borrower,
            debt:           20.189067248182664593 * 1e18,
            collateral:     2 * 1e18,
            bond:           0.199398195043779403 * 1e18,
            transferAmount: 0.199398195043779403 * 1e18
        });

        _assertAuction(
            AuctionParams({
                borrower:          _borrower,
                active:            true,
                kicker:            _lender,
                bondSize:          0.199398195043779403 * 1e18,
                bondFactor:        0.01 * 1e18,
                kickTime:          block.timestamp,
                kickMomp:          9.818751856078723036 * 1e18,
                totalBondEscrowed: 0.199398195043779403 * 1e18,
                auctionPrice:      334.988967673549397664 * 1e18,
                debtInAuction:     20.189067248182664592 * 1e18,
                thresholdPrice:    10.094533624091332296 * 1e18,
                neutralPrice:      10.468405239798418677 * 1e18
            })
        );
        _assertKicker({
            kicker:    _lender,
            claimable: 0,
            locked:    0.199398195043779403 * 1e18
        });
    }

    function testDepositTakeCollateralRestrict() external tearDown {
        skip(6.5 hours);

        _assertLenderLpBalance({
            lender:      _taker,
            index:       _i9_91,
            lpBalance:   0,
            depositTime: 0
        });
        _assertLenderLpBalance({
            lender:      _lender,
            index:       _i9_91,
            lpBalance:   2_000 * 1e18,
            depositTime: _startTime
        });
        _assertBucket({
            index:        _i9_91,
            lpBalance:    2_000 * 1e18,
            collateral:   0,
            deposit:      2_000 * 1e18,
            exchangeRate: 1 * 1e18
        });
        _assertBorrower({
            borrower:                  _borrower,
            borrowerDebt:              20.189741380689676442 * 1e18,
            borrowerCollateral:        2 * 1e18,
            borrowert0Np:              10.115967548076923081 * 1e18,
            borrowerCollateralization: 0.962993599742653326 * 1e18
        });

        // add liquidity to accrue interest and update reserves before deposit take
        _addLiquidity({
            from:    _lender1,
            amount:  1 * 1e18,
            index:   _i9_52,
            lpAward: 0.999996755983514720 * 1e18,
            newLup:  9.721295865031779605 * 1e18
        });

        _assertBucket({
            index:        _i9_91,
            lpBalance:    2_000 * 1e18,
            collateral:   0,
            deposit:      2_000.006488054017914000 * 1e18,
            exchangeRate: 1.000003244027008957 * 1e18
        });
        _assertReserveAuction({
            reserves:                   286.940475866492567343 * 1e18,
            claimableReserves :         245.508339417301835201 * 1e18,
            claimableReservesRemaining: 0,
            auctionPrice:               0,
            timeRemaining:              0
        });

        _assertAuction(
            AuctionParams({
                borrower:          _borrower,
                active:            true,
                kicker:            _lender,
                bondSize:          0.199398195043779403 * 1e18,
                bondFactor:        0.01 * 1e18,
                kickTime:          block.timestamp - 6.5 hours,
                kickMomp:          9.818751856078723036 * 1e18,
                totalBondEscrowed: 0.199398195043779403 * 1e18,
                auctionPrice:      7.402280333270247968 * 1e18,
                debtInAuction:     20.189741380689676442 * 1e18,
                thresholdPrice:    10.094870690344838221 * 1e18,
                neutralPrice:      10.468405239798418677 * 1e18
            })
        );
        _assertBorrower({
            borrower:                  _borrower,
            borrowerDebt:              20.189741380689676442 * 1e18,
            borrowerCollateral:        2 * 1e18,
            borrowert0Np:              10.115967548076923081 * 1e18,
            borrowerCollateralization: 0.962993599742653326 * 1e18
        });

        // Amount is restricted by the collateral in the loan
        _depositTake({
            from:             _taker,
            borrower:         _borrower,
            kicker:           _lender,
            index:            _i9_91,
            collateralArbed:  2 * 1e18,
            quoteTokenAmount: 19.834369686871824148 * 1e18,
            bondChange:       0.198343696868718241 * 1e18,
            isReward:         true,
            lpAwardTaker:     0,
            lpAwardKicker:    0.198343053438495848 * 1e18
        });

        _assertLenderLpBalance({
            lender:      _taker,
            index:       _i9_91,
            lpBalance:   0,
            depositTime: 0
        });
        _assertLenderLpBalance({
            lender:      _lender,
            index:       _i9_91,
            lpBalance:   2_000.198343053438495848 * 1e18,
            depositTime: _startTime + 250 days + 6.5 hours
        });
        _assertBucket({
            index:        _i9_91,
            lpBalance:    2_000.198343053438495848 * 1e18,
            collateral:   2 * 1e18,
            deposit:      1_980.370462064014808094 * 1e18,
            exchangeRate: 1.000003244027008957 * 1e18
        });
        // reserves should remain the same after deposit take
        _assertReserveAuction({
            reserves:                   288.353757763140844694 * 1e18,
            claimableReserves :         247.012735034416886695 * 1e18,
            claimableReservesRemaining: 0,
            auctionPrice:               0,
            timeRemaining:              0
        });
        _assertAuction(
            AuctionParams({
                borrower:          _borrower,
                active:            true,
                kicker:            _lender,
                bondSize:          0.199398195043779403 * 1e18,
                bondFactor:        0.01 * 1e18,
                kickTime:          block.timestamp - 6.5 hours,
                kickMomp:          9.818751856078723036 * 1e18,
                totalBondEscrowed: 0.199398195043779403 * 1e18,
                auctionPrice:      7.402280333270247968 * 1e18,
                debtInAuction:     1.966997287334847886 * 1e18,
                thresholdPrice:    0,
                neutralPrice:      10.468405239798418677 * 1e18
            })
        ); 
        _assertBorrower({
            borrower:                  _borrower,
            borrowerDebt:              1.966997287334847886 * 1e18,
            borrowerCollateral:        0,
            borrowert0Np:              10.115967548076923081 * 1e18,
            borrowerCollateralization: 0
        });

        // deposit take should fail on an auction without any remaining collateral to auction
        _assertDepositTakeInsufficentCollateralRevert({
            from:     _taker,
            borrower: _borrower,
            index:    _i9_91
        });
    }

    function testDepositTakeDebtRestrict() external tearDown {

        skip(5 hours);

        _assertAuction(
            AuctionParams({
                borrower:          _borrower,
                active:            true,
                kicker:            _lender,
                bondSize:          0.199398195043779403 * 1e18,
                bondFactor:        0.01 * 1e18,
                kickTime:          block.timestamp - 5 hours,
                kickMomp:          9.818751856078723036 * 1e18,
                totalBondEscrowed: 0.199398195043779403 * 1e18,
                auctionPrice:      20.936810479596837344 * 1e18,
                debtInAuction:     20.189067248182664592 * 1e18,
                thresholdPrice:    10.094792904825850359 * 1e18,
                neutralPrice:      10.468405239798418677 * 1e18
            })
        );

        _addLiquidity({
            from:    _lender,
            amount:  25_000 * 1e18,
            index:   _i1505_26,
            lpAward: 25_000 * 1e18,
            newLup:  1_505.263728469068226832 * 1e18
        });

        _assertBorrower({
            borrower:                  _borrower,
            borrowerDebt:              20.189585809651700719 * 1e18,
            borrowerCollateral:        2 * 1e18,
            borrowert0Np:              10.115967548076923081 * 1e18,
            borrowerCollateralization: 149.112888462473727465 * 1e18
        });
        _assertBucket({
            index:        _i1505_26,
            lpBalance:    25_000 * 1e18,
            collateral:   0.0 * 1e18,
            deposit:      25_000 * 1e18,
            exchangeRate: 1.0 * 1e18
        });

        // Amount is restricted by the debt in the loan
        _depositTake({
            from:             _taker,
            borrower:         _borrower,
            kicker:           _lender,
            index:            _i1505_26,
            collateralArbed:  0.014351542794629452 * 1e18,
            quoteTokenAmount: 21.602856816327319769 * 1e18,
            bondChange:       0.199398195043779403 * 1e18,
            isReward:         false,
            lpAwardTaker:     0,
            lpAwardKicker:    0
        });

        _assertBorrower({
            borrower:                  _borrower,
            borrowerDebt:              0,
            borrowerCollateral:        1.985648457205370548 * 1e18,
            borrowert0Np:              0,
            borrowerCollateralization: 1 * 1e18
        });
        _assertLenderLpBalance({
            lender:      _taker,
            index:       _i1505_26,
            lpBalance:   0,
            depositTime: 0
        });
        _assertLenderLpBalance({
            lender:      _lender,
            index:       _i1505_26,
            lpBalance:   25_000 * 1e18,
            depositTime: block.timestamp
        });
        _assertBucket({
            index:        _i1505_26,
            lpBalance:    25_000 * 1e18,
            collateral:   0.014351542794629452 * 1e18,
            deposit:      24_978.397143183672680231 * 1e18,
            exchangeRate: 1 * 1e18
        });
        _assertReserveAuction({
            reserves:                   288.543944498908261870 * 1e18,
            claimableReserves :         247.213075232011850972 * 1e18,
            claimableReservesRemaining: 0,
            auctionPrice:               0,
            timeRemaining:              0
        });
    }

    function testDepositTakeDepositRestrict() external tearDown {

        skip(5 hours);

        _assertAuction(
            AuctionParams({
                borrower:          _borrower,
                active:            true,
                kicker:            _lender,
                bondSize:          0.199398195043779403 * 1e18,
                bondFactor:        0.01 * 1e18,
                kickTime:          block.timestamp - 5 hours,
                kickMomp:          9.818751856078723036 * 1e18,
                totalBondEscrowed: 0.199398195043779403 * 1e18,
                auctionPrice:      20.936810479596837344 * 1e18,
                debtInAuction:     20.189067248182664592 * 1e18,
                thresholdPrice:    10.094792904825850359 * 1e18,
                neutralPrice:      10.468405239798418677 * 1e18
            })
        );

        _addLiquidity({
            from:    _lender,
            amount:  15.0 * 1e18,
            index:   _i1505_26,
            lpAward: 15.0 * 1e18,
            newLup:  9.721295865031779605 * 1e18
        });

        _assertBorrower({
            borrower:                  _borrower,
            borrowerDebt:              20.189585809651700719 * 1e18,
            borrowerCollateral:        2 * 1e18,
            borrowert0Np:              10.115967548076923081 * 1e18,
            borrowerCollateralization: 0.963001020098637267 * 1e18
        });

        // Amount is restricted by the deposit in the bucket in the loan
        _depositTake({
            from:             _taker,
            borrower:         _borrower,
            kicker:           _lender,
            index:            _i1505_26,
            collateralArbed:  0.009965031187761219 * 1e18,
<<<<<<< HEAD
            quoteTokenAmount: 15.0 * 1e18,
=======
            quoteTokenAmount: 14.999999999999999995 * 1e18,
>>>>>>> a8f7e8f7
            bondChange:       0.15 * 1e18,
            isReward:         false,
            lpAwardTaker:     0,
            lpAwardKicker:    0
        });

        _assertAuction(
            AuctionParams({
                borrower:          _borrower,
                active:            false,
                kicker:            address(0),
                bondSize:          0,
                bondFactor:        0,
                kickTime:          0,
                kickMomp:          0,
                totalBondEscrowed: 0,
                auctionPrice:      0,
                debtInAuction:     0,
                thresholdPrice:    3.317960196583009903 * 1e18,
                neutralPrice:      0
            })
        );
        _assertBucket({
            index:        _i1505_26,
            lpBalance:    15 * 1e18,
            collateral:   0.009965031187761219 * 1e18,
            deposit:      0,
            exchangeRate: 1 * 1e18
        });
        _assertBorrower({
            borrower:                  _borrower,
            borrowerDebt:              6.602856816327319769 * 1e18,
            borrowerCollateral:        1.990034968812238781 * 1e18,
            borrowert0Np:              3.417963776167124997 * 1e18,
            borrowerCollateralization: 2.929901291475173000 * 1e18
        });
        _assertLenderLpBalance({
            lender:      _taker,
            index:       _i1505_26,
            lpBalance:   0,
            depositTime: 0
        });
        _assertLenderLpBalance({
            lender:      _lender,
            index:       _i1505_26,
            lpBalance:   15.0 * 1e18,
            depositTime: block.timestamp
        });
    }

    function testDepositTakeGTNeutralPrice() external tearDown {

        skip(3 hours);

        _addLiquidity({
            from:    _lender,
            amount:  1_000 * 1e18,
            index:   _i10016,
            lpAward: 1_000 * 1e18,
            newLup:  9.721295865031779605 * 1e18
        });

        _assertLenderLpBalance({
            lender:      _taker,
            index:       _i10016,
            lpBalance:   0,
            depositTime: 0
        });
        _assertLenderLpBalance({
            lender:      _lender,
            index:       _i10016,
            lpBalance:   1_000 * 1e18,
            depositTime: block.timestamp
        });
        _assertBucket({
            index:        _i10016,
            lpBalance:    1_000 * 1e18,
            collateral:   0,
            deposit:      1_000 * 1e18,
            exchangeRate: 1.0 * 1e18
        });
        _assertAuction(
            AuctionParams({
                borrower:          _borrower,
                active:            true,
                kicker:            _lender,
                bondSize:          0.199398195043779403 * 1e18,
                bondFactor:        0.01 * 1e18,
                kickTime:          block.timestamp - 3 hours,
                kickMomp:          9.818751856078723036 * 1e18,
                totalBondEscrowed: 0.199398195043779403 * 1e18,
                auctionPrice:      83.747241918387349408 * 1e18,
                debtInAuction:     20.189378383465778990 * 1e18,
                thresholdPrice:    10.094689191732889495 * 1e18,
                neutralPrice:      10.468405239798418677 * 1e18
            })
        );
        _assertBorrower({
            borrower:                  _borrower,
            borrowerDebt:              20.189378383465778990 * 1e18,
            borrowerCollateral:        2 * 1e18,
            borrowert0Np:              10.115967548076923081 * 1e18,
            borrowerCollateralization: 0.963010913995558897 * 1e18
        });

        _depositTake({
            from:             _taker,
            borrower:         _borrower,
            kicker:           _lender,
            index:            _i10016,
            collateralArbed:  0.002156704581707556 * 1e18,
            quoteTokenAmount: 21.602634870308383519 * 1e18,
            bondChange:       0.199398195043779403 * 1e18,
            isReward:         false,
            lpAwardTaker:     0,
            lpAwardKicker:    0
        });
        
        // deposit taker wasn't rewarded any LPBs in arbed bucket
        _assertLenderLpBalance({
            lender:      _taker,
            index:       _i10016,
            lpBalance:   0,     
            depositTime: 0
        });
        _assertLenderLpBalance({
            lender:      _lender,
            index:       _i10016,
            lpBalance:   1_000 * 1e18,
            depositTime: _startTime + 250 days + 3 hours
        });
        _assertKicker({
            kicker:    _lender,
            claimable: 0,
            locked:    0 // kicker was penalized
        });
        _assertBucket({
            index:        _i10016,
            lpBalance:    1_000 * 1e18,      // LP balance in arbed bucket increased with LPs awarded for deposit taker
            collateral:   0.002156704581707556 * 1e18,          // arbed collateral added to the arbed bucket
            deposit:      978.397365129691616481* 1e18,        // quote token amount is diminished in arbed bucket
            exchangeRate: 1 * 1e18
        });
        _assertAuction(
            AuctionParams({
                borrower:          _borrower,
                active:            false,
                kicker:            address(0),
                bondSize:          0,
                bondFactor:        0,
                kickTime:          0,
                kickMomp:          0,
                totalBondEscrowed: 0,
                auctionPrice:      0,
                debtInAuction:     0,
                thresholdPrice:    0,
                neutralPrice:      0
            })
        );
        _assertBorrower({
            borrower:                  _borrower,
            borrowerDebt:              0,
            borrowerCollateral:        1.997843295418292444 * 1e18,
            borrowert0Np:              0,
            borrowerCollateralization: 1 * 1e18
        });
    }

    function testDepositTakeReverts() external tearDown {

        // should revert if auction in grace period
        _assertDepositTakeAuctionInCooldownRevert({
            from:     _lender,
            borrower: _borrower,
            index:    _i9_91
        }
);

        skip(2.5 hours);

        _assertAuction(
            AuctionParams({
                borrower:          _borrower,
                active:            true,
                kicker:            _lender,
                bondSize:          0.199398195043779403 * 1e18,
                bondFactor:        0.01 * 1e18,
                kickTime:          block.timestamp - 2.5 hours,
                kickMomp:          9.818751856078723036 * 1e18, 
                totalBondEscrowed: 0.199398195043779403 * 1e18,
                auctionPrice:      118.436485332323967968 * 1e18,
                debtInAuction:     20.189067248182664592 * 1e18,
                thresholdPrice:    10.094663263626140337 * 1e18,
                neutralPrice:      10.468405239798418677 * 1e18
            })
        );

        // should revert if bucket deposit is 0
        _assertDepositTakeAuctionInsufficientLiquidityRevert({
            from:     _taker,
            borrower: _borrower,
            index:    _i100_33
        });

        // should revert if auction price is greater than the bucket price
        _assertDepositTakeAuctionPriceGreaterThanBucketPriceRevert({
            from:     _taker,
            borrower: _borrower,
            index:    _i9_91
        });

        skip(4 hours);

        // 10 borrowers draw debt to enable the min debt check
        for (uint256 i=0; i<10; ++i) {
            _anonBorrowerDrawsDebt(1_000 * 1e18, 6_000 * 1e18, 7777);
        }

        // should revert if auction leaves borrower with debt under minimum pool debt
        _assertDepositTakeDebtUnderMinPoolDebtRevert({
            from:     _taker,
            borrower: _borrower,
            index:    _i9_91
        });
    }
}<|MERGE_RESOLUTION|>--- conflicted
+++ resolved
@@ -479,11 +479,7 @@
             kicker:           _lender,
             index:            _i1505_26,
             collateralArbed:  0.009965031187761219 * 1e18,
-<<<<<<< HEAD
-            quoteTokenAmount: 15.0 * 1e18,
-=======
             quoteTokenAmount: 14.999999999999999995 * 1e18,
->>>>>>> a8f7e8f7
             bondChange:       0.15 * 1e18,
             isReward:         false,
             lpAwardTaker:     0,
