--- conflicted
+++ resolved
@@ -568,7 +568,7 @@
             }
         );
 
-        _assertAuction(
+        _assertAuction( 
            AuctionState({
                borrower:          _borrower,
                active:            false,
@@ -579,14 +579,9 @@
                kickMomp:          0,
                totalBondEscrowed: 0,
                auctionPrice:      0,
-<<<<<<< HEAD
-               debtInAuction:     4.778964466685025779 * 1e18,
+               debtInAuction:     0,
                thresholdPrice:    2.401447482873817020 * 1e18,
                neutralPrice:      9.818751856078723036 * 1e18
-=======
-               debtInAuction:     0,
-               thresholdPrice:    2.401447482873817020 * 1e18
->>>>>>> 4d5142c8
            })
         );
 
