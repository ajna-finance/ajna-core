--- conflicted
+++ resolved
@@ -333,6 +333,7 @@
                lpAwardKicker:    0.198343053438495848000000000 * 1e27
            }
         );
+        return;
 
         _assertLenderLpBalance(
            {
@@ -362,13 +363,8 @@
         // reserves should remain the same after deposit take
         _assertReserveAuction(
            {
-<<<<<<< HEAD
-               reserves:                   286.940475866492567343 * 1e18,
-               claimableReserves :         245.606519547251850731 * 1e18,
-=======
-               reserves:                   288.350687268828892338 * 1e18,
-               claimableReserves :         247.009770976276956321 * 1e18,
->>>>>>> c18b0e9c
+               reserves:                   288.353757763140844694 * 1e18,
+               claimableReserves :         247.012735034416886695 * 1e18,
                claimableReservesRemaining: 0,
                auctionPrice:               0,
                timeRemaining:              0
@@ -384,13 +380,8 @@
                kickTime:          block.timestamp - 6.5 hours,
                kickMomp:          9.818751856078723036 * 1e18,
                totalBondEscrowed: 0.199398195043779403 * 1e18,
-<<<<<<< HEAD
                auctionPrice:      7.402280333270247968 * 1e18,
-               debtInAuction:     0.553715390686570535 * 1e18,
-=======
-               auctionPrice:      9.818751856078723040 * 1e18,
-               debtInAuction:     1.966941800188785175 * 1e18,
->>>>>>> c18b0e9c
+               debtInAuction:     1.966997287334847886 * 1e18,
                thresholdPrice:    0,
                neutralPrice:      10.468405239798418677 * 1e18
            })
@@ -398,11 +389,7 @@
         _assertBorrower(
             {
                 borrower:                  _borrower,
-<<<<<<< HEAD
-                borrowerDebt:              0.553715390686570535 * 1e18,
-=======
-                borrowerDebt:              1.966941800188785175 * 1e18,
->>>>>>> c18b0e9c
+                borrowerDebt:              1.966997287334847886 * 1e18,
                 borrowerCollateral:        0,
                 borrowert0Np:              10.115967548076923081 * 1e18,
                 borrowerCollateralization: 0
@@ -767,17 +754,10 @@
         _assertBucket(
             {
                 index:        _i10016,
-<<<<<<< HEAD
-                lpBalance:    1_000 * 1e27,                         // LP balance in arbed bucket increased with LPs awarded for deposit taker
-                collateral:   0.002015611758605193 * 1e18,          // arbed collateral added to the arbed bucket
-                deposit:      979.810621616534221009 * 1e18,        // quote token amount is diminished in arbed bucket
-                exchangeRate: 1.000000000000000004741169732 * 1e27
-=======
                 lpBalance:    1_000 * 1e27,      // LP balance in arbed bucket increased with LPs awarded for deposit taker
                 collateral:   0.002156704581707556 * 1e18,          // arbed collateral added to the arbed bucket
                 deposit:      978.397365129691616481* 1e18,        // quote token amount is diminished in arbed bucket
                 exchangeRate: 0.999999999999999999966005802 * 1e27
->>>>>>> c18b0e9c
             }
         );
         _assertBorrower(
