// SPDX-License-Identifier: AGPL-3.0-only
pragma solidity 0.8.14;

import '@openzeppelin/contracts/token/ERC20/ERC20.sol';
import '@openzeppelin/contracts/utils/structs/EnumerableSet.sol';

import { DSTestPlus } from '../utils/DSTestPlus.sol';
import { Token }      from '../utils/Tokens.sol';

import { ERC20Pool }        from 'src/erc20/ERC20Pool.sol';
import { ERC20PoolFactory } from 'src/erc20/ERC20PoolFactory.sol';

import 'src/base/interfaces/IPool.sol';
import 'src/base/interfaces/IPoolFactory.sol';
import 'src/base/PoolInfoUtils.sol';

import 'src/libraries/Maths.sol';

abstract contract ERC20DSTestPlus is DSTestPlus {

    using EnumerableSet for EnumerableSet.AddressSet;
    using EnumerableSet for EnumerableSet.UintSet;

    mapping(address => EnumerableSet.UintSet) bidderDepositedIndex;
    EnumerableSet.AddressSet bidders;

    // Pool events
    event AddCollateral(address indexed actor_, uint256 indexed price_, uint256 amount_);
    event AuctionSettle(address indexed borrower, uint256 collateral);
    event PledgeCollateral(address indexed borrower_, uint256 amount_);

    event Transfer(address indexed from, address indexed to, uint256 value);

    /*****************/
    /*** Utilities ***/
    /*****************/

    function repayDebt(
        address borrower
    ) internal {
        changePrank(borrower);
        uint256 borrowerT0debt;
        uint256 borrowerCollateral;
        (borrowerT0debt, borrowerCollateral, ) = _pool.borrowerInfo(borrower);

        // calculate current pool Inflator
        (uint256 poolInflatorSnapshot, uint256 lastInflatorSnapshotUpdate) = _pool.inflatorInfo();

        uint256 elapsed = block.timestamp - lastInflatorSnapshotUpdate;
        uint256 factor = PoolUtils.pendingInterestFactor(_pool.interestRate(), elapsed);

        uint256 currentPoolInflator = Maths.wmul(poolInflatorSnapshot, factor);

        // Calculate current debt of borrower
        uint256 currentDebt = Maths.wmul(currentPoolInflator, borrowerT0debt);

        // mint quote tokens to borrower address equivalent to the current debt
        deal(_pool.quoteTokenAddress(), borrower, currentDebt);

        // repay current debt ( all debt )
        if (currentDebt > 0) {
            _pool.repay(borrower, currentDebt);
        }

        // pull borrower's all collateral  
        _pullCollateral(borrower, borrowerCollateral);

        // check borrower state after repay of loan and pull collateral
        (borrowerT0debt, borrowerCollateral, ) = _pool.borrowerInfo(borrower);
        assertEq(borrowerT0debt,     0);
        assertEq(borrowerCollateral, 0);
    }

    function redeemLendersLp(
        address lender,
        EnumerableSet.UintSet storage indexes
    ) internal {
        changePrank(lender);

        // Redeem all lps of lender from all buckets as quote token and collateral token
        for(uint j = 0; j < indexes.length(); j++ ){
            uint256 bucketIndex = indexes.at(j);
            (, uint256 bucketQuote, uint256 bucketCollateral, , ,) = _poolUtils.bucketInfo(address(_pool), bucketIndex);
            (uint256 lenderLpBalance, ) = _pool.lenderInfo(bucketIndex, lender);

            // redeem LP for quote token if available
            uint256 lpRedeemed;
            if(lenderLpBalance != 0 && bucketQuote != 0) {
                (, lpRedeemed) = _pool.removeQuoteToken(type(uint256).max, bucketIndex);
                lenderLpBalance -= lpRedeemed;
            }

            // redeem LP for collateral if available
            if(lenderLpBalance != 0 && bucketCollateral != 0) {
                (, lpRedeemed) = ERC20Pool(address(_pool)).removeAllCollateral(bucketIndex);
                lenderLpBalance -= lpRedeemed;
            }

            // confirm the redemption amount returned by removal methods is correct
            assertEq(lenderLpBalance, 0);
            // confirm the user actually has 0 LPB in the bucket
            (lenderLpBalance, ) = _pool.lenderInfo(bucketIndex, lender);
            assertEq(lenderLpBalance, 0);
        }
    }

    function validateEmpty(
        EnumerableSet.UintSet storage buckets
    ) internal {
        for(uint256 i = 0; i < buckets.length(); i++){
            uint256 bucketIndex = buckets.at(i);
            (, uint256 quoteTokens, uint256 collateral, uint256 bucketLps, ,) = _poolUtils.bucketInfo(address(_pool), bucketIndex);

            // Checking if all bucket lps are redeemed
            assertEq(bucketLps, 0);
            assertEq(quoteTokens, 0);
            assertEq(collateral, 0);
        }
        ( , uint256 loansCount, , , ) = _poolUtils.poolLoansInfo(address(_pool));
        (uint256 debt, , ) = _pool.debtInfo();
        assertEq(debt, 0);
        assertEq(loansCount, 0);
        assertEq(_pool.pledgedCollateral(), 0);
    }

    modifier tearDown {
        _;
        for(uint i = 0; i < borrowers.length(); i++ ){
            repayDebt(borrowers.at(i));
        }

        for(uint i = 0; i < lenders.length(); i++ ){
            redeemLendersLp(lenders.at(i), lendersDepositedIndex[lenders.at(i)]);
        }

        for(uint i = 0; i < bidders.length(); i++ ){
            redeemLendersLp(bidders.at(i), bidderDepositedIndex[bidders.at(i)]);
        }
        validateEmpty(bucketsUsed);
    }
    /*****************************/
    /*** Actor actions asserts ***/
    /*****************************/

    function _assertTokenTransferEvent(
        address from,
        address to,
        uint256 amount
    ) internal override {
        vm.expectEmit(true, true, false, true);
        emit Transfer(from, to, amount / _pool.quoteTokenScale());
    }

    function _addCollateral(
        address from,
        uint256 amount,
        uint256 index
    ) internal returns (uint256) {
        changePrank(from);
        vm.expectEmit(true, true, false, true);
        emit AddCollateral(from, index, amount);
        vm.expectEmit(true, true, false, true);
        emit Transfer(from, address(_pool), amount);

        // Add for tearDown
        bidders.add(from);
        bidderDepositedIndex[from].add(index);
        bucketsUsed.add(index); 

        return ERC20Pool(address(_pool)).addCollateral(amount, index);
    }

<<<<<<< HEAD
    function _borrow(
        address from,
        uint256 amount,
        uint256 indexLimit,
        uint256 newLup
    ) internal {
        changePrank(from);
        vm.expectEmit(true, true, false, true);
        emit Borrow(from, newLup, amount);
        _assertTokenTransferEvent(address(_pool), from, amount);

        ERC20Pool(address(_pool)).drawDebt(from, amount, indexLimit, 0);

        // Add for tearDown
        borrowers.add(from);
    }

    function _drawDebt(
        address from,
        address borrower,
        uint256 amountToBorrow,
        uint256 limitIndex,
        uint256 collateralToPledge
    ) internal {
        changePrank(from);

        // pledge collateral
        if (collateralToPledge != 0) {
            vm.expectEmit(true, true, false, true);
            emit PledgeCollateral(borrower, collateralToPledge);
            vm.expectEmit(true, true, false, true);
            emit Transfer(from, address(_pool), collateralToPledge / ERC20Pool(address(_pool)).collateralScale());
        }

        // borrow quote
        if (amountToBorrow != 0) {
            // calculate newLup for use in emit
            uint256 newLup = _poolUtils.lup(address(_pool));

            vm.expectEmit(true, true, false, true);
            emit Borrow(from, newLup, amountToBorrow);
            _assertTokenTransferEvent(address(_pool), from, amountToBorrow);
        }

        ERC20Pool(address(_pool)).drawDebt(borrower, amountToBorrow, limitIndex, collateralToPledge);

        // add for tearDown
        borrowers.add(borrower);
    }

    function _moveCollateral(
=======
    function _pledgeCollateral(
>>>>>>> ceb7ef3c
        address from,
        address borrower,
        uint256 amount
    ) internal {
        changePrank(from);
        vm.expectEmit(true, true, false, true);
        emit PledgeCollateral(borrower, amount);
        vm.expectEmit(true, true, false, true);
        emit Transfer(from, address(_pool), amount / ERC20Pool(address(_pool)).collateralScale());
        ERC20Pool(address(_pool)).pledgeCollateral(borrower, amount);

        borrowers.add(borrower);
    }

    function _pledgeCollateralAndSettleAuction(
        address from,
        address borrower,
        uint256 amount,
        uint256 collateral
    ) internal {
        changePrank(from);
        vm.expectEmit(true, true, false, true);
        emit AuctionSettle(borrower, collateral);
        vm.expectEmit(true, true, false, true);
        emit PledgeCollateral(borrower, amount);
        vm.expectEmit(true, true, false, true);
        emit Transfer(from, address(_pool), amount / ERC20Pool(address(_pool)).collateralScale());

        // call out to drawDebt w/ amountToBorrow == 0
        ERC20Pool(address(_pool)).drawDebt(borrower, 0, 0, amount);

        borrowers.add(borrower);
    }

    function _removeAllCollateral(
        address from,
        uint256 amount,
        uint256 index,
        uint256 lpRedeem
    ) internal {
        changePrank(from);
        vm.expectEmit(true, true, true, true);
        emit RemoveCollateral(from, index, amount);
        vm.expectEmit(true, true, true, true);
        emit Transfer(address(_pool), from, amount);
        (uint256 collateralRemoved, uint256 lpAmount) = ERC20Pool(address(_pool)).removeAllCollateral(index);
        assertEq(collateralRemoved, amount);
        assertEq(lpAmount, lpRedeem);
    }

    function _repayAndSettleAuction(
        address from,
        address borrower,
        uint256 amount,
        uint256 repaid,
        uint256 collateral,
        uint256 newLup
    ) internal {
        changePrank(from);
        vm.expectEmit(true, true, false, true);
        emit AuctionSettle(borrower, collateral);
        vm.expectEmit(true, true, false, true);
        emit Repay(borrower, newLup, repaid);
        _assertTokenTransferEvent(from, address(_pool), repaid);
        _pool.repay(borrower, amount);
    }

    function _transferLpTokens(
        address operator,
        address from,
        address to,
        uint256 lpBalance,
        uint256[] memory indexes
    ) internal {
        changePrank(operator);
        vm.expectEmit(true, true, true, true);
        emit TransferLPTokens(from, to, indexes, lpBalance);
        _pool.transferLPTokens(from, to, indexes);

        for(uint256 i = 0; i < indexes.length ;i++ ){
            if(lenders.contains(from)){
                lenders.add(to);
                lendersDepositedIndex[to].add(indexes[i]);
            }
            else{
                bidders.add(to);
                bidderDepositedIndex[to].add(indexes[i]);
            }
        }
    }


    /**********************/
    /*** Revert asserts ***/
    /**********************/

    function _assertAddCollateralBankruptcyBlockRevert(
        address from,
        uint256 amount,
        uint256 index
    ) internal {
        changePrank(from);
        vm.expectRevert(abi.encodeWithSignature('BucketBankruptcyBlock()'));
        ERC20Pool(address(_pool)).addCollateral(amount, index);
    }

    function _assertDeployWith0xAddressRevert(
        address poolFactory,
        address collateral,
        address quote,
        uint256 interestRate
    ) internal {
        vm.expectRevert(IPoolFactory.DeployWithZeroAddress.selector);
        ERC20PoolFactory(poolFactory).deployPool(collateral, quote, interestRate);
    }

    function _assertDeployWithInvalidRateRevert(
        address poolFactory,
        address collateral,
        address quote,
        uint256 interestRate
    ) internal {
        vm.expectRevert(IPoolFactory.PoolInterestRateInvalid.selector);
        ERC20PoolFactory(poolFactory).deployPool(collateral, quote, interestRate);
    }

    function _assertDeployMultipleTimesRevert(
        address poolFactory,
        address collateral,
        address quote,
        uint256 interestRate
    ) internal {
        vm.expectRevert(IPoolFactory.PoolAlreadyExists.selector);
        ERC20PoolFactory(poolFactory).deployPool(collateral, quote, interestRate);
    }

    function _assertRemoveAllCollateralNoClaimRevert(
        address from,
        uint256 index
    ) internal {
        changePrank(from);
        vm.expectRevert(IPoolErrors.NoClaim.selector);
        ERC20Pool(address(_pool)).removeAllCollateral(index);
    }

    function _assertRemoveAllCollateralAuctionNotClearedRevert(
        address from,
        uint256 index
    ) internal {
        changePrank(from);
        vm.expectRevert(abi.encodeWithSignature('AuctionNotCleared()'));
        ERC20Pool(address(_pool)).removeAllCollateral(index);
    }

    function _assertTransferInvalidIndexRevert(
        address operator,
        address from,
        address to,
        uint256[] memory indexes
    ) internal {
        changePrank(operator);
        vm.expectRevert(IPoolErrors.InvalidIndex.selector);
        _pool.transferLPTokens(from, to, indexes);
    }

    function _assertTransferNoAllowanceRevert(
        address operator,
        address from,
        address to,
        uint256[] memory indexes
    ) internal {
        changePrank(operator);
        vm.expectRevert(IPoolErrors.NoAllowance.selector);
        _pool.transferLPTokens(from, to, indexes);
    }

    function _assertDepositLockedByAuctionDebtRevert(
        address operator,
        uint256 amount,
        uint256 index
    ) internal {
        changePrank(operator);
        vm.expectRevert(IPoolErrors.RemoveDepositLockedByAuctionDebt.selector);
        _pool.removeQuoteToken(amount, index);
    }

    function _assertBorrowAuctionActiveRevert(
        address from,
        uint256 amount,
        uint256 indexLimit
    ) internal {
        changePrank(from);
        vm.expectRevert(abi.encodeWithSignature('AuctionActive()'));
        _borrow(from, amount, indexLimit, _poolUtils.lup(address(_pool)));
    }

    function _assertBorrowLimitIndexRevert(
        address from,
        uint256 amount,
        uint256 indexLimit
    ) internal {
        changePrank(from);
        vm.expectRevert(IPoolErrors.LimitIndexReached.selector);
        _borrow(from, amount, indexLimit, _poolUtils.lup(address(_pool)));
    }

    function _assertBorrowBorrowerUnderCollateralizedRevert(
        address from,
        uint256 amount,
        uint256 indexLimit
    ) internal {
        changePrank(from);
        vm.expectRevert(IPoolErrors.BorrowerUnderCollateralized.selector);
        _borrow(from, amount, indexLimit, _poolUtils.lup(address(_pool)));
    }

    function _assertBorrowMinDebtRevert(
        address from,
        uint256 amount,
        uint256 indexLimit
    ) internal {
        changePrank(from);
        vm.expectRevert(IPoolErrors.AmountLTMinDebt.selector);
        _borrow(from, amount, indexLimit, _poolUtils.lup(address(_pool)));
    }

}

abstract contract ERC20HelperContract is ERC20DSTestPlus {

    using EnumerableSet for EnumerableSet.AddressSet;

    uint256 public constant LARGEST_AMOUNT = type(uint256).max / 10**27;

    uint  internal _anonBorrowerCount = 0;
    Token internal _collateral;
    Token internal _quote;

    constructor() {
        vm.createSelectFork(vm.envString("ETH_RPC_URL"));
        _collateral = new Token("Collateral", "C");
        _quote      = new Token("Quote", "Q");
        _pool       = ERC20Pool(new ERC20PoolFactory().deployPool(address(_collateral), address(_quote), 0.05 * 10**18));
        _poolUtils  = new PoolInfoUtils();
        _startTime  = block.timestamp;
    }

    /**
     *  @dev Creates debt for an anonymous non-player borrower not otherwise involved in the test.
     **/
    function _anonBorrowerDrawsDebt(uint256 collateralAmount, uint256 loanAmount, uint256 limitIndex) internal {
        _anonBorrowerCount += 1;
        address borrower = makeAddr(string(abi.encodePacked("anonBorrower", _anonBorrowerCount)));
        vm.stopPrank();
        _mintCollateralAndApproveTokens(borrower,  collateralAmount);
        _pledgeCollateral(
            {
                from:     borrower,
                borrower: borrower,
                amount:   collateralAmount
            }
        );
        _borrow(borrower, loanAmount, limitIndex, _poolUtils.lup(address(_pool)));
        borrowers.add(borrower);
    }

    function _mintQuoteAndApproveTokens(address operator_, uint256 mintAmount_) internal {
        deal(address(_quote), operator_, mintAmount_);

        vm.prank(operator_);
        _quote.approve(address(_pool), type(uint256).max);
        vm.prank(operator_);
        _collateral.approve(address(_pool), type(uint256).max);
    }

    function _mintCollateralAndApproveTokens(address operator_, uint256 mintAmount_) internal {
        deal(address(_collateral), operator_, mintAmount_);

        vm.prank(operator_);
        _collateral.approve(address(_pool), type(uint256).max);
        vm.prank(operator_);
        _quote.approve(address(_pool), type(uint256).max);

    }
}<|MERGE_RESOLUTION|>--- conflicted
+++ resolved
@@ -170,7 +170,6 @@
         return ERC20Pool(address(_pool)).addCollateral(amount, index);
     }
 
-<<<<<<< HEAD
     function _borrow(
         address from,
         uint256 amount,
@@ -218,24 +217,6 @@
         ERC20Pool(address(_pool)).drawDebt(borrower, amountToBorrow, limitIndex, collateralToPledge);
 
         // add for tearDown
-        borrowers.add(borrower);
-    }
-
-    function _moveCollateral(
-=======
-    function _pledgeCollateral(
->>>>>>> ceb7ef3c
-        address from,
-        address borrower,
-        uint256 amount
-    ) internal {
-        changePrank(from);
-        vm.expectEmit(true, true, false, true);
-        emit PledgeCollateral(borrower, amount);
-        vm.expectEmit(true, true, false, true);
-        emit Transfer(from, address(_pool), amount / ERC20Pool(address(_pool)).collateralScale());
-        ERC20Pool(address(_pool)).pledgeCollateral(borrower, amount);
-
         borrowers.add(borrower);
     }
 
