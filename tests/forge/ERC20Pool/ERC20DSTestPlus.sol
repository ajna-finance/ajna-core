// SPDX-License-Identifier: UNLICENSED

pragma solidity 0.8.14;

import '@openzeppelin/contracts/token/ERC20/ERC20.sol';
import '@openzeppelin/contracts/utils/structs/EnumerableSet.sol';

import { DSTestPlus } from '../utils/DSTestPlus.sol';
import { Token }      from '../utils/Tokens.sol';

import { ERC20Pool }        from 'src/ERC20Pool.sol';
import { ERC20PoolFactory } from 'src/ERC20PoolFactory.sol';
import { IERC20PoolEvents } from 'src/interfaces/pool/erc20/IERC20PoolEvents.sol';

import 'src/interfaces/pool/IPool.sol';
import 'src/interfaces/pool/IPoolFactory.sol';
import 'src/libraries/helpers/PoolHelper.sol';
import 'src/PoolInfoUtils.sol';

import 'src/libraries/internal/Maths.sol';

abstract contract ERC20DSTestPlus is DSTestPlus, IERC20PoolEvents {

    using EnumerableSet for EnumerableSet.AddressSet;
    using EnumerableSet for EnumerableSet.UintSet;

    event Transfer(address indexed from, address indexed to, uint256 value);

    /*****************/
    /*** Utilities ***/
    /*****************/

    function repayDebt(
        address borrower
    ) internal {
        changePrank(borrower);
        uint256 borrowerT0debt;
        uint256 borrowerCollateral;
        (borrowerT0debt, borrowerCollateral, ) = _pool.borrowerInfo(borrower);

        // calculate current pool Inflator
        (uint256 poolInflatorSnapshot, uint256 lastInflatorSnapshotUpdate) = _pool.inflatorInfo();

        uint256 elapsed = block.timestamp - lastInflatorSnapshotUpdate;
        (uint256 interestRate, ) = _pool.interestRateInfo();
        uint256 factor = PoolCommons.pendingInterestFactor(interestRate, elapsed);

        uint256 currentPoolInflator = Maths.wmul(poolInflatorSnapshot, factor);

        // Calculate current debt of borrower, rounding up to token precision
        uint256 currentDebt = Maths.wmul(currentPoolInflator, borrowerT0debt);
        uint256 tokenDebt   = _roundUpToScale(currentDebt, ERC20Pool(address(_pool)).quoteTokenScale());

        // mint quote tokens to borrower address equivalent to the current debt
        deal(_pool.quoteTokenAddress(), borrower, currentDebt);

        // repay current debt and pull all collateral
        _repayDebtNoLupCheck(borrower, borrower, tokenDebt, currentDebt, borrowerCollateral);

        // check borrower state after repay of loan and pull collateral
        (borrowerT0debt, borrowerCollateral, ) = _pool.borrowerInfo(borrower);
        assertEq(borrowerT0debt,     0);
        assertEq(borrowerCollateral, 0);
    }

    function redeemLendersLp(
        address lender,
        EnumerableSet.UintSet storage indexes
    ) internal {
        changePrank(lender);

        // Redeem all lps of lender from all buckets as quote token and collateral token
        for (uint j = 0; j < indexes.length(); j++) {
            uint256 bucketIndex = indexes.at(j);
            (, uint256 bucketQuote, uint256 bucketCollateral, , ,) = _poolUtils.bucketInfo(address(_pool), bucketIndex);
            (uint256 lenderLpBalance, ) = _pool.lenderInfo(bucketIndex, lender);

            uint256 lpRedeemed;

            // redeem LP for quote token if available
            if(lenderLpBalance != 0 && bucketQuote != 0) {
                (, lpRedeemed) = _pool.removeQuoteToken(type(uint256).max, bucketIndex);
                lenderLpBalance -= lpRedeemed;
            }

            // redeem LP for collateral if available
            if(lenderLpBalance != 0 && bucketCollateral != 0) {
                (, lpRedeemed) = ERC20Pool(address(_pool)).removeCollateral(type(uint256).max, bucketIndex);
                lenderLpBalance -= lpRedeemed;
            }

            // confirm the user actually has 0 LPB in the bucket
            (lenderLpBalance, ) = _pool.lenderInfo(bucketIndex, lender);
            assertEq(lenderLpBalance, 0);
        }
    }

    function validateCollateral(
        EnumerableSet.UintSet    storage buckets,
        EnumerableSet.AddressSet storage borrowers
    ) internal {
        uint256 bucketCollateral = 0;
        for (uint256 i = 0; i < buckets.length(); i++) {
            (, , uint256 collateral, , ,) = _poolUtils.bucketInfo(address(_pool), buckets.at(i));
            bucketCollateral += collateral;
        }

        uint256 pledgedCollateral = 0;
        for(uint i = 0; i < borrowers.length(); i++) {
            (, uint256 collateral,) = _poolUtils.borrowerInfo(address(_pool), borrowers.at(i));
            pledgedCollateral += collateral;
        }

        assertEq(_pool.pledgedCollateral(), pledgedCollateral);
        uint256 scale                         = ERC20Pool(address(_pool)).collateralScale();
        uint256 collateralBalanceDenormalized = IERC20(_pool.collateralAddress()).balanceOf(address(_pool));
        uint256 collateralBalanceNormalized   = collateralBalanceDenormalized * scale;
        assertEq(collateralBalanceNormalized, bucketCollateral + pledgedCollateral);
    }

    function validateEmpty(
        EnumerableSet.UintSet storage buckets
    ) internal {
        for (uint256 i = 0; i < buckets.length(); i++) {
            uint256 bucketIndex = buckets.at(i);
            (, uint256 quoteTokens, uint256 collateral, uint256 bucketLps, ,) = _poolUtils.bucketInfo(address(_pool), bucketIndex);

            // Checking if all bucket lps are redeemed
            assertEq(bucketLps, 0);
            assertEq(quoteTokens, 0);
            assertEq(collateral, 0);
        }
        ( , uint256 loansCount, , , ) = _poolUtils.poolLoansInfo(address(_pool));
        (uint256 debt, , ) = _pool.debtInfo();
        assertEq(debt, 0);
        assertEq(loansCount, 0);
        assertEq(_pool.pledgedCollateral(), 0);
    }

    modifier tearDown {
        _;
        validateCollateral(bucketsUsed, borrowers);

        for(uint i = 0; i < borrowers.length(); i++) {
            repayDebt(borrowers.at(i));
        }

        for(uint i = 0; i < lenders.length(); i++) {
            redeemLendersLp(lenders.at(i), lendersDepositedIndex[lenders.at(i)]);
        }

        validateEmpty(bucketsUsed);
    }

    /*****************************/
    /*** Actor actions asserts ***/
    /*****************************/

    function _assertQuoteTokenTransferEvent(
        address from,
        address to,
        uint256 amount
    ) internal override {
        vm.expectEmit(true, true, false, true);
        emit Transfer(from, to, amount / _pool.quoteTokenScale());
    }

    function _assertCollateralTokenTransferEvent(
        address from,
        address to,
        uint256 amount
    ) internal override {
        vm.expectEmit(true, true, false, true);
        emit Transfer(from, to, amount / ERC20Pool(address(_pool)).collateralScale());
    }

    function _addCollateral(
        address from,
        uint256 amount,
        uint256 index,
        uint256 lpAward
    ) internal returns (uint256) {
        uint256 collateralScale = ERC20Pool(address(_pool)).collateralScale();
        uint256 roundedAmount   = (amount / collateralScale) * collateralScale;
        changePrank(from);

        vm.expectEmit(true, true, false, true);
        emit AddCollateral(from, index, roundedAmount, lpAward);
        vm.expectEmit(true, true, false, true);
        emit Transfer(from, address(_pool), roundedAmount / collateralScale);

        // Add for tearDown
        lenders.add(from);
        lendersDepositedIndex[from].add(index);
        bucketsUsed.add(index); 

        return ERC20Pool(address(_pool)).addCollateral(amount, index, type(uint256).max);
    }

    function _addCollateralWithoutCheckingLP(
        address from,
        uint256 amount,
        uint256 index
    ) internal returns (uint256) {
        uint256 collateralScale = ERC20Pool(address(_pool)).collateralScale();
        uint256 roundedAmount   = (amount / collateralScale) * collateralScale;
        changePrank(from);

        // CAUTION: this does not actually check topics 1 and 2 as it should
        vm.expectEmit(true, true, false, false);
        emit AddCollateral(from, index, roundedAmount, 0);
        vm.expectEmit(true, true, false, true);
        emit Transfer(from, address(_pool), roundedAmount / collateralScale);

        // Add for tearDown
        lenders.add(from);
        lendersDepositedIndex[from].add(index);
        bucketsUsed.add(index);

        return ERC20Pool(address(_pool)).addCollateral(amount, index, type(uint256).max);
    }

    function _borrow(
        address from,
        uint256 amount,
        uint256 indexLimit,
        uint256 newLup
    ) internal {
        changePrank(from);
        vm.expectEmit(true, true, false, true);
        emit DrawDebt(from, amount, 0, newLup);
        _assertQuoteTokenTransferEvent(address(_pool), from, amount);

        ERC20Pool(address(_pool)).drawDebt(from, amount, indexLimit, 0);

        // Add for tearDown
        borrowers.add(from);
    }

    function _borrowZeroAmount(
        address from,
        uint256 amount,
        uint256 indexLimit,
        uint256 newLup
    ) internal {
        changePrank(from);
        vm.expectEmit(true, true, false, true);
        emit DrawDebt(from, amount, 0, newLup);

        ERC20Pool(address(_pool)).drawDebt(from, amount, indexLimit, 0);

        // Add for tearDown
        borrowers.add(from);
    }

    function _drawDebt(
        address from,
        address borrower,
        uint256 amountToBorrow,
        uint256 limitIndex,
        uint256 collateralToPledge,
        uint256 newLup
    ) internal {
        uint256 collateralScale = ERC20Pool(address(_pool)).collateralScale();
        changePrank(from);

        if (newLup != 0) {
            vm.expectEmit(true, true, false, true);
            emit DrawDebt(from, amountToBorrow, (collateralToPledge / collateralScale) * collateralScale, newLup);
        }

        // pledge collateral
        if (collateralToPledge != 0) {
            vm.expectEmit(true, true, false, true);
            emit Transfer(from, address(_pool), collateralToPledge / collateralScale);
        }

        // borrow quote
        if (amountToBorrow != 0) {
            _assertQuoteTokenTransferEvent(address(_pool), from, amountToBorrow);
        }

        ERC20Pool(address(_pool)).drawDebt(borrower, amountToBorrow, limitIndex, collateralToPledge);

        // add for tearDown
        borrowers.add(borrower);
    }

    // Used when lup can't be known in advance
    function _drawDebtNoLupCheck(
        address from,
        address borrower,
        uint256 amountToBorrow,
        uint256 limitIndex,
        uint256 collateralToPledge
    ) internal {
        _drawDebt(from, borrower, amountToBorrow, limitIndex, collateralToPledge, 0);
    }

    function _pledgeCollateral(
        address from,
        address borrower,
        uint256 amount
    ) internal {
        changePrank(from);
        vm.expectEmit(true, true, false, true);
        emit DrawDebt(borrower, 0, amount, _poolUtils.lup(address(_pool)));
        vm.expectEmit(true, true, false, true);
        emit Transfer(from, address(_pool), amount / ERC20Pool(address(_pool)).collateralScale());

        // call out to drawDebt w/ amountToBorrow == 0
        ERC20Pool(address(_pool)).drawDebt(borrower, 0, 0, amount);

        // add for tearDown
        borrowers.add(borrower);
    }

    function _pledgeCollateralAndSettleAuction(
        address from,
        address borrower,
        uint256 amount,
        uint256 collateral
    ) internal {
        changePrank(from);
        vm.expectEmit(true, true, false, true);
        emit AuctionSettle(borrower, collateral);
        vm.expectEmit(true, true, false, true);
        emit DrawDebt(borrower, 0, amount, _poolUtils.lup(address(_pool)));
        vm.expectEmit(true, true, false, true);
        emit Transfer(from, address(_pool), amount / ERC20Pool(address(_pool)).collateralScale());

        // call out to drawDebt w/ amountToBorrow == 0
        ERC20Pool(address(_pool)).drawDebt(borrower, 0, 0, amount);

        borrowers.add(borrower);
    }

    function _removeAllCollateral(
        address from,
        uint256 amount,
        uint256 index,
        uint256 lpRedeem
    ) internal {
        changePrank(from);
        vm.expectEmit(true, true, true, true);
        emit RemoveCollateral(from, index, amount, lpRedeem);
        vm.expectEmit(true, true, true, true);
        emit Transfer(address(_pool), from, amount);
        (uint256 collateralRemoved, uint256 lpAmount) = ERC20Pool(address(_pool)).removeCollateral(type(uint256).max, index);
        assertEq(collateralRemoved, amount);
        assertEq(lpAmount, lpRedeem);
    }

    function _repayAndSettleAuction(
        address from,
        address borrower,
        uint256 amount,
        uint256 repaid,
        uint256 collateral,
        uint256 newLup
    ) internal {
        changePrank(from);
        vm.expectEmit(true, true, false, true);
        emit AuctionSettle(borrower, collateral);
        vm.expectEmit(true, true, false, true);
        emit RepayDebt(borrower, repaid, 0, newLup);
        _assertQuoteTokenTransferEvent(from, address(_pool), repaid);
<<<<<<< HEAD
        ERC20Pool(address(_pool)).repayDebt(borrower, amount, 0, borrower);
=======
        ERC20Pool(address(_pool)).repayDebt(borrower, amount, 0, borrower, MAX_FENWICK_INDEX);
>>>>>>> ec791226
    }

    function _repayDebt(
        address from,
        address borrower,
        uint256 amountToRepay,
        uint256 amountRepaid,
        uint256 collateralToPull,
        uint256 newLup
    ) internal {
        changePrank(from);

        if (newLup != 0) {
            vm.expectEmit(true, true, false, true);
            emit RepayDebt(borrower, amountRepaid, collateralToPull, newLup);
        }

        // repay checks
        if (amountToRepay != 0) {
            _assertQuoteTokenTransferEvent(from, address(_pool), amountRepaid);
        }

        // pull checks
        if (collateralToPull != 0) {
            _assertCollateralTokenTransferEvent(address(_pool), from, collateralToPull);
        }

<<<<<<< HEAD
        ERC20Pool(address(_pool)).repayDebt(borrower, amountToRepay, collateralToPull, borrower);
=======
        ERC20Pool(address(_pool)).repayDebt(borrower, amountToRepay, collateralToPull, borrower, MAX_FENWICK_INDEX);
>>>>>>> ec791226
    }

    function _repayDebtAndPullToRecipient(
        address from,
        address borrower,
        address recipient,
        uint256 amountToRepay,
        uint256 amountRepaid,
        uint256 collateralToPull,
        uint256 newLup
    ) internal {
        changePrank(from);
        vm.expectEmit(true, true, false, true);
        emit RepayDebt(borrower, amountRepaid, collateralToPull, newLup);
        _assertCollateralTokenTransferEvent(address(_pool), recipient, collateralToPull);
<<<<<<< HEAD
        ERC20Pool(address(_pool)).repayDebt(borrower, amountToRepay, collateralToPull, recipient);
=======
        ERC20Pool(address(_pool)).repayDebt(borrower, amountToRepay, collateralToPull, recipient, MAX_FENWICK_INDEX);
>>>>>>> ec791226
    }

    function _repayDebtNoLupCheck(
        address from,
        address borrower,
        uint256 amountToRepay,
        uint256 amountRepaid,
        uint256 collateralToPull
    ) internal {
        _repayDebt(from, borrower, amountToRepay, amountRepaid, collateralToPull, 0);
    }

    function _transferLPs(
        address operator,
        address from,
        address to,
        uint256 lpBalance,
        uint256[] memory indexes
    ) internal {
        changePrank(operator);
        vm.expectEmit(true, true, true, true);
        emit TransferLPs(from, to, indexes, lpBalance);
        _pool.transferLPs(from, to, indexes);

        for(uint256 i = 0; i < indexes.length ;i++ ){
            if(lenders.contains(from)){
                lenders.add(to);
                lendersDepositedIndex[to].add(indexes[i]);
            }
        }
    }


    /**********************/
    /*** Revert asserts ***/
    /**********************/

    function _assertAddCollateralBankruptcyBlockRevert(
        address from,
        uint256 amount,
        uint256 index
    ) internal {
        changePrank(from);
        vm.expectRevert(abi.encodeWithSignature('BucketBankruptcyBlock()'));
        ERC20Pool(address(_pool)).addCollateral(amount, index, type(uint256).max);
    }

    function _assertAddCollateralAtIndex0Revert(
        address from,
        uint256 amount
    ) internal {
        changePrank(from);
        vm.expectRevert(IPoolErrors.InvalidIndex.selector);
        ERC20Pool(address(_pool)).addCollateral(amount, 0, type(uint256).max);
    }

    function _assertAddCollateralDustRevert(
        address from,
        uint256 amount,
        uint256 index
    ) internal {
        changePrank(from);
        vm.expectRevert(IPoolErrors.DustAmountNotExceeded.selector);
        ERC20Pool(address(_pool)).addCollateral(amount, index, type(uint256).max);
    }

    function _assertAddCollateralExpiredRevert(
        address from,
        uint256 amount,
        uint256 index,
        uint256 expiry
    ) internal {
        changePrank(from);
        vm.expectRevert(IPoolErrors.TransactionExpired.selector);
        ERC20Pool(address(_pool)).addCollateral(amount, index, expiry);
    }

    function _assertDeployWith0xAddressRevert(
        address poolFactory,
        address collateral,
        address quote,
        uint256 interestRate
    ) internal {
        vm.expectRevert(IPoolFactory.DeployWithZeroAddress.selector);
        ERC20PoolFactory(poolFactory).deployPool(collateral, quote, interestRate);
    }

    function _assertDeployWithInvalidRateRevert(
        address poolFactory,
        address collateral,
        address quote,
        uint256 interestRate
    ) internal {
        vm.expectRevert(IPoolFactory.PoolInterestRateInvalid.selector);
        ERC20PoolFactory(poolFactory).deployPool(collateral, quote, interestRate);
    }

    function _assertDeployMultipleTimesRevert(
        address poolFactory,
        address collateral,
        address quote,
        uint256 interestRate
    ) internal {
        vm.expectRevert(IPoolFactory.PoolAlreadyExists.selector);
        ERC20PoolFactory(poolFactory).deployPool(collateral, quote, interestRate);
    }

    function _assertPullInsufficientCollateralRevert(
        address from,
        uint256 amount
    ) internal {
        changePrank(from);
        vm.expectRevert(IPoolErrors.InsufficientCollateral.selector);
<<<<<<< HEAD
        ERC20Pool(address(_pool)).repayDebt(from, 0, amount, from);
=======
        ERC20Pool(address(_pool)).repayDebt(from, 0, amount, from, MAX_FENWICK_INDEX);
    }

    function _assertPullLimitIndexRevert(
        address from,
        uint256 amount,
        uint256 indexLimit
    ) internal {
        changePrank(from);
        vm.expectRevert(IPoolErrors.LimitIndexExceeded.selector);
        ERC20Pool(address(_pool)).repayDebt(from, 0, amount, from, indexLimit);
>>>>>>> ec791226
    }

    function _assertRepayNoDebtRevert(
        address from,
        address borrower,
        uint256 amount
    ) internal {
        changePrank(from);
        vm.expectRevert(IPoolErrors.NoDebt.selector);
<<<<<<< HEAD
        ERC20Pool(address(_pool)).repayDebt(borrower, amount, 0, borrower);
=======
        ERC20Pool(address(_pool)).repayDebt(borrower, amount, 0, borrower, MAX_FENWICK_INDEX);
>>>>>>> ec791226
    }

    function _assertPullBorrowerNotSenderRevert(
        address from,
        address borrower,
        uint256 amount
    ) internal {
        changePrank(from);
        vm.expectRevert(IPoolErrors.BorrowerNotSender.selector);
<<<<<<< HEAD
        ERC20Pool(address(_pool)).repayDebt(borrower, 0, amount, borrower);
=======
        ERC20Pool(address(_pool)).repayDebt(borrower, 0, amount, borrower, MAX_FENWICK_INDEX);
>>>>>>> ec791226
    }

    function _assertRepayMinDebtRevert(
        address from,
        address borrower,
        uint256 amount
    ) internal {
        changePrank(from);
        vm.expectRevert(IPoolErrors.AmountLTMinDebt.selector);
<<<<<<< HEAD
        ERC20Pool(address(_pool)).repayDebt(borrower, amount, 0, borrower);
=======
        ERC20Pool(address(_pool)).repayDebt(borrower, amount, 0, borrower, MAX_FENWICK_INDEX);
>>>>>>> ec791226
    }

    function _assertRemoveAllCollateralNoClaimRevert(
        address from,
        uint256 index
    ) internal {
        changePrank(from);
        vm.expectRevert(IPoolErrors.NoClaim.selector);
        ERC20Pool(address(_pool)).removeCollateral(type(uint256).max, index);
    }

    function _assertRemoveAllCollateralAuctionNotClearedRevert(
        address from,
        uint256 index
    ) internal {
        changePrank(from);
        vm.expectRevert(abi.encodeWithSignature('AuctionNotCleared()'));
        ERC20Pool(address(_pool)).removeCollateral(type(uint256).max, index);
    }

    function _assertRemoveCollateralDustRevert(
        address from,
        uint256 amount,
        uint256 index
    ) internal {
        changePrank(from);
        vm.expectRevert(IPoolErrors.DustAmountNotExceeded.selector);
        ERC20Pool(address(_pool)).removeCollateral(amount, index);
    }

    function _assertTransferInvalidIndexRevert(
        address operator,
        address from,
        address to,
        uint256[] memory indexes
    ) internal {
        changePrank(operator);
        vm.expectRevert(IPoolErrors.InvalidIndex.selector);
        _pool.transferLPs(from, to, indexes);
    }

    function _assertTransferNoAllowanceRevert(
        address operator,
        address from,
        address to,
        uint256[] memory indexes
    ) internal {
        changePrank(operator);
        vm.expectRevert(IPoolErrors.NoAllowance.selector);
        _pool.transferLPs(from, to, indexes);
    }

    function _assertTransferToSameOwnerRevert(
        address operator,
        address from,
        address to,
        uint256[] memory indexes
    ) internal {
        changePrank(operator);
        vm.expectRevert(IPoolErrors.TransferToSameOwner.selector);
        _pool.transferLPs(from, to, indexes);
    }

    function _assertDepositLockedByAuctionDebtRevert(
        address operator,
        uint256 amount,
        uint256 index
    ) internal {
        changePrank(operator);
        vm.expectRevert(IPoolErrors.RemoveDepositLockedByAuctionDebt.selector);
        _pool.removeQuoteToken(amount, index);
    }

    function _assertBorrowAuctionActiveRevert(
        address from,
        uint256 amount,
        uint256 indexLimit
    ) internal override {
        changePrank(from);
        vm.expectRevert(IPoolErrors.AuctionActive.selector);
        ERC20Pool(address(_pool)).drawDebt(from, amount, indexLimit, 0);
    }

    function _assertBorrowBorrowerNotSenderRevert(
        address from,
        address borrower,
        uint256 amount,
        uint256 indexLimit
    ) internal override {
        changePrank(from);
        vm.expectRevert(IPoolErrors.BorrowerNotSender.selector);
        ERC20Pool(address(_pool)).drawDebt(borrower, amount, indexLimit, 0);
    }

    function _assertBorrowLimitIndexRevert(
        address from,
        uint256 amount,
        uint256 indexLimit
    ) internal override {
        changePrank(from);
        vm.expectRevert(IPoolErrors.LimitIndexExceeded.selector);
        ERC20Pool(address(_pool)).drawDebt(from, amount, indexLimit, 0);
    }

    function _assertBorrowBorrowerUnderCollateralizedRevert(
        address from,
        uint256 amount,
        uint256 indexLimit
    ) internal override {
        changePrank(from);
        vm.expectRevert(IPoolErrors.BorrowerUnderCollateralized.selector);
        ERC20Pool(address(_pool)).drawDebt(from, amount, indexLimit, 0);
    }

    function _assertBorrowDustRevert(
        address from,
        uint256 amount,
        uint256 indexLimit
    ) internal {
        changePrank(from);
        vm.expectRevert(IPoolErrors.DustAmountNotExceeded.selector);
        ERC20Pool(address(_pool)).drawDebt(from, amount, indexLimit, 0);
    }

    function _assertBorrowMinDebtRevert(
        address from,
        uint256 amount,
        uint256 indexLimit
    ) internal override {
        changePrank(from);
        vm.expectRevert(IPoolErrors.AmountLTMinDebt.selector);
        ERC20Pool(address(_pool)).drawDebt(from, amount, indexLimit, 0);
    }

}

abstract contract ERC20HelperContract is ERC20DSTestPlus {

    using EnumerableSet for EnumerableSet.AddressSet;

    uint256 public constant LARGEST_AMOUNT = type(uint256).max / 10**27;

    uint  internal _anonBorrowerCount = 0;
    Token internal _collateral;
    Token internal _quote;

    ERC20PoolFactory internal _poolFactory;

    constructor() {
        vm.createSelectFork(vm.envString("ETH_RPC_URL"));
        _collateral  = new Token("Collateral", "C");
        _quote       = new Token("Quote", "Q");
        _poolFactory = new ERC20PoolFactory(_ajna);
        _pool        = ERC20Pool(_poolFactory.deployPool(address(_collateral), address(_quote), 0.05 * 10**18));
        _poolUtils   = new PoolInfoUtils();
        _startTime   = block.timestamp;
    }

    /**
     *  @dev Creates debt for an anonymous non-player borrower not otherwise involved in the test.
     **/
    function _anonBorrowerDrawsDebt(uint256 collateralAmount, uint256 loanAmount, uint256 limitIndex) internal {
        _anonBorrowerCount += 1;
        address borrower = makeAddr(string(abi.encodePacked("anonBorrower", _anonBorrowerCount)));
        vm.stopPrank();
        _mintCollateralAndApproveTokens(borrower,  collateralAmount);
        _drawDebtNoLupCheck(
            {
                from:               borrower,
                borrower:           borrower,
                amountToBorrow:     loanAmount,
                limitIndex:         limitIndex,
                collateralToPledge: collateralAmount
            }
        );
    }

    function _mintQuoteAndApproveTokens(address operator_, uint256 mintAmount_) internal {
        deal(address(_quote), operator_, mintAmount_);

        vm.prank(operator_);
        _quote.approve(address(_pool), type(uint256).max);
        vm.prank(operator_);
        _collateral.approve(address(_pool), type(uint256).max);
    }

    function _mintCollateralAndApproveTokens(address operator_, uint256 mintAmount_) internal {
        deal(address(_collateral), operator_, mintAmount_);

        vm.prank(operator_);
        _collateral.approve(address(_pool), type(uint256).max);
        vm.prank(operator_);
        _quote.approve(address(_pool), type(uint256).max);
    }

}

abstract contract ERC20FuzzyHelperContract is ERC20DSTestPlus {

    using EnumerableSet for EnumerableSet.AddressSet;

    uint256 public constant LARGEST_AMOUNT = type(uint256).max / 10**27;

    uint  internal _anonBorrowerCount = 0;
    Token internal _collateral;
    Token internal _quote;

    ERC20PoolFactory internal _poolFactory;

    constructor() {
        _collateral  = new Token("Collateral", "C");
        _quote       = new Token("Quote", "Q");
        _poolFactory = new ERC20PoolFactory(_ajna);
        _pool        = ERC20Pool(_poolFactory.deployPool(address(_collateral), address(_quote), 0.05 * 10**18));
        _poolUtils   = new PoolInfoUtils();
        _startTime   = block.timestamp;
    }

    function _mintQuoteAndApproveTokens(address operator_, uint256 mintAmount_) internal {
        deal(address(_quote), operator_, mintAmount_);

        vm.prank(operator_);
        _quote.approve(address(_pool), type(uint256).max);
        vm.prank(operator_);
        _collateral.approve(address(_pool), type(uint256).max);
    }

    function _mintCollateralAndApproveTokens(address operator_, uint256 mintAmount_) internal {
        deal(address(_collateral), operator_, mintAmount_);

        vm.prank(operator_);
        _collateral.approve(address(_pool), type(uint256).max);
        vm.prank(operator_);
        _quote.approve(address(_pool), type(uint256).max);
    }


}<|MERGE_RESOLUTION|>--- conflicted
+++ resolved
@@ -365,11 +365,7 @@
         vm.expectEmit(true, true, false, true);
         emit RepayDebt(borrower, repaid, 0, newLup);
         _assertQuoteTokenTransferEvent(from, address(_pool), repaid);
-<<<<<<< HEAD
-        ERC20Pool(address(_pool)).repayDebt(borrower, amount, 0, borrower);
-=======
         ERC20Pool(address(_pool)).repayDebt(borrower, amount, 0, borrower, MAX_FENWICK_INDEX);
->>>>>>> ec791226
     }
 
     function _repayDebt(
@@ -397,11 +393,7 @@
             _assertCollateralTokenTransferEvent(address(_pool), from, collateralToPull);
         }
 
-<<<<<<< HEAD
-        ERC20Pool(address(_pool)).repayDebt(borrower, amountToRepay, collateralToPull, borrower);
-=======
         ERC20Pool(address(_pool)).repayDebt(borrower, amountToRepay, collateralToPull, borrower, MAX_FENWICK_INDEX);
->>>>>>> ec791226
     }
 
     function _repayDebtAndPullToRecipient(
@@ -417,11 +409,7 @@
         vm.expectEmit(true, true, false, true);
         emit RepayDebt(borrower, amountRepaid, collateralToPull, newLup);
         _assertCollateralTokenTransferEvent(address(_pool), recipient, collateralToPull);
-<<<<<<< HEAD
-        ERC20Pool(address(_pool)).repayDebt(borrower, amountToRepay, collateralToPull, recipient);
-=======
         ERC20Pool(address(_pool)).repayDebt(borrower, amountToRepay, collateralToPull, recipient, MAX_FENWICK_INDEX);
->>>>>>> ec791226
     }
 
     function _repayDebtNoLupCheck(
@@ -535,9 +523,6 @@
     ) internal {
         changePrank(from);
         vm.expectRevert(IPoolErrors.InsufficientCollateral.selector);
-<<<<<<< HEAD
-        ERC20Pool(address(_pool)).repayDebt(from, 0, amount, from);
-=======
         ERC20Pool(address(_pool)).repayDebt(from, 0, amount, from, MAX_FENWICK_INDEX);
     }
 
@@ -549,7 +534,6 @@
         changePrank(from);
         vm.expectRevert(IPoolErrors.LimitIndexExceeded.selector);
         ERC20Pool(address(_pool)).repayDebt(from, 0, amount, from, indexLimit);
->>>>>>> ec791226
     }
 
     function _assertRepayNoDebtRevert(
@@ -559,11 +543,7 @@
     ) internal {
         changePrank(from);
         vm.expectRevert(IPoolErrors.NoDebt.selector);
-<<<<<<< HEAD
-        ERC20Pool(address(_pool)).repayDebt(borrower, amount, 0, borrower);
-=======
         ERC20Pool(address(_pool)).repayDebt(borrower, amount, 0, borrower, MAX_FENWICK_INDEX);
->>>>>>> ec791226
     }
 
     function _assertPullBorrowerNotSenderRevert(
@@ -573,11 +553,7 @@
     ) internal {
         changePrank(from);
         vm.expectRevert(IPoolErrors.BorrowerNotSender.selector);
-<<<<<<< HEAD
-        ERC20Pool(address(_pool)).repayDebt(borrower, 0, amount, borrower);
-=======
         ERC20Pool(address(_pool)).repayDebt(borrower, 0, amount, borrower, MAX_FENWICK_INDEX);
->>>>>>> ec791226
     }
 
     function _assertRepayMinDebtRevert(
@@ -587,11 +563,7 @@
     ) internal {
         changePrank(from);
         vm.expectRevert(IPoolErrors.AmountLTMinDebt.selector);
-<<<<<<< HEAD
-        ERC20Pool(address(_pool)).repayDebt(borrower, amount, 0, borrower);
-=======
         ERC20Pool(address(_pool)).repayDebt(borrower, amount, 0, borrower, MAX_FENWICK_INDEX);
->>>>>>> ec791226
     }
 
     function _assertRemoveAllCollateralNoClaimRevert(
