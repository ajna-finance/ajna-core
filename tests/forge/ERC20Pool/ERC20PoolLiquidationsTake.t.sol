--- conflicted
+++ resolved
@@ -22,7 +22,7 @@
         _mintQuoteAndApproveTokens(_lender,  120_000 * 1e18);
         _mintQuoteAndApproveTokens(_lender1, 120_000 * 1e18);
 
-        _mintCollateralAndApproveTokens(_borrower,  854 * 1e18);
+        _mintCollateralAndApproveTokens(_borrower,  1_100 * 1e18);
         _mintCollateralAndApproveTokens(_borrower2, 1_000 * 1e18);
         _mintCollateralAndApproveTokens(_lender1,   4 * 1e18);
 
@@ -160,35 +160,7 @@
                 maxCollateral: 10 * 1e18
             }
         );
-
-        // Borrower2 borrows
-        _borrow(
-            {
-                from:       _borrower2,
-                amount:     1_730 * 1e18,
-                indexLimit: _i9_72,
-                newLup:     9.721295865031779605 * 1e18
-            }
-        );
-
-        // Skip to make borrower undercollateralized
-        skip(100 days);
-
-        _assertBorrower(
-            {
-                borrower:                  _borrower2,
-                borrowerDebt:              9_853.394241979221645666 * 1e18,
-                borrowerCollateral:        1_000 * 1e18,
-                borrowert0Np:              9.816772887259615229 * 1e18,
-                borrowerCollateralization: 0.986593617011217057 * 1e18
-            }
-        );
-
-<<<<<<< HEAD
     }
-=======
-    function testTakeGTAndLTNeutral() external tearDown {
->>>>>>> 2b83da1b
 
     function testTakeLoanColConstraintBpfPosNoResidual() external tearDown {
 
@@ -197,680 +169,59 @@
             {
                 from:   _lender,
                 amount: 10_000 * 1e18,
-                index:  _i100_33,
-                newLup: _p100_33
-            }
-        );
-        
-        // calling repay stamps new t0NeutralPrice on loan (mompFactor)
-        _repay({
-            from:     _borrower2,
-            borrower: _borrower2,
-            amount:   0,
-            repaid:   0,
-            newLup:   _p100_33
-        });   
+                index:  _i1505_26,
+                newLup: _p1505_26
+            }
+        );
 
         _pledgeCollateral(
             {
-<<<<<<< HEAD
                 from:     _borrower,
                 borrower: _borrower,
-                amount:   850 * 1e18
-            }
-        );
+                amount:   1_000 * 1e18
+            }
+        );
+
         _borrow(
             {
                 from:       _borrower,
-                amount:     8_000 * 1e18,
+                amount:     9_020 * 1e18,
                 indexLimit: _i9_72,
                 newLup:     _p9_72
-=======
-                borrower:                  _borrower,
-                borrowerDebt:              19.534277977147272573 * 1e18,
-                borrowerCollateral:        2 * 1e18,
-                borrowert0Np:              10.115967548076923081 * 1e18,
-                borrowerCollateralization: 0.995306391810796636 * 1e18
->>>>>>> 2b83da1b
-            }
-        );
-
-        _kick(
-            {
-                from:           _lender,
-                borrower:       _borrower2,
-                debt:           9_853.394241979221645666 * 1e18,
-                collateral:     1_000 * 1e18,
-                bond:           2_956.018272593766493700 * 1e18,
-                transferAmount: 2_956.018272593766493700 * 1e18
-            }
-        );
-
-        _assertAuction(
-            AuctionState({
-                borrower:          _borrower2,
-                active:            true,
-                kicker:            _lender,
-                bondSize:          2_956.018272593766493700 * 1e18,
-                bondFactor:        0.3 * 1e18,
-                kickTime:          block.timestamp,
-                kickMomp:          _p100_33,
-                totalBondEscrowed: 2_956.018272593766493700 * 1e18,
-                auctionPrice:      3_210.635780585024316480 * 1e18,
-                debtInAuction:     9_853.394241979221645666 * 1e18,
-                thresholdPrice:    9.853394241979221645 * 1e18,
-                neutralPrice:      9.952174519255063180 * 1e18 
-            })
-        );
-
-        _assertKicker(
-            {
-                kicker:    _lender,
-                claimable: 0,
-                locked:    2_956.018272593766493700 * 1e18
-            }
-        );
-        _assertBorrower(
-            {
-<<<<<<< HEAD
-                borrower:                  _borrower2,
-                borrowerDebt:              9_853.394241979221645666 * 1e18,
-                borrowerCollateral:        1_000 * 1e18,
-                borrowert0Np:              9.816772887259615229 * 1e18,
-                borrowerCollateralization: 0.986593617011217057 * 1e18
-=======
-                borrower:                  _borrower,
-                borrowerDebt:              19.778659656225180612 * 1e18,
-                borrowerCollateral:        2 * 1e18,
-                borrowert0Np:              10.115967548076923081 * 1e18,
-                borrowerCollateralization: 0.983008559123679212 * 1e18
->>>>>>> 2b83da1b
-            }
-        );
-        _assertReserveAuction(
-            {
-                reserves:                   33.358463298707422239 * 1e18,
-                claimableReserves :         0,
-                claimableReservesRemaining: 0,
-                auctionPrice:               0,
-                timeRemaining:              0
-            }
-        );
-
-        skip(33610 seconds);
-
+            }
+        );
+        
+        // calling borrow stamps loan with new t0NeutralPrice
+        _borrow(
+            {
+                from:       _borrower2,
+                amount:     1_700.0 * 1e18,
+                indexLimit: _p9_72,
+                newLup:     _p9_72
+            }
+        );
+
+        skip(100 days);
+        
         _assertPool(
             PoolState({
-                htp:                  9.552494189823609848 * 1e18,
+                htp:                  9.689307692307692312 * 1e18,
                 lup:                  9.721295865031779605 * 1e18,
-                poolSize:             83_118.781595119199960000 * 1e18,
-                pledgedCollateral:    1_852.000000000000000000 * 1e18,
-                encumberedCollateral: 1_839.511778397294114128 * 1e18,
-                poolDebt:             17_882.438245010870556573 * 1e18,
-                actualUtilization:    0.635960636648455183 * 1e18,
-                targetUtilization:    98205815911108893,
-                minDebtAmount:        1_788.243824501087055657 * 1e18,
-                loans:                1,
-                maxBorrower:          address(_borrower),
-                interestRate:         0.0550 * 1e18,
-                interestRateUpdate:   block.timestamp - 33610 seconds
-            })
-        );
-
-<<<<<<< HEAD
-=======
-        _assertBorrower(
-            {
-                borrower:                  _borrower,
-                borrowerDebt:              0 * 1e18,
-                borrowerCollateral:        1.874101490023014319 * 1e18,
-                borrowert0Np:              10.115967548076923081 * 1e18,
-                borrowerCollateralization: 1.0 * 1e18
-            }
-        );
-
-        _assertKicker(
-            {
-                kicker:    _lender,
-                claimable: 0, // the entire bond was penalized
-                locked:    0
-            }
-        );
-
-        vm.revertTo(snapshot);
-
-        skip(6 hours);
-
->>>>>>> 2b83da1b
-        _assertAuction(
-            AuctionState({
-                borrower:          _borrower2,
-                active:            true,
-                kicker:            _lender,
-                bondSize:          2_956.018272593766493700 * 1e18,
-                bondFactor:        0.3 * 1e18,
-                kickTime:          block.timestamp - 33610 seconds,
-                kickMomp:          100.332368143282009890 * 1e18,
-                totalBondEscrowed: 2_956.018272593766493700 * 1e18,
-                auctionPrice:      9.935084144788591232 * 1e18,
-                debtInAuction:     9_853.394241979221645666 * 1e18,
-                thresholdPrice:    9.853971836657592918 * 1e18,
-                neutralPrice:      9.952174519255063180 * 1e18
-            })
-        );
-
-        _assertBorrower(
-            {
-<<<<<<< HEAD
-                borrower:                  _borrower2,
-                borrowerDebt:              9_853.971836657592918128 * 1e18,
-                borrowerCollateral:        1_000.000000000000000 * 1e18,
-                borrowert0Np:              9.816772887259615229 * 1e18,
-                borrowerCollateralization: 0.986535787413939251 * 1e18
-=======
-                borrower:                  _borrower,
-                borrowerDebt:              19.779066071215516749 * 1e18,
-                borrowerCollateral:        2 * 1e18,
-                borrowert0Np:              10.115967548076923081 * 1e18,
-                borrowerCollateralization: 0.982988360525190378 * 1e18
->>>>>>> 2b83da1b
-            }
-        );
-        // BPF Positive, Loan collateral constraint
-        _take(
-            {
-                from:            _lender,
-<<<<<<< HEAD
-                borrower:        _borrower2,
-                maxCollateral:   1_001 * 1e18,
-                bondChange:      518.705713222703336422 * 1e18,
-                givenAmount:     9_935.084144788591232000 * 1e18,
-                collateralTaken: 1000.0 * 1e18,
-=======
-                borrower:        _borrower,
-                maxCollateral:   1 * 1e18,
-                bondChange:      0.098187518560787230 * 1e18,
-                givenAmount:     9.818751856078723040 * 1e18,
-                collateralTaken: 1 * 1e18,
->>>>>>> 2b83da1b
-                isReward:        true
-            }
-        );
-        
-        // Auction is still active, residual is not collateralized
-        _assertAuction(
-            AuctionState({
-                borrower:          _borrower2,
-                active:            true,
-                kicker:            _lender,
-<<<<<<< HEAD
-                bondSize:          3_474.723985816469830122 * 1e18,
-                bondFactor:        0.3 * 1e18,
-                kickTime:          block.timestamp - 33610 seconds,
-                kickMomp:          100.332368143282009890 * 1e18,
-                totalBondEscrowed: 3_474.723985816469830122 * 1e18,
-                auctionPrice:      9.935084144788591232 * 1e18,
-                debtInAuction:     437.593405091705022550 * 1e18,
-                thresholdPrice:    0,
-                neutralPrice:      9.952174519255063180 * 1e18
-=======
-                bondSize:          0.293530298332259956 * 1e18,
-                bondFactor:        0.010000000000000000 * 1e18,
-                kickTime:          block.timestamp - 6 hours,
-                kickMomp:          9.818751856078723036 * 1e18,
-                totalBondEscrowed: 0.293530298332259956 * 1e18,
-                auctionPrice:      9.818751856078723040 * 1e18,
-                debtInAuction:     10.058501733697580939 * 1e18,
-                thresholdPrice:    10.058501733697580939 * 1e18
->>>>>>> 2b83da1b
-            })
-        );
-
-        _assertBorrower(
-            {
-<<<<<<< HEAD
-                borrower:                  _borrower2,
-                borrowerDebt:              437.593405091705022550 * 1e18,
-                borrowerCollateral:        0,
-                borrowert0Np:              9.816772887259615229 * 1e18,
-                borrowerCollateralization: 0
-=======
-                borrower:                  _borrower,
-                borrowerDebt:              10.058501733697580939 * 1e18,
-                borrowerCollateral:        1 * 1e18,
-                borrowert0Np:              10.115967548076923081 * 1e18,
-                borrowerCollateralization: 0.966475537053783265 * 1e18
->>>>>>> 2b83da1b
-            }
-        );
-    }
-
-    function testTakeCallerColConstraintBpfPosNoResidual() external tearDown {
-
-        // Increase neutralPrice so it exceeds TP
-        _addLiquidity(
-            {
-<<<<<<< HEAD
-                from:   _lender,
-                amount: 10_000 * 1e18,
-                index:  _i100_33,
-                newLup: _p100_33
-=======
-                kicker:    _lender,
-                claimable: 0,
-                locked:    0.293530298332259956 * 1e18
->>>>>>> 2b83da1b
-            }
-        );
-        
-        // calling repay stamps new t0NeutralPrice on loan (mompFactor)
-        _repay({
-            from:     _borrower2,
-            borrower: _borrower2,
-            amount:   0,
-            repaid:   0,
-            newLup:   _p100_33
-        });   
-
-<<<<<<< HEAD
-        _pledgeCollateral(
-            {
-                from:     _borrower,
-                borrower: _borrower,
-                amount:   850 * 1e18
-            }
-        );
-=======
-        _assertPool(
-            PoolState({
-                htp:                  10.197551807440608279 * 1e18,
-                lup:                  9.721295865031779605 * 1e18,
-                poolSize:             73_094.716397818020278066 * 1e18,
-                pledgedCollateral:    1_001.000000000000000000 * 1e18,
-                encumberedCollateral: 834.061050353156730915 * 1e18,
-                poolDebt:             8_108.154239982205448663 * 1e18,
-                actualUtilization:    0.110926680334233368 * 1e18,
-                targetUtilization:    0.833368500318426368 * 1e18,
-                minDebtAmount:        405.407711999110272433 * 1e18,
+                poolSize:             83_000.000000000000000000 * 1e18,
+                pledgedCollateral:    2_002.000000000000000000 * 1e18,
+                encumberedCollateral: 1_954.028587437074993946 * 1e18,
+                poolDebt:             18_995.690027205926343012 * 1e18,
+                actualUtilization:    0.228863735267541281 * 1e18,
+                targetUtilization:    1.000000000000000000 * 1e18,
+                minDebtAmount:        949.784501360296317151 * 1e18,
                 loans:                2,
-                maxBorrower:          address(_borrower),
-                interestRate:         0.045000000000000000 * 1e18,
-                interestRateUpdate:   block.timestamp - 6 hours
-            })
-        );
-    }
-
-    function testTakeAndSettle() external tearDown {
-
-        // Borrower2 borrows
->>>>>>> 2b83da1b
-        _borrow(
-            {
-                from:       _borrower,
-                amount:     8_000 * 1e18,
-                indexLimit: _i9_72,
-                newLup:     _p9_72
-            }
-        );
-
-<<<<<<< HEAD
-=======
-        // Skip to make borrower undercollateralized
-        skip(100 days);
-        _assertBorrower(
-            {
-                borrower:                  _borrower2,
-                borrowerDebt:              9_853.394241979221645666 * 1e18,
-                borrowerCollateral:        1_000 * 1e18,
-                borrowert0Np:              10.307611531622595991 * 1e18,
-                borrowerCollateralization: 0.986593617011217057 * 1e18
-            }
-        );
->>>>>>> 2b83da1b
-        _kick(
-            {
-                from:           _lender,
-                borrower:       _borrower2,
-                debt:           9_853.394241979221645666 * 1e18,
-                collateral:     1_000 * 1e18,
-                bond:           2_956.018272593766493700 * 1e18,
-                transferAmount: 2_956.018272593766493700 * 1e18
-            }
-        );
-
-        _assertAuction(
-            AuctionState({
-                borrower:          _borrower2,
-                active:            true,
-                kicker:            _lender,
-                bondSize:          2_956.018272593766493700 * 1e18,
-                bondFactor:        0.3 * 1e18,
-                kickTime:          block.timestamp,
-                kickMomp:          _p100_33,
-                totalBondEscrowed: 2_956.018272593766493700 * 1e18,
-                auctionPrice:      3_210.635780585024316480 * 1e18,
-                debtInAuction:     9_853.394241979221645666 * 1e18,
-                thresholdPrice:    9.853394241979221645 * 1e18,
-                neutralPrice:      9.952174519255063180 * 1e18 
-            })
-        );
-
-        _assertKicker(
-            {
-                kicker:    _lender,
-                claimable: 0,
-                locked:    2_956.018272593766493700 * 1e18
-            }
-        );
-        _assertBorrower(
-            {
-                borrower:                  _borrower2,
-                borrowerDebt:              9_853.394241979221645666 * 1e18,
-                borrowerCollateral:        1_000 * 1e18,
-<<<<<<< HEAD
-                borrowert0Np:              9.816772887259615229 * 1e18,
-                borrowerCollateralization: 0.986593617011217057 * 1e18
-=======
-                borrowert0Np:              10.307611531622595991 * 1e18,
-                borrowerCollateralization: 0.974413448899967463 * 1e18
->>>>>>> 2b83da1b
-            }
-        );
-        _assertReserveAuction(
-            {
-                reserves:                   33.358463298707422239 * 1e18,
-                claimableReserves :         0,
-                claimableReservesRemaining: 0,
-                auctionPrice:               0,
-                timeRemaining:              0
-            }
-        );
-
-        skip(33610 seconds);
-
-        _assertPool(
-            PoolState({
-                htp:                  9.552494189823609848 * 1e18,
-                lup:                  9.721295865031779605 * 1e18,
-                poolSize:             83_118.781595119199960000 * 1e18,
-                pledgedCollateral:    1_852.000000000000000000 * 1e18,
-                encumberedCollateral: 1_839.511778397294114128 * 1e18,
-                poolDebt:             17_882.438245010870556573 * 1e18,
-                actualUtilization:    0.635960636648455183 * 1e18,
-                targetUtilization:    98205815911108893,
-                minDebtAmount:        1_788.243824501087055657 * 1e18,
-                loans:                1,
-                maxBorrower:          address(_borrower),
-                interestRate:         0.0550 * 1e18,
-                interestRateUpdate:   block.timestamp - 33610 seconds
-            })
-        );
-
-        _assertAuction(
-            AuctionState({
-                borrower:          _borrower2,
-                active:            true,
-                kicker:            _lender,
-                bondSize:          2_956.018272593766493700 * 1e18,
-                bondFactor:        0.3 * 1e18,
-                kickTime:          block.timestamp - 33610 seconds,
-                kickMomp:          100.332368143282009890 * 1e18,
-                totalBondEscrowed: 2_956.018272593766493700 * 1e18,
-                auctionPrice:      9.935084144788591232 * 1e18,
-                debtInAuction:     9_853.394241979221645666 * 1e18,
-                thresholdPrice:    9.853971836657592918 * 1e18,
-                neutralPrice:      9.952174519255063180 * 1e18
-            })
-        );
-
-        _assertBorrower(
-            {
-                borrower:                  _borrower2,
-<<<<<<< HEAD
-                borrowerDebt:              9_853.971836657592918128 * 1e18,
-                borrowerCollateral:        1_000.000000000000000 * 1e18,
-                borrowert0Np:              9.816772887259615229 * 1e18,
-                borrowerCollateralization: 0.986535787413939251 * 1e18
-=======
-                borrowerDebt:              9_976.867463138769510756 * 1e18,
-                borrowerCollateral:        1_000 * 1e18,
-                borrowert0Np:              10.307611531622595991 * 1e18,
-                borrowerCollateralization: 0.974383582918060948 * 1e18
->>>>>>> 2b83da1b
-            }
-        );
-
-        // BPF Positive, Caller collateral constraint
-        _take(
-            {
-                from:            _lender,
-                borrower:        _borrower2,
-<<<<<<< HEAD
-                maxCollateral:   10 * 1e18,
-                bondChange:      5.187057132227033364 * 1e18,
-                givenAmount:     99.350841447885912320 * 1e18,
-                collateralTaken: 10.0 * 1e18,
-=======
-                maxCollateral:   1_000 * 1e18,
-                bondChange:      85.314660426337335450 * 1e18,
-                givenAmount:     10_048.254301505840000000 * 1e18,
-                collateralTaken: 1_000 * 1e18,
->>>>>>> 2b83da1b
-                isReward:        true
-            }
-        );
-        
-        // Auction is still active, residual is not collateralized
-        _assertAuction(
-            AuctionState({
-                borrower:          _borrower2,
-                active:            true,
-                kicker:            _lender,
-                bondSize:          2_961.205329725993527064 * 1e18,
-                bondFactor:        0.3 * 1e18,
-                kickTime:          block.timestamp - 33610 seconds,
-                kickMomp:          100.332368143282009890 * 1e18,
-                totalBondEscrowed: 2_961.205329725993527064 * 1e18,
-                auctionPrice:      9.935084144788591232 * 1e18,
-                debtInAuction:     9759.808052341934039172 * 1e18,
-                thresholdPrice:    9.858391972062559635 * 1e18,
-                neutralPrice:      9.952174519255063180 * 1e18
-            })
-        );
-
-        _assertBorrower(
-            {
-                borrower:                  _borrower2,
-<<<<<<< HEAD
-                borrowerDebt:              9_759.808052341934039172 * 1e18,
-                borrowerCollateral:        990.000000000000000000 * 1e18,
-                borrowert0Np:              9.816772887259615229 * 1e18,
-                borrowerCollateralization: 0.986093461548364772 * 1e18
-            }
-        );
-    }
-
-    function testTakeCallerColConstraintBpfPosResidual () external tearDown {
-
-        // Increase neutralPrice so it exceeds TP
-        _addLiquidity(
-            {
-                from:   _lender,
-                amount: 10_000 * 1e18,
-                index:  _i100_33,
-                newLup: _p100_33
-            }
-        );
-        
-        // calling repay stamps new t0NeutralPrice on loan (mompFactor)
-        _repay({
-            from:     _borrower2,
-            borrower: _borrower2,
-            amount:   0,
-            repaid:   0,
-            newLup:   _p100_33
-        });   
-
-        _pledgeCollateral(
-            {
-                from:     _borrower,
-                borrower: _borrower,
-                amount:   850 * 1e18
-            }
-        );
-        _borrow(
-            {
-                from:       _borrower,
-                amount:     8_000 * 1e18,
-                indexLimit: _i9_72,
-                newLup:     _p9_72
-            }
-        );
-
-        _kick(
-            {
-                from:           _lender,
-                borrower:       _borrower2,
-                debt:           9_853.394241979221645666 * 1e18,
-                collateral:     1_000 * 1e18,
-                bond:           2_956.018272593766493700 * 1e18,
-                transferAmount: 2_956.018272593766493700 * 1e18
-=======
-                borrowerDebt:              13.927822059266846206 * 1e18,
-                borrowerCollateral:        0,
-                borrowert0Np:              10.307611531622595991 * 1e18,
-                borrowerCollateralization: 0
->>>>>>> 2b83da1b
-            }
-        );
-
-        _assertAuction(
-            AuctionState({
-                borrower:          _borrower2,
-                active:            true,
-                kicker:            _lender,
-<<<<<<< HEAD
-                bondSize:          2_956.018272593766493700 * 1e18,
-                bondFactor:        0.3 * 1e18,
-                kickTime:          block.timestamp,
-                kickMomp:          _p100_33,
-                totalBondEscrowed: 2_956.018272593766493700 * 1e18,
-                auctionPrice:      3_210.635780585024316480 * 1e18,
-                debtInAuction:     9_853.394241979221645666 * 1e18,
-                thresholdPrice:    9.853394241979221645 * 1e18,
-                neutralPrice:      9.952174519255063180 * 1e18 
-=======
-                bondSize:          183.848602846129551907 * 1e18,
-                bondFactor:        0.01 * 1e18,
-                kickTime:          block.timestamp - 358 minutes,
-                kickMomp:          9.818751856078723036 * 1e18,
-                totalBondEscrowed: 183.848602846129551907 * 1e18,
-                auctionPrice:      10.048254301505840000 * 1e18,
-                debtInAuction:     13.927822059266846206 * 1e18,
-                thresholdPrice:    0
->>>>>>> 2b83da1b
-            })
-        );
-
-        _assertKicker(
-            {
-                kicker:    _lender,
-                claimable: 0,
-<<<<<<< HEAD
-                locked:    2_956.018272593766493700 * 1e18
-            }
-        );
-        _assertBorrower(
-            {
-                borrower:                  _borrower2,
-                borrowerDebt:              9_853.394241979221645666 * 1e18,
-                borrowerCollateral:        1_000 * 1e18,
-                borrowert0Np:              9.816772887259615229 * 1e18,
-                borrowerCollateralization: 0.986593617011217057 * 1e18
-            }
-        );
-        _assertReserveAuction(
-            {
-                reserves:                   33.358463298707422239 * 1e18,
-                claimableReserves :         0,
-                claimableReservesRemaining: 0,
-                auctionPrice:               0,
-                timeRemaining:              0
-=======
-                locked:    183.848602846129551907 * 1e18
->>>>>>> 2b83da1b
-            }
-        );
-
-        skip(33610 seconds);
-
-        _assertPool(
-            PoolState({
-                htp:                  9.552494189823609848 * 1e18,
-                lup:                  9.721295865031779605 * 1e18,
-                poolSize:             83_118.781595119199960000 * 1e18,
-                pledgedCollateral:    1_852.000000000000000000 * 1e18,
-                encumberedCollateral: 1_839.511778397294114128 * 1e18,
-                poolDebt:             17_882.438245010870556573 * 1e18,
-                actualUtilization:    0.635960636648455183 * 1e18,
-                targetUtilization:    98205815911108893,
-                minDebtAmount:        1_788.243824501087055657 * 1e18,
-                loans:                1,
-                maxBorrower:          address(_borrower),
-                interestRate:         0.0550 * 1e18,
-                interestRateUpdate:   block.timestamp - 33610 seconds
-            })
-        );
-
-        _assertAuction(
-            AuctionState({
-                borrower:          _borrower2,
-                active:            true,
-                kicker:            _lender,
-                bondSize:          2_956.018272593766493700 * 1e18,
-                bondFactor:        0.3 * 1e18,
-                kickTime:          block.timestamp - 33610 seconds,
-                kickMomp:          100.332368143282009890 * 1e18,
-                totalBondEscrowed: 2_956.018272593766493700 * 1e18,
-                auctionPrice:      9.935084144788591232 * 1e18,
-                debtInAuction:     9_853.394241979221645666 * 1e18,
-                thresholdPrice:    9.853971836657592918 * 1e18,
-                neutralPrice:      9.952174519255063180 * 1e18
-            })
-        );
-
-        _assertBorrower(
-            {
-                borrower:                  _borrower2,
-<<<<<<< HEAD
-                borrowerDebt:              9_853.971836657592918128 * 1e18,
-                borrowerCollateral:        1_000.000000000000000 * 1e18,
-                borrowert0Np:              9.816772887259615229 * 1e18,
-                borrowerCollateralization: 0.986535787413939251 * 1e18
-=======
-                borrowerDebt:              9_977.074177773911990381 * 1e18,
-                borrowerCollateral:        1_000 * 1e18,
-                borrowert0Np:              10.307611531622595991 * 1e18,
-                borrowerCollateralization: 0.974363394700228467 * 1e18
->>>>>>> 2b83da1b
-            }
-        );
-
-
-        // BPF Positive, Caller collateral constraint
-        _take(
-            {
-                from:            _lender,
-                borrower:        _borrower2,
-                maxCollateral:   990.0 * 1e18,
-                bondChange:      513.518656090476303058 * 1e18,
-                givenAmount:     9_835.733303340705319680 * 1e18,
-                collateralTaken: 990.0 * 1e18,
-                isReward:        true
-            }
-        );
-
-        // Residual is collateralized, auction is not active
+                maxBorrower:          address(_borrower2),
+                interestRate:         0.05 * 1e18,
+                interestRateUpdate:   block.timestamp - 100 days
+            })
+        );
+
+
         _assertAuction(
             AuctionState({
                 borrower:          _borrower2,
@@ -883,7 +234,7 @@
                 totalBondEscrowed: 0,
                 auctionPrice:      0,
                 debtInAuction:     0,
-                thresholdPrice:    53.175718940736390150 * 1e18,
+                thresholdPrice:    9.822951211365485636 * 1e18,
                 neutralPrice:      0
             })
         );
@@ -891,100 +242,69 @@
         _assertBorrower(
             {
                 borrower:                  _borrower2,
-<<<<<<< HEAD
-                borrowerDebt:              531.757189407363901506 * 1e18,
-                borrowerCollateral:        10.0 * 1e18,
-                borrowert0Np:              9.816772887259615229 * 1e18,
-                borrowerCollateralization: 1.886807929293839146 * 1e18
-=======
-                borrowerDebt:              9_964.923472352014570580 * 1e18,
-                borrowerCollateral:        980 * 1e18,
-                borrowert0Np:              10.307611531622595991 * 1e18,
-                borrowerCollateralization: 0.956040452710323016 * 1e18
->>>>>>> 2b83da1b
-            }
-        );
-
-    }
-
-    function testTakeCallerColConstraintBpfNegResidual () external tearDown {
+                borrowerDebt:              9_822.951211365485636462* 1e18,
+                borrowerCollateral:        1_000 * 1e18,
+                borrowert0Np:              1_575.326150647652569911 * 1e18,
+                borrowerCollateralization: 0.989651241857326201 * 1e18
+            }
+        );
 
         _kick(
             {
                 from:           _lender,
                 borrower:       _borrower2,
-                debt:           9_976.561670003961916237 * 1e18,
+                debt:           9_945.738101507554206918 * 1e18,
                 collateral:     1_000 * 1e18,
-                bond:           98.533942419792216457 * 1e18,
-                transferAmount: 98.533942419792216457 * 1e18
-            }
-        );
-        _assertAuction(
-            AuctionState({
-                borrower:          _borrower2,
-                active:            true,
-                kicker:            _lender,
-                bondSize:          98.533942419792216457 * 1e18,
-                bondFactor:        0.01 * 1e18,
-                kickTime:          block.timestamp,
-                kickMomp:          9.818751856078723036 * 1e18,
-                totalBondEscrowed: 98.533942419792216457 * 1e18,
-                auctionPrice:      314.200059394519137152 * 1e18,
-                debtInAuction:     9_976.561670003961916237 * 1e18,
-                thresholdPrice:    9.976561670003961916 * 1e18,
-                neutralPrice:      9.952174519255063180 * 1e18
-            })
-        );
+                bond:           2_946.885363409645690939 * 1e18,
+                transferAmount: 2_946.885363409645690939 * 1e18
+            }
+        );
+
         _assertKicker(
             {
                 kicker:    _lender,
                 claimable: 0,
-                locked:    98.533942419792216457 * 1e18
-            }
-        );
-        _assertBorrower(
-            {
-                borrower:                  _borrower2,
-<<<<<<< HEAD
-                borrowerDebt:              9_976.561670003961916237 * 1e18,
+                locked:    2_946.885363409645690939 * 1e18
+            }
+        );
+
+        _assertBorrower(
+            {
+                borrower:                  _borrower2,
+                borrowerDebt:              9_945.738101507554206918 * 1e18,
                 borrowerCollateral:        1_000 * 1e18,
-                borrowert0Np:              9.816772887259615229 * 1e18,
-                borrowerCollateralization: 0.974413448899967463 * 1e18
-=======
-                borrowerDebt:              9_369.538906679041000301 * 1e18,
-                borrowerCollateral:        0,
-                borrowert0Np:              10.307611531622595991 * 1e18,
-                borrowerCollateralization: 0
->>>>>>> 2b83da1b
-            }
-        );
+                borrowert0Np:              1_575.326150647652569911 * 1e18,
+                borrowerCollateralization: 0.977433325291186371 * 1e18
+            }
+        );
+
         _assertReserveAuction(
             {
-                reserves:                   148.064352861909228810 * 1e18,
-                claimableReserves :         98.083873122003682866 * 1e18,
+                reserves:                   176.383108065231049467 * 1e18,
+                claimableReserves :         80.790723478491074900 * 1e18,
                 claimableReservesRemaining: 0,
                 auctionPrice:               0,
                 timeRemaining:              0
             }
         );
 
-        skip(2 hours);
+        skip(47000 seconds);
 
         _assertPool(
             PoolState({
-                htp:                  9.901856025849255254 * 1e18,
+                htp:                  9.280695967198888513 * 1e18,
                 lup:                  9.721295865031779605 * 1e18,
-                poolSize:             73_118.781595119199960000 * 1e18,
-                pledgedCollateral:    1_002 * 1e18,
-                encumberedCollateral: 1_028.278409268629243557 * 1e18,
-                poolDebt:             9_996.198648124581421281 * 1e18,
-                actualUtilization:    0 * 1e18,
-                targetUtilization:    1.026215413990712532 * 1e18,
-                minDebtAmount:        999.619864812458142128 * 1e18,
+                poolSize:             83_222.843809282763864000 * 1e18,
+                pledgedCollateral:    2_002.000000000000000000 * 1e18,
+                encumberedCollateral: 1_966.791200431324241706 * 1e18,
+                poolDebt:             19_119.759164133922414841 * 1e18,
+                actualUtilization:    0.359239713545693419 * 1e18,
+                targetUtilization:    0.982347302508817815 * 1e18,
+                minDebtAmount:        1_911.975916413392241484 * 1e18,
                 loans:                1,
                 maxBorrower:          address(_borrower),
                 interestRate:         0.045 * 1e18,
-                interestRateUpdate:   block.timestamp - 2 hours
+                interestRateUpdate:   block.timestamp - 47000 seconds
             })
         );
 
@@ -993,59 +313,131 @@
                 borrower:          _borrower2,
                 active:            true,
                 kicker:            _lender,
-                bondSize:          98.533942419792216457 * 1e18,
-                bondFactor:        0.01 * 1e18,
-                kickTime:          block.timestamp - 2 hours,
-                kickMomp:          9.818751856078723036 * 1e18,
-                totalBondEscrowed: 98.533942419792216457 * 1e18,
-                auctionPrice:      157.100029697259568576 * 1e18,
-                debtInAuction:     9_976.561670003961916237 * 1e18,
-                thresholdPrice:    9.976664169451766428 * 1e18,
-                neutralPrice:      9.952174519255063180 * 1e18
-            })
-        );
-
-        _assertBorrower(
-            {
-                borrower:                  _borrower2,
-                borrowerDebt:              9_976.664169451766428084 * 1e18,
+                bondSize:          2_946.885363409645690939 * 1e18,
+                bondFactor:        0.3 * 1e18,
+                kickTime:          block.timestamp - 47000 seconds,
+                kickMomp:          1505.263728469068226832 * 1e18,
+                totalBondEscrowed: 2_946.885363409645690939 * 1e18,
+                auctionPrice:      11.315630002696011360 * 1e18,
+                debtInAuction:     9_945.738101507554206918 * 1e18,
+                thresholdPrice:    9.946405146835980073 * 1e18,
+                neutralPrice:      1_597.054445085392479852 * 1e18
+            })
+        );
+
+        _assertBorrower(
+            {
+                borrower:                  _borrower2,
+                borrowerDebt:              9_946.405146835980073929 * 1e18,
                 borrowerCollateral:        1_000.000000000000000 * 1e18,
-                borrowert0Np:              9.816772887259615229 * 1e18,
-                borrowerCollateralization: 0.974403437854316417 * 1e18
-            }
-        );
-
-        // BPF Negative, Caller collateral constraint
+                borrowert0Np:              1_575.326150647652569911 * 1e18,
+                borrowerCollateralization: 0.977367774740624830 * 1e18
+            }
+        );
+ 
+        // BPF Positive, Loan Col constraint
         _take(
             {
                 from:            _lender,
                 borrower:        _borrower2,
-                maxCollateral:   60 * 1e18,
-                bondChange:      94.260017818355741146 * 1e18,
-                givenAmount:     9_426.001781835574114560 * 1e18,
-                collateralTaken: 60.0 * 1e18,
-                isReward:        false
-            }
-        );
-
+                maxCollateral:   1_001 * 1e18,
+                bondChange:      3_391.760345392249653035 * 1e18,
+                givenAmount:     11_315.630002696011360000 * 1e18,
+                collateralTaken: 1000.0 * 1e18,
+                isReward:        true
+            }
+        );
+
+        // Residual is not collateralized, auction is active
+        _assertAuction(
+            AuctionState({
+                borrower:          _borrower2,
+                active:            true,
+                kicker:            address(0xb012341CA6E91C00A290F658fbaA5211F2559fB1),
+                bondSize:          6338.645708801895343974 * 1e18,
+                bondFactor:        0.3 * 1e18,
+                kickTime:          block.timestamp - 47000 seconds,
+                kickMomp:          1_505.263728469068226832 * 1e18,
+                totalBondEscrowed: 6_338.645708801895343974 * 1e18,
+                auctionPrice:      11.315630002696011360 * 1e18,
+                debtInAuction:     2_022.535489532218366964 * 1e18,
+                thresholdPrice:    0,
+                neutralPrice:      1_597.054445085392479852 * 1e18
+            })
+        );
+
+        // Bad debt remains
+        _assertBorrower(
+            {
+                borrower:                  _borrower2,
+                borrowerDebt:              2_022.535489532218366964 * 1e18,
+                borrowerCollateral:        0,
+                borrowert0Np:              1_575.326150647652569911 * 1e18,
+                borrowerCollateralization: 0
+            }
+        );
+    }
+
+    function testTakeCallerColConstraintBpfPosNoResidual() external tearDown {
+ 
+        // Increase neutralPrice so it exceeds TP
+        _addLiquidity(
+            {
+                from:   _lender,
+                amount: 10_000 * 1e18,
+                index:  _i1505_26,
+                newLup: _p1505_26
+            }
+        );
+
+        _pledgeCollateral(
+            {
+                from:     _borrower,
+                borrower: _borrower,
+                amount:   1_000 * 1e18
+            }
+        );
+
+        _borrow(
+            {
+                from:       _borrower,
+                amount:     9_020 * 1e18,
+                indexLimit: _i9_72,
+                newLup:     _p9_72
+            }
+        );
+        
+        // calling borrow stamps loan with new t0NeutralPrice
+        _borrow(
+            {
+                from:       _borrower2,
+                amount:     1_700.0 * 1e18,
+                indexLimit: _p9_72,
+                newLup:     _p9_72
+            }
+        );
+
+        skip(100 days);
+        
         _assertPool(
             PoolState({
-                htp:                  9.902059490734692431 * 1e18,
-                lup:                  9.917184843435912074 * 1e18,
-                poolSize:             73_118.868890241151360666 * 1e18,
-                pledgedCollateral:    942.0 * 1e18,
-                encumberedCollateral: 57.495839322427780643 * 1e18,
-                poolDebt:             570.196866289007306722 * 1e18,
-                actualUtilization:    0.007798217819054760 * 1e18,
-                targetUtilization:    1.026215413990712532 * 1e18,
-                minDebtAmount:        28.509843314450365336 * 1e18,
+                htp:                  9.689307692307692312 * 1e18,
+                lup:                  9.721295865031779605 * 1e18,
+                poolSize:             83_000.000000000000000000 * 1e18,
+                pledgedCollateral:    2_002.000000000000000000 * 1e18,
+                encumberedCollateral: 1_954.028587437074993946 * 1e18,
+                poolDebt:             18_995.690027205926343012 * 1e18,
+                actualUtilization:    0.228863735267541281 * 1e18,
+                targetUtilization:    1.000000000000000000 * 1e18,
+                minDebtAmount:        949.784501360296317151 * 1e18,
                 loans:                2,
-                maxBorrower:          address(_borrower),
-                interestRate:         0.045 * 1e18,
-                interestRateUpdate:   block.timestamp - 2 hours
-            })
-        );
- 
+                maxBorrower:          address(_borrower2),
+                interestRate:         0.05 * 1e18,
+                interestRateUpdate:   block.timestamp - 100 days
+            })
+        );
+
+
         _assertAuction(
             AuctionState({
                 borrower:          _borrower2,
@@ -1058,7 +450,7 @@
                 totalBondEscrowed: 0,
                 auctionPrice:      0,
                 debtInAuction:     0,
-                thresholdPrice:    0.585811050655523737 * 1e18,
+                thresholdPrice:    9.822951211365485636 * 1e18,
                 neutralPrice:      0
             })
         );
@@ -1066,397 +458,717 @@
         _assertBorrower(
             {
                 borrower:                  _borrower2,
-<<<<<<< HEAD
-                borrowerDebt:              550.662387616192313524 * 1e18,
-                borrowerCollateral:        940.000000000000000000 * 1e18,
-                borrowert0Np:              9.816772887259615229 * 1e18,
-                borrowerCollateralization: 16.928982190313006885 * 1e18
-=======
-                borrowerDebt:              0,
-                borrowerCollateral:        0,
-                borrowert0Np:              10.307611531622595991 * 1e18,
-                borrowerCollateralization: 1 * 1e18
->>>>>>> 2b83da1b
+                borrowerDebt:              9_822.951211365485636462* 1e18,
+                borrowerCollateral:        1_000 * 1e18,
+                borrowert0Np:              1_575.326150647652569911 * 1e18,
+                borrowerCollateralization: 0.989651241857326201 * 1e18
+            }
+        );
+
+        _kick(
+            {
+                from:           _lender,
+                borrower:       _borrower2,
+                debt:           9_945.738101507554206918 * 1e18,
+                collateral:     1_000 * 1e18,
+                bond:           2_946.885363409645690939 * 1e18,
+                transferAmount: 2_946.885363409645690939 * 1e18
+            }
+        );
+
+        _assertKicker(
+            {
+                kicker:    _lender,
+                claimable: 0,
+                locked:    2_946.885363409645690939 * 1e18
+            }
+        );
+
+        _assertBorrower(
+            {
+                borrower:                  _borrower2,
+                borrowerDebt:              9_945.738101507554206918 * 1e18,
+                borrowerCollateral:        1_000 * 1e18,
+                borrowert0Np:              1_575.326150647652569911 * 1e18,
+                borrowerCollateralization: 0.977433325291186371 * 1e18
+            }
+        );
+
+        _assertReserveAuction(
+            {
+                reserves:                   176.383108065231049467 * 1e18,
+                claimableReserves :         80.790723478491074900 * 1e18,
+                claimableReservesRemaining: 0,
+                auctionPrice:               0,
+                timeRemaining:              0
+            }
+        );
+
+        skip(43000 seconds);
+
+        _assertPool(
+            PoolState({
+                htp:                  9.280695967198888513 * 1e18,
+                lup:                  9.721295865031779605 * 1e18,
+                poolSize:             83_222.843809282763864000 * 1e18,
+                pledgedCollateral:    2_002.000000000000000000 * 1e18,
+                encumberedCollateral: 1_966.779974486190376300 * 1e18,
+                poolDebt:             19_119.650033399911495436 * 1e18,
+                actualUtilization:    0.359237663096559171 * 1e18,
+                targetUtilization:    0.982347302508817815 * 1e18,
+                minDebtAmount:        1_911.965003339991149544 * 1e18,
+                loans:                1,
+                maxBorrower:          address(_borrower),
+                interestRate:         0.045 * 1e18,
+                interestRateUpdate:   block.timestamp - 43000 seconds
+            })
+        );
+
+        _assertAuction(
+            AuctionState({
+                borrower:          _borrower2,
+                active:            true,
+                kicker:            _lender,
+                bondSize:          2_946.885363409645690939 * 1e18,
+                bondFactor:        0.3 * 1e18,
+                kickTime:          block.timestamp - 43000 seconds,
+                kickMomp:          1505.263728469068226832 * 1e18,
+                totalBondEscrowed: 2_946.885363409645690939 * 1e18,
+                auctionPrice:      24.443112772227665888 * 1e18,
+                debtInAuction:     9_945.738101507554206918 * 1e18,
+                thresholdPrice:    9.946348375279124882 * 1e18,
+                neutralPrice:      1_597.054445085392479852 * 1e18
+            })
+        );
+
+        _assertBorrower(
+            {
+                borrower:                  _borrower2,
+                borrowerDebt:              9_946.348375279124882460 * 1e18,
+                borrowerCollateral:        1_000.000000000000000 * 1e18,
+                borrowert0Np:              1_575.326150647652569911 * 1e18,
+                borrowerCollateralization: 0.977373353339734632 * 1e18
+            }
+        );
+ 
+        // BPF Positive, Loan Debt constraint
+        _take(
+            {
+                from:            _lender,
+                borrower:        _borrower2,
+                maxCollateral:   10 * 1e18,
+                bondChange:      72.659542640405725541 * 1e18,
+                givenAmount:     244.431127722276658880 * 1e18,
+                collateralTaken: 10.0 * 1e18,
+                isReward:        true
+            }
+        );
+
+        // Residual is not collateralized, auction is active
+        _assertAuction(
+            AuctionState({
+                borrower:          _borrower2,
+                active:            true,
+                kicker:            address(0xb012341CA6E91C00A290F658fbaA5211F2559fB1),
+                bondSize:          3_019.544906050051416480 * 1e18,
+                bondFactor:        0.3 * 1e18,
+                kickTime:          block.timestamp - 43000 seconds,
+                kickMomp:          1_505.263728469068226832 * 1e18,
+                totalBondEscrowed: 3_019.544906050051416480 * 1e18,
+                auctionPrice:      24.443112772227665888 * 1e18,
+                debtInAuction:     9_774.576790197253949121 * 1e18,
+                thresholdPrice:    9.873309889088135302 * 1e18,
+                neutralPrice:      1_597.054445085392479852 * 1e18
+            })
+        );
+
+        _assertBorrower(
+            {
+                borrower:                  _borrower2,
+                borrowerDebt:              9_774.576790197253949121 * 1e18,
+                borrowerCollateral:        990.0 * 1e18,
+                borrowert0Np:              1_575.326150647652569911 * 1e18,
+                borrowerCollateralization: 0.984603539667648861 * 1e18
             }
         );
     }
 
-    function testTakeLoanDebtConstraintBpfPosResidual() external {
-
-        // FIXME: BPF needs to be positive below
+    function testTakeCallerColConstraintBpfPosResidual () external tearDown {
+        
         // Increase neutralPrice so it exceeds TP
         _addLiquidity(
             {
                 from:   _lender,
                 amount: 10_000 * 1e18,
-                index:  _i100_33,
-                newLup: _p100_33
-            }
-        );
-
-        _assertBucket(
-            {
-                index:        _i100_33,
-                lpBalance:    10_000 * 1e27,
-                collateral:   0,
-                deposit:      10_000 * 1e18,
-                exchangeRate: 1.0* 1e27
-            }
-        );
-
+                index:  _i1505_26,
+                newLup: _p1505_26
+            }
+        );
+
+        _pledgeCollateral(
+            {
+                from:     _borrower,
+                borrower: _borrower,
+                amount:   1_000 * 1e18
+            }
+        );
+
+        _borrow(
+            {
+                from:       _borrower,
+                amount:     9_020 * 1e18,
+                indexLimit: _i9_72,
+                newLup:     _p9_72
+            }
+        );
+        
+        // calling borrow stamps loan with new t0NeutralPrice
+        _borrow(
+            {
+                from:       _borrower2,
+                amount:     1_700.0 * 1e18,
+                indexLimit: _p9_72,
+                newLup:     _p9_72
+            }
+        );
+
+        skip(100 days);
+        
         _assertPool(
             PoolState({
-                htp:                  9.989300988155456469 * 1e18,
-                lup:                  100.332368143282009890 * 1e18,
-                poolSize:             83_118.781595119199960000 * 1e18,
-                pledgedCollateral:    1_002.000000000000000000 * 1e18,
-                encumberedCollateral: 98.402227542931110509 * 1e18,
-                poolDebt:             9_872.928519956368918239 * 1e18,
-                actualUtilization:    0.814679961220908454 * 1e18,
-                targetUtilization:    98205815911108893,
-                minDebtAmount:        493.646425997818445912 * 1e18,
+                htp:                  9.689307692307692312 * 1e18,
+                lup:                  9.721295865031779605 * 1e18,
+                poolSize:             83_000.000000000000000000 * 1e18,
+                pledgedCollateral:    2_002.000000000000000000 * 1e18,
+                encumberedCollateral: 1_954.028587437074993946 * 1e18,
+                poolDebt:             18_995.690027205926343012 * 1e18,
+                actualUtilization:    0.228863735267541281 * 1e18,
+                targetUtilization:    1.000000000000000000 * 1e18,
+                minDebtAmount:        949.784501360296317151 * 1e18,
                 loans:                2,
                 maxBorrower:          address(_borrower2),
-                interestRate:         0.0550 * 1e18,
-                interestRateUpdate:   block.timestamp
-            })
-        );
-        
-        // calling pullCollateral stamps new t0NeutralPrice on loan (mompFactor)
-        console.log("before Pull");
-        _pullCollateral({
-            from:     _borrower2,
-            amount:   0
-        });   
-        console.log("after Pull");
-        
-        // _assertPool(
-        //     PoolState({
-        //         htp:                  9.989300988155456469 * 1e18,
-        //         lup:                  100.332368143282009890 * 1e18,
-        //         poolSize:             83_118.781595119199960000 * 1e18,
-        //         pledgedCollateral:    1_002.000000000000000000 * 1e18,
-        //         encumberedCollateral: 98.402227542931110509 * 1e18,
-        //         poolDebt:             9_872.928519956368918239 * 1e18,
-        //         actualUtilization:    0.814679961220908454 * 1e18,
-        //         targetUtilization:    98205815911108893,
-        //         minDebtAmount:        493.646425997818445912 * 1e18,
-        //         loans:                2,
-        //         maxBorrower:          address(_borrower2),
-        //         interestRate:         0.0550 * 1e18,
-        //         interestRateUpdate:   block.timestamp
-        //     })
-        // );
-
-        // _assertBorrower(
-        //     {
-        //         borrower:                  _borrower2,
-        //         borrowerDebt:              9_853.394241979221645666 * 1e18,
-        //         borrowerCollateral:        1_000 * 1e18,
-        //         borrowert0Np:              9.719336538461538465 * 1e18,
-        //         borrowerCollateralization: 10.182518397145606251 * 1e18
-        //     }
-        // );
-
-        // _assertAuction(
-        //     AuctionState({
-        //         borrower:          _borrower2,
-        //         active:            false,
-        //         kicker:            address(0),
-        //         bondSize:          0,
-        //         bondFactor:        0,
-        //         kickTime:          0,
-        //         kickMomp:          0,
-        //         totalBondEscrowed: 0,
-        //         auctionPrice:      0,
-        //         debtInAuction:     0,
-        //         thresholdPrice:    9.853394241979221645 * 1e18,
-        //         neutralPrice:      0
-        //     })
-        // );
-
-        _pledgeCollateral(
-            {
-                from:     _borrower,
-                borrower: _borrower,
-                amount:   850 * 1e18
-            }
-        );
-
-        _borrow(
-            {
-                from:       _borrower,
-                amount:     8_000 * 1e18,
-                indexLimit: _i9_72,
-                newLup:     _p9_72
-            }
-        );
-
-        // _kick(
-        //     {
-        //         from:           _lender,
-        //         borrower:       _borrower2,
-        //         debt:           9_853.394241979221645666 * 1e18,
-        //         collateral:     1_000 * 1e18,
-        //         bond:           2_956.018272593766493700 * 1e18,
-        //         transferAmount: 2_956.018272593766493700 * 1e18
-        //     }
-        // );
-
-        // _assertAuction(
-        //     AuctionState({
-        //         borrower:          _borrower2,
-        //         active:            true,
-        //         kicker:            _lender,
-        //         bondSize:          2_956.018272593766493700 * 1e18,
-        //         bondFactor:        0.3 * 1e18,
-        //         kickTime:          block.timestamp,
-        //         kickMomp:          _p100_33,
-        //         totalBondEscrowed: 2_956.018272593766493700 * 1e18,
-        //         auctionPrice:      3_210.635780585024316480 * 1e18,
-        //         debtInAuction:     9_853.394241979221645666 * 1e18,
-        //         thresholdPrice:    9.853394241979221645 * 1e18,
-        //         neutralPrice:      9.853394241979221645 * 1e18 
-        //     })
-        // );
-
-        // assertEq(true, false);
-
-        // _assertKicker(
-        //     {
-        //         kicker:    _lender,
-        //         claimable: 0,
-        //         locked:    2_956.018272593766493700 * 1e18
-        //     }
-        // );
-        // _assertBorrower(
-        //     {
-        //         borrower:                  _borrower2,
-        //         borrowerDebt:              9_853.394241979221645666 * 1e18,
-        //         borrowerCollateral:        1_000 * 1e18,
-        //         borrowert0Np:              9.816772887259615229 * 1e18,
-        //         borrowerCollateralization: 0.986593617011217057 * 1e18
-        //     }
-        // );
-        // _assertReserveAuction(
-        //     {
-        //         reserves:                   33.358463298707422239 * 1e18,
-        //         claimableReserves :         0,
-        //         claimableReservesRemaining: 0,
-        //         auctionPrice:               0,
-        //         timeRemaining:              0
-        //     }
-        // );
-
-        // skip(33609 seconds);
-
-        // _assertPool(
-        //     PoolState({
-        //         htp:                  9.552494189823609848 * 1e18,
-        //         lup:                  9.721295865031779605 * 1e18,
-        //         poolSize:             83_118.781595119199960000 * 1e18,
-        //         pledgedCollateral:    1_852.000000000000000000 * 1e18,
-        //         encumberedCollateral: 1_839.511778397294114128 * 1e18,
-        //         poolDebt:             17_882.438245010870556573 * 1e18,
-        //         actualUtilization:    0.635960636648455183 * 1e18,
-        //         targetUtilization:    98205815911108893,
-        //         minDebtAmount:        1_788.243824501087055657 * 1e18,
-        //         loans:                1,
-        //         maxBorrower:          address(_borrower),
-        //         interestRate:         0.0550 * 1e18,
-        //         interestRateUpdate:   block.timestamp - 33610 seconds
-        //     })
-        // );
-
-        // _assertAuction(
-        //     AuctionState({
-        //         borrower:          _borrower2,
-        //         active:            true,
-        //         kicker:            _lender,
-        //         bondSize:          2_956.018272593766493700 * 1e18,
-        //         bondFactor:        0.3 * 1e18,
-        //         kickTime:          block.timestamp - 33610 seconds,
-        //         kickMomp:          100.332368143282009890 * 1e18,
-        //         totalBondEscrowed: 2_956.018272593766493700 * 1e18,
-        //         auctionPrice:      9.935084144788591232 * 1e18,
-        //         debtInAuction:     9_853.394241979221645666 * 1e18,
-        //         thresholdPrice:    9.853971836657592918 * 1e18,
-        //         neutralPrice:      9.952174519255063180 * 1e18
-        //     })
-        // );
-
-        // _assertBorrower(
-        //     {
-        //         borrower:                  _borrower2,
-        //         borrowerDebt:              9_853.971836657592918128 * 1e18,
-        //         borrowerCollateral:        1_000.000000000000000 * 1e18,
-        //         borrowert0Np:              9.816772887259615229 * 1e18,
-        //         borrowerCollateralization: 0.986535787413939251 * 1e18
-        //     }
-        // );
- 
-        // BPF Positive, Loan Debt constraint
-        // _take(
-        //     {
-        //         from:            _lender,
-        //         borrower:        _borrower2,
-        //         maxCollateral:   1_001 * 1e18,
-        //         bondChange:      2_956.018272593766493700 * 1e18,
-        //         givenAmount:     9_853.760282877293913283 * 1e18,
-        //         collateralTaken: 92.699010164385584812 * 1e18,
-        //         isReward:        false
-        //     }
-        // );
-
-        // Residual is collateralized, auction is not active
-        // _assertAuction(
-        //     AuctionState({
-        //         borrower:          _borrower2,
-        //         active:            false,
-        //         kicker:            address(0),
-        //         bondSize:          0,
-        //         bondFactor:        0,
-        //         kickTime:          0,
-        //         kickMomp:          0,
-        //         totalBondEscrowed: 0,
-        //         auctionPrice:      0,
-        //         debtInAuction:     0,
-        //         thresholdPrice:    0,
-        //         neutralPrice:      0
-        //     })
-        // );
-
-        // _assertBorrower(
-        //     {
-        //         borrower:                  _borrower2,
-        //         borrowerDebt:              0,
-        //         borrowerCollateral:        907.300989835614415188 * 1e18,
-        //         borrowert0Np:              9816772887259615229,
-        //         borrowerCollateralization: 1.0 * 1e18
-        //     }
-        // );
-    }
-
-    function testTakeAndSettle() external tearDown { 
+                interestRate:         0.05 * 1e18,
+                interestRateUpdate:   block.timestamp - 100 days
+            })
+        );
+
+
+        _assertAuction(
+            AuctionState({
+                borrower:          _borrower2,
+                active:            false,
+                kicker:            address(0),
+                bondSize:          0,
+                bondFactor:        0,
+                kickTime:          0,
+                kickMomp:          0,
+                totalBondEscrowed: 0,
+                auctionPrice:      0,
+                debtInAuction:     0,
+                thresholdPrice:    9.822951211365485636 * 1e18,
+                neutralPrice:      0
+            })
+        );
+
+        _assertBorrower(
+            {
+                borrower:                  _borrower2,
+                borrowerDebt:              9_822.951211365485636462* 1e18,
+                borrowerCollateral:        1_000 * 1e18,
+                borrowert0Np:              1_575.326150647652569911 * 1e18,
+                borrowerCollateralization: 0.989651241857326201 * 1e18
+            }
+        );
+
         _kick(
             {
                 from:           _lender,
                 borrower:       _borrower2,
-                debt:           9_976.561670003961916237 * 1e18,
+                debt:           9_945.738101507554206918 * 1e18,
                 collateral:     1_000 * 1e18,
-                bond:           98.533942419792216457 * 1e18,
-                transferAmount: 98.533942419792216457 * 1e18
-            }
-        );
+                bond:           2_946.885363409645690939 * 1e18,
+                transferAmount: 2_946.885363409645690939 * 1e18
+            }
+        );
+
+        _assertKicker(
+            {
+                kicker:    _lender,
+                claimable: 0,
+                locked:    2_946.885363409645690939 * 1e18
+            }
+        );
+
+        _assertBorrower(
+            {
+                borrower:                  _borrower2,
+                borrowerDebt:              9_945.738101507554206918 * 1e18,
+                borrowerCollateral:        1_000 * 1e18,
+                borrowert0Np:              1_575.326150647652569911 * 1e18,
+                borrowerCollateralization: 0.977433325291186371 * 1e18
+            }
+        );
+
+        _assertReserveAuction(
+            {
+                reserves:                   176.383108065231049467 * 1e18,
+                claimableReserves :         80.790723478491074900 * 1e18,
+                claimableReservesRemaining: 0,
+                auctionPrice:               0,
+                timeRemaining:              0
+            }
+        );
+
+        skip(43000 seconds);
+
+        _assertPool(
+            PoolState({
+                htp:                  9.280695967198888513 * 1e18,
+                lup:                  9.721295865031779605 * 1e18,
+                poolSize:             83_222.843809282763864000 * 1e18,
+                pledgedCollateral:    2_002.000000000000000000 * 1e18,
+                encumberedCollateral: 1_966.779974486190376300 * 1e18,
+                poolDebt:             19_119.650033399911495436 * 1e18,
+                actualUtilization:    0.359237663096559171 * 1e18,
+                targetUtilization:    0.982347302508817815 * 1e18,
+                minDebtAmount:        1_911.965003339991149544 * 1e18,
+                loans:                1,
+                maxBorrower:          address(_borrower),
+                interestRate:         0.045 * 1e18,
+                interestRateUpdate:   block.timestamp - 43000 seconds
+            })
+        );
+
         _assertAuction(
             AuctionState({
                 borrower:          _borrower2,
                 active:            true,
                 kicker:            _lender,
-                bondSize:          98.533942419792216457 * 1e18,
+                bondSize:          2_946.885363409645690939 * 1e18,
+                bondFactor:        0.3 * 1e18,
+                kickTime:          block.timestamp - 43000 seconds,
+                kickMomp:          1505.263728469068226832 * 1e18,
+                totalBondEscrowed: 2_946.885363409645690939 * 1e18,
+                auctionPrice:      24.443112772227665888 * 1e18,
+                debtInAuction:     9_945.738101507554206918 * 1e18,
+                thresholdPrice:    9.946348375279124882 * 1e18,
+                neutralPrice:      1_597.054445085392479852 * 1e18
+            })
+        );
+
+        _assertBorrower(
+            {
+                borrower:                  _borrower2,
+                borrowerDebt:              9_946.348375279124882460 * 1e18,
+                borrowerCollateral:        1_000.000000000000000 * 1e18,
+                borrowert0Np:              1_575.326150647652569911 * 1e18,
+                borrowerCollateralization: 0.977373353339734632 * 1e18
+            }
+        );
+ 
+        // BPF Positive, Caller Col constraint
+        _take(
+            {
+                from:            _lender,
+                borrower:        _borrower2,
+                maxCollateral:   577.0 * 1e18,
+                bondChange:      4_192.455610351410363728 * 1e18,
+                givenAmount:     14_103.676069575363217376 * 1e18,
+                collateralTaken: 577.0 * 1e18,
+                isReward:        true
+            }
+        );
+
+        // Residual is collateralized, auction is not active
+        _assertAuction(
+            AuctionState({
+                borrower:          _borrower2,
+                active:            false,
+                kicker:            address(0),
+                bondSize:          0,
+                bondFactor:        0,
+                kickTime:          0,
+                kickMomp:          0,
+                totalBondEscrowed: 0,
+                auctionPrice:      0,
+                debtInAuction:     0,
+                thresholdPrice:    0.083044718806553259 * 1e18,
+                neutralPrice:      0
+            })
+        );
+
+        _assertBorrower(
+            {
+                borrower:                  _borrower2,
+                borrowerDebt:              35.127916055172028812 * 1e18,
+                borrowerCollateral:        423.0 * 1e18,
+                borrowert0Np:              1_575.326150647652569911 * 1e18,
+                borrowerCollateralization: 18_125.941662533322157279 * 1e18
+            }
+        );
+
+    }
+
+    function testTakeCallerColConstraintBpfNegResidual () external tearDown {
+
+        _borrow(
+            {
+                from:       _borrower2,
+                amount:     1_700.0 * 1e18,
+                indexLimit: _p9_72,
+                newLup:     _p9_72
+            }
+        );
+
+        skip(100 days);
+
+        _kick(
+            {
+                from:           _lender,
+                borrower:       _borrower2,
+                debt:           9_945.738101507554206918 * 1e18,
+                collateral:     1_000 * 1e18,
+                bond:           98.229512113654856365 * 1e18,
+                transferAmount: 98.229512113654856365 * 1e18
+            }
+        );
+
+        _assertAuction(
+            AuctionState({
+                borrower:          _borrower2,
+                active:            true,
+                kicker:            _lender,
+                bondSize:          98.229512113654856365 * 1e18,
                 bondFactor:        0.01 * 1e18,
                 kickTime:          block.timestamp,
                 kickMomp:          9.818751856078723036 * 1e18,
-                totalBondEscrowed: 98.533942419792216457 * 1e18,
+                totalBondEscrowed: 98.229512113654856365 * 1e18,
                 auctionPrice:      314.200059394519137152 * 1e18,
-                debtInAuction:     9_976.561670003961916237 * 1e18,
-                thresholdPrice:    9.976561670003961916 * 1e18,
-                neutralPrice:      9.952174519255063180 * 1e18
+                debtInAuction:     9_945.738101507554206918 * 1e18,
+                thresholdPrice:    9.945738101507554206 * 1e18,
+                neutralPrice:      10.417497612122395691 * 1e18
             })
         );
         _assertKicker(
             {
                 kicker:    _lender,
                 claimable: 0,
-                locked:    98.533942419792216457 * 1e18
-            }
-        );
-        _assertBorrower(
-            {
-                borrower:                  _borrower2,
-<<<<<<< HEAD
-                borrowerDebt:              9_976.561670003961916237 * 1e18,
+                locked:    98.229512113654856365 * 1e18
+            }
+        );
+        _assertBorrower(
+            {
+                borrower:                  _borrower2,
+                borrowerDebt:              9_945.738101507554206918 * 1e18,
                 borrowerCollateral:        1_000 * 1e18,
-                borrowert0Np:              9.816772887259615229 * 1e18,
-                borrowerCollateralization: 0.974413448899967463 * 1e18
-=======
-                borrowerDebt:              7_102.486019960249398465 * 1e18,
-                borrowerCollateral:        0,
-                borrowert0Np:              10.307611531622595991 * 1e18,
-                borrowerCollateralization: 0
->>>>>>> 2b83da1b
+                borrowert0Np:              10.275765152019230606 * 1e18,
+                borrowerCollateralization: 0.977433325291186371 * 1e18
             }
         );
         _assertReserveAuction(
             {
-                reserves:                   148.064352861909228810 * 1e18,
-                claimableReserves :         98.083873122003682866 * 1e18,
+                reserves:                   147.625795655539437491 * 1e18,
+                claimableReserves :         97.799433758115930094 * 1e18,
                 claimableReservesRemaining: 0,
                 auctionPrice:               0,
                 timeRemaining:              0
             }
         );
 
-        uint256 preTakeSnapshot = vm.snapshot();
-
-        skip(358 minutes);
+        skip(2 hours);
+
+        _assertPool(
+            PoolState({
+                htp:                  9.901856025849255254 * 1e18,
+                lup:                  9.721295865031779605 * 1e18,
+                poolSize:             73_118.396583829162042000 * 1e18,
+                pledgedCollateral:    1_002 * 1e18,
+                encumberedCollateral: 1_025.107650389722106875 * 1e18,
+                poolDebt:             9_965.374762946048672276 * 1e18,
+                actualUtilization:    0 * 1e18,
+                targetUtilization:    1.023051016482943442 * 1e18,
+                minDebtAmount:        996.537476294604867228 * 1e18,
+                loans:                1,
+                maxBorrower:          address(_borrower),
+                interestRate:         0.045 * 1e18,
+                interestRateUpdate:   block.timestamp - 2 hours
+            })
+        );
 
         _assertAuction(
             AuctionState({
                 borrower:          _borrower2,
                 active:            true,
                 kicker:            _lender,
-                bondSize:          98.533942419792216457 * 1e18,
+                bondSize:          98.229512113654856365 * 1e18,
                 bondFactor:        0.01 * 1e18,
-                kickTime:          block.timestamp - 358 minutes,
+                kickTime:          block.timestamp - 2 hours,
                 kickMomp:          9.818751856078723036 * 1e18,
-                totalBondEscrowed: 98.533942419792216457 * 1e18,
-                auctionPrice:      10.048254301505840000 * 1e18,
-                debtInAuction:     9_976.561670003961916237 * 1e18,
-                thresholdPrice:    9.976867463138769510 * 1e18,
-                neutralPrice:      9.952174519255063180 * 1e18
-            })
-        );
-
-        _assertBorrower(
-            {
-                borrower:                  _borrower2,
-<<<<<<< HEAD
-                borrowerDebt:              9_976.867463138769510756 * 1e18,
-                borrowerCollateral:        1_000 * 1e18,
-                borrowert0Np:              9.816772887259615229 * 1e18,
-                borrowerCollateralization: 0.974383582918060948 * 1e18
-=======
-                borrowerDebt:              0,
-                borrowerCollateral:        0,
-                borrowert0Np:              10.307611531622595991 * 1e18,
-                borrowerCollateralization: 1 * 1e18
->>>>>>> 2b83da1b
-            }
-        );
-
+                totalBondEscrowed: 98.229512113654856365 * 1e18,
+                auctionPrice:      157.100029697259568576 * 1e18,
+                debtInAuction:     9_945.738101507554206918 * 1e18,
+                thresholdPrice:    9.945840284273233679 * 1e18,
+                neutralPrice:      10.417497612122395691 * 1e18
+            })
+        );
+
+        _assertBorrower(
+            {
+                borrower:                  _borrower2,
+                borrowerDebt:              9_945.840284273233679079 * 1e18,
+                borrowerCollateral:        1_000.000000000000000 * 1e18,
+                borrowert0Np:              10.275765152019230606 * 1e18,
+                borrowerCollateralization: 0.977423283219567398 * 1e18
+            }
+        );
+
+        // BPF Negative, Caller collateral constraint
         _take(
             {
                 from:            _lender,
                 borrower:        _borrower2,
-                maxCollateral:   1_000 * 1e18,
-                bondChange:      98.533942419792216457 * 1e18,
-                givenAmount:     9_976.867463138769510756 * 1e18,
-                collateralTaken: 992.895597959102966127 * 1e18,
+                maxCollateral:   10.0 * 1e18,
+                bondChange:      15.710002969725956858 * 1e18,
+                givenAmount:     1_571.000296972595685760 * 1e18,
+                collateralTaken: 10.0 * 1e18,
                 isReward:        false
             }
         );
 
-        _assertBorrower(
-            {
-                borrower:                  _borrower2,
-                borrowerDebt:              0,
-                borrowerCollateral:        7.104402040897033873 * 1e18,
-                borrowert0Np:              9.816772887259615229 * 1e18,
-                borrowerCollateralization: 1 * 1e18
-            }
-        );
-
+        _assertPool(
+            PoolState({
+                htp:                  9.902059490734692431 * 1e18,
+                lup:                  9.721295865031779605 * 1e18,
+                poolSize:             73_118.483609771307158717 * 1e18,
+                pledgedCollateral:    992.0 * 1e18,
+                encumberedCollateral: 863.503650389722109501 * 1e18,
+                poolDebt:             8_394.374465973452986517 * 1e18,
+                actualUtilization:    0.114805095121689000 * 1e18,
+                targetUtilization:    1.023051016482943442 * 1e18,
+                minDebtAmount:        419.718723298672649326 * 1e18,
+                loans:                2,
+                maxBorrower:          address(_borrower),
+                interestRate:         0.045 * 1e18,
+                interestRateUpdate:   block.timestamp - 2 hours
+            })
+        );
+ 
+        // Residual is collateralized, auction is not active
+        _assertAuction(
+            AuctionState({
+                borrower:          _borrower2,
+                active:            false,
+                kicker:            address(0),
+                bondSize:          0,
+                bondFactor:        0,
+                kickTime:          0,
+                kickMomp:          0,
+                totalBondEscrowed: 0,
+                auctionPrice:      0,
+                debtInAuction:     0,
+                thresholdPrice:    8.459434330606705043 * 1e18,
+                neutralPrice:      0
+            })
+        );
+
+        _assertBorrower(
+            {
+                borrower:                  _borrower2,
+                borrowerDebt:              8_374.839987300637993319 * 1e18,
+                borrowerCollateral:        990.000000000000000000 * 1e18,
+                borrowert0Np:              10.275765152019230606 * 1e18,
+                borrowerCollateralization: 1.149166183589792662 * 1e18
+            }
+        );
+    }
+
+    function testTakeLoanDebtConstraintBpfPosResidual() external tearDown {
+
+        // Increase neutralPrice so it exceeds TP
+        _addLiquidity(
+            {
+                from:   _lender,
+                amount: 10_000 * 1e18,
+                index:  _i1505_26,
+                newLup: _p1505_26
+            }
+        );
+
+        _pledgeCollateral(
+            {
+                from:     _borrower,
+                borrower: _borrower,
+                amount:   1_000 * 1e18
+            }
+        );
+
+        _borrow(
+            {
+                from:       _borrower,
+                amount:     9_020 * 1e18,
+                indexLimit: _i9_72,
+                newLup:     _p9_72
+            }
+        );
+        
+        // calling borrow stamps loan with new t0NeutralPrice
+        _borrow(
+            {
+                from:       _borrower2,
+                amount:     1_700.0 * 1e18,
+                indexLimit: _p9_72,
+                newLup:     _p9_72
+            }
+        );
+
+        skip(100 days);
+        
+        _assertPool(
+            PoolState({
+                htp:                  9.689307692307692312 * 1e18,
+                lup:                  9.721295865031779605 * 1e18,
+                poolSize:             83_000.000000000000000000 * 1e18,
+                pledgedCollateral:    2_002.000000000000000000 * 1e18,
+                encumberedCollateral: 1_954.028587437074993946 * 1e18,
+                poolDebt:             18_995.690027205926343012 * 1e18,
+                actualUtilization:    0.228863735267541281 * 1e18,
+                targetUtilization:    1.000000000000000000 * 1e18,
+                minDebtAmount:        949.784501360296317151 * 1e18,
+                loans:                2,
+                maxBorrower:          address(_borrower2),
+                interestRate:         0.05 * 1e18,
+                interestRateUpdate:   block.timestamp - 100 days
+            })
+        );
+
+
+        _assertAuction(
+            AuctionState({
+                borrower:          _borrower2,
+                active:            false,
+                kicker:            address(0),
+                bondSize:          0,
+                bondFactor:        0,
+                kickTime:          0,
+                kickMomp:          0,
+                totalBondEscrowed: 0,
+                auctionPrice:      0,
+                debtInAuction:     0,
+                thresholdPrice:    9.822951211365485636 * 1e18,
+                neutralPrice:      0
+            })
+        );
+
+        _assertBorrower(
+            {
+                borrower:                  _borrower2,
+                borrowerDebt:              9_822.951211365485636462* 1e18,
+                borrowerCollateral:        1_000 * 1e18,
+                borrowert0Np:              1_575.326150647652569911 * 1e18,
+                borrowerCollateralization: 0.989651241857326201 * 1e18
+            }
+        );
+
+        _kick(
+            {
+                from:           _lender,
+                borrower:       _borrower2,
+                debt:           9_945.738101507554206918 * 1e18,
+                collateral:     1_000 * 1e18,
+                bond:           2_946.885363409645690939 * 1e18,
+                transferAmount: 2_946.885363409645690939 * 1e18
+            }
+        );
+
+        _assertKicker(
+            {
+                kicker:    _lender,
+                claimable: 0,
+                locked:    2_946.885363409645690939 * 1e18
+            }
+        );
+
+        _assertBorrower(
+            {
+                borrower:                  _borrower2,
+                borrowerDebt:              9_945.738101507554206918 * 1e18,
+                borrowerCollateral:        1_000 * 1e18,
+                borrowert0Np:              1_575.326150647652569911 * 1e18,
+                borrowerCollateralization: 0.977433325291186371 * 1e18
+            }
+        );
+
+        _assertReserveAuction(
+            {
+                reserves:                   176.383108065231049467 * 1e18,
+                claimableReserves :         80.790723478491074900 * 1e18,
+                claimableReservesRemaining: 0,
+                auctionPrice:               0,
+                timeRemaining:              0
+            }
+        );
+
+        skip(43000 seconds);
+
+        _assertPool(
+            PoolState({
+                htp:                  9.280695967198888513 * 1e18,
+                lup:                  9.721295865031779605 * 1e18,
+                poolSize:             83_222.843809282763864000 * 1e18,
+                pledgedCollateral:    2_002.000000000000000000 * 1e18,
+                encumberedCollateral: 1_966.779974486190376300 * 1e18,
+                poolDebt:             19_119.650033399911495436 * 1e18,
+                actualUtilization:    0.359237663096559171 * 1e18,
+                targetUtilization:    0.982347302508817815 * 1e18,
+                minDebtAmount:        1_911.965003339991149544 * 1e18,
+                loans:                1,
+                maxBorrower:          address(_borrower),
+                interestRate:         0.045 * 1e18,
+                interestRateUpdate:   block.timestamp - 43000 seconds
+            })
+        );
+
+        _assertAuction(
+            AuctionState({
+                borrower:          _borrower2,
+                active:            true,
+                kicker:            _lender,
+                bondSize:          2_946.885363409645690939 * 1e18,
+                bondFactor:        0.3 * 1e18,
+                kickTime:          block.timestamp - 43000 seconds,
+                kickMomp:          1505.263728469068226832 * 1e18,
+                totalBondEscrowed: 2_946.885363409645690939 * 1e18,
+                auctionPrice:      24.443112772227665888 * 1e18,
+                debtInAuction:     9_945.738101507554206918 * 1e18,
+                thresholdPrice:    9.946348375279124882 * 1e18,
+                neutralPrice:      1_597.054445085392479852 * 1e18
+            })
+        );
+
+        _assertBorrower(
+            {
+                borrower:                  _borrower2,
+                borrowerDebt:              9_946.348375279124882460 * 1e18,
+                borrowerCollateral:        1_000.000000000000000 * 1e18,
+                borrowert0Np:              1_575.326150647652569911 * 1e18,
+                borrowerCollateralization: 0.977373353339734632 * 1e18
+            }
+        );
+ 
+        // BPF Positive, Loan Debt constraint
+        _take(
+            {
+                from:            _lender,
+                borrower:        _borrower2,
+                maxCollateral:   1_001 * 1e18,
+                bondChange:      4_207.314752003173273858 * 1e18,
+                givenAmount:     14_153.663127282298156318 * 1e18,
+                collateralTaken: 579.045036496486256685 * 1e18,
+                isReward:        true
+            }
+        );
+
+        // Residual is collateralized, auction is not active
         _assertAuction(
             AuctionState({
                 borrower:          _borrower2,
@@ -1474,19 +1186,166 @@
             })
         );
 
+        _assertBorrower(
+            {
+                borrower:                  _borrower2,
+                borrowerDebt:              0,
+                borrowerCollateral:        420.954963503513743315 * 1e18,
+                borrowert0Np:              1_575.326150647652569911 * 1e18,
+                borrowerCollateralization: 1.0 * 1e18
+            }
+        );
+    }
+
+    function testTakeAndSettle() external tearDown { 
+
+        // Borrower2 borrows
+        _borrow(
+            {
+                from:       _borrower2,
+                amount:     1_730 * 1e18,
+                indexLimit: _i9_72,
+                newLup:     9.721295865031779605 * 1e18
+            }
+        );
+
+        // Skip to make borrower undercollateralized
+        skip(100 days);
+        _assertBorrower(
+            {
+                borrower:                  _borrower2,
+                borrowerDebt:              9_853.394241979221645666 * 1e18,
+                borrowerCollateral:        1_000 * 1e18,
+                borrowert0Np:              10.307611531622595991 * 1e18,
+                borrowerCollateralization: 0.986593617011217057 * 1e18
+            }
+        );
+        _kick(
+            {
+                from:           _lender,
+                borrower:       _borrower2,
+                debt:           9_976.561670003961916237 * 1e18,
+                collateral:     1_000 * 1e18,
+                bond:           98.533942419792216457 * 1e18,
+                transferAmount: 98.533942419792216457 * 1e18
+            }
+        );
+        _assertAuction(
+            AuctionState({
+                borrower:          _borrower2,
+                active:            true,
+                kicker:            _lender,
+                bondSize:          98.533942419792216457 * 1e18,
+                bondFactor:        0.01 * 1e18,
+                kickTime:          block.timestamp,
+                kickMomp:          9.818751856078723036 * 1e18,
+                totalBondEscrowed: 98.533942419792216457 * 1e18,
+                auctionPrice:      314.200059394519137152 * 1e18,
+                debtInAuction:     9_976.561670003961916237 * 1e18,
+                thresholdPrice:    9.976561670003961916 * 1e18,
+                neutralPrice:      10.449783245217816340 * 1e18
+            })
+        );
         _assertKicker(
             {
-<<<<<<< HEAD
                 kicker:    _lender,
                 claimable: 0,
-                locked:    0
-=======
-                borrower:                  _borrower,
-                borrowerDebt:              19.534277977147272573 * 1e18,
-                borrowerCollateral:        2 * 1e18,
-                borrowert0Np:              10.115967548076923081 * 1e18,
-                borrowerCollateralization: 0.995306391810796636 * 1e18
->>>>>>> 2b83da1b
+                locked:    98.533942419792216457 * 1e18
+            }
+        );
+        _assertBorrower(
+            {
+                borrower:                  _borrower2,
+                borrowerDebt:              9_976.561670003961916237 * 1e18,
+                borrowerCollateral:        1_000 * 1e18,
+                borrowert0Np:              10.307611531622595991 * 1e18,
+                borrowerCollateralization: 0.974413448899967463 * 1e18
+            }
+        );
+        _assertReserveAuction(
+            {
+                reserves:                   148.064352861909228810 * 1e18,
+                claimableReserves :         98.083873122003682866 * 1e18,
+                claimableReservesRemaining: 0,
+                auctionPrice:               0,
+                timeRemaining:              0
+            }
+        );
+
+        uint256 preTakeSnapshot = vm.snapshot();
+        skip(358 minutes);
+
+        _assertAuction(
+            AuctionState({
+                borrower:          _borrower2,
+                active:            true,
+                kicker:            _lender,
+                bondSize:          98.533942419792216457 * 1e18,
+                bondFactor:        0.01 * 1e18,
+                kickTime:          block.timestamp - 358 minutes,
+                kickMomp:          9.818751856078723036 * 1e18,
+                totalBondEscrowed: 98.533942419792216457 * 1e18,
+                auctionPrice:      10.048254301505840000 * 1e18,
+                debtInAuction:     9_976.561670003961916237 * 1e18,
+                thresholdPrice:    9.976867463138769510 * 1e18,
+                neutralPrice:      10.449783245217816340 * 1e18
+            })
+        );
+
+        _assertBorrower(
+            {
+                borrower:                  _borrower2,
+                borrowerDebt:              9_976.867463138769510756 * 1e18,
+                borrowerCollateral:        1_000 * 1e18,
+                borrowert0Np:              10.307611531622595991 * 1e18,
+                borrowerCollateralization: 0.974383582918060948 * 1e18
+            }
+        );
+
+        _take(
+            {
+                from:            _lender,
+                borrower:        _borrower2,
+                maxCollateral:   1_000 * 1e18,
+                bondChange:      85.314660426337335450 * 1e18,
+                givenAmount:     10_048.254301505840000000 * 1e18,
+                collateralTaken: 1_000 * 1e18,
+                isReward:        true
+            }
+        );
+
+        _assertBorrower(
+            {
+                borrower:                  _borrower2,
+                borrowerDebt:              13.927822059266846206 * 1e18,
+                borrowerCollateral:        0,
+                borrowert0Np:              10.307611531622595991 * 1e18,
+                borrowerCollateralization: 0
+            }
+        );
+
+        _assertAuction(
+            AuctionState({
+                borrower:          _borrower2,
+                active:            true,
+                kicker:            _lender,
+                bondSize:          183.848602846129551907 * 1e18,
+                bondFactor:        0.01 * 1e18,
+                kickTime:          block.timestamp - 358 minutes,
+                kickMomp:          9.818751856078723036 * 1e18,
+                totalBondEscrowed: 183.848602846129551907 * 1e18,
+                auctionPrice:      10.048254301505840000 * 1e18,
+                debtInAuction:     13.927822059266846206 * 1e18,
+                thresholdPrice:    0,
+                neutralPrice:      10.449783245217816340 * 1e18
+            })
+        );
+
+        _assertKicker(
+            {
+                kicker:    _lender,
+                claimable: 0,
+                locked:    183.848602846129551907 * 1e18
             }
         );
 
@@ -1508,7 +1367,7 @@
                 auctionPrice:      0.613671991004920192 * 1e18,
                 debtInAuction:     9_976.561670003961916237 * 1e18,
                 thresholdPrice:    9.977074177773911990 * 1e18,
-                neutralPrice:      9.952174519255063180 * 1e18
+                neutralPrice:      10.449783245217816340 * 1e18
             })
         );
 
@@ -1517,7 +1376,7 @@
                 borrower:                  _borrower2,
                 borrowerDebt:              9_977.074177773911990381 * 1e18,
                 borrowerCollateral:        1_000 * 1e18,
-                borrowert0Np:              9.816772887259615229 * 1e18,
+                borrowert0Np:              10.307611531622595991 * 1e18,
                 borrowerCollateralization: 0.974363394700228467 * 1e18
             }
         );
@@ -1548,7 +1407,7 @@
                 auctionPrice:      0.613671991004920192 * 1e18,
                 debtInAuction:     9_964.923472352014570580 * 1e18,
                 thresholdPrice:    10.168289257502055684 * 1e18,
-                neutralPrice:      9.952174519255063180 * 1e18
+                neutralPrice:      10.449783245217816340 * 1e18
             })
         );
         _assertKicker(
@@ -1563,7 +1422,7 @@
                 borrower:                  _borrower2,
                 borrowerDebt:              9_964.923472352014570580 * 1e18,
                 borrowerCollateral:        980 * 1e18,
-                borrowert0Np:              9.816772887259615229 * 1e18,
+                borrowert0Np:              10.307611531622595991 * 1e18,
                 borrowerCollateralization: 0.956040452710323016 * 1e18
             }
         );
@@ -1604,22 +1463,14 @@
                 auctionPrice:      0.613671991004920192 * 1e18,
                 debtInAuction:     9_369.538906679041000301 * 1e18,
                 thresholdPrice:    0,
-                neutralPrice:      9.952174519255063180 * 1e18
+                neutralPrice:      10.449783245217816340 * 1e18
             })
         );
         _assertKicker(
             {
-<<<<<<< HEAD
                 kicker:    _lender,
                 claimable: 0,
                 locked:    104.670662329841418377 * 1e18 // locked bond + reward, auction is not yet finalized
-=======
-                borrower:                  _borrower,
-                borrowerDebt:              19.272843317722413898 * 1e18,
-                borrowerCollateral:        2 * 1e18,
-                borrowert0Np:              10.115967548076923081 * 1e18,
-                borrowerCollateralization: 0.998794730435100101 * 1e18
->>>>>>> 2b83da1b
             }
         );
         _assertBorrower(
@@ -1627,7 +1478,7 @@
                 borrower:                  _borrower2,
                 borrowerDebt:              9_369.538906679041000301 * 1e18,
                 borrowerCollateral:        0,
-                borrowert0Np:              9.816772887259615229 * 1e18,
+                borrowert0Np:              10.307611531622595991 * 1e18,
                 borrowerCollateralization: 0
             }
         );
@@ -1656,19 +1507,11 @@
 
         _assertBucket(
             {
-<<<<<<< HEAD
                 index:        3_696,
                 lpBalance:    2_000 * 1e27,
                 collateral:   0,
                 deposit:      2_118.911507166546111004 * 1e18,
                 exchangeRate: 1.059455753583273055502000000 * 1e27
-=======
-                borrower:                  _borrower,
-                borrowerDebt:              19.489933125874732298 * 1e18,
-                borrowerCollateral:        2 * 1e18,
-                borrowert0Np:              10.115967548076923081 * 1e18,
-                borrowerCollateralization: 0.987669594447545452 * 1e18
->>>>>>> 2b83da1b
             }
         );
         _settle(
@@ -1697,17 +1540,9 @@
         );
         _assertKicker(
             {
-<<<<<<< HEAD
                 kicker:    _lender,
                 claimable: 104.670662329841418377 * 1e18,
                 locked:    0
-=======
-                borrower:                  _borrower,
-                borrowerDebt:              0,
-                borrowerCollateral:        1.749391266909416578 * 1e18,
-                borrowert0Np:              10.115967548076923081 * 1e18,
-                borrowerCollateralization: 1 * 1e18
->>>>>>> 2b83da1b
             }
         );
         _assertBorrower(
@@ -1715,7 +1550,7 @@
                 borrower:                  _borrower2,
                 borrowerDebt:              0,
                 borrowerCollateral:        0,
-                borrowert0Np:              9.816772887259615229 * 1e18,
+                borrowert0Np:              10.307611531622595991 * 1e18,
                 borrowerCollateralization: 1 * 1e18
             }
         );
@@ -1764,18 +1599,10 @@
         );
         _assertLenderLpBalance(
             {
-<<<<<<< HEAD
                 lender:      _lender,
                 index:       _i9_72,
                 lpBalance:   11_000 * 1e27,
                 depositTime: _startTime
-=======
-                borrower:                  _borrower2,
-                borrowerDebt:              7_990.503913730158190391 * 1e18,
-                borrowerCollateral:        1_000.00 * 1e18,
-                borrowert0Np:              8.471136974495192173 * 1e18,
-                borrowerCollateralization: 0.000000012494366309 * 1e18
->>>>>>> 2b83da1b
             }
         );
         _assertBucket(
@@ -1789,18 +1616,10 @@
         );
         _assertLenderLpBalance(
             {
-<<<<<<< HEAD
                 lender:      _lender,
                 index:       _i9_62,
                 lpBalance:   25_000 * 1e27,
                 depositTime: _startTime
-=======
-                borrower:                  _borrower2,
-                borrowerDebt:              8_105.430237884635118282 * 1e18,
-                borrowerCollateral:        1_000 * 1e18,
-                borrowert0Np:              8.471136974495192173 * 1e18,
-                borrowerCollateralization: 0.000000012317209569 * 1e18
->>>>>>> 2b83da1b
             }
         );
         _assertBucket(
@@ -1863,25 +1682,10 @@
                 auctionPrice:      0.613671991004920192 * 1e18,
                 debtInAuction:     7_102.486019960249398465 * 1e18,
                 thresholdPrice:    0,
-                neutralPrice:      9.952174519255063180 * 1e18
-            })
-        );
-<<<<<<< HEAD
+                neutralPrice:      10.449783245217816340  * 1e18
+            })
+        );
         _assertKicker(
-=======
-
-        _assertBorrower(
-            {
-                borrower:                  _borrower2,
-                borrowerDebt:              8_196.079597628232153239 * 1e18,
-                borrowerCollateral:        1_000 * 1e18,
-                borrowert0Np:              8.471136974495192173 * 1e18,
-                borrowerCollateralization: 0.000000012180980150 * 1e18
-            }
-        );
-
-        _take(
->>>>>>> 2b83da1b
             {
                 kicker:    _lender,
                 claimable: 0,
@@ -1893,11 +1697,7 @@
                 borrower:                  _borrower2,
                 borrowerDebt:              7_102.486019960249398465 * 1e18,
                 borrowerCollateral:        0,
-<<<<<<< HEAD
-                borrowert0Np:              9.816772887259615229 * 1e18,
-=======
-                borrowert0Np:              8.471136974495192173 * 1e18,
->>>>>>> 2b83da1b
+                borrowert0Np:              10.307611531622595991 * 1e18,
                 borrowerCollateralization: 0
             }
         );
@@ -1938,7 +1738,7 @@
                 borrower:                  _borrower2,
                 borrowerDebt:              0,
                 borrowerCollateral:        0,
-                borrowert0Np:              9.816772887259615229 * 1e18,
+                borrowert0Np:              10.307611531622595991 * 1e18,
                 borrowerCollateralization: 1 * 1e18
             }
         );
@@ -1956,7 +1756,21 @@
         );
     }
 
-    function testTakeReverts() external {
+    function testTakeReverts() external tearDown {
+
+        // Borrower2 borrows
+        _borrow(
+            {
+                from:       _borrower2,
+                amount:     1_730 * 1e18,
+                indexLimit: _i9_72,
+                newLup:     9.721295865031779605 * 1e18
+            }
+        );
+
+        // Skip to make borrower undercollateralized
+        skip(100 days);
+
         _kick(
             {
                 from:           _lender,
@@ -1980,7 +1794,7 @@
                 auctionPrice:      314.200059394519137152 * 1e18,
                 debtInAuction:     9_976.561670003961916237 * 1e18,
                 thresholdPrice:    9.976561670003961916 * 1e18,
-                neutralPrice:      9.952174519255063180 * 1e18
+                neutralPrice:      10.449783245217816340 * 1e18
             })
         );
         _assertKicker(
@@ -1995,7 +1809,7 @@
                 borrower:                  _borrower2,
                 borrowerDebt:              9_976.561670003961916237 * 1e18,
                 borrowerCollateral:        1_000 * 1e18,
-                borrowert0Np:              9.816772887259615229 * 1e18,
+                borrowert0Np:              10.307611531622595991 * 1e18,
                 borrowerCollateralization: 0.974413448899967463 * 1e18
             }
         );
@@ -2034,7 +1848,7 @@
                 borrower:                  _borrower,
                 borrowerDebt:              19.776602251620519294 * 1e18,
                 borrowerCollateral:        2 * 1e18,
-                borrowert0Np:              9.634254807692307697 * 1e18,
+                borrowert0Np:              10.115967548076923081 * 1e18,
                 borrowerCollateralization: 0.983110823724556080 * 1e18
             }
         );
@@ -2063,31 +1877,31 @@
                 auctionPrice:      311.081467681016947360 * 1e18,
                 debtInAuction:     10_120.320801313999710974 * 1e18,
                 thresholdPrice:    9.999544513475625068 * 1e18,
-                neutralPrice:      9.888301125810259647 * 1e18
-            })
-        );
-
-        _assertKicker(
-            {
-                kicker:    _lender,
-                claimable: 0,
-                locked:    98.731708442308421650 * 1e18
-            }
-        );
-
-        skip(2 hours);
-
-        // 10 borrowers draw debt to enable the min debt check
-        for (uint i=0; i<10; ++i) {
-            _anonBorrowerDrawsDebt(1_000 * 1e18, 6_000 * 1e18, 7_777);
-        }        
-        // should revert if auction leaves borrower with debt under minimum pool debt
-        _assertTakeDebtUnderMinPoolDebtRevert(
-            {
-                from:          _lender,
-                borrower:      _borrower,
-                maxCollateral: 0.1 * 1e18
-            }
-        );
+                neutralPrice:      10.382716182100772629 * 1e18
+            })
+        );
+
+        // _assertKicker(
+        //     {
+        //         kicker:    _lender,
+        //         claimable: 0,
+        //         locked:    98.731708442308421650 * 1e18
+        //     }
+        // );
+
+        // skip(2 hours);
+
+        // // 10 borrowers draw debt to enable the min debt check
+        // for (uint i=0; i<10; ++i) {
+        //     _anonBorrowerDrawsDebt(1_000 * 1e18, 6_000 * 1e18, 7_777);
+        // }        
+        // // should revert if auction leaves borrower with debt under minimum pool debt
+        // _assertTakeDebtUnderMinPoolDebtRevert(
+        //     {
+        //         from:          _lender,
+        //         borrower:      _borrower,
+        //         maxCollateral: 0.1 * 1e18
+        //     }
+        // );
     }
 }