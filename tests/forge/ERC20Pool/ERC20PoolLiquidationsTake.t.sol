// SPDX-License-Identifier: UNLICENSED
pragma solidity 0.8.14;

import { ERC20HelperContract } from './ERC20DSTestPlus.sol';

import 'src/base/PoolHelper.sol';

contract ERC20PoolLiquidationsTakeTest is ERC20HelperContract {

    address internal _borrower;
    address internal _borrower2;
    address internal _lender;
    address internal _lender1;

    function setUp() external {
        _borrower  = makeAddr("borrower");
        _borrower2 = makeAddr("borrower2");
        _lender    = makeAddr("lender");
        _lender1   = makeAddr("lender1");

        _mintQuoteAndApproveTokens(_lender,  120_000 * 1e18);
        _mintQuoteAndApproveTokens(_lender1, 120_000 * 1e18);

        _mintCollateralAndApproveTokens(_borrower,  1_100 * 1e18);
        _mintCollateralAndApproveTokens(_borrower2, 1_000 * 1e18);
        _mintCollateralAndApproveTokens(_lender1,   4 * 1e18);

        // Lender adds Quote token accross 5 prices
        _addInitialLiquidity(
            {
                from:   _lender,
                amount: 2_000 * 1e18,
                index:  _i9_91
            }
        );
        _addInitialLiquidity(
            {
                from:   _lender,
                amount: 5_000 * 1e18,
                index:  _i9_81
            }
        );
        _addInitialLiquidity(
            {
                from:   _lender,
                amount: 11_000 * 1e18,
                index:  _i9_72
            }
        );
        _addInitialLiquidity(
            {
                from:   _lender,
                amount: 25_000 * 1e18,
                index:  _i9_62
            }
        );
        _addInitialLiquidity(
            {
                from:   _lender,
                amount: 30_000 * 1e18,
                index:  _i9_52
            }
        );

        // first borrower adds collateral token and borrows
        _pledgeCollateral(
            {
                from:     _borrower,
                borrower: _borrower,
                amount:   2 * 1e18
            }
        );
        _borrow(
            {
                from:       _borrower,
                amount:     19.25 * 1e18,
                indexLimit: _i9_91,
                newLup:     9.917184843435912074 * 1e18
            }
        );

        // second borrower adds collateral token and borrows
        _pledgeCollateral(
            {
                from:     _borrower2,
                borrower: _borrower2,
                amount:   1_000 * 1e18
            }
        );
        _borrow(
            {
                from:       _borrower2,
                amount:     7_980 * 1e18,
                indexLimit: _i9_72,
                newLup:     9.721295865031779605 * 1e18
            }
        );

        /*****************************/
        /*** Assert pre-kick state ***/
        /*****************************/

        _assertPool(
            PoolParams({
                htp:                  9.634254807692307697 * 1e18,
                lup:                  9.721295865031779605 * 1e18,
                poolSize:             73_000 * 1e18,
                pledgedCollateral:    1_002 * 1e18,
                encumberedCollateral: 823.649613971736296163 * 1e18,
                poolDebt:             8_006.941586538461542154 * 1e18,
                actualUtilization:    0.109684131322444679 * 1e18,
                targetUtilization:    1e18,
                minDebtAmount:        400.347079326923077108 * 1e18,
                loans:                2,
                maxBorrower:          address(_borrower),
                interestRate:         0.05 * 1e18,
                interestRateUpdate:   _startTime
            })
        );
        _assertBorrower(
            {
                borrower:                  _borrower,
                borrowerDebt:              19.268509615384615394 * 1e18,
                borrowerCollateral:        2 * 1e18,
                borrowert0Np:              10.115967548076923081 * 1e18,
                borrowerCollateralization: 1.009034539679184679 * 1e18
            }
        );
        _assertBorrower(
            {
                borrower:                  _borrower2,
                borrowerDebt:              7_987.673076923076926760 * 1e18,
                borrowerCollateral:        1_000 * 1e18,
                borrowert0Np:              8.471136974495192174 * 1e18,
                borrowerCollateralization: 1.217037273735858713 * 1e18
            }
        );
        _assertReserveAuction(
            {
                reserves:                   7.691586538461542154 * 1e18,
                claimableReserves :         0,
                claimableReservesRemaining: 0,
                auctionPrice:               0,
                timeRemaining:              0
            }
        );
        assertEq(_quote.balanceOf(_lender), 47_000 * 1e18);

        // should revert if there's no auction started
        _assertTakeNoAuctionRevert(
            {
                from:          _lender,
                borrower:      _borrower,
                maxCollateral: 10 * 1e18
            }
        );
    }

    function testTakeCoolDownPeriod() external tearDown {

        // should revert if there's no auction started
        _assertTakeNoAuctionRevert(
            {
                from:          _lender,
                borrower:      _borrower,
                maxCollateral: 10 * 1e18
            }
        );

        /********************/
        /*** Kick Auction ***/
        /********************/

        _borrow(
            {
                from:       _borrower2,
                amount:     1_700.0 * 1e18,
                indexLimit: _p9_72,
                newLup:     _p9_72
            }
        );

        skip(100 days);

        _kick(
            {
                from:           _lender,
                borrower:       _borrower2,
                debt:           9_945.738101507554206918 * 1e18,
                collateral:     1_000 * 1e18,
                bond:           98.229512113654856365 * 1e18,
                transferAmount: 98.229512113654856365 * 1e18
            }
        );

        /********************/
        /*** Take Auction ***/
        /********************/

        skip(30 minutes);

        // should revert if still in cool down period
        _assertTakeAuctionInCooldownRevert(
            {
                from:          _lender,
                borrower:      _borrower2,
                maxCollateral: 10 * 1e18
            }
        );
    }

    function testTakeLoanColConstraintBpfPosNoResidual() external tearDown {

        // Increase neutralPrice so it exceeds TP
        _addLiquidity(
            {
                from:    _lender,
                amount:  10_000 * 1e18,
                index:   _i1505_26,
                lpAward: 10_000 * 1e27,
                newLup:  _p1505_26
            }
        );

        _pledgeCollateral(
            {
                from:     _borrower,
                borrower: _borrower,
                amount:   1_000 * 1e18
            }
        );

        _borrow(
            {
                from:       _borrower,
                amount:     9_020 * 1e18,
                indexLimit: _i9_72,
                newLup:     _p9_72
            }
        );
        
        // calling borrow stamps loan with new t0NeutralPrice
        _borrow(
            {
                from:       _borrower2,
                amount:     1_700.0 * 1e18,
                indexLimit: _p9_72,
                newLup:     _p9_72
            }
        );

        _assertPool(
            PoolParams({
                htp:                  9.689307692307692312 * 1e18,
                lup:                  9.721295865031779605 * 1e18,
                poolSize:             83_000.000000000000000000 * 1e18,
                pledgedCollateral:    2_002.000000000000000000 * 1e18,
                encumberedCollateral: 1_927.443577377932263894 * 1e18,
                poolDebt:             18_737.249278846153854794 * 1e18,
                actualUtilization:    0.225749991311399444 * 1e18,
                targetUtilization:    1.000000000000000000 * 1e18,
                minDebtAmount:        936.862463942307692740 * 1e18,
                loans:                2,
                maxBorrower:          address(_borrower2),
                interestRate:         0.05 * 1e18,
                interestRateUpdate:   block.timestamp
            })
        );

        _assertBorrower(
            {
                borrower:                  _borrower2,
                borrowerDebt:              9_689.307692307692312160* 1e18,
                borrowerCollateral:        1_000 * 1e18,
                borrowert0Np:              1_575.326150647652569911 * 1e18,
                borrowerCollateralization: 1.003301388885552947 * 1e18
            }
        );

        skip(100 days);
        
        _assertPool(
            PoolParams({
                htp:                  9.689307692307692312 * 1e18,
                lup:                  9.721295865031779605 * 1e18,
                poolSize:             83_000.000000000000000000 * 1e18,
                pledgedCollateral:    2_002.000000000000000000 * 1e18,
                encumberedCollateral: 1_954.028587437074993946 * 1e18,
                poolDebt:             18_995.690027205926343012 * 1e18,
                actualUtilization:    0.228863735267541281 * 1e18,
                targetUtilization:    1.000000000000000000 * 1e18,
                minDebtAmount:        949.784501360296317151 * 1e18,
                loans:                2,
                maxBorrower:          address(_borrower2),
                interestRate:         0.05 * 1e18,
                interestRateUpdate:   block.timestamp - 100 days
            })
        );


        _assertAuction(
            AuctionParams({
                borrower:          _borrower2,
                active:            false,
                kicker:            address(0),
                bondSize:          0,
                bondFactor:        0,
                kickTime:          0,
                kickMomp:          0,
                totalBondEscrowed: 0,
                auctionPrice:      0,
                debtInAuction:     0,
                thresholdPrice:    9.822951211365485636 * 1e18,
                neutralPrice:      0
            })
        );

        _assertBorrower(
            {
                borrower:                  _borrower2,
                borrowerDebt:              9_822.951211365485636462* 1e18,
                borrowerCollateral:        1_000 * 1e18,
                borrowert0Np:              1_575.326150647652569911 * 1e18,
                borrowerCollateralization: 0.989651241857326201 * 1e18
            }
        );

        _kick(
            {
                from:           _lender,
                borrower:       _borrower2,
                debt:           9_945.738101507554206918 * 1e18,
                collateral:     1_000 * 1e18,
                bond:           2_946.885363409645690939 * 1e18,
                transferAmount: 2_946.885363409645690939 * 1e18
            }
        );

        _assertKicker(
            {
                kicker:    _lender,
                claimable: 0,
                locked:    2_946.885363409645690939 * 1e18
            }
        );

        _assertBorrower(
            {
                borrower:                  _borrower2,
                borrowerDebt:              9_945.738101507554206918 * 1e18,
                borrowerCollateral:        1_000 * 1e18,
                borrowert0Np:              1_575.326150647652569911 * 1e18,
                borrowerCollateralization: 0.977433325291186371 * 1e18
            }
        );

        _assertReserveAuction(
            {
                reserves:                   176.383108065231049467 * 1e18,
                claimableReserves :         80.790723478491074900 * 1e18,
                claimableReservesRemaining: 0,
                auctionPrice:               0,
                timeRemaining:              0
            }
        );

        skip(47000 seconds); // 13.05 hrs

        _assertPool(
            PoolParams({
                htp:                  9.280695967198888513 * 1e18,
                lup:                  9.721295865031779605 * 1e18,
                poolSize:             83_222.843809282763864000 * 1e18,
                pledgedCollateral:    2_002.000000000000000000 * 1e18,
                encumberedCollateral: 1_966.791200431324241706 * 1e18,
                poolDebt:             19_119.759164133922414841 * 1e18,
                actualUtilization:    0.359239713545693419 * 1e18,
                targetUtilization:    0.982347302508817815 * 1e18,
                minDebtAmount:        1_911.975916413392241484 * 1e18,
                loans:                1,
                maxBorrower:          address(_borrower),
                interestRate:         0.045 * 1e18,
                interestRateUpdate:   block.timestamp - 47000 seconds
            })
        );

        _assertAuction(
            AuctionParams({
                borrower:          _borrower2,
                active:            true,
                kicker:            _lender,
                bondSize:          2_946.885363409645690939 * 1e18,
                bondFactor:        0.3 * 1e18,
                kickTime:          block.timestamp - 47000 seconds,
                kickMomp:          1505.263728469068226832 * 1e18,
                totalBondEscrowed: 2_946.885363409645690939 * 1e18,
                auctionPrice:      12.005655124053999200 * 1e18,
                debtInAuction:     9_945.738101507554206918 * 1e18,
                thresholdPrice:    9.946405146835980073 * 1e18,
                neutralPrice:      1_597.054445085392479852 * 1e18
            })
        );

        _assertBorrower(
            {
                borrower:                  _borrower2,
                borrowerDebt:              9_946.405146835980073929 * 1e18,
                borrowerCollateral:        1_000.000000000000000 * 1e18,
                borrowert0Np:              1_575.326150647652569911 * 1e18,
                borrowerCollateralization: 0.977367774740624830 * 1e18
            }
        );
 
        // BPF Positive, Loan Col constraint
        _take(
            {
                from:            _lender,
                borrower:        _borrower2,
                maxCollateral:   1_001 * 1e18,
                bondChange:      3_598.602058071496018124* 1e18,
                givenAmount:     12_005.655124053999200000 * 1e18,
                collateralTaken: 1000.0 * 1e18,
                isReward:        true
            }
        );

        // Residual is not collateralized, auction is active
        _assertAuction(
            AuctionParams({
                borrower:          _borrower2,
                active:            true,
                kicker:            address(0xb012341CA6E91C00A290F658fbaA5211F2559fB1),
                bondSize:          6_545.487421481141709063 * 1e18,
                bondFactor:        0.3 * 1e18,
                kickTime:          block.timestamp - 47000 seconds,
                kickMomp:          1_505.263728469068226832 * 1e18,
                totalBondEscrowed: 6_545.487421481141709063 * 1e18,
                auctionPrice:      12.005655124053999200 * 1e18,
                debtInAuction:     2_235.600441131995497104 * 1e18,
                thresholdPrice:    0,
                neutralPrice:      1_597.054445085392479852 * 1e18
            })
        );

        // Bad debt remains
        _assertBorrower(
            {
                borrower:                  _borrower2,
                borrowerDebt:              2_235.600441131995497104 * 1e18,
                borrowerCollateral:        0,
                borrowert0Np:              1_575.326150647652569911 * 1e18,
                borrowerCollateralization: 0
            }
        );
    }

    function testTakeCallerColConstraintBpfPosNoResidual() external tearDown {
 
        // Increase neutralPrice so it exceeds TP
        _addLiquidity(
            {
                from:    _lender,
                amount:  10_000 * 1e18,
                index:   _i1505_26,
                lpAward: 10_000 * 1e27,
                newLup:  _p1505_26
            }
        );

        _pledgeCollateral(
            {
                from:     _borrower,
                borrower: _borrower,
                amount:   1_000 * 1e18
            }
        );

        _borrow(
            {
                from:       _borrower,
                amount:     9_020 * 1e18,
                indexLimit: _i9_72,
                newLup:     _p9_72
            }
        );
        
        // calling borrow stamps loan with new t0NeutralPrice
        _borrow(
            {
                from:       _borrower2,
                amount:     1_700.0 * 1e18,
                indexLimit: _p9_72,
                newLup:     _p9_72
            }
        );

        _assertPool(
            PoolParams({
                htp:                  9.689307692307692312 * 1e18,
                lup:                  9.721295865031779605 * 1e18,
                poolSize:             83_000.000000000000000000 * 1e18,
                pledgedCollateral:    2_002.000000000000000000 * 1e18,
                encumberedCollateral: 1_927.443577377932263894 * 1e18,
                poolDebt:             18_737.249278846153854794 * 1e18,
                actualUtilization:    0.225749991311399444 * 1e18,
                targetUtilization:    1.000000000000000000 * 1e18,
                minDebtAmount:        936.862463942307692740 * 1e18,
                loans:                2,
                maxBorrower:          address(_borrower2),
                interestRate:         0.05 * 1e18,
                interestRateUpdate:   block.timestamp
            })
        );

        _assertBorrower(
            {
                borrower:                  _borrower2,
                borrowerDebt:              9_689.307692307692312160* 1e18,
                borrowerCollateral:        1_000 * 1e18,
                borrowert0Np:              1_575.326150647652569911 * 1e18,
                borrowerCollateralization: 1.003301388885552947 * 1e18
            }
        );

        skip(100 days);
        
        _assertPool(
            PoolParams({
                htp:                  9.689307692307692312 * 1e18,
                lup:                  9.721295865031779605 * 1e18,
                poolSize:             83_000.000000000000000000 * 1e18,
                pledgedCollateral:    2_002.000000000000000000 * 1e18,
                encumberedCollateral: 1_954.028587437074993946 * 1e18,
                poolDebt:             18_995.690027205926343012 * 1e18,
                actualUtilization:    0.228863735267541281 * 1e18,
                targetUtilization:    1.000000000000000000 * 1e18,
                minDebtAmount:        949.784501360296317151 * 1e18,
                loans:                2,
                maxBorrower:          address(_borrower2),
                interestRate:         0.05 * 1e18,
                interestRateUpdate:   block.timestamp - 100 days
            })
        );


        _assertAuction(
            AuctionParams({
                borrower:          _borrower2,
                active:            false,
                kicker:            address(0),
                bondSize:          0,
                bondFactor:        0,
                kickTime:          0,
                kickMomp:          0,
                totalBondEscrowed: 0,
                auctionPrice:      0,
                debtInAuction:     0,
                thresholdPrice:    9.822951211365485636 * 1e18,
                neutralPrice:      0
            })
        );

        _assertBorrower(
            {
                borrower:                  _borrower2,
                borrowerDebt:              9_822.951211365485636462* 1e18,
                borrowerCollateral:        1_000 * 1e18,
                borrowert0Np:              1_575.326150647652569911 * 1e18,
                borrowerCollateralization: 0.989651241857326201 * 1e18
            }
        );

        _kick(
            {
                from:           _lender,
                borrower:       _borrower2,
                debt:           9_945.738101507554206918 * 1e18,
                collateral:     1_000 * 1e18,
                bond:           2_946.885363409645690939 * 1e18,
                transferAmount: 2_946.885363409645690939 * 1e18
            }
        );

        _assertKicker(
            {
                kicker:    _lender,
                claimable: 0,
                locked:    2_946.885363409645690939 * 1e18
            }
        );

        _assertBorrower(
            {
                borrower:                  _borrower2,
                borrowerDebt:              9_945.738101507554206918 * 1e18,
                borrowerCollateral:        1_000 * 1e18,
                borrowert0Np:              1_575.326150647652569911 * 1e18,
                borrowerCollateralization: 0.977433325291186371 * 1e18
            }
        );

        _assertReserveAuction(
            {
                reserves:                   176.383108065231049467 * 1e18,
                claimableReserves :         80.790723478491074900 * 1e18,
                claimableReservesRemaining: 0,
                auctionPrice:               0,
                timeRemaining:              0
            }
        );

        skip(43000 seconds); // 11.94 hrs

        _assertPool(
            PoolParams({
                htp:                  9.280695967198888513 * 1e18,
                lup:                  9.721295865031779605 * 1e18,
                poolSize:             83_222.843809282763864000 * 1e18,
                pledgedCollateral:    2_002.000000000000000000 * 1e18,
                encumberedCollateral: 1_966.779974486190376300 * 1e18,
                poolDebt:             19_119.650033399911495436 * 1e18,
                actualUtilization:    0.359237663096559171 * 1e18,
                targetUtilization:    0.982347302508817815 * 1e18,
                minDebtAmount:        1_911.965003339991149544 * 1e18,
                loans:                1,
                maxBorrower:          address(_borrower),
                interestRate:         0.045 * 1e18,
                interestRateUpdate:   block.timestamp - 43000 seconds
            })
        );

        _assertAuction(
            AuctionParams({
                borrower:          _borrower2,
                active:            true,
                kicker:            _lender,
                bondSize:          2_946.885363409645690939 * 1e18,
                bondFactor:        0.3 * 1e18,
                kickTime:          block.timestamp - 43000 seconds,
                kickMomp:          1505.263728469068226832 * 1e18,
                totalBondEscrowed: 2_946.885363409645690939 * 1e18,
                auctionPrice:      25.933649477033750336 * 1e18,
                debtInAuction:     9_945.738101507554206918 * 1e18,
                thresholdPrice:    9.946348375279124882 * 1e18,
                neutralPrice:      1_597.054445085392479852 * 1e18
            })
        );

        _assertBorrower(
            {
                borrower:                  _borrower2,
                borrowerDebt:              9_946.348375279124882460 * 1e18,
                borrowerCollateral:        1_000.000000000000000 * 1e18,
                borrowert0Np:              1_575.326150647652569911 * 1e18,
                borrowerCollateralization: 0.977373353339734632 * 1e18
            }
        );

        // BPF Positive, caller collateral is constraint
        _take(
            {
                from:            _lender,
                borrower:        _borrower2,
                maxCollateral:   10 * 1e18,
                bondChange:      77.051043093949465946 * 1e18,
                givenAmount:     259.336494770337503360 * 1e18,
                collateralTaken: 10.0 * 1e18,
                isReward:        true
            }
        );

        // Residual is not collateralized, auction is active
        _assertAuction(
            AuctionParams({
                borrower:          _borrower2,
                active:            true,
                kicker:            address(0xb012341CA6E91C00A290F658fbaA5211F2559fB1),
                bondSize:          3_023.936406503595156885 * 1e18,
                bondFactor:        0.3 * 1e18,
                kickTime:          block.timestamp - 43000 seconds,
                kickMomp:          1_505.263728469068226832 * 1e18,
                totalBondEscrowed: 3_023.936406503595156885 * 1e18,
                auctionPrice:      25.933649477033750336 * 1e18,
                debtInAuction:     10_460.307309872275586822 * 1e18,
                thresholdPrice:    10.565966979668965239 * 1e18,
                neutralPrice:      1_597.054445085392479852 * 1e18
            })
        );

        _assertBorrower(
            {
                borrower:                  _borrower2,
                borrowerDebt:              10_460.307309872275586822 * 1e18,
                borrowerCollateral:        990 * 1e18,
                borrowert0Np:              1_575.326150647652569911 * 1e18,
                borrowerCollateralization: 0.920057377023560467 * 1e18
            }
        );
    }

    function testTakeCallerColConstraintBpfPosResidual () external tearDown {
        
        // Increase neutralPrice so it exceeds TP
        _addLiquidity(
            {
                from:    _lender,
                amount:  10_000 * 1e18,
                index:   _i1505_26,
                lpAward: 10_000 * 1e27,
                newLup:  _p1505_26
            }
        );

        _pledgeCollateral(
            {
                from:     _borrower,
                borrower: _borrower,
                amount:   1_000 * 1e18
            }
        );

        _borrow(
            {
                from:       _borrower,
                amount:     9_020 * 1e18,
                indexLimit: _i9_72,
                newLup:     _p9_72
            }
        );
        
        // calling borrow stamps loan with new t0NeutralPrice
        _borrow(
            {
                from:       _borrower2,
                amount:     1_700.0 * 1e18,
                indexLimit: _p9_72,
                newLup:     _p9_72
            }
        );

        _assertPool(
            PoolParams({
                htp:                  9.689307692307692312 * 1e18,
                lup:                  9.721295865031779605 * 1e18,
                poolSize:             83_000.000000000000000000 * 1e18,
                pledgedCollateral:    2_002.000000000000000000 * 1e18,
                encumberedCollateral: 1_927.443577377932263894 * 1e18,
                poolDebt:             18_737.249278846153854794 * 1e18,
                actualUtilization:    0.225749991311399444 * 1e18,
                targetUtilization:    1.000000000000000000 * 1e18,
                minDebtAmount:        936.862463942307692740 * 1e18,
                loans:                2,
                maxBorrower:          address(_borrower2),
                interestRate:         0.05 * 1e18,
                interestRateUpdate:   block.timestamp
            })
        );

        _assertBorrower(
            {
                borrower:                  _borrower2,
                borrowerDebt:              9_689.307692307692312160* 1e18,
                borrowerCollateral:        1_000 * 1e18,
                borrowert0Np:              1_575.326150647652569911 * 1e18,
                borrowerCollateralization: 1.003301388885552947 * 1e18
            }
        );

        skip(100 days);
        
        _assertPool(
            PoolParams({
                htp:                  9.689307692307692312 * 1e18,
                lup:                  9.721295865031779605 * 1e18,
                poolSize:             83_000.000000000000000000 * 1e18,
                pledgedCollateral:    2_002.000000000000000000 * 1e18,
                encumberedCollateral: 1_954.028587437074993946 * 1e18,
                poolDebt:             18_995.690027205926343012 * 1e18,
                actualUtilization:    0.228863735267541281 * 1e18,
                targetUtilization:    1.000000000000000000 * 1e18,
                minDebtAmount:        949.784501360296317151 * 1e18,
                loans:                2,
                maxBorrower:          address(_borrower2),
                interestRate:         0.05 * 1e18,
                interestRateUpdate:   block.timestamp - 100 days
            })
        );


        _assertAuction(
            AuctionParams({
                borrower:          _borrower2,
                active:            false,
                kicker:            address(0),
                bondSize:          0,
                bondFactor:        0,
                kickTime:          0,
                kickMomp:          0,
                totalBondEscrowed: 0,
                auctionPrice:      0,
                debtInAuction:     0,
                thresholdPrice:    9.822951211365485636 * 1e18,
                neutralPrice:      0
            })
        );

        _assertBorrower(
            {
                borrower:                  _borrower2,
                borrowerDebt:              9_822.951211365485636462* 1e18,
                borrowerCollateral:        1_000 * 1e18,
                borrowert0Np:              1_575.326150647652569911 * 1e18,
                borrowerCollateralization: 0.989651241857326201 * 1e18
            }
        );

        _kick(
            {
                from:           _lender,
                borrower:       _borrower2,
                debt:           9_945.738101507554206918 * 1e18,
                collateral:     1_000 * 1e18,
                bond:           2_946.885363409645690939 * 1e18,
                transferAmount: 2_946.885363409645690939 * 1e18
            }
        );

        _assertKicker(
            {
                kicker:    _lender,
                claimable: 0,
                locked:    2_946.885363409645690939 * 1e18
            }
        );

        _assertBorrower(
            {
                borrower:                  _borrower2,
                borrowerDebt:              9_945.738101507554206918 * 1e18,
                borrowerCollateral:        1_000 * 1e18,
                borrowert0Np:              1_575.326150647652569911 * 1e18,
                borrowerCollateralization: 0.977433325291186371 * 1e18
            }
        );

        _assertReserveAuction(
            {
                reserves:                   176.383108065231049467 * 1e18,
                claimableReserves :         80.790723478491074900 * 1e18,
                claimableReservesRemaining: 0,
                auctionPrice:               0,
                timeRemaining:              0
            }
        );

        skip(43000 seconds); // 11.94 hrs

        _assertPool(
            PoolParams({
                htp:                  9.280695967198888513 * 1e18,
                lup:                  9.721295865031779605 * 1e18,
                poolSize:             83_222.843809282763864000 * 1e18,
                pledgedCollateral:    2_002.000000000000000000 * 1e18,
                encumberedCollateral: 1_966.779974486190376300 * 1e18,
                poolDebt:             19_119.650033399911495436 * 1e18,
                actualUtilization:    0.359237663096559171 * 1e18,
                targetUtilization:    0.982347302508817815 * 1e18,
                minDebtAmount:        1_911.965003339991149544 * 1e18,
                loans:                1,
                maxBorrower:          address(_borrower),
                interestRate:         0.045 * 1e18,
                interestRateUpdate:   block.timestamp - 43000 seconds
            })
        );

        _assertAuction(
            AuctionParams({
                borrower:          _borrower2,
                active:            true,
                kicker:            _lender,
                bondSize:          2_946.885363409645690939 * 1e18,
                bondFactor:        0.3 * 1e18,
                kickTime:          block.timestamp - 43000 seconds,
                kickMomp:          1505.263728469068226832 * 1e18,
                totalBondEscrowed: 2_946.885363409645690939 * 1e18,
                auctionPrice:      25.933649477033750336 * 1e18,
                debtInAuction:     9_945.738101507554206918 * 1e18,
                thresholdPrice:    9.946348375279124882 * 1e18,
                neutralPrice:      1_597.054445085392479852 * 1e18
            })
        );

        _assertBorrower(
            {
                borrower:                  _borrower2,
                borrowerDebt:              9_946.348375279124882460 * 1e18,
                borrowerCollateral:        1_000.000000000000000 * 1e18,
                borrowert0Np:              1_575.326150647652569911 * 1e18,
                borrowerCollateralization: 0.977373353339734632 * 1e18
            }
        );
 
        // BPF Positive, Caller Col constraint
        _take(
            {
                from:            _lender,
                borrower:        _borrower2,
                maxCollateral:   577.0 * 1e18,
                bondChange:      4_445.845186520884185062 * 1e18,
                givenAmount:     14_963.715748248473943872 * 1e18,
                collateralTaken: 577.000000000000000000 * 1e18,
                isReward:        true
            }
        );

        // Residual is collateralized, auction is not active
        _assertAuction(
            AuctionParams({
                borrower:          _borrower2,
                active:            false,
                kicker:            address(0),
                bondSize:          0,
                bondFactor:        0,
                kickTime:          0,
                kickMomp:          0,
                totalBondEscrowed: 0,
                auctionPrice:      0,
                debtInAuction:     0,
                thresholdPrice:    0.294851536220032779 * 1e18,
                neutralPrice:      0
            })
        );

        _assertBorrower(
            {
                borrower:                  _borrower2,
                borrowerDebt:              124.722199821073865675 * 1e18,
                borrowerCollateral:        423.000000000000000000 * 1e18,
<<<<<<< HEAD
                borrowert0Np:              1_575.326150647652569911 * 1e18,
                borrowerCollateralization: 5_105.158167959369510853 * 1e18
=======
                borrowert0Np:              1.786610039885401997 * 1e18,
                borrowerCollateralization: 868.406828867517173482 * 1e18
>>>>>>> 41498942
            }
        );

    }

    function testTakeCallerColConstraintBpfNegResidual () external tearDown {

        _borrow(
            {
                from:       _borrower2,
                amount:     1_700.0 * 1e18,
                indexLimit: _p9_72,
                newLup:     _p9_72
            }
        );

        _assertPool(
            PoolParams({
                htp:                  9.689307692307692312 * 1e18,
                lup:                  9.721295865031779605 * 1e18,
                poolSize:             73_000.000000000000000000 * 1e18,
                pledgedCollateral:    1_002.000000000000000000 * 1e18,
                encumberedCollateral: 998.691567123838268658 * 1e18,
                poolDebt:             9_708.576201923076927554 * 1e18,
                actualUtilization:    0.539365344551282052 * 1e18,
                targetUtilization:    1.000000000000000000 * 1e18,
                minDebtAmount:        485.428810096153846378 * 1e18,
                loans:                2,
                maxBorrower:          address(_borrower2),
                interestRate:         0.05 * 1e18,
                interestRateUpdate:   block.timestamp
            })
        );

        _assertBorrower(
            {
                borrower:                  _borrower2,
                borrowerDebt:              9_689.307692307692312160 * 1e18,
                borrowerCollateral:        1_000 * 1e18,
                borrowert0Np:              10.275765152019230606 * 1e18,
                borrowerCollateralization: 1.003301388885552947 * 1e18
            }
        );

        skip(100 days);

        _kick(
            {
                from:           _lender,
                borrower:       _borrower2,
                debt:           9_945.738101507554206918 * 1e18,
                collateral:     1_000 * 1e18,
                bond:           98.229512113654856365 * 1e18,
                transferAmount: 98.229512113654856365 * 1e18
            }
        );

        _assertAuction(
            AuctionParams({
                borrower:          _borrower2,
                active:            true,
                kicker:            _lender,
                bondSize:          98.229512113654856365 * 1e18,
                bondFactor:        0.01 * 1e18,
                kickTime:          block.timestamp,
                kickMomp:          9.818751856078723036 * 1e18,
                totalBondEscrowed: 98.229512113654856365 * 1e18,
                auctionPrice:      333.359923587916662112 * 1e18,
                debtInAuction:     9_945.738101507554206918 * 1e18,
                thresholdPrice:    9.945738101507554206 * 1e18,
                neutralPrice:      10.417497612122395691 * 1e18
            })
        );
        _assertKicker(
            {
                kicker:    _lender,
                claimable: 0,
                locked:    98.229512113654856365 * 1e18
            }
        );
        _assertBorrower(
            {
                borrower:                  _borrower2,
                borrowerDebt:              9_945.738101507554206918 * 1e18,
                borrowerCollateral:        1_000 * 1e18,
                borrowert0Np:              10.275765152019230606 * 1e18,
                borrowerCollateralization: 0.977433325291186371 * 1e18
            }
        );
        _assertReserveAuction(
            {
                reserves:                   147.625795655539437491 * 1e18,
                claimableReserves :         97.799433758115930094 * 1e18,
                claimableReservesRemaining: 0,
                auctionPrice:               0,
                timeRemaining:              0
            }
        );

        skip(2 hours);

        _assertPool(
            PoolParams({
                htp:                  9.901856025849255254 * 1e18,
                lup:                  9.721295865031779605 * 1e18,
                poolSize:             73_118.396583829162042000 * 1e18,
                pledgedCollateral:    1_002 * 1e18,
                encumberedCollateral: 1_025.107650389722106875 * 1e18,
                poolDebt:             9_965.374762946048672276 * 1e18,
                actualUtilization:    0 * 1e18,
                targetUtilization:    1.023051016482943442 * 1e18,
                minDebtAmount:        996.537476294604867228 * 1e18,
                loans:                1,
                maxBorrower:          address(_borrower),
                interestRate:         0.045 * 1e18,
                interestRateUpdate:   block.timestamp - 2 hours
            })
        );

        _assertAuction(
            AuctionParams({
                borrower:          _borrower2,
                active:            true,
                kicker:            _lender,
                bondSize:          98.229512113654856365 * 1e18,
                bondFactor:        0.01 * 1e18,
                kickTime:          block.timestamp - 2 hours,
                kickMomp:          9.818751856078723036 * 1e18,
                totalBondEscrowed: 98.229512113654856365 * 1e18,
                auctionPrice:      166.679961793958331072 * 1e18,
                debtInAuction:     9_945.738101507554206918 * 1e18,
                thresholdPrice:    9.945840284273233679 * 1e18,
                neutralPrice:      10.417497612122395691 * 1e18
            })
        );

        _assertBorrower(
            {
                borrower:                  _borrower2,
                borrowerDebt:              9_945.840284273233679079 * 1e18,
                borrowerCollateral:        1_000.000000000000000 * 1e18,
                borrowert0Np:              10.275765152019230606 * 1e18,
                borrowerCollateralization: 0.977423283219567398 * 1e18
            }
        );

        // BPF Negative, Caller collateral constraint
        _take(
            {
                from:            _lender,
                borrower:        _borrower2,
                maxCollateral:   10.0 * 1e18,
                bondChange:      16.667996179395833107 * 1e18,
                givenAmount:     1_666.799617939583310720 * 1e18,
                collateralTaken: 10.0 * 1e18,
                isReward:        false
            }
        );

        _assertPool(
            PoolParams({
                htp:                  9.902059490734692431 * 1e18,
                lup:                  9.721295865031779605 * 1e18,
                poolSize:             73_118.483609771307158717 * 1e18,
                pledgedCollateral:    992.0 * 1e18,
                encumberedCollateral: 925.265940856763249327 * 1e18,
                poolDebt:             8_994.783964905591719091 * 1e18,
                actualUtilization:    0.123016555060279713 * 1e18,
                targetUtilization:    1.023051016482943442 * 1e18,
                minDebtAmount:        449.739198245279585955 * 1e18,
                loans:                2,
                maxBorrower:          address(_borrower),
                interestRate:         0.045 * 1e18,
                interestRateUpdate:   block.timestamp - 2 hours
            })
        );
 
        // Residual is collateralized, auction is not active
        _assertAuction(
            AuctionParams({
                borrower:          _borrower2,
                active:            false,
                kicker:            address(0),
                bondSize:          0,
                bondFactor:        0,
                kickTime:          0,
                kickMomp:          0,
                totalBondEscrowed: 0,
                auctionPrice:      0,
                debtInAuction:     0,
                thresholdPrice:    9.065908571952299723 * 1e18,
                neutralPrice:      0
            })
        );

        _assertBorrower(
            {
                borrower:                  _borrower2,
                borrowerDebt:              8_975.249486232776725894 * 1e18,
                borrowerCollateral:        990.000000000000000000 * 1e18,
<<<<<<< HEAD
                borrowert0Np:              10.275765152019230606 * 1e18,
                borrowerCollateralization: 1.072291407736791833 * 1e18
=======
                borrowert0Np:              9.539311302841728651 * 1e18,
                borrowerCollateralization: 1.060966941192373461 * 1e18
>>>>>>> 41498942
            }
        );

    }

    function testTakeLoanDebtConstraintBpfPosResidual() external tearDown {

        // Increase neutralPrice so it exceeds TP
        _addLiquidity(
            {
                from:    _lender,
                amount:  10_000 * 1e18,
                index:   _i1505_26,
                lpAward: 10_000 * 1e27,
                newLup:  _p1505_26
            }
        );

        _pledgeCollateral(
            {
                from:     _borrower,
                borrower: _borrower,
                amount:   1_000 * 1e18
            }
        );

        _borrow(
            {
                from:       _borrower,
                amount:     9_020 * 1e18,
                indexLimit: _i9_72,
                newLup:     _p9_72
            }
        );
        
        // calling borrow stamps loan with new t0NeutralPrice
        _borrow(
            {
                from:       _borrower2,
                amount:     1_700.0 * 1e18,
                indexLimit: _p9_72,
                newLup:     _p9_72
            }
        );

        _assertPool(
            PoolParams({
                htp:                  9.689307692307692312 * 1e18,
                lup:                  9.721295865031779605 * 1e18,
                poolSize:             83_000.000000000000000000 * 1e18,
                pledgedCollateral:    2_002.000000000000000000 * 1e18,
                encumberedCollateral: 1_927.443577377932263894 * 1e18,
                poolDebt:             18_737.249278846153854794 * 1e18,
                actualUtilization:    0.225749991311399444 * 1e18,
                targetUtilization:    1.000000000000000000 * 1e18,
                minDebtAmount:        936.862463942307692740 * 1e18,
                loans:                2,
                maxBorrower:          address(_borrower2),
                interestRate:         0.05 * 1e18,
                interestRateUpdate:   block.timestamp
            })
        );

        _assertBorrower(
            {
                borrower:                  _borrower2,
                borrowerDebt:              9_689.307692307692312160* 1e18,
                borrowerCollateral:        1_000 * 1e18,
                borrowert0Np:              1_575.326150647652569911 * 1e18,
                borrowerCollateralization: 1.003301388885552947 * 1e18
            }
        );

        skip(100 days);
        
        _assertPool(
            PoolParams({
                htp:                  9.689307692307692312 * 1e18,
                lup:                  9.721295865031779605 * 1e18,
                poolSize:             83_000.000000000000000000 * 1e18,
                pledgedCollateral:    2_002.000000000000000000 * 1e18,
                encumberedCollateral: 1_954.028587437074993946 * 1e18,
                poolDebt:             18_995.690027205926343012 * 1e18,
                actualUtilization:    0.228863735267541281 * 1e18,
                targetUtilization:    1.000000000000000000 * 1e18,
                minDebtAmount:        949.784501360296317151 * 1e18,
                loans:                2,
                maxBorrower:          address(_borrower2),
                interestRate:         0.05 * 1e18,
                interestRateUpdate:   block.timestamp - 100 days
            })
        );


        _assertAuction(
            AuctionParams({
                borrower:          _borrower2,
                active:            false,
                kicker:            address(0),
                bondSize:          0,
                bondFactor:        0,
                kickTime:          0,
                kickMomp:          0,
                totalBondEscrowed: 0,
                auctionPrice:      0,
                debtInAuction:     0,
                thresholdPrice:    9.822951211365485636 * 1e18,
                neutralPrice:      0
            })
        );

        _assertBorrower(
            {
                borrower:                  _borrower2,
                borrowerDebt:              9_822.951211365485636462* 1e18,
                borrowerCollateral:        1_000 * 1e18,
                borrowert0Np:              1_575.326150647652569911 * 1e18,
                borrowerCollateralization: 0.989651241857326201 * 1e18
            }
        );

        _kick(
            {
                from:           _lender,
                borrower:       _borrower2,
                debt:           9_945.738101507554206918 * 1e18,
                collateral:     1_000 * 1e18,
                bond:           2_946.885363409645690939 * 1e18,
                transferAmount: 2_946.885363409645690939 * 1e18
            }
        );

        _assertKicker(
            {
                kicker:    _lender,
                claimable: 0,
                locked:    2_946.885363409645690939 * 1e18
            }
        );

        _assertBorrower(
            {
                borrower:                  _borrower2,
                borrowerDebt:              9_945.738101507554206918 * 1e18,
                borrowerCollateral:        1_000 * 1e18,
                borrowert0Np:              1_575.326150647652569911 * 1e18,
                borrowerCollateralization: 0.977433325291186371 * 1e18
            }
        );

        _assertReserveAuction(
            {
                reserves:                   176.383108065231049467 * 1e18,
                claimableReserves :         80.790723478491074900 * 1e18,
                claimableReservesRemaining: 0,
                auctionPrice:               0,
                timeRemaining:              0
            }
        );

        skip(43000 seconds); // 11.94 hrs

        _assertPool(
            PoolParams({
                htp:                  9.280695967198888513 * 1e18,
                lup:                  9.721295865031779605 * 1e18,
                poolSize:             83_222.843809282763864000 * 1e18,
                pledgedCollateral:    2_002.000000000000000000 * 1e18,
                encumberedCollateral: 1_966.779974486190376300 * 1e18,
                poolDebt:             19_119.650033399911495436 * 1e18,
                actualUtilization:    0.359237663096559171 * 1e18,
                targetUtilization:    0.982347302508817815 * 1e18,
                minDebtAmount:        1_911.965003339991149544 * 1e18,
                loans:                1,
                maxBorrower:          address(_borrower),
                interestRate:         0.045 * 1e18,
                interestRateUpdate:   block.timestamp - 43000 seconds
            })
        );

        _assertAuction(
            AuctionParams({
                borrower:          _borrower2,
                active:            true,
                kicker:            _lender,
                bondSize:          2_946.885363409645690939 * 1e18,
                bondFactor:        0.3 * 1e18,
                kickTime:          block.timestamp - 43000 seconds,
                kickMomp:          1505.263728469068226832 * 1e18,
                totalBondEscrowed: 2_946.885363409645690939 * 1e18,
                auctionPrice:      25.933649477033750336 * 1e18,
                debtInAuction:     9_945.738101507554206918 * 1e18,
                thresholdPrice:    9.946348375279124882 * 1e18,
                neutralPrice:      1_597.054445085392479852 * 1e18
            })
        );

        _assertBorrower(
            {
                borrower:                  _borrower2,
                borrowerDebt:              9_946.348375279124882460 * 1e18,
                borrowerCollateral:        1_000.000000000000000 * 1e18,
                borrowert0Np:              1_575.326150647652569911 * 1e18,
                borrowerCollateralization: 0.977373353339734632 * 1e18
            }
        );
 
        // BPF Positive, Loan Debt constraint
        _take(
            {
                from:            _lender,
                borrower:        _borrower2,
                maxCollateral:   1_001 * 1e18,
                bondChange:      4_498.564564314381167419 * 1e18,
                givenAmount:     15_141.157325863044791651 * 1e18,
                collateralTaken: 583.842136806534270091 * 1e18,
                isReward:        true
            }
        );

        // Residual is collateralized, auction is not active
        _assertAuction(
            AuctionParams({
                borrower:          _borrower2,
                active:            false,
                kicker:            address(0),
                bondSize:          0,
                bondFactor:        0,
                kickTime:          0,
                kickMomp:          0,
                totalBondEscrowed: 0,
                auctionPrice:      0,
                debtInAuction:     0,
                thresholdPrice:    1.673029510788949976 * 1e18,
                neutralPrice:      0
            })
        );

        _assertBorrower(
            {
                borrower:                  _borrower2,
                borrowerDebt:              696.244386269538741772 * 1e18,
<<<<<<< HEAD
                borrowerCollateral:        416.157863193465729909 * 1e18,
                borrowert0Np:              1_575.326150647652569911 * 1e18,
                borrowerCollateralization: 899.723357395669311568 * 1e18
=======
                borrowerCollateral:        380.306766981203353767 * 1e18,
                borrowert0Np:              1.886983300638798510 * 1e18,
                borrowerCollateralization: 822.214143937851042186 * 1e18
>>>>>>> 41498942
            }
        );
    }

    function testTakeAndSettle() external tearDown {

        // Borrower2 borrows
        _borrow(
            {
                from:       _borrower2,
                amount:     1_730 * 1e18,
                indexLimit: _i9_72,
                newLup:     9.721295865031779605 * 1e18
            }
        );

        // Skip to make borrower undercollateralized
        skip(100 days);
        _assertBorrower(
            {
                borrower:                  _borrower2,
                borrowerDebt:              9_853.394241979221645666 * 1e18,
                borrowerCollateral:        1_000 * 1e18,
                borrowert0Np:              10.307611531622595991 * 1e18,
                borrowerCollateralization: 0.986593617011217057 * 1e18
            }
        );
        _kick(
            {
                from:           _lender,
                borrower:       _borrower2,
                debt:           9_976.561670003961916237 * 1e18,
                collateral:     1_000 * 1e18,
                bond:           98.533942419792216457 * 1e18,
                transferAmount: 98.533942419792216457 * 1e18
            }
        );
        _assertAuction(
            AuctionParams({
                borrower:          _borrower2,
                active:            true,
                kicker:            _lender,
                bondSize:          98.533942419792216457 * 1e18,
                bondFactor:        0.01 * 1e18,
                kickTime:          block.timestamp,
                kickMomp:          9.818751856078723036 * 1e18,
                totalBondEscrowed: 98.533942419792216457 * 1e18,
                auctionPrice:      334.393063846970122880 * 1e18,
                debtInAuction:     9_976.561670003961916237 * 1e18,
                thresholdPrice:    9.976561670003961916 * 1e18,
                neutralPrice:      10.449783245217816340 * 1e18
            })
        );
        _assertKicker(
            {
                kicker:    _lender,
                claimable: 0,
                locked:    98.533942419792216457 * 1e18
            }
        );
        _assertBorrower(
            {
                borrower:                  _borrower2,
                borrowerDebt:              9_976.561670003961916237 * 1e18,
                borrowerCollateral:        1_000 * 1e18,
                borrowert0Np:              10.307611531622595991 * 1e18,
                borrowerCollateralization: 0.974413448899967463 * 1e18
            }
        );
        _assertReserveAuction(
            {
                reserves:                   148.064352861909228810 * 1e18,
                claimableReserves :         98.083873122003682866 * 1e18,
                claimableReservesRemaining: 0,
                auctionPrice:               0,
                timeRemaining:              0
            }
        );

        uint256 preTakeSnapshot = vm.snapshot();
        skip(364 minutes);

        _assertAuction(
            AuctionParams({
                borrower:          _borrower2,
                active:            true,
                kicker:            _lender,
                bondSize:          98.533942419792216457 * 1e18,
                bondFactor:        0.01 * 1e18,
                kickTime:          block.timestamp - 364 minutes,
                kickMomp:          9.818751856078723036 * 1e18,
                totalBondEscrowed: 98.533942419792216457 * 1e18,
                auctionPrice:      9.977887794379977376 * 1e18,
                debtInAuction:     9_976.561670003961916237 * 1e18,
                thresholdPrice:    9.976872588243234769 * 1e18,
                neutralPrice:      10.449783245217816340 * 1e18
            })
        );

        _assertBorrower(
            {
                borrower:                  _borrower2,
                borrowerDebt:              9_976.872588243234769567 * 1e18,
                borrowerCollateral:        1_000 * 1e18,
                borrowert0Np:              10.307611531622595991 * 1e18,
                borrowerCollateralization: 0.974383082378677738 * 1e18
            }
        );

        _take(
            {
                from:            _lender,
                borrower:        _borrower2,
                maxCollateral:   1_000 * 1e18,
                bondChange:      99.778877943799773760 * 1e18,
                givenAmount:     9_977.887794379977376000 * 1e18,
                collateralTaken: 1000.0 * 1e18,
                isReward:        true
            }
        );

        _assertBorrower(
            {
                borrower:                  _borrower2,
                borrowerDebt:              797.144752984083601436 * 1e18,
                borrowerCollateral:        0,
                borrowert0Np:              10.307611531622595991 * 1e18,
                borrowerCollateralization: 0
            }
        );

        _assertAuction(
            AuctionParams({
                borrower:          _borrower2,
                active:            true,
                kicker:            _lender,
                bondSize:          198.312820363591990217 * 1e18,
                bondFactor:        0.01 * 1e18,
                kickTime:          block.timestamp - 364 minutes,
                kickMomp:          9.818751856078723036 * 1e18,
                totalBondEscrowed: 198.312820363591990217 * 1e18,
                auctionPrice:      9.977887794379977376 * 1e18,
                debtInAuction:     797.144752984083601436 * 1e18,
                thresholdPrice:    0,
                neutralPrice:      10.449783245217816340 * 1e18
            })
        );

        _assertKicker(
            {
                kicker:    _lender,
                claimable: 0,
                locked:    198.312820363591990217 * 1e18
            }
        );

        vm.revertTo(preTakeSnapshot);

        // skip ahead so take can be called on the loan
        skip(10 hours);

        _assertAuction(
            AuctionParams({
                borrower:          _borrower2,
                active:            true,
                kicker:            _lender,
                bondSize:          98.533942419792216457 * 1e18,
                bondFactor:        0.01 * 1e18,
                kickTime:          block.timestamp - 10 hours,
                kickMomp:          9.818751856078723036 * 1e18,
                totalBondEscrowed: 98.533942419792216457 * 1e18,
                auctionPrice:      0.653111452826113536 * 1e18,
                debtInAuction:     9_976.561670003961916237 * 1e18,
                thresholdPrice:    9.977074177773911990 * 1e18,
                neutralPrice:      10.449783245217816340 * 1e18
            })
        );

        _assertBorrower(
            {
                borrower:                  _borrower2,
                borrowerDebt:              9_977.074177773911990381 * 1e18,
                borrowerCollateral:        1_000 * 1e18,
                borrowert0Np:              10.307611531622595991 * 1e18,
                borrowerCollateralization: 0.974363394700228467 * 1e18
            }
        );

        // partial take for 20 collateral
        // Collateral amount is restrained by taker
        _take(
            {
                from:            _lender,
                borrower:        _borrower2,
                maxCollateral:   20 * 1e18,
                bondChange:      0.130622290565222707 * 1e18,
                givenAmount:     13.062229056522270720 * 1e18,
                collateralTaken: 20 * 1e18,
                isReward:        true
            }
        );
        _assertAuction(
            AuctionParams({
                borrower:          _borrower2,
                active:            true,
                kicker:            _lender,
                bondSize:          98.664564710357439164 * 1e18,
                bondFactor:        0.01 * 1e18,
                kickTime:          block.timestamp - 10 hours,
                kickMomp:          9.818751856078723036 * 1e18,
                totalBondEscrowed: 98.664564710357439164 * 1e18,
                auctionPrice:      0.653111452826113536 * 1e18,
                debtInAuction:     10_662.537763452128781688 * 1e18,
                thresholdPrice:    10.880140574951151818 * 1e18,
                neutralPrice:      10.449783245217816340 * 1e18
            })
        );
        _assertKicker(
            {
                kicker:    _lender,
                claimable: 0,
                locked:    98.664564710357439164 * 1e18 // locked bond + reward, auction is not yet finished
            }
        );
        _assertBorrower(
            {
                borrower:                  _borrower2,
                borrowerDebt:              10_662.537763452128781688 * 1e18,
                borrowerCollateral:        980 * 1e18,
                borrowert0Np:              10.307611531622595991 * 1e18,
                borrowerCollateralization: 0.893489913853932440 * 1e18
            }
        );

        // reserves should increase after take action
        _assertReserveAuction(
            {
                reserves:                   846.536571996419330152 * 1e18,
                claimableReserves :         793.126206771778158186 * 1e18,
                claimableReservesRemaining: 0,
                auctionPrice:               0,
                timeRemaining:              0
            }
        );

        // take remaining collateral
        _take(
            {
                from:            _lender,
                borrower:        _borrower2,
                maxCollateral:   981 * 1e18,
                bondChange:      6.400492237695912653 * 1e18,
                givenAmount:     640.049223769591265280 * 1e18,
                collateralTaken: 980 * 1e18,
                isReward:        true
            }
        );
        _assertAuction(
            AuctionParams({
                borrower:          _borrower2,
                active:            true,
                kicker:            _lender,
                bondSize:          105.065056948053351817 * 1e18,
                bondFactor:        0.01 * 1e18,
                kickTime:          block.timestamp - 10 hours,
                kickMomp:          9.818751856078723036 * 1e18,
                totalBondEscrowed: 105.065056948053351817 * 1e18,
                auctionPrice:      0.653111452826113536 * 1e18,
                debtInAuction:     10_028.889031920233428707 * 1e18,
                thresholdPrice:    0,
                neutralPrice:      10.449783245217816340 * 1e18
            })
        );
        _assertKicker(
            {
                kicker:    _lender,
                claimable: 0,
                locked:    105.065056948053351817 * 1e18 // locked bond + reward, auction is not yet finalized
            }
        );
        _assertBorrower(
            {
                borrower:                  _borrower2,
                borrowerDebt:              10_028.889031920233428707 * 1e18,
                borrowerCollateral:        0,
                borrowert0Np:              10.307611531622595991 * 1e18,
                borrowerCollateralization: 0
            }
        );
        // reserves should increase after take action
        _assertReserveAuction(
            {
                reserves:                   846.536571996419329799 * 1e18,
                claimableReserves :         796.294450429437634598 * 1e18,
                claimableReservesRemaining: 0,
                auctionPrice:               0,
                timeRemaining:              0
            }
        );

        // should revert if there's no more collateral to be auctioned
        _assertTakeInsufficentCollateralRevert(
            {
                from:          _lender,
                borrower:      _borrower2,
                maxCollateral: 10 * 1e18
            }
        );

        // full clear / debt settle
        uint256 postTakeSnapshot = vm.snapshot();

        _assertBucket(
            {
                index:        3_696,
                lpBalance:    2_000 * 1e27,
                collateral:   0,
                deposit:      2_118.911507166546112000 * 1e18,
                exchangeRate: 1.059455753583273056000000000 * 1e27
            }
        );
        _settle(
            {
                from:        _lender,
                borrower:    _borrower2,
                maxDepth:    10,
                settledDebt: 9_891.935520844277346922 * 1e18
            }
        );

        _assertAuction(
            AuctionParams({
                borrower:          _borrower2,
                active:            false,
                kicker:            address(0),
                bondSize:          0,
                bondFactor:        0,
                kickTime:          0,
                kickMomp:          0,
                totalBondEscrowed: 0,
                auctionPrice:      0,
                debtInAuction:     0,
                thresholdPrice:    0,
                neutralPrice:      0
            })
        );
        _assertKicker(
            {
                kicker:    _lender,
                claimable: 105.065056948053351817 * 1e18,
                locked:    0
            }
        );
        _assertBorrower(
            {
                borrower:                  _borrower2,
                borrowerDebt:              0,
                borrowerCollateral:        0,
                borrowert0Np:              10.307611531622595991 * 1e18,
                borrowerCollateralization: 1 * 1e18
            }
        );

        _assertBucket(
            {
                index:        _i9_91,
                lpBalance:    0, // bucket is bankrupt
                collateral:   0,
                deposit:      0,
                exchangeRate: 1 * 1e27
            }
        );
        _assertLenderLpBalance(
            {
                lender:      _lender,
                index:       _i9_91,
                lpBalance:   0, // bucket is bankrupt
                depositTime: _startTime
            }
        );
        _assertBucket(
            {
                index:        _i9_81,
                lpBalance:    0, // bucket is bankrupt
                collateral:   0,
                deposit:      0,
                exchangeRate: 1 * 1e27
            }
        );
        _assertLenderLpBalance(
            {
                lender:      _lender,
                index:       _i9_81,
                lpBalance:   0, // bucket is bankrupt
                depositTime: _startTime
            }
        );
        _assertBucket(
            {
                index:        _i9_72,
                lpBalance:    11_000 * 1e27,
                collateral:   0,
                deposit:      8_935.875749431291350857 * 1e18, 
                exchangeRate: 0.812352340857390122805181818 * 1e27
            }
        );
        _assertLenderLpBalance(
            {
                lender:      _lender,
                index:       _i9_72,
                lpBalance:   11_000 * 1e27,
                depositTime: _startTime
            }
        );
        _assertBucket(
            {
                index:        _i9_62,
                lpBalance:    25_000 * 1e27,
                collateral:   0,
                deposit:      25_000 * 1e18,
                exchangeRate: 1 * 1e27
            }
        );
        _assertLenderLpBalance(
            {
                lender:      _lender,
                index:       _i9_62,
                lpBalance:   25_000 * 1e27,
                depositTime: _startTime
            }
        );
        _assertBucket(
            {
                index:        _i9_52,
                lpBalance:    30_000 * 1e27,
                collateral:   0,
                deposit:      30_000 * 1e18,
                exchangeRate: 1 * 1e27
            }
        );
        _assertLenderLpBalance(
            {
                lender:      _lender,
                index:       _i9_52,
                lpBalance:   30_000 * 1e27,
                depositTime: _startTime
            }
        );
 
        vm.revertTo(postTakeSnapshot);
        _assertReserveAuction(
            {
                reserves:                   846.536571996419329799 * 1e18,
                claimableReserves :         796.294450429437634598 * 1e18,
                claimableReservesRemaining: 0,
                auctionPrice:               0,
                timeRemaining:              0
            }
        );
        // partial clears / debt settled - max buckets to use is 1, remaining will be taken from reserves
        _settle(
            {
                from:        _lender,
                borrower:    _borrower2,
                maxDepth:    1,
                settledDebt: 2_923.975862386543877283 * 1e18
            }
        );
        _assertReserveAuction(
             {
                reserves:                   0.989870342666661239 * 1e18,
                claimableReserves :         0,
                claimableReservesRemaining: 0,
                auctionPrice:               0,
                timeRemaining:              0
            }
        );
        _assertAuction(
            AuctionParams({
                borrower:          _borrower2,
                active:            true,
                kicker:            _lender,
                bondSize:          105.065056948053351817 * 1e18,
                bondFactor:        0.01 * 1e18,
                kickTime:          _startTime + 100 days,
                kickMomp:          9.818751856078723036 * 1e18,
                totalBondEscrowed: 105.065056948053351817 * 1e18,
                auctionPrice:      0.653111452826113536 * 1e18,
                debtInAuction:     7_064.430823099934649143 * 1e18,
                thresholdPrice:    0,
                neutralPrice:      10.449783245217816340  * 1e18
            })
        );
        _assertKicker(
            {
                kicker:    _lender,
                claimable: 0,
                locked:    105.065056948053351817 * 1e18 // locked bond + reward, auction is not yet finalized
            }
        );
        _assertBorrower(
            {
                borrower:                  _borrower2,
                borrowerDebt:              7_064.430823099934649143 * 1e18,
                borrowerCollateral:        0,
                borrowert0Np:              10.307611531622595991 * 1e18,
                borrowerCollateralization: 0
            }
        );
        // clear remaining debt
        _settle(
            {
                from:        _lender,
                borrower:    _borrower2,
                maxDepth:    5,
                settledDebt: 6_967.959658457733469639 * 1e18
            }
        );
        _assertAuction(
            AuctionParams({
                borrower:          _borrower2,
                active:            false,
                kicker:            address(0),
                bondSize:          0,
                bondFactor:        0,
                kickTime:          0,
                kickMomp:          0,
                totalBondEscrowed: 0,
                auctionPrice:      0,
                debtInAuction:     0,
                thresholdPrice:    0,
                neutralPrice:      0
            })
        );
        _assertKicker(
            {
                kicker:    _lender,
                claimable: 105.065056948053351817 * 1e18,
                locked:    0
            }
        );
        _assertBorrower(
            {
                borrower:                  _borrower2,
                borrowerDebt:              0,
                borrowerCollateral:        0,
                borrowert0Np:              10.307611531622595991 * 1e18,
                borrowerCollateralization: 1 * 1e18
            }
        );

        // kicker withdraws his auction bonds
        assertEq(_quote.balanceOf(_lender), 46_248.354604754094247543 * 1e18);
        _pool.withdrawBonds();
        assertEq(_quote.balanceOf(_lender), 46_353.419661702147599360 * 1e18);
        _assertKicker(
            {
                kicker:    _lender,
                claimable: 0,
                locked:    0
            }
        );
    }

    function testTakeReverts() external tearDown {

        // Borrower2 borrows
        _borrow(
            {
                from:       _borrower2,
                amount:     1_730 * 1e18,
                indexLimit: _i9_72,
                newLup:     9.721295865031779605 * 1e18
            }
        );

        // Skip to make borrower undercollateralized
        skip(100 days);

        _kick(
            {
                from:           _lender,
                borrower:       _borrower2,
                debt:           9_976.561670003961916237 * 1e18,
                collateral:     1_000 * 1e18,
                bond:           98.533942419792216457 * 1e18,
                transferAmount: 98.533942419792216457 * 1e18
            }
        );
        _assertAuction(
            AuctionParams({
                borrower:          _borrower2,
                active:            true,
                kicker:            _lender,
                bondSize:          98.533942419792216457 * 1e18,
                bondFactor:        0.01 * 1e18,
                kickTime:          block.timestamp,
                kickMomp:          9.818751856078723036 * 1e18,
                totalBondEscrowed: 98.533942419792216457 * 1e18,
                auctionPrice:      334.393063846970122880 * 1e18,
                debtInAuction:     9_976.561670003961916237 * 1e18,
                thresholdPrice:    9.976561670003961916 * 1e18,
                neutralPrice:      10.449783245217816340 * 1e18
            })
        );
        _assertKicker(
            {
                kicker:    _lender,
                claimable: 0,
                locked:    98.533942419792216457 * 1e18
            }
        );
        _assertBorrower(
            {
                borrower:                  _borrower2,
                borrowerDebt:              9_976.561670003961916237 * 1e18,
                borrowerCollateral:        1_000 * 1e18,
                borrowert0Np:              10.307611531622595991 * 1e18,
                borrowerCollateralization: 0.974413448899967463 * 1e18
            }
        );
        _assertReserveAuction(
            {
                reserves:                   148.064352861909228810 * 1e18,
                claimableReserves :         98.083873122003682866 * 1e18,
                claimableReservesRemaining: 0,
                auctionPrice:               0,
                timeRemaining:              0
            }
        );

        // Skip to make borrower undercollateralized
        skip(100 days);

        _assertAuction(
            AuctionParams({
                borrower:          _borrower,
                active:            false,
                kicker:            address(0),
                bondSize:          0,
                bondFactor:        0,
                kickTime:          0,
                kickMomp:          0,
                totalBondEscrowed: 98.533942419792216457 * 1e18,
                auctionPrice:      0,
                debtInAuction:     9_976.561670003961916237 * 1e18,
                thresholdPrice:    9.888301125810259647 * 1e18,
                neutralPrice:      0
            })
        );

        _assertBorrower(
            {
                borrower:                  _borrower,
                borrowerDebt:              19.776602251620519294 * 1e18,
                borrowerCollateral:        2 * 1e18,
                borrowert0Np:              10.115967548076923081 * 1e18,
                borrowerCollateralization: 0.983110823724556080 * 1e18
            }
        );

        _kick(
            {
                from:           _lender,
                borrower:       _borrower,
                debt:           19.999089026951250136 * 1e18,
                collateral:     2 * 1e18,
                bond:           0.197766022516205193 * 1e18,
                transferAmount: 0.197766022516205193 * 1e18
            }
        );

        _assertAuction(
            AuctionParams({
                borrower:          _borrower,
                active:            true,
                kicker:            _lender,
                bondSize:          0.197766022516205193 * 1e18,
                bondFactor:        0.01 * 1e18,
                kickTime:          block.timestamp,
                kickMomp:          9.818751856078723036 * 1e18,
                totalBondEscrowed: 98.731708442308421650 * 1e18,
                auctionPrice:      332.246917827224724128 * 1e18,
                debtInAuction:     10_120.320801313999710974 * 1e18,
                thresholdPrice:    9.999544513475625068 * 1e18,
                neutralPrice:      10.382716182100772629 * 1e18
            })
        );

        _assertKicker(
            {
                kicker:    _lender,
                claimable: 0,
                locked:    98.731708442308421650 * 1e18
            }
        );

        skip(2 hours);

        // 10 borrowers draw debt to enable the min debt check
        for (uint i=0; i<10; ++i) {
            _anonBorrowerDrawsDebt(1_000 * 1e18, 6_000 * 1e18, 7_777);
        }        
        // should revert if auction leaves borrower with debt under minimum pool debt
        _assertTakeDebtUnderMinPoolDebtRevert(
            {
                from:          _lender,
                borrower:      _borrower,
                maxCollateral: 0.1 * 1e18
            }
        );
    }
}<|MERGE_RESOLUTION|>--- conflicted
+++ resolved
@@ -936,13 +936,8 @@
                 borrower:                  _borrower2,
                 borrowerDebt:              124.722199821073865675 * 1e18,
                 borrowerCollateral:        423.000000000000000000 * 1e18,
-<<<<<<< HEAD
-                borrowert0Np:              1_575.326150647652569911 * 1e18,
+                borrowert0Np:              0.303909165615512483 * 1e18,
                 borrowerCollateralization: 5_105.158167959369510853 * 1e18
-=======
-                borrowert0Np:              1.786610039885401997 * 1e18,
-                borrowerCollateralization: 868.406828867517173482 * 1e18
->>>>>>> 41498942
             }
         );
 
@@ -1143,19 +1138,14 @@
                 borrower:                  _borrower2,
                 borrowerDebt:              8_975.249486232776725894 * 1e18,
                 borrowerCollateral:        990.000000000000000000 * 1e18,
-<<<<<<< HEAD
-                borrowert0Np:              10.275765152019230606 * 1e18,
+                borrowert0Np:              9.438566662973887791 * 1e18,
                 borrowerCollateralization: 1.072291407736791833 * 1e18
-=======
-                borrowert0Np:              9.539311302841728651 * 1e18,
-                borrowerCollateralization: 1.060966941192373461 * 1e18
->>>>>>> 41498942
             }
         );
 
     }
 
-    function testTakeLoanDebtConstraintBpfPosResidual() external tearDown {
+    function testTakeLoanDebtConstraintBpfPosResidual() external {
 
         // Increase neutralPrice so it exceeds TP
         _addLiquidity(
@@ -1392,15 +1382,9 @@
             {
                 borrower:                  _borrower2,
                 borrowerDebt:              696.244386269538741772 * 1e18,
-<<<<<<< HEAD
                 borrowerCollateral:        416.157863193465729909 * 1e18,
-                borrowert0Np:              1_575.326150647652569911 * 1e18,
+                borrowert0Np:              1.724423786941266160 * 1e18,
                 borrowerCollateralization: 899.723357395669311568 * 1e18
-=======
-                borrowerCollateral:        380.306766981203353767 * 1e18,
-                borrowert0Np:              1.886983300638798510 * 1e18,
-                borrowerCollateralization: 822.214143937851042186 * 1e18
->>>>>>> 41498942
             }
         );
     }
