// SPDX-License-Identifier: GPL-3.0-or-later
pragma solidity 0.8.14;

import { ERC20HelperContract } from './ERC20DSTestPlus.sol';

import 'src/libraries/BucketMath.sol';

contract ERC20PoolLiquidationsTakeTest is ERC20HelperContract {

    address internal _borrower;
    address internal _borrower2;
    address internal _lender;
    address internal _lender1;

    function setUp() external {
        _borrower  = makeAddr("borrower");
        _borrower2 = makeAddr("borrower2");
        _lender    = makeAddr("lender");
        _lender1   = makeAddr("lender1");

        _mintQuoteAndApproveTokens(_lender,  120_000 * 1e18);
        _mintQuoteAndApproveTokens(_lender1, 120_000 * 1e18);

        _mintCollateralAndApproveTokens(_borrower,  1_100 * 1e18);
        _mintCollateralAndApproveTokens(_borrower2, 1_000 * 1e18);
        _mintCollateralAndApproveTokens(_lender1,   4 * 1e18);

        // Lender adds Quote token accross 5 prices
        _addLiquidity(
            {
                from:   _lender,
                amount: 2_000 * 1e18,
                index:  _i9_91,
                newLup: BucketMath.MAX_PRICE
            }
        );
        _addLiquidity(
            {
                from:   _lender,
                amount: 5_000 * 1e18,
                index:  _i9_81,
                newLup: BucketMath.MAX_PRICE
            }
        );
        _addLiquidity(
            {
                from:   _lender,
                amount: 11_000 * 1e18,
                index:  _i9_72,
                newLup: BucketMath.MAX_PRICE
            }
        );
        _addLiquidity(
            {
                from:   _lender,
                amount: 25_000 * 1e18,
                index:  _i9_62,
                newLup: BucketMath.MAX_PRICE
            }
        );
        _addLiquidity(
            {
                from:   _lender,
                amount: 30_000 * 1e18,
                index:  _i9_52,
                newLup: BucketMath.MAX_PRICE
            }
        );

        // first borrower adds collateral token and borrows
        _pledgeCollateral(
            {
                from:     _borrower,
                borrower: _borrower,
                amount:   2 * 1e18
            }
        );
        _borrow(
            {
                from:       _borrower,
                amount:     19.25 * 1e18,
                indexLimit: _i9_91,
                newLup:     9.917184843435912074 * 1e18
            }
        );

        // second borrower adds collateral token and borrows
        _pledgeCollateral(
            {
                from:     _borrower2,
                borrower: _borrower2,
                amount:   1_000 * 1e18
            }
        );
        _borrow(
            {
                from:       _borrower2,
                amount:     7_980 * 1e18,
                indexLimit: _i9_72,
                newLup:     9.721295865031779605 * 1e18
            }
        );

        /*****************************/
        /*** Assert pre-kick state ***/
        /*****************************/

        _assertPool(
            PoolState({
                htp:                  9.634254807692307697 * 1e18,
                lup:                  9.721295865031779605 * 1e18,
                poolSize:             73_000 * 1e18,
                pledgedCollateral:    1_002 * 1e18,
                encumberedCollateral: 823.649613971736296163 * 1e18,
                poolDebt:             8_006.941586538461542154 * 1e18,
                actualUtilization:    0.109684131322444679 * 1e18,
                targetUtilization:    1e18,
                minDebtAmount:        400.347079326923077108 * 1e18,
                loans:                2,
                maxBorrower:          address(_borrower),
                interestRate:         0.05 * 1e18,
                interestRateUpdate:   _startTime
            })
        );
        _assertBorrower(
            {
                borrower:                  _borrower,
                borrowerDebt:              19.268509615384615394 * 1e18,
                borrowerCollateral:        2 * 1e18,
                borrowert0Np:              10.115967548076923081 * 1e18,
                borrowerCollateralization: 1.009034539679184679 * 1e18
            }
        );
        _assertBorrower(
            {
                borrower:                  _borrower2,
                borrowerDebt:              7_987.673076923076926760 * 1e18,
                borrowerCollateral:        1_000 * 1e18,
                borrowert0Np:              8.471136974495192173 * 1e18,
                borrowerCollateralization: 1.217037273735858713 * 1e18
            }
        );
        _assertReserveAuction(
            {
                reserves:                   7.691586538461542154 * 1e18,
                claimableReserves :         0,
                claimableReservesRemaining: 0,
                auctionPrice:               0,
                timeRemaining:              0
            }
        );
        assertEq(_quote.balanceOf(_lender), 47_000 * 1e18);

        // should revert if there's no auction started
        _assertTakeNoAuctionRevert(
            {
                from:          _lender,
                borrower:      _borrower,
                maxCollateral: 10 * 1e18
            }
        );
    }

<<<<<<< HEAD

    function testTakeGTAndLTNeutral() external {
=======
    function testTakeLoanColConstraintBpfPosNoResidual() external tearDown {

        // Increase neutralPrice so it exceeds TP
        _addLiquidity(
            {
                from:   _lender,
                amount: 10_000 * 1e18,
                index:  _i1505_26,
                newLup: _p1505_26
            }
        );

        _pledgeCollateral(
            {
                from:     _borrower,
                borrower: _borrower,
                amount:   1_000 * 1e18
            }
        );

        _borrow(
            {
                from:       _borrower,
                amount:     9_020 * 1e18,
                indexLimit: _i9_72,
                newLup:     _p9_72
            }
        );
        
        // calling borrow stamps loan with new t0NeutralPrice
        _borrow(
            {
                from:       _borrower2,
                amount:     1_700.0 * 1e18,
                indexLimit: _p9_72,
                newLup:     _p9_72
            }
        );
>>>>>>> b33eb1e9

        skip(100 days);
        
        _assertPool(
            PoolState({
                htp:                  9.689307692307692312 * 1e18,
                lup:                  9.721295865031779605 * 1e18,
                poolSize:             83_000.000000000000000000 * 1e18,
                pledgedCollateral:    2_002.000000000000000000 * 1e18,
                encumberedCollateral: 1_954.028587437074993946 * 1e18,
                poolDebt:             18_995.690027205926343012 * 1e18,
                actualUtilization:    0.228863735267541281 * 1e18,
                targetUtilization:    1.000000000000000000 * 1e18,
                minDebtAmount:        949.784501360296317151 * 1e18,
                loans:                2,
                maxBorrower:          address(_borrower2),
                interestRate:         0.05 * 1e18,
                interestRateUpdate:   block.timestamp - 100 days
            })
        );


        _assertAuction(
            AuctionState({
                borrower:          _borrower2,
                active:            false,
                kicker:            address(0),
                bondSize:          0,
                bondFactor:        0,
                kickTime:          0,
                kickMomp:          0,
                totalBondEscrowed: 0,
                auctionPrice:      0,
                debtInAuction:     0,
                thresholdPrice:    9.822951211365485636 * 1e18,
                neutralPrice:      0
            })
        );

        _assertBorrower(
            {
                borrower:                  _borrower2,
                borrowerDebt:              9_822.951211365485636462* 1e18,
                borrowerCollateral:        1_000 * 1e18,
                borrowert0Np:              1_575.326150647652569911 * 1e18,
                borrowerCollateralization: 0.989651241857326201 * 1e18
            }
        );

        _kick(
            {
                from:           _lender,
                borrower:       _borrower2,
                debt:           9_945.738101507554206918 * 1e18,
                collateral:     1_000 * 1e18,
                bond:           2_946.885363409645690939 * 1e18,
                transferAmount: 2_946.885363409645690939 * 1e18
            }
        );

        _assertKicker(
            {
                kicker:    _lender,
                claimable: 0,
                locked:    2_946.885363409645690939 * 1e18
            }
        );

        _assertBorrower(
            {
                borrower:                  _borrower2,
                borrowerDebt:              9_945.738101507554206918 * 1e18,
                borrowerCollateral:        1_000 * 1e18,
                borrowert0Np:              1_575.326150647652569911 * 1e18,
                borrowerCollateralization: 0.977433325291186371 * 1e18
            }
        );

        _assertReserveAuction(
            {
                reserves:                   176.383108065231049467 * 1e18,
                claimableReserves :         80.790723478491074900 * 1e18,
                claimableReservesRemaining: 0,
                auctionPrice:               0,
                timeRemaining:              0
            }
        );

        skip(47000 seconds); // 13.05 hrs

        _assertPool(
            PoolState({
                htp:                  9.280695967198888513 * 1e18,
                lup:                  9.721295865031779605 * 1e18,
                poolSize:             83_222.843809282763864000 * 1e18,
                pledgedCollateral:    2_002.000000000000000000 * 1e18,
                encumberedCollateral: 1_966.791200431324241706 * 1e18,
                poolDebt:             19_119.759164133922414841 * 1e18,
                actualUtilization:    0.359239713545693419 * 1e18,
                targetUtilization:    0.982347302508817815 * 1e18,
                minDebtAmount:        1_911.975916413392241484 * 1e18,
                loans:                1,
                maxBorrower:          address(_borrower),
                interestRate:         0.045 * 1e18,
                interestRateUpdate:   block.timestamp - 47000 seconds
            })
        );

        _assertAuction(
            AuctionState({
                borrower:          _borrower2,
                active:            true,
                kicker:            _lender,
                bondSize:          2_946.885363409645690939 * 1e18,
                bondFactor:        0.3 * 1e18,
                kickTime:          block.timestamp - 47000 seconds,
                kickMomp:          1505.263728469068226832 * 1e18,
                totalBondEscrowed: 2_946.885363409645690939 * 1e18,
                auctionPrice:      11.315630002696011360 * 1e18,
                debtInAuction:     9_945.738101507554206918 * 1e18,
                thresholdPrice:    9.946405146835980073 * 1e18,
                neutralPrice:      1_597.054445085392479852 * 1e18
            })
        );

        _assertBorrower(
            {
                borrower:                  _borrower2,
                borrowerDebt:              9_946.405146835980073929 * 1e18,
                borrowerCollateral:        1_000.000000000000000 * 1e18,
                borrowert0Np:              1_575.326150647652569911 * 1e18,
                borrowerCollateralization: 0.977367774740624830 * 1e18
            }
        );
 
        // BPF Positive, Loan Col constraint
        _take(
            {
                from:            _lender,
                borrower:        _borrower2,
                maxCollateral:   1_001 * 1e18,
                bondChange:      3_391.760345392249653035 * 1e18,
                givenAmount:     11_315.630002696011360000 * 1e18,
                collateralTaken: 1000.0 * 1e18,
                isReward:        true
            }
        );

        // Residual is not collateralized, auction is active
        _assertAuction(
            AuctionState({
                borrower:          _borrower2,
                active:            true,
                kicker:            address(0xb012341CA6E91C00A290F658fbaA5211F2559fB1),
                bondSize:          6338.645708801895343974 * 1e18,
                bondFactor:        0.3 * 1e18,
                kickTime:          block.timestamp - 47000 seconds,
                kickMomp:          1_505.263728469068226832 * 1e18,
                totalBondEscrowed: 6_338.645708801895343974 * 1e18,
                auctionPrice:      11.315630002696011360 * 1e18,
                debtInAuction:     2_022.535489532218366964 * 1e18,
                thresholdPrice:    0,
                neutralPrice:      1_597.054445085392479852 * 1e18
            })
        );

        // Bad debt remains
        _assertBorrower(
            {
                borrower:                  _borrower2,
                borrowerDebt:              2_022.535489532218366964 * 1e18,
                borrowerCollateral:        0,
                borrowert0Np:              1_575.326150647652569911 * 1e18,
                borrowerCollateralization: 0
            }
        );
    }

    function testTakeCallerColConstraintBpfPosNoResidual() external tearDown {
 
        // Increase neutralPrice so it exceeds TP
        _addLiquidity(
            {
                from:   _lender,
                amount: 10_000 * 1e18,
                index:  _i1505_26,
                newLup: _p1505_26
            }
        );

        _pledgeCollateral(
            {
                from:     _borrower,
                borrower: _borrower,
                amount:   1_000 * 1e18
            }
        );

        _borrow(
            {
                from:       _borrower,
                amount:     9_020 * 1e18,
                indexLimit: _i9_72,
                newLup:     _p9_72
            }
        );
        
        // calling borrow stamps loan with new t0NeutralPrice
        _borrow(
            {
                from:       _borrower2,
                amount:     1_700.0 * 1e18,
                indexLimit: _p9_72,
                newLup:     _p9_72
            }
        );

        skip(100 days);
        
        _assertPool(
            PoolState({
                htp:                  9.689307692307692312 * 1e18,
                lup:                  9.721295865031779605 * 1e18,
                poolSize:             83_000.000000000000000000 * 1e18,
                pledgedCollateral:    2_002.000000000000000000 * 1e18,
                encumberedCollateral: 1_954.028587437074993946 * 1e18,
                poolDebt:             18_995.690027205926343012 * 1e18,
                actualUtilization:    0.228863735267541281 * 1e18,
                targetUtilization:    1.000000000000000000 * 1e18,
                minDebtAmount:        949.784501360296317151 * 1e18,
                loans:                2,
                maxBorrower:          address(_borrower2),
                interestRate:         0.05 * 1e18,
                interestRateUpdate:   block.timestamp - 100 days
            })
        );
    }

    /**
     * @dev Test the auction process with auction kick conducted by a pool lender with extant deposit.
     * @dev kick -> take -> settle -> withdrawLPB
     */
    function testTakeSettleAndKickWithLPB() external {

        // Borrower2 borrows
        _borrow(
            {
                from:       _borrower2,
                amount:     1_730 * 1e18,
                indexLimit: _i9_72,
                newLup:     9.721295865031779605 * 1e18
            }
        );

        // TODO: add check for insufficientLPs

        // Skip to make borrower undercollateralized
        skip(100 days);
        _assertBorrower(
            {
                borrower:                  _borrower2,
                borrowerDebt:              9_853.394241979221645666 * 1e18,
                borrowerCollateral:        1_000 * 1e18,
                borrowerMompFactor:        9.818751856078723036 * 1e18,
                borrowerCollateralization: 0.986593617011217057 * 1e18
            }
        );

        // TODO: check reverts 1972 -> debtLocked

        _kickWithLPB(
            {
                from:           _lender,
                borrower:       _borrower2,
                debt:           9_976.561670003961916237 * 1e18,
                collateral:     1_000 * 1e18,
                bond:           98.533942419792216457 * 1e18,
                index:          _i9_52
        });

        /******************************/
        /*** Assert post-kick state ***/
        /******************************/

        _assertAuction(
            AuctionState({
                borrower:          _borrower2,
                active:            true,
                kicker:            _lender,
                bondSize:          98.533942419792216457 * 1e18,
                bondFactor:        0.01 * 1e18,
                kickTime:          block.timestamp,
                kickMomp:          9.721295865031779605 * 1e18,
                totalBondEscrowed: 98.533942419792216457 * 1e18,
                auctionPrice:      311.081467681016947360 * 1e18,
                debtInAuction:     9_976.561670003961916237 * 1e18,
                thresholdPrice:    9.976561670003961916 * 1e18
            })
        );
        _assertKicker(
            {
                kicker:    _lender,
                claimable: 0,
                locked:    98.533942419792216457 * 1e18
            }
        );
        _assertBorrower(
            {
                borrower:                  _borrower2,
                borrowerDebt:              9_976.561670003961916237 * 1e18,
                borrowerCollateral:        1_000 * 1e18,
                borrowerMompFactor:        9.818751856078723036 * 1e18,
                borrowerCollateralization: 0.974413448899967463 * 1e18
            }
        );
        _assertReserveAuction(
            {
                reserves:                   148.064352861909228810 * 1e18,
                claimableReserves :         98.083873122003682866 * 1e18,
                claimableReservesRemaining: 0,
                auctionPrice:               0,
                timeRemaining:              0
            }
        );

        // check that lp was correctly decremented from the given bucket
        _assertBucket(
            {
                index:        _i9_52,
                lpBalance:    29_901.466057580207783543000000000 * 1e27,
                collateral:   0,
                deposit:      29_901.466057580207783543 * 1e18,
                exchangeRate: 1 * 1e27
            }
        );
        _assertLenderLpBalance(
            {
                lender:      _lender,
                index:       _i9_52,
                lpBalance:   29_901.466057580207783543000000000 * 1e27,
                depositTime: _startTime
            }
        );

        // skip ahead so take can be called on the loan
        skip(10 hours);

        /***********************/
        /*** Take Collateral ***/
        /***********************/

        _assertAuction(
            AuctionState({
                borrower:          _borrower2,
                active:            true,
                kicker:            _lender,
                bondSize:          98.533942419792216457 * 1e18,
                bondFactor:        0.01 * 1e18,
                kickTime:          block.timestamp - 10 hours,
                kickMomp:          9.721295865031779605 * 1e18,
                totalBondEscrowed: 98.533942419792216457 * 1e18,
                auctionPrice:      0.607580991564486240 * 1e18,
                debtInAuction:     9_976.561670003961916237 * 1e18,
                thresholdPrice:    9.977074177773911990 * 1e18
            })
        );

        _assertBorrower(
            {
                borrower:                  _borrower2,
                borrowerDebt:              9_977.074177773911990381 * 1e18,
                borrowerCollateral:        1_000 * 1e18,
                borrowerMompFactor:        9.818751856078723036 * 1e18,
                borrowerCollateralization: 0.974363394700228467 * 1e18
            }
        );

        // partial take for 20 collateral
        // Collateral amount is restrained by taker
        _take(
            {
                from:            _lender,
                borrower:        _borrower2,
                maxCollateral:   20 * 1e18,
                bondChange:      0.121516198312897248 * 1e18,
                givenAmount:     12.151619831289724800 * 1e18,
                collateralTaken: 20 * 1e18,
                isReward:        true
            }
        );
        _assertAuction(
            AuctionState({
                borrower:          _borrower2,
                active:            true,
                kicker:            _lender,
                bondSize:          98.655458618105113705 * 1e18,
                bondFactor:        0.01 * 1e18,
                kickTime:          block.timestamp - 10 hours,
                kickMomp:          9.721295865031779605 * 1e18,
                totalBondEscrowed: 98.655458618105113705 * 1e18,
                auctionPrice:      0.607580991564486240 * 1e18,
                debtInAuction:     9_965.044074140935162829 * 1e18,
                thresholdPrice:    10.168412320551974655 * 1e18
            })
        );
        _assertKicker(
            {
                kicker:    _lender,
                claimable: 0,
                locked:    98.655458618105113705 * 1e18 // locked bond + reward, auction is not yet finished
            }
        );
        _assertBorrower(
            {
                borrower:                  _borrower2,
                borrowerDebt:              9_965.044074140935162829 * 1e18,
                borrowerCollateral:        980 * 1e18,
                borrowerMompFactor:        9.684667957374334904 * 1e18,
                borrowerCollateralization: 0.956028882245805301 * 1e18
            }
        );

<<<<<<< HEAD
        // reserves should increase after take action
        _assertReserveAuction(
            {
                reserves:                   148.141379552245490832 * 1e18,
                claimableReserves :         98.218482774160286961 * 1e18,
                claimableReservesRemaining: 0,
                auctionPrice:               0,
                timeRemaining:              0
            }
        );

        // take remaining collateral
        _take(
            {
                from:            _lender,
                borrower:        _borrower2,
                maxCollateral:   981 * 1e18,
                bondChange:      5.954293717331965152 * 1e18,
                givenAmount:     595.429371733196515200 * 1e18,
                collateralTaken: 980 * 1e18,
                isReward:        true
            }
        );

        /******************************/
        /*** Assert post-take state ***/
        /******************************/

        _assertAuction(
            AuctionState({
                borrower:          _borrower2,
                active:            true,
                kicker:            _lender,
                bondSize:          104.609752335437078857 * 1e18,
                bondFactor:        0.01 * 1e18,
                kickTime:          block.timestamp - 10 hours,
                kickMomp:          9.721295865031779605 * 1e18,
                totalBondEscrowed: 104.609752335437078857 * 1e18,
                auctionPrice:      0.607580991564486240 * 1e18,
                debtInAuction:     9_375.568996125070612781 * 1e18,
                thresholdPrice:    0
            })
        );
        _assertKicker(
            {
                kicker:    _lender,
                claimable: 0 * 1e18,
                locked:    104.609752335437078857 * 1e18 // locked bond + reward, auction is not yet finalized
            }
        );
        _assertBorrower(
            {
                borrower:                  _borrower2,
                borrowerDebt:              9_375.568996125070612781 * 1e18,
                borrowerCollateral:        0,
                borrowerMompFactor:        9.588542815647469183 * 1e18,
                borrowerCollateralization: 0
            }
        );
        // reserves should increase after take action
        _assertReserveAuction(
            {
                reserves:                   148.141379552245490832 * 1e18,
                claimableReserves :         101.165858164239609711 * 1e18,
                claimableReservesRemaining: 0,
                auctionPrice:               0,
                timeRemaining:              0
            }
        );

        // should revert if there's no more collateral to be auctioned
        _assertTakeInsufficentCollateralRevert(
            {
                from:          _lender,
                borrower:      _borrower2,
                maxCollateral: 10 * 1e18
            }
        );

        _assertBucket(
            {
                index:        3696,
                lpBalance:    2_000 * 1e27,
                collateral:   0,
                deposit:      2_118.911507166546111004 * 1e18,
                exchangeRate: 1.059455753583273055502000000 * 1e27
            }
        );

        /**********************/
        /*** Settle Auction ***/
        /**********************/

        _settle(
            {
                from:        _lender,
                borrower:    _borrower2,
                maxDepth:    10,
                settledDebt: 9_247.537158474120526797 * 1e18
            }
        );

        /********************************/
        /*** Assert post-settle state ***/
        /********************************/

        _assertAuction(
            AuctionState({
                borrower:          _borrower2,
                active:            false,
                kicker:            address(0),
                bondSize:          0,
                bondFactor:        0,
                kickTime:          0,
                kickMomp:          0,
                totalBondEscrowed: 0,
                auctionPrice:      0,
                debtInAuction:     0,
                thresholdPrice:    0
            })
        );
        _assertKicker(
            {
                kicker:    _lender,
                claimable: 104.609752335437078857 * 1e18,
                locked:    0
            }
        );
        _assertBorrower(
            {
                borrower:                  _borrower2,
                borrowerDebt:              0,
                borrowerCollateral:        0,
                borrowerMompFactor:        9.588542815647469183 * 1e18,
                borrowerCollateralization: 1 * 1e18
            }
        );
        _assertBucket(
            {
                index:        _i9_91,
                lpBalance:    0, // bucket is bankrupt
                collateral:   0,
                deposit:      0,
                exchangeRate: 1 * 1e27
            }
        );
        _assertLenderLpBalance(
            {
                lender:      _lender,
                index:       _i9_91,
                lpBalance:   0, // bucket is bankrupt
                depositTime: _startTime
            }
        );
        _assertBucket(
            {
                index:        _i9_81,
                lpBalance:    0, // bucket is bankrupt
                collateral:   0,
                deposit:      0,
                exchangeRate: 1 * 1e27
            }
        );
        _assertLenderLpBalance(
            {
                lender:      _lender,
                index:       _i9_81,
                lpBalance:   0, // bucket is bankrupt
                depositTime: _startTime
            }
        );
        _assertBucket(
            {
                index:        _i9_72,
                lpBalance:    11_000 * 1e27,
                collateral:   0,
                deposit:      8_891.790463124946990051 * 1e18,
                exchangeRate: 0.808344587556813362731909090 * 1e27
            }
        );
        _assertLenderLpBalance(
            {
                lender:      _lender,
                index:       _i9_72,
                lpBalance:   11_000 * 1e27,
                depositTime: _startTime
            }
        );
        _assertBucket(
            {
                index:        _i9_62,
                lpBalance:    25_000 * 1e27,
                collateral:   0,
                deposit:      25_000 * 1e18,
                exchangeRate: 1 * 1e27
            }
        );
        _assertLenderLpBalance(
            {
                lender:      _lender,
                index:       _i9_62,
                lpBalance:   25_000 * 1e27,
                depositTime: _startTime
            }
        );
        _assertBucket(
            {
                index:        _i9_52,
                lpBalance:    29_901.466057580207783543000000000 * 1e27,
                collateral:   0,
                deposit:      29_901.466057580207783543 * 1e18,
                exchangeRate: 1 * 1e27
            }
        );
        _assertLenderLpBalance(
            {
                lender:      _lender,
                index:       _i9_52,
                lpBalance:   29_901.466057580207783543000000000 * 1e27,
                depositTime: _startTime
            }
        );

        // TODO: add snapshots to enable use of either withdraw flow?
        /*********************/
        /*** Withdraw Bond ***/
        /*********************/

        // kicker withdraws his auction bonds
        assertEq(_quote.balanceOf(_lender), 46_392.419008435513760000 * 1e18);
        _pool.withdrawBondsLPB(_i9_52);
        assertEq(_quote.balanceOf(_lender), 46_392.419008435513760000 * 1e18);
        _assertKicker(
            {
                kicker:    _lender,
                claimable: 0,
                locked:    0
            }
        );

        // bucket state should be updated, lp balance should have increased to account for the bond reward factor
        _assertBucket(
            {
                index:        _i9_52,
                lpBalance:    30_006.075809915644862400000000000 * 1e27,
                collateral:   0,
                deposit:      30_006.075809915644862400 * 1e18,
                exchangeRate: 1 * 1e27
            }
        );
        _assertLenderLpBalance(
            {
                lender:      _lender,
                index:       _i9_52,
                lpBalance:   30_006.075809915644862400000000000 * 1e27,
                depositTime: _startTime
            }
        );
    }

    function testTakeAndSettle() external {
    // function testTakeAndSettle() external tearDown { // FIXME: fails on tear down in removeQuoteToken when lender redeems, lender and bucket LPs are 30000.000000000000000000 but contract balance is only 29999.999999999999999004
=======
>>>>>>> b33eb1e9

        _assertAuction(
            AuctionState({
                borrower:          _borrower2,
                active:            false,
                kicker:            address(0),
                bondSize:          0,
                bondFactor:        0,
                kickTime:          0,
                kickMomp:          0,
                totalBondEscrowed: 0,
                auctionPrice:      0,
                debtInAuction:     0,
                thresholdPrice:    9.822951211365485636 * 1e18,
                neutralPrice:      0
            })
        );

        _assertBorrower(
            {
                borrower:                  _borrower2,
                borrowerDebt:              9_822.951211365485636462* 1e18,
                borrowerCollateral:        1_000 * 1e18,
                borrowert0Np:              1_575.326150647652569911 * 1e18,
                borrowerCollateralization: 0.989651241857326201 * 1e18
            }
        );

        _kick(
            {
                from:           _lender,
                borrower:       _borrower2,
                debt:           9_945.738101507554206918 * 1e18,
                collateral:     1_000 * 1e18,
                bond:           2_946.885363409645690939 * 1e18,
                transferAmount: 2_946.885363409645690939 * 1e18
            }
        );

        _assertKicker(
            {
                kicker:    _lender,
                claimable: 0,
                locked:    2_946.885363409645690939 * 1e18
            }
        );

        _assertBorrower(
            {
                borrower:                  _borrower2,
                borrowerDebt:              9_945.738101507554206918 * 1e18,
                borrowerCollateral:        1_000 * 1e18,
                borrowert0Np:              1_575.326150647652569911 * 1e18,
                borrowerCollateralization: 0.977433325291186371 * 1e18
            }
        );

        _assertReserveAuction(
            {
                reserves:                   176.383108065231049467 * 1e18,
                claimableReserves :         80.790723478491074900 * 1e18,
                claimableReservesRemaining: 0,
                auctionPrice:               0,
                timeRemaining:              0
            }
        );

        skip(43000 seconds); // 11.94 hrs

        _assertPool(
            PoolState({
                htp:                  9.280695967198888513 * 1e18,
                lup:                  9.721295865031779605 * 1e18,
                poolSize:             83_222.843809282763864000 * 1e18,
                pledgedCollateral:    2_002.000000000000000000 * 1e18,
                encumberedCollateral: 1_966.779974486190376300 * 1e18,
                poolDebt:             19_119.650033399911495436 * 1e18,
                actualUtilization:    0.359237663096559171 * 1e18,
                targetUtilization:    0.982347302508817815 * 1e18,
                minDebtAmount:        1_911.965003339991149544 * 1e18,
                loans:                1,
                maxBorrower:          address(_borrower),
                interestRate:         0.045 * 1e18,
                interestRateUpdate:   block.timestamp - 43000 seconds
            })
        );

        _assertAuction(
            AuctionState({
                borrower:          _borrower2,
                active:            true,
                kicker:            _lender,
                bondSize:          2_946.885363409645690939 * 1e18,
                bondFactor:        0.3 * 1e18,
                kickTime:          block.timestamp - 43000 seconds,
                kickMomp:          1505.263728469068226832 * 1e18,
                totalBondEscrowed: 2_946.885363409645690939 * 1e18,
                auctionPrice:      24.443112772227665888 * 1e18,
                debtInAuction:     9_945.738101507554206918 * 1e18,
                thresholdPrice:    9.946348375279124882 * 1e18,
                neutralPrice:      1_597.054445085392479852 * 1e18
            })
        );

        _assertBorrower(
            {
                borrower:                  _borrower2,
                borrowerDebt:              9_946.348375279124882460 * 1e18,
                borrowerCollateral:        1_000.000000000000000 * 1e18,
                borrowert0Np:              1_575.326150647652569911 * 1e18,
                borrowerCollateralization: 0.977373353339734632 * 1e18
            }
        );
 
        // BPF Positive, Loan Debt constraint
        _take(
            {
                from:            _lender,
                borrower:        _borrower2,
                maxCollateral:   10 * 1e18,
                bondChange:      72.659542640405725541 * 1e18,
                givenAmount:     244.431127722276658880 * 1e18,
                collateralTaken: 10.0 * 1e18,
                isReward:        true
            }
        );

        // Residual is not collateralized, auction is active
        _assertAuction(
            AuctionState({
                borrower:          _borrower2,
                active:            true,
                kicker:            address(0xb012341CA6E91C00A290F658fbaA5211F2559fB1),
                bondSize:          3_019.544906050051416480 * 1e18,
                bondFactor:        0.3 * 1e18,
                kickTime:          block.timestamp - 43000 seconds,
                kickMomp:          1_505.263728469068226832 * 1e18,
                totalBondEscrowed: 3_019.544906050051416480 * 1e18,
                auctionPrice:      24.443112772227665888 * 1e18,
                debtInAuction:     9_774.576790197253949121 * 1e18,
                thresholdPrice:    9.873309889088135302 * 1e18,
                neutralPrice:      1_597.054445085392479852 * 1e18
            })
        );

        _assertBorrower(
            {
                borrower:                  _borrower2,
                borrowerDebt:              9_774.576790197253949121 * 1e18,
                borrowerCollateral:        990.0 * 1e18,
                borrowert0Np:              1_575.326150647652569911 * 1e18,
                borrowerCollateralization: 0.984603539667648861 * 1e18
            }
        );
    }

    function testTakeCallerColConstraintBpfPosResidual () external tearDown {
        
        // Increase neutralPrice so it exceeds TP
        _addLiquidity(
            {
                from:   _lender,
                amount: 10_000 * 1e18,
                index:  _i1505_26,
                newLup: _p1505_26
            }
        );

        _pledgeCollateral(
            {
                from:     _borrower,
                borrower: _borrower,
                amount:   1_000 * 1e18
            }
        );

        _borrow(
            {
                from:       _borrower,
                amount:     9_020 * 1e18,
                indexLimit: _i9_72,
                newLup:     _p9_72
            }
        );
        
        // calling borrow stamps loan with new t0NeutralPrice
        _borrow(
            {
                from:       _borrower2,
                amount:     1_700.0 * 1e18,
                indexLimit: _p9_72,
                newLup:     _p9_72
            }
        );

        skip(100 days);
        
        _assertPool(
            PoolState({
                htp:                  9.689307692307692312 * 1e18,
                lup:                  9.721295865031779605 * 1e18,
                poolSize:             83_000.000000000000000000 * 1e18,
                pledgedCollateral:    2_002.000000000000000000 * 1e18,
                encumberedCollateral: 1_954.028587437074993946 * 1e18,
                poolDebt:             18_995.690027205926343012 * 1e18,
                actualUtilization:    0.228863735267541281 * 1e18,
                targetUtilization:    1.000000000000000000 * 1e18,
                minDebtAmount:        949.784501360296317151 * 1e18,
                loans:                2,
                maxBorrower:          address(_borrower2),
                interestRate:         0.05 * 1e18,
                interestRateUpdate:   block.timestamp - 100 days
            })
        );


        _assertAuction(
            AuctionState({
                borrower:          _borrower2,
                active:            false,
                kicker:            address(0),
                bondSize:          0,
                bondFactor:        0,
                kickTime:          0,
                kickMomp:          0,
                totalBondEscrowed: 0,
                auctionPrice:      0,
                debtInAuction:     0,
                thresholdPrice:    9.822951211365485636 * 1e18,
                neutralPrice:      0
            })
        );

        _assertBorrower(
            {
                borrower:                  _borrower2,
                borrowerDebt:              9_822.951211365485636462* 1e18,
                borrowerCollateral:        1_000 * 1e18,
                borrowert0Np:              1_575.326150647652569911 * 1e18,
                borrowerCollateralization: 0.989651241857326201 * 1e18
            }
        );

        _kick(
            {
                from:           _lender,
                borrower:       _borrower2,
                debt:           9_945.738101507554206918 * 1e18,
                collateral:     1_000 * 1e18,
                bond:           2_946.885363409645690939 * 1e18,
                transferAmount: 2_946.885363409645690939 * 1e18
            }
        );

        _assertKicker(
            {
                kicker:    _lender,
                claimable: 0,
                locked:    2_946.885363409645690939 * 1e18
            }
        );

        _assertBorrower(
            {
                borrower:                  _borrower2,
                borrowerDebt:              9_945.738101507554206918 * 1e18,
                borrowerCollateral:        1_000 * 1e18,
                borrowert0Np:              1_575.326150647652569911 * 1e18,
                borrowerCollateralization: 0.977433325291186371 * 1e18
            }
        );

        _assertReserveAuction(
            {
                reserves:                   176.383108065231049467 * 1e18,
                claimableReserves :         80.790723478491074900 * 1e18,
                claimableReservesRemaining: 0,
                auctionPrice:               0,
                timeRemaining:              0
            }
        );

        skip(43000 seconds); // 11.94 hrs

        _assertPool(
            PoolState({
                htp:                  9.280695967198888513 * 1e18,
                lup:                  9.721295865031779605 * 1e18,
                poolSize:             83_222.843809282763864000 * 1e18,
                pledgedCollateral:    2_002.000000000000000000 * 1e18,
                encumberedCollateral: 1_966.779974486190376300 * 1e18,
                poolDebt:             19_119.650033399911495436 * 1e18,
                actualUtilization:    0.359237663096559171 * 1e18,
                targetUtilization:    0.982347302508817815 * 1e18,
                minDebtAmount:        1_911.965003339991149544 * 1e18,
                loans:                1,
                maxBorrower:          address(_borrower),
                interestRate:         0.045 * 1e18,
                interestRateUpdate:   block.timestamp - 43000 seconds
            })
        );

        _assertAuction(
            AuctionState({
                borrower:          _borrower2,
                active:            true,
                kicker:            _lender,
                bondSize:          2_946.885363409645690939 * 1e18,
                bondFactor:        0.3 * 1e18,
                kickTime:          block.timestamp - 43000 seconds,
                kickMomp:          1505.263728469068226832 * 1e18,
                totalBondEscrowed: 2_946.885363409645690939 * 1e18,
                auctionPrice:      24.443112772227665888 * 1e18,
                debtInAuction:     9_945.738101507554206918 * 1e18,
                thresholdPrice:    9.946348375279124882 * 1e18,
                neutralPrice:      1_597.054445085392479852 * 1e18
            })
        );

        _assertBorrower(
            {
                borrower:                  _borrower2,
                borrowerDebt:              9_946.348375279124882460 * 1e18,
                borrowerCollateral:        1_000.000000000000000 * 1e18,
                borrowert0Np:              1_575.326150647652569911 * 1e18,
                borrowerCollateralization: 0.977373353339734632 * 1e18
            }
        );
 
        // BPF Positive, Caller Col constraint
        _take(
            {
                from:            _lender,
                borrower:        _borrower2,
                maxCollateral:   577.0 * 1e18,
                bondChange:      4_192.455610351410363728 * 1e18,
                givenAmount:     14_103.676069575363217376 * 1e18,
                collateralTaken: 577.0 * 1e18,
                isReward:        true
            }
        );

        // Residual is collateralized, auction is not active
        _assertAuction(
            AuctionState({
                borrower:          _borrower2,
                active:            false,
                kicker:            address(0),
                bondSize:          0,
                bondFactor:        0,
                kickTime:          0,
                kickMomp:          0,
                totalBondEscrowed: 0,
                auctionPrice:      0,
                debtInAuction:     0,
                thresholdPrice:    0.083044718806553259 * 1e18,
                neutralPrice:      0
            })
        );

        _assertBorrower(
            {
                borrower:                  _borrower2,
                borrowerDebt:              35.127916055172028812 * 1e18,
                borrowerCollateral:        423.0 * 1e18,
                borrowert0Np:              1_575.326150647652569911 * 1e18,
                borrowerCollateralization: 18_125.941662533322157279 * 1e18
            }
        );

    }

    function testTakeCallerColConstraintBpfNegResidual () external tearDown {

        _borrow(
            {
                from:       _borrower2,
                amount:     1_700.0 * 1e18,
                indexLimit: _p9_72,
                newLup:     _p9_72
            }
        );

        skip(100 days);

        _kick(
            {
                from:           _lender,
                borrower:       _borrower2,
                debt:           9_945.738101507554206918 * 1e18,
                collateral:     1_000 * 1e18,
                bond:           98.229512113654856365 * 1e18,
                transferAmount: 98.229512113654856365 * 1e18
            }
        );

        _assertAuction(
            AuctionState({
                borrower:          _borrower2,
                active:            true,
                kicker:            _lender,
                bondSize:          98.229512113654856365 * 1e18,
                bondFactor:        0.01 * 1e18,
                kickTime:          block.timestamp,
                kickMomp:          9.818751856078723036 * 1e18,
                totalBondEscrowed: 98.229512113654856365 * 1e18,
                auctionPrice:      314.200059394519137152 * 1e18,
                debtInAuction:     9_945.738101507554206918 * 1e18,
                thresholdPrice:    9.945738101507554206 * 1e18,
                neutralPrice:      10.417497612122395691 * 1e18
            })
        );
        _assertKicker(
            {
                kicker:    _lender,
                claimable: 0,
                locked:    98.229512113654856365 * 1e18
            }
        );
        _assertBorrower(
            {
                borrower:                  _borrower2,
                borrowerDebt:              9_945.738101507554206918 * 1e18,
                borrowerCollateral:        1_000 * 1e18,
                borrowert0Np:              10.275765152019230606 * 1e18,
                borrowerCollateralization: 0.977433325291186371 * 1e18
            }
        );
        _assertReserveAuction(
            {
                reserves:                   147.625795655539437491 * 1e18,
                claimableReserves :         97.799433758115930094 * 1e18,
                claimableReservesRemaining: 0,
                auctionPrice:               0,
                timeRemaining:              0
            }
        );

        skip(2 hours);

        _assertPool(
            PoolState({
                htp:                  9.901856025849255254 * 1e18,
                lup:                  9.721295865031779605 * 1e18,
                poolSize:             73_118.396583829162042000 * 1e18,
                pledgedCollateral:    1_002 * 1e18,
                encumberedCollateral: 1_025.107650389722106875 * 1e18,
                poolDebt:             9_965.374762946048672276 * 1e18,
                actualUtilization:    0 * 1e18,
                targetUtilization:    1.023051016482943442 * 1e18,
                minDebtAmount:        996.537476294604867228 * 1e18,
                loans:                1,
                maxBorrower:          address(_borrower),
                interestRate:         0.045 * 1e18,
                interestRateUpdate:   block.timestamp - 2 hours
            })
        );

        _assertAuction(
            AuctionState({
                borrower:          _borrower2,
                active:            true,
                kicker:            _lender,
                bondSize:          98.229512113654856365 * 1e18,
                bondFactor:        0.01 * 1e18,
                kickTime:          block.timestamp - 2 hours,
                kickMomp:          9.818751856078723036 * 1e18,
                totalBondEscrowed: 98.229512113654856365 * 1e18,
                auctionPrice:      157.100029697259568576 * 1e18,
                debtInAuction:     9_945.738101507554206918 * 1e18,
                thresholdPrice:    9.945840284273233679 * 1e18,
                neutralPrice:      10.417497612122395691 * 1e18
            })
        );

        _assertBorrower(
            {
                borrower:                  _borrower2,
                borrowerDebt:              9_945.840284273233679079 * 1e18,
                borrowerCollateral:        1_000.000000000000000 * 1e18,
                borrowert0Np:              10.275765152019230606 * 1e18,
                borrowerCollateralization: 0.977423283219567398 * 1e18
            }
        );

        // BPF Negative, Caller collateral constraint
        _take(
            {
                from:            _lender,
                borrower:        _borrower2,
                maxCollateral:   10.0 * 1e18,
                bondChange:      15.710002969725956858 * 1e18,
                givenAmount:     1_571.000296972595685760 * 1e18,
                collateralTaken: 10.0 * 1e18,
                isReward:        false
            }
        );

        _assertPool(
            PoolState({
                htp:                  9.902059490734692431 * 1e18,
                lup:                  9.721295865031779605 * 1e18,
                poolSize:             73_118.483609771307158717 * 1e18,
                pledgedCollateral:    992.0 * 1e18,
                encumberedCollateral: 863.503650389722109501 * 1e18,
                poolDebt:             8_394.374465973452986517 * 1e18,
                actualUtilization:    0.114805095121689000 * 1e18,
                targetUtilization:    1.023051016482943442 * 1e18,
                minDebtAmount:        419.718723298672649326 * 1e18,
                loans:                2,
                maxBorrower:          address(_borrower),
                interestRate:         0.045 * 1e18,
                interestRateUpdate:   block.timestamp - 2 hours
            })
        );
 
        // Residual is collateralized, auction is not active
        _assertAuction(
            AuctionState({
                borrower:          _borrower2,
                active:            false,
                kicker:            address(0),
                bondSize:          0,
                bondFactor:        0,
                kickTime:          0,
                kickMomp:          0,
                totalBondEscrowed: 0,
                auctionPrice:      0,
                debtInAuction:     0,
                thresholdPrice:    8.459434330606705043 * 1e18,
                neutralPrice:      0
            })
        );

        _assertBorrower(
            {
                borrower:                  _borrower2,
                borrowerDebt:              8_374.839987300637993319 * 1e18,
                borrowerCollateral:        990.000000000000000000 * 1e18,
                borrowert0Np:              10.275765152019230606 * 1e18,
                borrowerCollateralization: 1.149166183589792662 * 1e18
            }
        );
    }

    function testTakeLoanDebtConstraintBpfPosResidual() external tearDown {

        // Increase neutralPrice so it exceeds TP
        _addLiquidity(
            {
                from:   _lender,
                amount: 10_000 * 1e18,
                index:  _i1505_26,
                newLup: _p1505_26
            }
        );

        _pledgeCollateral(
            {
                from:     _borrower,
                borrower: _borrower,
                amount:   1_000 * 1e18
            }
        );

        _borrow(
            {
                from:       _borrower,
                amount:     9_020 * 1e18,
                indexLimit: _i9_72,
                newLup:     _p9_72
            }
        );
        
        // calling borrow stamps loan with new t0NeutralPrice
        _borrow(
            {
                from:       _borrower2,
                amount:     1_700.0 * 1e18,
                indexLimit: _p9_72,
                newLup:     _p9_72
            }
        );

        skip(100 days);
        
        _assertPool(
            PoolState({
                htp:                  9.689307692307692312 * 1e18,
                lup:                  9.721295865031779605 * 1e18,
                poolSize:             83_000.000000000000000000 * 1e18,
                pledgedCollateral:    2_002.000000000000000000 * 1e18,
                encumberedCollateral: 1_954.028587437074993946 * 1e18,
                poolDebt:             18_995.690027205926343012 * 1e18,
                actualUtilization:    0.228863735267541281 * 1e18,
                targetUtilization:    1.000000000000000000 * 1e18,
                minDebtAmount:        949.784501360296317151 * 1e18,
                loans:                2,
                maxBorrower:          address(_borrower2),
                interestRate:         0.05 * 1e18,
                interestRateUpdate:   block.timestamp - 100 days
            })
        );


        _assertAuction(
            AuctionState({
                borrower:          _borrower2,
                active:            false,
                kicker:            address(0),
                bondSize:          0,
                bondFactor:        0,
                kickTime:          0,
                kickMomp:          0,
                totalBondEscrowed: 0,
                auctionPrice:      0,
                debtInAuction:     0,
                thresholdPrice:    9.822951211365485636 * 1e18,
                neutralPrice:      0
            })
        );

        _assertBorrower(
            {
                borrower:                  _borrower2,
                borrowerDebt:              9_822.951211365485636462* 1e18,
                borrowerCollateral:        1_000 * 1e18,
                borrowert0Np:              1_575.326150647652569911 * 1e18,
                borrowerCollateralization: 0.989651241857326201 * 1e18
            }
        );

        _kick(
            {
                from:           _lender,
                borrower:       _borrower2,
                debt:           9_945.738101507554206918 * 1e18,
                collateral:     1_000 * 1e18,
                bond:           2_946.885363409645690939 * 1e18,
                transferAmount: 2_946.885363409645690939 * 1e18
            }
        );

        _assertKicker(
            {
                kicker:    _lender,
                claimable: 0,
                locked:    2_946.885363409645690939 * 1e18
            }
        );

        _assertBorrower(
            {
                borrower:                  _borrower2,
                borrowerDebt:              9_945.738101507554206918 * 1e18,
                borrowerCollateral:        1_000 * 1e18,
                borrowert0Np:              1_575.326150647652569911 * 1e18,
                borrowerCollateralization: 0.977433325291186371 * 1e18
            }
        );

        _assertReserveAuction(
            {
                reserves:                   176.383108065231049467 * 1e18,
                claimableReserves :         80.790723478491074900 * 1e18,
                claimableReservesRemaining: 0,
                auctionPrice:               0,
                timeRemaining:              0
            }
        );

        skip(43000 seconds); // 11.94 hrs

        _assertPool(
            PoolState({
                htp:                  9.280695967198888513 * 1e18,
                lup:                  9.721295865031779605 * 1e18,
                poolSize:             83_222.843809282763864000 * 1e18,
                pledgedCollateral:    2_002.000000000000000000 * 1e18,
                encumberedCollateral: 1_966.779974486190376300 * 1e18,
                poolDebt:             19_119.650033399911495436 * 1e18,
                actualUtilization:    0.359237663096559171 * 1e18,
                targetUtilization:    0.982347302508817815 * 1e18,
                minDebtAmount:        1_911.965003339991149544 * 1e18,
                loans:                1,
                maxBorrower:          address(_borrower),
                interestRate:         0.045 * 1e18,
                interestRateUpdate:   block.timestamp - 43000 seconds
            })
        );

        _assertAuction(
            AuctionState({
                borrower:          _borrower2,
                active:            true,
                kicker:            _lender,
                bondSize:          2_946.885363409645690939 * 1e18,
                bondFactor:        0.3 * 1e18,
                kickTime:          block.timestamp - 43000 seconds,
                kickMomp:          1505.263728469068226832 * 1e18,
                totalBondEscrowed: 2_946.885363409645690939 * 1e18,
                auctionPrice:      24.443112772227665888 * 1e18,
                debtInAuction:     9_945.738101507554206918 * 1e18,
                thresholdPrice:    9.946348375279124882 * 1e18,
                neutralPrice:      1_597.054445085392479852 * 1e18
            })
        );

        _assertBorrower(
            {
                borrower:                  _borrower2,
                borrowerDebt:              9_946.348375279124882460 * 1e18,
                borrowerCollateral:        1_000.000000000000000 * 1e18,
                borrowert0Np:              1_575.326150647652569911 * 1e18,
                borrowerCollateralization: 0.977373353339734632 * 1e18
            }
        );
 
        // BPF Positive, Loan Debt constraint
        _take(
            {
                from:            _lender,
                borrower:        _borrower2,
                maxCollateral:   1_001 * 1e18,
                bondChange:      4_207.314752003173273858 * 1e18,
                givenAmount:     14_153.663127282298156318 * 1e18,
                collateralTaken: 579.045036496486256685 * 1e18,
                isReward:        true
            }
        );

        // Residual is collateralized, auction is not active
        _assertAuction(
            AuctionState({
                borrower:          _borrower2,
                active:            false,
                kicker:            address(0),
                bondSize:          0,
                bondFactor:        0,
                kickTime:          0,
                kickMomp:          0,
                totalBondEscrowed: 0,
                auctionPrice:      0,
                debtInAuction:     0,
                thresholdPrice:    0,
                neutralPrice:      0
            })
        );

        _assertBorrower(
            {
                borrower:                  _borrower2,
                borrowerDebt:              0,
                borrowerCollateral:        420.954963503513743315 * 1e18,
                borrowert0Np:              1_575.326150647652569911 * 1e18,
                borrowerCollateralization: 1.0 * 1e18
            }
        );
    }

    function testTakeAndSettle() external tearDown { 

        // Borrower2 borrows
        _borrow(
            {
                from:       _borrower2,
                amount:     1_730 * 1e18,
                indexLimit: _i9_72,
                newLup:     9.721295865031779605 * 1e18
            }
        );

        // Skip to make borrower undercollateralized
        skip(100 days);
        _assertBorrower(
            {
                borrower:                  _borrower2,
                borrowerDebt:              9_853.394241979221645666 * 1e18,
                borrowerCollateral:        1_000 * 1e18,
                borrowert0Np:              10.307611531622595991 * 1e18,
                borrowerCollateralization: 0.986593617011217057 * 1e18
            }
        );
        _kick(
            {
                from:           _lender,
                borrower:       _borrower2,
                debt:           9_976.561670003961916237 * 1e18,
                collateral:     1_000 * 1e18,
                bond:           98.533942419792216457 * 1e18,
                transferAmount: 98.533942419792216457 * 1e18
            }
        );
        _assertAuction(
            AuctionState({
                borrower:          _borrower2,
                active:            true,
                kicker:            _lender,
                bondSize:          98.533942419792216457 * 1e18,
                bondFactor:        0.01 * 1e18,
                kickTime:          block.timestamp,
                kickMomp:          9.818751856078723036 * 1e18,
                totalBondEscrowed: 98.533942419792216457 * 1e18,
                auctionPrice:      314.200059394519137152 * 1e18,
                debtInAuction:     9_976.561670003961916237 * 1e18,
                thresholdPrice:    9.976561670003961916 * 1e18,
                neutralPrice:      10.449783245217816340 * 1e18
            })
        );
        _assertKicker(
            {
                kicker:    _lender,
                claimable: 0,
                locked:    98.533942419792216457 * 1e18
            }
        );
        _assertBorrower(
            {
                borrower:                  _borrower2,
                borrowerDebt:              9_976.561670003961916237 * 1e18,
                borrowerCollateral:        1_000 * 1e18,
                borrowert0Np:              10.307611531622595991 * 1e18,
                borrowerCollateralization: 0.974413448899967463 * 1e18
            }
        );
        _assertReserveAuction(
            {
                reserves:                   148.064352861909228810 * 1e18,
                claimableReserves :         98.083873122003682866 * 1e18,
                claimableReservesRemaining: 0,
                auctionPrice:               0,
                timeRemaining:              0
            }
        );

        uint256 preTakeSnapshot = vm.snapshot();
        skip(358 minutes);

        _assertAuction(
            AuctionState({
                borrower:          _borrower2,
                active:            true,
                kicker:            _lender,
                bondSize:          98.533942419792216457 * 1e18,
                bondFactor:        0.01 * 1e18,
                kickTime:          block.timestamp - 358 minutes,
                kickMomp:          9.818751856078723036 * 1e18,
                totalBondEscrowed: 98.533942419792216457 * 1e18,
                auctionPrice:      10.048254301505840000 * 1e18,
                debtInAuction:     9_976.561670003961916237 * 1e18,
                thresholdPrice:    9.976867463138769510 * 1e18,
                neutralPrice:      10.449783245217816340 * 1e18
            })
        );

        _assertBorrower(
            {
                borrower:                  _borrower2,
                borrowerDebt:              9_976.867463138769510756 * 1e18,
                borrowerCollateral:        1_000 * 1e18,
                borrowert0Np:              10.307611531622595991 * 1e18,
                borrowerCollateralization: 0.974383582918060948 * 1e18
            }
        );

        _take(
            {
                from:            _lender,
                borrower:        _borrower2,
                maxCollateral:   1_000 * 1e18,
                bondChange:      85.314660426337335450 * 1e18,
                givenAmount:     10_048.254301505840000000 * 1e18,
                collateralTaken: 1_000 * 1e18,
                isReward:        true
            }
        );

        _assertBorrower(
            {
                borrower:                  _borrower2,
                borrowerDebt:              13.927822059266846206 * 1e18,
                borrowerCollateral:        0,
                borrowert0Np:              10.307611531622595991 * 1e18,
                borrowerCollateralization: 0
            }
        );

        _assertAuction(
            AuctionState({
                borrower:          _borrower2,
                active:            true,
                kicker:            _lender,
                bondSize:          183.848602846129551907 * 1e18,
                bondFactor:        0.01 * 1e18,
                kickTime:          block.timestamp - 358 minutes,
                kickMomp:          9.818751856078723036 * 1e18,
                totalBondEscrowed: 183.848602846129551907 * 1e18,
                auctionPrice:      10.048254301505840000 * 1e18,
                debtInAuction:     13.927822059266846206 * 1e18,
                thresholdPrice:    0,
                neutralPrice:      10.449783245217816340 * 1e18
            })
        );

        _assertKicker(
            {
                kicker:    _lender,
                claimable: 0,
                locked:    183.848602846129551907 * 1e18
            }
        );

        vm.revertTo(preTakeSnapshot);

        // skip ahead so take can be called on the loan
        skip(10 hours);

        _assertAuction(
            AuctionState({
                borrower:          _borrower2,
                active:            true,
                kicker:            _lender,
                bondSize:          98.533942419792216457 * 1e18,
                bondFactor:        0.01 * 1e18,
                kickTime:          block.timestamp - 10 hours,
                kickMomp:          9.818751856078723036 * 1e18,
                totalBondEscrowed: 98.533942419792216457 * 1e18,
                auctionPrice:      0.613671991004920192 * 1e18,
                debtInAuction:     9_976.561670003961916237 * 1e18,
                thresholdPrice:    9.977074177773911990 * 1e18,
                neutralPrice:      10.449783245217816340 * 1e18
            })
        );

        _assertBorrower(
            {
                borrower:                  _borrower2,
                borrowerDebt:              9_977.074177773911990381 * 1e18,
                borrowerCollateral:        1_000 * 1e18,
                borrowert0Np:              10.307611531622595991 * 1e18,
                borrowerCollateralization: 0.974363394700228467 * 1e18
            }
        );

        // partial take for 20 collateral
        // Collateral amount is restrained by taker
        _take(
            {
                from:            _lender,
                borrower:        _borrower2,
                maxCollateral:   20 * 1e18,
                bondChange:      0.122734398200984038 * 1e18,
                givenAmount:     12.273439820098403840 * 1e18,
                collateralTaken: 20 * 1e18,
                isReward:        true
            }
        );
        _assertAuction(
            AuctionState({
                borrower:          _borrower2,
                active:            true,
                kicker:            _lender,
                bondSize:          98.656676817993200495 * 1e18,
                bondFactor:        0.01 * 1e18,
                kickTime:          block.timestamp - 10 hours,
                kickMomp:          9.818751856078723036 * 1e18,
                totalBondEscrowed: 98.656676817993200495 * 1e18,
                auctionPrice:      0.613671991004920192 * 1e18,
                debtInAuction:     9_964.923472352014570580 * 1e18,
                thresholdPrice:    10.168289257502055684 * 1e18,
                neutralPrice:      10.449783245217816340 * 1e18
            })
        );
        _assertKicker(
            {
                kicker:    _lender,
                claimable: 0,
                locked:    98.656676817993200495 * 1e18 // locked bond + reward, auction is not yet finished
            }
        );
        _assertBorrower(
            {
                borrower:                  _borrower2,
                borrowerDebt:              9_964.923472352014570580 * 1e18,
                borrowerCollateral:        980 * 1e18,
                borrowert0Np:              10.307611531622595991 * 1e18,
                borrowerCollateralization: 0.956040452710323016 * 1e18
            }
        );

        // reserves should increase after take action
        _assertReserveAuction(
            {
                reserves:                   148.141379552245490833 * 1e18,
                claimableReserves :         98.219085783104889923 * 1e18,
                claimableReservesRemaining: 0,
                auctionPrice:               0,
                timeRemaining:              0
            }
        );

        // take remaining collateral
        _take(
            {
                from:            _lender,
                borrower:        _borrower2,
                maxCollateral:   981 * 1e18,
                bondChange:      6.013985511848217882 * 1e18,
                givenAmount:     601.398551184821788160 * 1e18,
                collateralTaken: 980 * 1e18,
                isReward:        true
            }
        );
        _assertAuction(
            AuctionState({
                borrower:          _borrower2,
                active:            true,
                kicker:            _lender,
                bondSize:          104.670662329841418377 * 1e18,
                bondFactor:        0.01 * 1e18,
                kickTime:          block.timestamp - 10 hours,
                kickMomp:          9.818751856078723036 * 1e18,
                totalBondEscrowed: 104.670662329841418377 * 1e18,
                auctionPrice:      0.613671991004920192 * 1e18,
                debtInAuction:     9_369.538906679041000301 * 1e18,
                thresholdPrice:    0,
                neutralPrice:      10.449783245217816340 * 1e18
            })
        );
        _assertKicker(
            {
                kicker:    _lender,
                claimable: 0,
                locked:    104.670662329841418377 * 1e18 // locked bond + reward, auction is not yet finalized
            }
        );
        _assertBorrower(
            {
                borrower:                  _borrower2,
                borrowerDebt:              9_369.538906679041000301 * 1e18,
                borrowerCollateral:        0,
                borrowert0Np:              10.307611531622595991 * 1e18,
                borrowerCollateralization: 0
            }
        );
        // reserves should increase after take action
        _assertReserveAuction(
            {
                reserves:                   148.141379552245490832 * 1e18,
                claimableReserves :         101.196008611469757773 * 1e18,
                claimableReservesRemaining: 0,
                auctionPrice:               0,
                timeRemaining:              0
            }
        );

        // should revert if there's no more collateral to be auctioned
        _assertTakeInsufficentCollateralRevert(
            {
                from:          _lender,
                borrower:      _borrower2,
                maxCollateral: 10 * 1e18
            }
        );

        // full clear / debt settle
        uint256 postTakeSnapshot = vm.snapshot();

        _assertBucket(
            {
                index:        3_696,
                lpBalance:    2_000 * 1e27,
                collateral:   0,
                deposit:      2_118.911507166546111004 * 1e18,
                exchangeRate: 1.059455753583273055502000000 * 1e27
            }
        );
        _settle(
            {
                from:        _lender,
                borrower:    _borrower2,
                maxDepth:    10,
                settledDebt: 9_241.589415329770722443 * 1e18
            }
        );
        _assertAuction(
            AuctionState({
                borrower:          _borrower2,
                active:            false,
                kicker:            address(0),
                bondSize:          0,
                bondFactor:        0,
                kickTime:          0,
                kickMomp:          0,
                totalBondEscrowed: 0,
                auctionPrice:      0,
                debtInAuction:     0,
                thresholdPrice:    0,
                neutralPrice:      0
            })
        );
        _assertKicker(
            {
                kicker:    _lender,
                claimable: 104.670662329841418377 * 1e18,
                locked:    0
            }
        );
        _assertBorrower(
            {
                borrower:                  _borrower2,
                borrowerDebt:              0,
                borrowerCollateral:        0,
                borrowert0Np:              10.307611531622595991 * 1e18,
                borrowerCollateralization: 1 * 1e18
            }
        );
        _assertBucket(
            {
                index:        _i9_91,
                lpBalance:    0, // bucket is bankrupt
                collateral:   0,
                deposit:      0,
                exchangeRate: 1 * 1e27
            }
        );
        _assertLenderLpBalance(
            {
                lender:      _lender,
                index:       _i9_91,
                lpBalance:   0, // bucket is bankrupt
                depositTime: _startTime
            }
        );
        _assertBucket(
            {
                index:        _i9_81,
                lpBalance:    0, // bucket is bankrupt
                collateral:   0,
                deposit:      0,
                exchangeRate: 1 * 1e27
            }
        );
        _assertLenderLpBalance(
            {
                lender:      _lender,
                index:       _i9_81,
                lpBalance:   0, // bucket is bankrupt
                depositTime: _startTime
            }
        );
        _assertBucket(
            {
                index:        _i9_72,
                lpBalance:    11_000 * 1e27,
                collateral:   0,
                deposit:      8_897.820552570976601535 * 1e18,
                exchangeRate: 0.808892777506452418321363636 * 1e27
            }
        );
        _assertLenderLpBalance(
            {
                lender:      _lender,
                index:       _i9_72,
                lpBalance:   11_000 * 1e27,
                depositTime: _startTime
            }
        );
        _assertBucket(
            {
                index:        _i9_62,
                lpBalance:    25_000 * 1e27,
                collateral:   0,
                deposit:      25_000 * 1e18,
                exchangeRate: 1 * 1e27
            }
        );
        _assertLenderLpBalance(
            {
                lender:      _lender,
                index:       _i9_62,
                lpBalance:   25_000 * 1e27,
                depositTime: _startTime
            }
        );
        _assertBucket(
            {
                index:        _i9_52,
                lpBalance:    30_000 * 1e27,
                collateral:   0,
                deposit:      30_000 * 1e18,
                exchangeRate: 1 * 1e27
            }
        );
        _assertLenderLpBalance(
            {
                lender:      _lender,
                index:       _i9_52,
                lpBalance:   30_000 * 1e27,
                depositTime: _startTime
            }
        );

        vm.revertTo(postTakeSnapshot);

        _assertReserveAuction(
            {
                reserves:                   148.141379552245490832 * 1e18,
                claimableReserves :         101.196008611469757773 * 1e18,
                claimableReservesRemaining: 0,
                auctionPrice:               0,
                timeRemaining:              0
            }
        );
        // partial clears / debt settled - max buckets to use is 1, remaining will be taken from reserves
        _settle(
            {
                from:        _lender,
                borrower:    _borrower2,
                maxDepth:    1,
                settledDebt: 2_236.094237994809021102 * 1e18
            }
        );
        _assertReserveAuction(
            {
                reserves:                   0,
                claimableReserves :         0,
                claimableReservesRemaining: 0,
                auctionPrice:               0,
                timeRemaining:              0
            }
        );
        _assertAuction(
            AuctionState({
                borrower:          _borrower2,
                active:            true,
                kicker:            _lender,
                bondSize:          104.670662329841418377 * 1e18,
                bondFactor:        0.01 * 1e18,
                kickTime:          _startTime + 100 days,
                kickMomp:          9.818751856078723036 * 1e18,
                totalBondEscrowed: 104.670662329841418377 * 1e18,
                auctionPrice:      0.613671991004920192 * 1e18,
                debtInAuction:     7_102.486019960249398465 * 1e18,
                thresholdPrice:    0,
                neutralPrice:      10.449783245217816340  * 1e18
            })
        );
        _assertKicker(
            {
                kicker:    _lender,
                claimable: 0,
                locked:    104.670662329841418377 * 1e18 // locked bond + reward, auction is not yet finalized
            }
        );
        _assertBorrower(
            {
                borrower:                  _borrower2,
                borrowerDebt:              7_102.486019960249398465 * 1e18,
                borrowerCollateral:        0,
                borrowert0Np:              10.307611531622595991 * 1e18,
                borrowerCollateralization: 0
            }
        );
        // clear remaining debt
        _settle(
            {
                from:        _lender,
                borrower:    _borrower2,
                maxDepth:    5,
                settledDebt: 7_005.495177334961701341 * 1e18
            }
        );
        _assertAuction(
            AuctionState({
                borrower:          _borrower2,
                active:            false,
                kicker:            address(0),
                bondSize:          0,
                bondFactor:        0,
                kickTime:          0,
                kickMomp:          0,
                totalBondEscrowed: 0,
                auctionPrice:      0,
                debtInAuction:     0,
                thresholdPrice:    0,
                neutralPrice:      0
            })
        );
        _assertKicker(
            {
                kicker:    _lender,
                claimable: 104.670662329841418377 * 1e18,
                locked:    0
            }
        );
        _assertBorrower(
            {
                borrower:                  _borrower2,
                borrowerDebt:              0,
                borrowerCollateral:        0,
                borrowert0Np:              10.307611531622595991 * 1e18,
                borrowerCollateralization: 1 * 1e18
            }
        );

        // kicker withdraws his auction bonds
        assertEq(_quote.balanceOf(_lender), 46_287.794066575287591543 * 1e18);
        _pool.withdrawBonds();
        assertEq(_quote.balanceOf(_lender), 46_392.464728905129009920 * 1e18);
        _assertKicker(
            {
                kicker:    _lender,
                claimable: 0,
                locked:    0
            }
        );
    }

    function testTakeReverts() external tearDown {

        // Borrower2 borrows
        _borrow(
            {
                from:       _borrower2,
                amount:     1_730 * 1e18,
                indexLimit: _i9_72,
                newLup:     9.721295865031779605 * 1e18
            }
        );

        // Skip to make borrower undercollateralized
        skip(100 days);

        _kick(
            {
                from:           _lender,
                borrower:       _borrower2,
                debt:           9_976.561670003961916237 * 1e18,
                collateral:     1_000 * 1e18,
                bond:           98.533942419792216457 * 1e18,
                transferAmount: 98.533942419792216457 * 1e18
            }
        );
        _assertAuction(
            AuctionState({
                borrower:          _borrower2,
                active:            true,
                kicker:            _lender,
                bondSize:          98.533942419792216457 * 1e18,
                bondFactor:        0.01 * 1e18,
                kickTime:          block.timestamp,
                kickMomp:          9.818751856078723036 * 1e18,
                totalBondEscrowed: 98.533942419792216457 * 1e18,
                auctionPrice:      314.200059394519137152 * 1e18,
                debtInAuction:     9_976.561670003961916237 * 1e18,
                thresholdPrice:    9.976561670003961916 * 1e18,
                neutralPrice:      10.449783245217816340 * 1e18
            })
        );
        _assertKicker(
            {
                kicker:    _lender,
                claimable: 0,
                locked:    98.533942419792216457 * 1e18
            }
        );
        _assertBorrower(
            {
                borrower:                  _borrower2,
                borrowerDebt:              9_976.561670003961916237 * 1e18,
                borrowerCollateral:        1_000 * 1e18,
                borrowert0Np:              10.307611531622595991 * 1e18,
                borrowerCollateralization: 0.974413448899967463 * 1e18
            }
        );
        _assertReserveAuction(
            {
                reserves:                   148.064352861909228810 * 1e18,
                claimableReserves :         98.083873122003682866 * 1e18,
                claimableReservesRemaining: 0,
                auctionPrice:               0,
                timeRemaining:              0
            }
        );

        // Skip to make borrower undercollateralized
        skip(100 days);

        _assertAuction(
            AuctionState({
                borrower:          _borrower,
                active:            false,
                kicker:            address(0),
                bondSize:          0,
                bondFactor:        0,
                kickTime:          0,
                kickMomp:          0,
                totalBondEscrowed: 98.533942419792216457 * 1e18,
                auctionPrice:      0,
                debtInAuction:     9_976.561670003961916237 * 1e18,
                thresholdPrice:    9.888301125810259647 * 1e18,
                neutralPrice:      0
            })
        );

        _assertBorrower(
            {
                borrower:                  _borrower,
                borrowerDebt:              19.776602251620519294 * 1e18,
                borrowerCollateral:        2 * 1e18,
                borrowert0Np:              10.115967548076923081 * 1e18,
                borrowerCollateralization: 0.983110823724556080 * 1e18
            }
        );

        _kick(
            {
                from:           _lender,
                borrower:       _borrower,
                debt:           19.999089026951250136 * 1e18,
                collateral:     2 * 1e18,
                bond:           0.197766022516205193 * 1e18,
                transferAmount: 0.197766022516205193 * 1e18
            }
        );

        _assertAuction(
            AuctionState({
                borrower:          _borrower,
                active:            true,
                kicker:            _lender,
                bondSize:          0.197766022516205193 * 1e18,
                bondFactor:        0.01 * 1e18,
                kickTime:          block.timestamp,
                kickMomp:          9.721295865031779605 * 1e18,
                totalBondEscrowed: 98.731708442308421650 * 1e18,
                auctionPrice:      311.081467681016947360 * 1e18,
                debtInAuction:     10_120.320801313999710974 * 1e18,
                thresholdPrice:    9.999544513475625068 * 1e18,
                neutralPrice:      10.382716182100772629 * 1e18
            })
        );

        _assertKicker(
            {
                kicker:    _lender,
                claimable: 0,
                locked:    98.731708442308421650 * 1e18
            }
        );

        skip(2 hours);

        // 10 borrowers draw debt to enable the min debt check
        for (uint i=0; i<10; ++i) {
            _anonBorrowerDrawsDebt(1_000 * 1e18, 6_000 * 1e18, 7_777);
        }        
        // should revert if auction leaves borrower with debt under minimum pool debt
        _assertTakeDebtUnderMinPoolDebtRevert(
            {
                from:          _lender,
                borrower:      _borrower,
                maxCollateral: 0.1 * 1e18
            }
        );
    }
}<|MERGE_RESOLUTION|>--- conflicted
+++ resolved
@@ -161,10 +161,6 @@
         );
     }
 
-<<<<<<< HEAD
-
-    function testTakeGTAndLTNeutral() external {
-=======
     function testTakeLoanColConstraintBpfPosNoResidual() external tearDown {
 
         // Increase neutralPrice so it exceeds TP
@@ -203,7 +199,6 @@
                 newLup:     _p9_72
             }
         );
->>>>>>> b33eb1e9
 
         skip(100 days);
         
@@ -446,7 +441,7 @@
      * @dev Test the auction process with auction kick conducted by a pool lender with extant deposit.
      * @dev kick -> take -> settle -> withdrawLPB
      */
-    function testTakeSettleAndKickWithLPB() external {
+    function testTakeSettleAndKickWithLPB() external tearDown {
 
         // Borrower2 borrows
         _borrow(
@@ -467,7 +462,7 @@
                 borrower:                  _borrower2,
                 borrowerDebt:              9_853.394241979221645666 * 1e18,
                 borrowerCollateral:        1_000 * 1e18,
-                borrowerMompFactor:        9.818751856078723036 * 1e18,
+                borrowert0Np:              10.307611531622595991 * 1e18,
                 borrowerCollateralization: 0.986593617011217057 * 1e18
             }
         );
@@ -496,11 +491,12 @@
                 bondSize:          98.533942419792216457 * 1e18,
                 bondFactor:        0.01 * 1e18,
                 kickTime:          block.timestamp,
-                kickMomp:          9.721295865031779605 * 1e18,
+                kickMomp:          9.818751856078723036 * 1e18,
                 totalBondEscrowed: 98.533942419792216457 * 1e18,
-                auctionPrice:      311.081467681016947360 * 1e18,
+                auctionPrice:      314.200059394519137152 * 1e18,
                 debtInAuction:     9_976.561670003961916237 * 1e18,
-                thresholdPrice:    9.976561670003961916 * 1e18
+                thresholdPrice:    9.976561670003961916 * 1e18,
+                neutralPrice:      10.449783245217816340 * 1e18
             })
         );
         _assertKicker(
@@ -515,7 +511,7 @@
                 borrower:                  _borrower2,
                 borrowerDebt:              9_976.561670003961916237 * 1e18,
                 borrowerCollateral:        1_000 * 1e18,
-                borrowerMompFactor:        9.818751856078723036 * 1e18,
+                borrowert0Np:              10.307611531622595991 * 1e18,
                 borrowerCollateralization: 0.974413448899967463 * 1e18
             }
         );
@@ -563,11 +559,12 @@
                 bondSize:          98.533942419792216457 * 1e18,
                 bondFactor:        0.01 * 1e18,
                 kickTime:          block.timestamp - 10 hours,
-                kickMomp:          9.721295865031779605 * 1e18,
+                kickMomp:          9.818751856078723036 * 1e18,
                 totalBondEscrowed: 98.533942419792216457 * 1e18,
-                auctionPrice:      0.607580991564486240 * 1e18,
+                auctionPrice:      0.613671991004920192 * 1e18,
                 debtInAuction:     9_976.561670003961916237 * 1e18,
-                thresholdPrice:    9.977074177773911990 * 1e18
+                thresholdPrice:    9.977074177773911990 * 1e18,
+                neutralPrice:      10.449783245217816340 * 1e18
             })
         );
 
@@ -576,7 +573,7 @@
                 borrower:                  _borrower2,
                 borrowerDebt:              9_977.074177773911990381 * 1e18,
                 borrowerCollateral:        1_000 * 1e18,
-                borrowerMompFactor:        9.818751856078723036 * 1e18,
+                borrowert0Np:              10.307611531622595991 * 1e18,
                 borrowerCollateralization: 0.974363394700228467 * 1e18
             }
         );
@@ -599,14 +596,15 @@
                 borrower:          _borrower2,
                 active:            true,
                 kicker:            _lender,
-                bondSize:          98.655458618105113705 * 1e18,
+                bondSize:          98.656676817993200495 * 1e18,
                 bondFactor:        0.01 * 1e18,
                 kickTime:          block.timestamp - 10 hours,
-                kickMomp:          9.721295865031779605 * 1e18,
-                totalBondEscrowed: 98.655458618105113705 * 1e18,
-                auctionPrice:      0.607580991564486240 * 1e18,
-                debtInAuction:     9_965.044074140935162829 * 1e18,
-                thresholdPrice:    10.168412320551974655 * 1e18
+                kickMomp:          9.818751856078723036 * 1e18,
+                totalBondEscrowed: 98.656676817993200495 * 1e18,
+                auctionPrice:      0.613671991004920192 * 1e18,
+                debtInAuction:     9_964.923472352014570580 * 1e18,
+                thresholdPrice:    10.168289257502055684 * 1e18,
+                neutralPrice:      10.449783245217816340 * 1e18
             })
         );
         _assertKicker(
@@ -619,19 +617,18 @@
         _assertBorrower(
             {
                 borrower:                  _borrower2,
-                borrowerDebt:              9_965.044074140935162829 * 1e18,
+                borrowerDebt:              9_964.923472352014570580 * 1e18,
                 borrowerCollateral:        980 * 1e18,
-                borrowerMompFactor:        9.684667957374334904 * 1e18,
-                borrowerCollateralization: 0.956028882245805301 * 1e18
-            }
-        );
-
-<<<<<<< HEAD
+                borrowert0Np:              10.307611531622595991 * 1e18,
+                borrowerCollateralization: 0.956040452710323016 * 1e18
+            }
+        );
+
         // reserves should increase after take action
         _assertReserveAuction(
             {
-                reserves:                   148.141379552245490832 * 1e18,
-                claimableReserves :         98.218482774160286961 * 1e18,
+                reserves:                   148.141379552245490833 * 1e18,
+                claimableReserves :         98.219085783104889923 * 1e18,
                 claimableReservesRemaining: 0,
                 auctionPrice:               0,
                 timeRemaining:              0
@@ -644,8 +641,8 @@
                 from:            _lender,
                 borrower:        _borrower2,
                 maxCollateral:   981 * 1e18,
-                bondChange:      5.954293717331965152 * 1e18,
-                givenAmount:     595.429371733196515200 * 1e18,
+                bondChange:      6.013985511848217882 * 1e18,
+                givenAmount:     601.398551184821788160 * 1e18,
                 collateralTaken: 980 * 1e18,
                 isReward:        true
             }
@@ -660,29 +657,30 @@
                 borrower:          _borrower2,
                 active:            true,
                 kicker:            _lender,
-                bondSize:          104.609752335437078857 * 1e18,
+                bondSize:          104.670662329841418377 * 1e18,
                 bondFactor:        0.01 * 1e18,
                 kickTime:          block.timestamp - 10 hours,
-                kickMomp:          9.721295865031779605 * 1e18,
-                totalBondEscrowed: 104.609752335437078857 * 1e18,
-                auctionPrice:      0.607580991564486240 * 1e18,
-                debtInAuction:     9_375.568996125070612781 * 1e18,
-                thresholdPrice:    0
+                kickMomp:          9.818751856078723036 * 1e18,
+                totalBondEscrowed: 104.670662329841418377 * 1e18,
+                auctionPrice:      0.613671991004920192 * 1e18,
+                debtInAuction:     9_369.538906679041000301 * 1e18,
+                thresholdPrice:    0,
+                neutralPrice:      10.449783245217816340 * 1e18
             })
         );
         _assertKicker(
             {
                 kicker:    _lender,
                 claimable: 0 * 1e18,
-                locked:    104.609752335437078857 * 1e18 // locked bond + reward, auction is not yet finalized
-            }
-        );
-        _assertBorrower(
-            {
-                borrower:                  _borrower2,
-                borrowerDebt:              9_375.568996125070612781 * 1e18,
+                locked:    104.670662329841418377 * 1e18 // locked bond + reward, auction is not yet finalized
+            }
+        );
+        _assertBorrower(
+            {
+                borrower:                  _borrower2,
+                borrowerDebt:              9_369.538906679041000301 * 1e18,
                 borrowerCollateral:        0,
-                borrowerMompFactor:        9.588542815647469183 * 1e18,
+                borrowert0Np:              10.307611531622595991 * 1e18,
                 borrowerCollateralization: 0
             }
         );
@@ -690,7 +688,7 @@
         _assertReserveAuction(
             {
                 reserves:                   148.141379552245490832 * 1e18,
-                claimableReserves :         101.165858164239609711 * 1e18,
+                claimableReserves :         101.196008611469757773 * 1e18,
                 claimableReservesRemaining: 0,
                 auctionPrice:               0,
                 timeRemaining:              0
@@ -720,12 +718,13 @@
         /*** Settle Auction ***/
         /**********************/
 
+        // full clear / debt settle
         _settle(
             {
                 from:        _lender,
                 borrower:    _borrower2,
                 maxDepth:    10,
-                settledDebt: 9_247.537158474120526797 * 1e18
+                settledDebt: 9_241.589415329770722443 * 1e18
             }
         );
 
@@ -745,13 +744,14 @@
                 totalBondEscrowed: 0,
                 auctionPrice:      0,
                 debtInAuction:     0,
-                thresholdPrice:    0
+                thresholdPrice:    0,
+                neutralPrice:      0
             })
         );
         _assertKicker(
             {
                 kicker:    _lender,
-                claimable: 104.609752335437078857 * 1e18,
+                claimable: 104.670662329841418377 * 1e18,
                 locked:    0
             }
         );
@@ -760,7 +760,7 @@
                 borrower:                  _borrower2,
                 borrowerDebt:              0,
                 borrowerCollateral:        0,
-                borrowerMompFactor:        9.588542815647469183 * 1e18,
+                borrowert0Np:              10.307611531622595991 * 1e18,
                 borrowerCollateralization: 1 * 1e18
             }
         );
@@ -803,8 +803,8 @@
                 index:        _i9_72,
                 lpBalance:    11_000 * 1e27,
                 collateral:   0,
-                deposit:      8_891.790463124946990051 * 1e18,
-                exchangeRate: 0.808344587556813362731909090 * 1e27
+                deposit:      8_897.820552570976601535 * 1e18,
+                exchangeRate: 0.808892777506452418321363636 * 1e27
             }
         );
         _assertLenderLpBalance(
@@ -835,9 +835,9 @@
         _assertBucket(
             {
                 index:        _i9_52,
-                lpBalance:    29_901.466057580207783543000000000 * 1e27,
+                lpBalance:    30_000 * 1e27,
                 collateral:   0,
-                deposit:      29_901.466057580207783543 * 1e18,
+                deposit:      30_000 * 1e18,
                 exchangeRate: 1 * 1e27
             }
         );
@@ -845,7 +845,7 @@
             {
                 lender:      _lender,
                 index:       _i9_52,
-                lpBalance:   29_901.466057580207783543000000000 * 1e27,
+                lpBalance:   30_000 * 1e27,
                 depositTime: _startTime
             }
         );
@@ -883,166 +883,6 @@
                 index:       _i9_52,
                 lpBalance:   30_006.075809915644862400000000000 * 1e27,
                 depositTime: _startTime
-            }
-        );
-    }
-
-    function testTakeAndSettle() external {
-    // function testTakeAndSettle() external tearDown { // FIXME: fails on tear down in removeQuoteToken when lender redeems, lender and bucket LPs are 30000.000000000000000000 but contract balance is only 29999.999999999999999004
-=======
->>>>>>> b33eb1e9
-
-        _assertAuction(
-            AuctionState({
-                borrower:          _borrower2,
-                active:            false,
-                kicker:            address(0),
-                bondSize:          0,
-                bondFactor:        0,
-                kickTime:          0,
-                kickMomp:          0,
-                totalBondEscrowed: 0,
-                auctionPrice:      0,
-                debtInAuction:     0,
-                thresholdPrice:    9.822951211365485636 * 1e18,
-                neutralPrice:      0
-            })
-        );
-
-        _assertBorrower(
-            {
-                borrower:                  _borrower2,
-                borrowerDebt:              9_822.951211365485636462* 1e18,
-                borrowerCollateral:        1_000 * 1e18,
-                borrowert0Np:              1_575.326150647652569911 * 1e18,
-                borrowerCollateralization: 0.989651241857326201 * 1e18
-            }
-        );
-
-        _kick(
-            {
-                from:           _lender,
-                borrower:       _borrower2,
-                debt:           9_945.738101507554206918 * 1e18,
-                collateral:     1_000 * 1e18,
-                bond:           2_946.885363409645690939 * 1e18,
-                transferAmount: 2_946.885363409645690939 * 1e18
-            }
-        );
-
-        _assertKicker(
-            {
-                kicker:    _lender,
-                claimable: 0,
-                locked:    2_946.885363409645690939 * 1e18
-            }
-        );
-
-        _assertBorrower(
-            {
-                borrower:                  _borrower2,
-                borrowerDebt:              9_945.738101507554206918 * 1e18,
-                borrowerCollateral:        1_000 * 1e18,
-                borrowert0Np:              1_575.326150647652569911 * 1e18,
-                borrowerCollateralization: 0.977433325291186371 * 1e18
-            }
-        );
-
-        _assertReserveAuction(
-            {
-                reserves:                   176.383108065231049467 * 1e18,
-                claimableReserves :         80.790723478491074900 * 1e18,
-                claimableReservesRemaining: 0,
-                auctionPrice:               0,
-                timeRemaining:              0
-            }
-        );
-
-        skip(43000 seconds); // 11.94 hrs
-
-        _assertPool(
-            PoolState({
-                htp:                  9.280695967198888513 * 1e18,
-                lup:                  9.721295865031779605 * 1e18,
-                poolSize:             83_222.843809282763864000 * 1e18,
-                pledgedCollateral:    2_002.000000000000000000 * 1e18,
-                encumberedCollateral: 1_966.779974486190376300 * 1e18,
-                poolDebt:             19_119.650033399911495436 * 1e18,
-                actualUtilization:    0.359237663096559171 * 1e18,
-                targetUtilization:    0.982347302508817815 * 1e18,
-                minDebtAmount:        1_911.965003339991149544 * 1e18,
-                loans:                1,
-                maxBorrower:          address(_borrower),
-                interestRate:         0.045 * 1e18,
-                interestRateUpdate:   block.timestamp - 43000 seconds
-            })
-        );
-
-        _assertAuction(
-            AuctionState({
-                borrower:          _borrower2,
-                active:            true,
-                kicker:            _lender,
-                bondSize:          2_946.885363409645690939 * 1e18,
-                bondFactor:        0.3 * 1e18,
-                kickTime:          block.timestamp - 43000 seconds,
-                kickMomp:          1505.263728469068226832 * 1e18,
-                totalBondEscrowed: 2_946.885363409645690939 * 1e18,
-                auctionPrice:      24.443112772227665888 * 1e18,
-                debtInAuction:     9_945.738101507554206918 * 1e18,
-                thresholdPrice:    9.946348375279124882 * 1e18,
-                neutralPrice:      1_597.054445085392479852 * 1e18
-            })
-        );
-
-        _assertBorrower(
-            {
-                borrower:                  _borrower2,
-                borrowerDebt:              9_946.348375279124882460 * 1e18,
-                borrowerCollateral:        1_000.000000000000000 * 1e18,
-                borrowert0Np:              1_575.326150647652569911 * 1e18,
-                borrowerCollateralization: 0.977373353339734632 * 1e18
-            }
-        );
- 
-        // BPF Positive, Loan Debt constraint
-        _take(
-            {
-                from:            _lender,
-                borrower:        _borrower2,
-                maxCollateral:   10 * 1e18,
-                bondChange:      72.659542640405725541 * 1e18,
-                givenAmount:     244.431127722276658880 * 1e18,
-                collateralTaken: 10.0 * 1e18,
-                isReward:        true
-            }
-        );
-
-        // Residual is not collateralized, auction is active
-        _assertAuction(
-            AuctionState({
-                borrower:          _borrower2,
-                active:            true,
-                kicker:            address(0xb012341CA6E91C00A290F658fbaA5211F2559fB1),
-                bondSize:          3_019.544906050051416480 * 1e18,
-                bondFactor:        0.3 * 1e18,
-                kickTime:          block.timestamp - 43000 seconds,
-                kickMomp:          1_505.263728469068226832 * 1e18,
-                totalBondEscrowed: 3_019.544906050051416480 * 1e18,
-                auctionPrice:      24.443112772227665888 * 1e18,
-                debtInAuction:     9_774.576790197253949121 * 1e18,
-                thresholdPrice:    9.873309889088135302 * 1e18,
-                neutralPrice:      1_597.054445085392479852 * 1e18
-            })
-        );
-
-        _assertBorrower(
-            {
-                borrower:                  _borrower2,
-                borrowerDebt:              9_774.576790197253949121 * 1e18,
-                borrowerCollateral:        990.0 * 1e18,
-                borrowert0Np:              1_575.326150647652569911 * 1e18,
-                borrowerCollateralization: 0.984603539667648861 * 1e18
             }
         );
     }
