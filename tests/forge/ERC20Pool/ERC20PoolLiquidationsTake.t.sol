// SPDX-License-Identifier: UNLICENSED
pragma solidity 0.8.14;

import { ERC20HelperContract } from './ERC20DSTestPlus.sol';

import 'src/base/PoolHelper.sol';

contract ERC20PoolLiquidationsTakeTest is ERC20HelperContract {

    address internal _borrower;
    address internal _borrower2;
    address internal _lender;
    address internal _lender1;

    function setUp() external {
        _borrower  = makeAddr("borrower");
        _borrower2 = makeAddr("borrower2");
        _lender    = makeAddr("lender");
        _lender1   = makeAddr("lender1");

        _mintQuoteAndApproveTokens(_lender,  120_000 * 1e18);
        _mintQuoteAndApproveTokens(_lender1, 120_000 * 1e18);

        _mintCollateralAndApproveTokens(_borrower,  1_100 * 1e18);
        _mintCollateralAndApproveTokens(_borrower2, 1_000 * 1e18);
        _mintCollateralAndApproveTokens(_lender1,   4 * 1e18);

        // Lender adds Quote token accross 5 prices
        _addInitialLiquidity(
            {
                from:   _lender,
                amount: 2_000 * 1e18,
                index:  _i9_91
            }
        );
        _addInitialLiquidity(
            {
                from:   _lender,
                amount: 5_000 * 1e18,
                index:  _i9_81
            }
        );
        _addInitialLiquidity(
            {
                from:   _lender,
                amount: 11_000 * 1e18,
                index:  _i9_72
            }
        );
        _addInitialLiquidity(
            {
                from:   _lender,
                amount: 25_000 * 1e18,
                index:  _i9_62
            }
        );
        _addInitialLiquidity(
            {
                from:   _lender,
                amount: 30_000 * 1e18,
                index:  _i9_52
            }
        );

        // first borrower adds collateral token and borrows
        _pledgeCollateral(
            {
                from:     _borrower,
                borrower: _borrower,
                amount:   2 * 1e18
            }
        );
        _borrow(
            {
                from:       _borrower,
                amount:     19.25 * 1e18,
                indexLimit: _i9_91,
                newLup:     9.917184843435912074 * 1e18
            }
        );

        // second borrower adds collateral token and borrows
        _pledgeCollateral(
            {
                from:     _borrower2,
                borrower: _borrower2,
                amount:   1_000 * 1e18
            }
        );
        _borrow(
            {
                from:       _borrower2,
                amount:     7_980 * 1e18,
                indexLimit: _i9_72,
                newLup:     9.721295865031779605 * 1e18
            }
        );

        /*****************************/
        /*** Assert pre-kick state ***/
        /*****************************/

        _assertPool(
            PoolParams({
                htp:                  9.634254807692307697 * 1e18,
                lup:                  9.721295865031779605 * 1e18,
                poolSize:             73_000 * 1e18,
                pledgedCollateral:    1_002 * 1e18,
                encumberedCollateral: 823.649613971736296163 * 1e18,
                poolDebt:             8_006.941586538461542154 * 1e18,
                actualUtilization:    0.109684131322444679 * 1e18,
                targetUtilization:    1e18,
                minDebtAmount:        400.347079326923077108 * 1e18,
                loans:                2,
                maxBorrower:          address(_borrower),
                interestRate:         0.05 * 1e18,
                interestRateUpdate:   _startTime
            })
        );
        _assertBorrower(
            {
                borrower:                  _borrower,
                borrowerDebt:              19.268509615384615394 * 1e18,
                borrowerCollateral:        2 * 1e18,
                borrowert0Np:              10.115967548076923081 * 1e18,
                borrowerCollateralization: 1.009034539679184679 * 1e18
            }
        );
        _assertBorrower(
            {
                borrower:                  _borrower2,
                borrowerDebt:              7_987.673076923076926760 * 1e18,
                borrowerCollateral:        1_000 * 1e18,
                borrowert0Np:              8.471136974495192174 * 1e18,
                borrowerCollateralization: 1.217037273735858713 * 1e18
            }
        );
        _assertReserveAuction(
            {
                reserves:                   7.691586538461542154 * 1e18,
                claimableReserves :         0,
                claimableReservesRemaining: 0,
                auctionPrice:               0,
                timeRemaining:              0
            }
        );
        assertEq(_quote.balanceOf(_lender), 47_000 * 1e18);

        // should revert if there's no auction started
        _assertTakeNoAuctionRevert(
            {
                from:          _lender,
                borrower:      _borrower,
                maxCollateral: 10 * 1e18
            }
        );
    }

    function testTakeCoolDownPeriod() external tearDown {

        // should revert if there's no auction started
        _assertTakeNoAuctionRevert(
            {
                from:          _lender,
                borrower:      _borrower,
                maxCollateral: 10 * 1e18
            }
        );

        /********************/
        /*** Kick Auction ***/
        /********************/

        _borrow(
            {
                from:       _borrower2,
                amount:     1_700.0 * 1e18,
                indexLimit: _p9_72,
                newLup:     _p9_72
            }
        );

        skip(100 days);

        _kick(
            {
                from:           _lender,
                borrower:       _borrower2,
                debt:           9_945.738101507554206918 * 1e18,
                collateral:     1_000 * 1e18,
                bond:           98.229512113654856365 * 1e18,
                transferAmount: 98.229512113654856365 * 1e18
            }
        );

        /********************/
        /*** Take Auction ***/
        /********************/

        skip(30 minutes);

        // should revert if still in cool down period
        _assertTakeAuctionInCooldownRevert(
            {
                from:          _lender,
                borrower:      _borrower2,
                maxCollateral: 10 * 1e18
            }
        );
    }

    function testTakeLoanColConstraintBpfPosNoResidual() external tearDown {

        // Increase neutralPrice so it exceeds TP
        _addLiquidity(
            {
                from:    _lender,
                amount:  10_000 * 1e18,
                index:   _i1505_26,
                lpAward: 10_000 * 1e27,
                newLup:  _p1505_26
            }
        );

        _pledgeCollateral(
            {
                from:     _borrower,
                borrower: _borrower,
                amount:   1_000 * 1e18
            }
        );

        _borrow(
            {
                from:       _borrower,
                amount:     9_020 * 1e18,
                indexLimit: _i9_72,
                newLup:     _p9_72
            }
        );
        
        // calling borrow stamps loan with new t0NeutralPrice
        _borrow(
            {
                from:       _borrower2,
                amount:     1_700.0 * 1e18,
                indexLimit: _p9_72,
                newLup:     _p9_72
            }
        );

        _assertPool(
            PoolParams({
                htp:                  9.689307692307692312 * 1e18,
                lup:                  9.721295865031779605 * 1e18,
                poolSize:             83_000.000000000000000000 * 1e18,
                pledgedCollateral:    2_002.000000000000000000 * 1e18,
                encumberedCollateral: 1_927.443577377932263894 * 1e18,
                poolDebt:             18_737.249278846153854794 * 1e18,
                actualUtilization:    0.225749991311399444 * 1e18,
                targetUtilization:    1.000000000000000000 * 1e18,
                minDebtAmount:        936.862463942307692740 * 1e18,
                loans:                2,
                maxBorrower:          address(_borrower2),
                interestRate:         0.05 * 1e18,
                interestRateUpdate:   block.timestamp
            })
        );

        _assertBorrower(
            {
                borrower:                  _borrower2,
                borrowerDebt:              9_689.307692307692312160* 1e18,
                borrowerCollateral:        1_000 * 1e18,
                borrowert0Np:              1_575.326150647652569911 * 1e18,
                borrowerCollateralization: 1.003301388885552947 * 1e18
            }
        );

        skip(100 days);
        
        _assertPool(
            PoolParams({
                htp:                  9.689307692307692312 * 1e18,
                lup:                  9.721295865031779605 * 1e18,
                poolSize:             83_000.000000000000000000 * 1e18,
                pledgedCollateral:    2_002.000000000000000000 * 1e18,
                encumberedCollateral: 1_954.028587437074993946 * 1e18,
                poolDebt:             18_995.690027205926343012 * 1e18,
                actualUtilization:    0.228863735267541281 * 1e18,
                targetUtilization:    1.000000000000000000 * 1e18,
                minDebtAmount:        949.784501360296317151 * 1e18,
                loans:                2,
                maxBorrower:          address(_borrower2),
                interestRate:         0.05 * 1e18,
                interestRateUpdate:   block.timestamp - 100 days
            })
        );


        _assertAuction(
            AuctionParams({
                borrower:          _borrower2,
                active:            false,
                kicker:            address(0),
                bondSize:          0,
                bondFactor:        0,
                kickTime:          0,
                kickMomp:          0,
                totalBondEscrowed: 0,
                auctionPrice:      0,
                debtInAuction:     0,
                thresholdPrice:    9.822951211365485636 * 1e18,
                neutralPrice:      0
            })
        );

        _assertBorrower(
            {
                borrower:                  _borrower2,
                borrowerDebt:              9_822.951211365485636462* 1e18,
                borrowerCollateral:        1_000 * 1e18,
                borrowert0Np:              1_575.326150647652569911 * 1e18,
                borrowerCollateralization: 0.989651241857326201 * 1e18
            }
        );

        _kick(
            {
                from:           _lender,
                borrower:       _borrower2,
                debt:           9_945.738101507554206918 * 1e18,
                collateral:     1_000 * 1e18,
                bond:           2_946.885363409645690939 * 1e18,
                transferAmount: 2_946.885363409645690939 * 1e18
            }
        );

        _assertKicker(
            {
                kicker:    _lender,
                claimable: 0,
                locked:    2_946.885363409645690939 * 1e18
            }
        );

        _assertBorrower(
            {
                borrower:                  _borrower2,
                borrowerDebt:              9_945.738101507554206918 * 1e18,
                borrowerCollateral:        1_000 * 1e18,
                borrowert0Np:              1_575.326150647652569911 * 1e18,
                borrowerCollateralization: 0.977433325291186371 * 1e18
            }
        );

        _assertReserveAuction(
            {
                reserves:                   176.383108065231049467 * 1e18,
                claimableReserves :         80.790723478491074900 * 1e18,
                claimableReservesRemaining: 0,
                auctionPrice:               0,
                timeRemaining:              0
            }
        );

        skip(47000 seconds); // 13.05 hrs

        _assertPool(
            PoolParams({
                htp:                  9.280695967198888513 * 1e18,
                lup:                  9.721295865031779605 * 1e18,
                poolSize:             83_222.843809282763864000 * 1e18,
                pledgedCollateral:    2_002.000000000000000000 * 1e18,
                encumberedCollateral: 1_966.791200431324241706 * 1e18,
                poolDebt:             19_119.759164133922414841 * 1e18,
                actualUtilization:    0.359239713545693419 * 1e18,
                targetUtilization:    0.982347302508817815 * 1e18,
                minDebtAmount:        1_911.975916413392241484 * 1e18,
                loans:                1,
                maxBorrower:          address(_borrower),
                interestRate:         0.045 * 1e18,
                interestRateUpdate:   block.timestamp - 47000 seconds
            })
        );

        _assertAuction(
            AuctionParams({
                borrower:          _borrower2,
                active:            true,
                kicker:            _lender,
                bondSize:          2_946.885363409645690939 * 1e18,
                bondFactor:        0.3 * 1e18,
                kickTime:          block.timestamp - 47000 seconds,
                kickMomp:          1505.263728469068226832 * 1e18,
                totalBondEscrowed: 2_946.885363409645690939 * 1e18,
                auctionPrice:      11.315630002696011360 * 1e18,
                debtInAuction:     9_945.738101507554206918 * 1e18,
                thresholdPrice:    9.946405146835980073 * 1e18,
                neutralPrice:      1_597.054445085392479852 * 1e18
            })
        );

        _assertBorrower(
            {
                borrower:                  _borrower2,
                borrowerDebt:              9_946.405146835980073929 * 1e18,
                borrowerCollateral:        1_000.000000000000000 * 1e18,
                borrowert0Np:              1_575.326150647652569911 * 1e18,
                borrowerCollateralization: 0.977367774740624830 * 1e18
            }
        );
 
        // BPF Positive, Loan Col constraint
        _take(
            {
                from:            _lender,
                borrower:        _borrower2,
                maxCollateral:   1_001 * 1e18,
                bondChange:      3_393.248929624586739559 * 1e18,
                givenAmount:     11_315.630002696011360000 * 1e18,
                collateralTaken: 1000.0 * 1e18,
                isReward:        true
            }
        );

        // Residual is not collateralized, auction is active
        _assertAuction(
            AuctionParams({
                borrower:          _borrower2,
                active:            true,
                kicker:            address(0xb012341CA6E91C00A290F658fbaA5211F2559fB1),
                bondSize:          6340.134293034232430498 * 1e18,
                bondFactor:        0.3 * 1e18,
                kickTime:          block.timestamp - 47000 seconds,
                kickMomp:          1_505.263728469068226832 * 1e18,
                totalBondEscrowed: 6_340.134293034232430498 * 1e18,
                auctionPrice:      11.315630002696011360 * 1e18,
<<<<<<< HEAD
                debtInAuction:     2_024.024073764555453488 * 1e18,
=======
                debtInAuction:     2_022.535489532218366929 * 1e18,
>>>>>>> 6d33db71
                thresholdPrice:    0,
                neutralPrice:      1_597.054445085392479852 * 1e18
            })
        );

        // Bad debt remains
        _assertBorrower(
            {
                borrower:                  _borrower2,
<<<<<<< HEAD
                borrowerDebt:              2_024.024073764555453488 * 1e18,
=======
                borrowerDebt:              2_022.535489532218366929 * 1e18,
>>>>>>> 6d33db71
                borrowerCollateral:        0,
                borrowert0Np:              1_575.326150647652569911 * 1e18,
                borrowerCollateralization: 0
            }
        );
    }

    function testTakeCallerColConstraintBpfPosNoResidual() external tearDown {
 
        // Increase neutralPrice so it exceeds TP
        _addLiquidity(
            {
                from:    _lender,
                amount:  10_000 * 1e18,
                index:   _i1505_26,
                lpAward: 10_000 * 1e27,
                newLup:  _p1505_26
            }
        );

        _pledgeCollateral(
            {
                from:     _borrower,
                borrower: _borrower,
                amount:   1_000 * 1e18
            }
        );

        _borrow(
            {
                from:       _borrower,
                amount:     9_020 * 1e18,
                indexLimit: _i9_72,
                newLup:     _p9_72
            }
        );
        
        // calling borrow stamps loan with new t0NeutralPrice
        _borrow(
            {
                from:       _borrower2,
                amount:     1_700.0 * 1e18,
                indexLimit: _p9_72,
                newLup:     _p9_72
            }
        );

        _assertPool(
            PoolParams({
                htp:                  9.689307692307692312 * 1e18,
                lup:                  9.721295865031779605 * 1e18,
                poolSize:             83_000.000000000000000000 * 1e18,
                pledgedCollateral:    2_002.000000000000000000 * 1e18,
                encumberedCollateral: 1_927.443577377932263894 * 1e18,
                poolDebt:             18_737.249278846153854794 * 1e18,
                actualUtilization:    0.225749991311399444 * 1e18,
                targetUtilization:    1.000000000000000000 * 1e18,
                minDebtAmount:        936.862463942307692740 * 1e18,
                loans:                2,
                maxBorrower:          address(_borrower2),
                interestRate:         0.05 * 1e18,
                interestRateUpdate:   block.timestamp
            })
        );

        _assertBorrower(
            {
                borrower:                  _borrower2,
                borrowerDebt:              9_689.307692307692312160* 1e18,
                borrowerCollateral:        1_000 * 1e18,
                borrowert0Np:              1_575.326150647652569911 * 1e18,
                borrowerCollateralization: 1.003301388885552947 * 1e18
            }
        );

        skip(100 days);
        
        _assertPool(
            PoolParams({
                htp:                  9.689307692307692312 * 1e18,
                lup:                  9.721295865031779605 * 1e18,
                poolSize:             83_000.000000000000000000 * 1e18,
                pledgedCollateral:    2_002.000000000000000000 * 1e18,
                encumberedCollateral: 1_954.028587437074993946 * 1e18,
                poolDebt:             18_995.690027205926343012 * 1e18,
                actualUtilization:    0.228863735267541281 * 1e18,
                targetUtilization:    1.000000000000000000 * 1e18,
                minDebtAmount:        949.784501360296317151 * 1e18,
                loans:                2,
                maxBorrower:          address(_borrower2),
                interestRate:         0.05 * 1e18,
                interestRateUpdate:   block.timestamp - 100 days
            })
        );


        _assertAuction(
            AuctionParams({
                borrower:          _borrower2,
                active:            false,
                kicker:            address(0),
                bondSize:          0,
                bondFactor:        0,
                kickTime:          0,
                kickMomp:          0,
                totalBondEscrowed: 0,
                auctionPrice:      0,
                debtInAuction:     0,
                thresholdPrice:    9.822951211365485636 * 1e18,
                neutralPrice:      0
            })
        );

        _assertBorrower(
            {
                borrower:                  _borrower2,
                borrowerDebt:              9_822.951211365485636462* 1e18,
                borrowerCollateral:        1_000 * 1e18,
                borrowert0Np:              1_575.326150647652569911 * 1e18,
                borrowerCollateralization: 0.989651241857326201 * 1e18
            }
        );

        _kick(
            {
                from:           _lender,
                borrower:       _borrower2,
                debt:           9_945.738101507554206918 * 1e18,
                collateral:     1_000 * 1e18,
                bond:           2_946.885363409645690939 * 1e18,
                transferAmount: 2_946.885363409645690939 * 1e18
            }
        );

        _assertKicker(
            {
                kicker:    _lender,
                claimable: 0,
                locked:    2_946.885363409645690939 * 1e18
            }
        );

        _assertBorrower(
            {
                borrower:                  _borrower2,
                borrowerDebt:              9_945.738101507554206918 * 1e18,
                borrowerCollateral:        1_000 * 1e18,
                borrowert0Np:              1_575.326150647652569911 * 1e18,
                borrowerCollateralization: 0.977433325291186371 * 1e18
            }
        );

        _assertReserveAuction(
            {
                reserves:                   176.383108065231049467 * 1e18,
                claimableReserves :         80.790723478491074900 * 1e18,
                claimableReservesRemaining: 0,
                auctionPrice:               0,
                timeRemaining:              0
            }
        );

        skip(43000 seconds); // 11.94 hrs

        _assertPool(
            PoolParams({
                htp:                  9.280695967198888513 * 1e18,
                lup:                  9.721295865031779605 * 1e18,
                poolSize:             83_222.843809282763864000 * 1e18,
                pledgedCollateral:    2_002.000000000000000000 * 1e18,
                encumberedCollateral: 1_966.779974486190376300 * 1e18,
                poolDebt:             19_119.650033399911495436 * 1e18,
                actualUtilization:    0.359237663096559171 * 1e18,
                targetUtilization:    0.982347302508817815 * 1e18,
                minDebtAmount:        1_911.965003339991149544 * 1e18,
                loans:                1,
                maxBorrower:          address(_borrower),
                interestRate:         0.045 * 1e18,
                interestRateUpdate:   block.timestamp - 43000 seconds
            })
        );

        _assertAuction(
            AuctionParams({
                borrower:          _borrower2,
                active:            true,
                kicker:            _lender,
                bondSize:          2_946.885363409645690939 * 1e18,
                bondFactor:        0.3 * 1e18,
                kickTime:          block.timestamp - 43000 seconds,
                kickMomp:          1505.263728469068226832 * 1e18,
                totalBondEscrowed: 2_946.885363409645690939 * 1e18,
                auctionPrice:      24.443112772227665888 * 1e18,
                debtInAuction:     9_945.738101507554206918 * 1e18,
                thresholdPrice:    9.946348375279124882 * 1e18,
                neutralPrice:      1_597.054445085392479852 * 1e18
            })
        );

        _assertBorrower(
            {
                borrower:                  _borrower2,
                borrowerDebt:              9_946.348375279124882460 * 1e18,
                borrowerCollateral:        1_000.000000000000000 * 1e18,
                borrowert0Np:              1_575.326150647652569911 * 1e18,
                borrowerCollateralization: 0.977373353339734632 * 1e18
            }
        );

        // BPF Positive, caller collateral is constraint
        _take(
            {
                from:            _lender,
                borrower:        _borrower2,
                maxCollateral:   10 * 1e18,
                bondChange:      72.691431458305182000 * 1e18,
                givenAmount:     244.431127722276658880 * 1e18,
                collateralTaken: 10.0 * 1e18,
                isReward:        true
            }
        );

        // Residual is not collateralized, auction is active
        _assertAuction(
            AuctionParams({
                borrower:          _borrower2,
                active:            true,
                kicker:            address(0xb012341CA6E91C00A290F658fbaA5211F2559fB1),
                bondSize:          3_019.576794867950872939 * 1e18,
                bondFactor:        0.3 * 1e18,
                kickTime:          block.timestamp - 43000 seconds,
                kickMomp:          1_505.263728469068226832 * 1e18,
                totalBondEscrowed: 3_019.576794867950872939 * 1e18,
                auctionPrice:      24.443112772227665888 * 1e18,
<<<<<<< HEAD
                debtInAuction:     9_774.608679015153405580 * 1e18,
                thresholdPrice:    9.873342100015306470 * 1e18,
=======
                debtInAuction:     9_774.576790197253949120 * 1e18,
                thresholdPrice:    9.873309889088135302 * 1e18,
>>>>>>> 6d33db71
                neutralPrice:      1_597.054445085392479852 * 1e18
            })
        );

        _assertBorrower(
            {
                borrower:                  _borrower2,
<<<<<<< HEAD
                borrowerDebt:              9_774.608679015153405580 * 1e18,
=======
                borrowerDebt:              9_774.576790197253949120 * 1e18,
>>>>>>> 6d33db71
                borrowerCollateral:        990.0 * 1e18,
                borrowert0Np:              1_575.326150647652569911 * 1e18,
                borrowerCollateralization: 0.984600327483508229 * 1e18
            }
        );
    }

    function testTakeCallerColConstraintBpfPosResidual () external tearDown {
        
        // Increase neutralPrice so it exceeds TP
        _addLiquidity(
            {
                from:    _lender,
                amount:  10_000 * 1e18,
                index:   _i1505_26,
                lpAward: 10_000 * 1e27,
                newLup:  _p1505_26
            }
        );

        _pledgeCollateral(
            {
                from:     _borrower,
                borrower: _borrower,
                amount:   1_000 * 1e18
            }
        );

        _borrow(
            {
                from:       _borrower,
                amount:     9_020 * 1e18,
                indexLimit: _i9_72,
                newLup:     _p9_72
            }
        );
        
        // calling borrow stamps loan with new t0NeutralPrice
        _borrow(
            {
                from:       _borrower2,
                amount:     1_700.0 * 1e18,
                indexLimit: _p9_72,
                newLup:     _p9_72
            }
        );

        _assertPool(
            PoolParams({
                htp:                  9.689307692307692312 * 1e18,
                lup:                  9.721295865031779605 * 1e18,
                poolSize:             83_000.000000000000000000 * 1e18,
                pledgedCollateral:    2_002.000000000000000000 * 1e18,
                encumberedCollateral: 1_927.443577377932263894 * 1e18,
                poolDebt:             18_737.249278846153854794 * 1e18,
                actualUtilization:    0.225749991311399444 * 1e18,
                targetUtilization:    1.000000000000000000 * 1e18,
                minDebtAmount:        936.862463942307692740 * 1e18,
                loans:                2,
                maxBorrower:          address(_borrower2),
                interestRate:         0.05 * 1e18,
                interestRateUpdate:   block.timestamp
            })
        );

        _assertBorrower(
            {
                borrower:                  _borrower2,
                borrowerDebt:              9_689.307692307692312160* 1e18,
                borrowerCollateral:        1_000 * 1e18,
                borrowert0Np:              1_575.326150647652569911 * 1e18,
                borrowerCollateralization: 1.003301388885552947 * 1e18
            }
        );

        skip(100 days);
        
        _assertPool(
            PoolParams({
                htp:                  9.689307692307692312 * 1e18,
                lup:                  9.721295865031779605 * 1e18,
                poolSize:             83_000.000000000000000000 * 1e18,
                pledgedCollateral:    2_002.000000000000000000 * 1e18,
                encumberedCollateral: 1_954.028587437074993946 * 1e18,
                poolDebt:             18_995.690027205926343012 * 1e18,
                actualUtilization:    0.228863735267541281 * 1e18,
                targetUtilization:    1.000000000000000000 * 1e18,
                minDebtAmount:        949.784501360296317151 * 1e18,
                loans:                2,
                maxBorrower:          address(_borrower2),
                interestRate:         0.05 * 1e18,
                interestRateUpdate:   block.timestamp - 100 days
            })
        );


        _assertAuction(
            AuctionParams({
                borrower:          _borrower2,
                active:            false,
                kicker:            address(0),
                bondSize:          0,
                bondFactor:        0,
                kickTime:          0,
                kickMomp:          0,
                totalBondEscrowed: 0,
                auctionPrice:      0,
                debtInAuction:     0,
                thresholdPrice:    9.822951211365485636 * 1e18,
                neutralPrice:      0
            })
        );

        _assertBorrower(
            {
                borrower:                  _borrower2,
                borrowerDebt:              9_822.951211365485636462* 1e18,
                borrowerCollateral:        1_000 * 1e18,
                borrowert0Np:              1_575.326150647652569911 * 1e18,
                borrowerCollateralization: 0.989651241857326201 * 1e18
            }
        );

        _kick(
            {
                from:           _lender,
                borrower:       _borrower2,
                debt:           9_945.738101507554206918 * 1e18,
                collateral:     1_000 * 1e18,
                bond:           2_946.885363409645690939 * 1e18,
                transferAmount: 2_946.885363409645690939 * 1e18
            }
        );

        _assertKicker(
            {
                kicker:    _lender,
                claimable: 0,
                locked:    2_946.885363409645690939 * 1e18
            }
        );

        _assertBorrower(
            {
                borrower:                  _borrower2,
                borrowerDebt:              9_945.738101507554206918 * 1e18,
                borrowerCollateral:        1_000 * 1e18,
                borrowert0Np:              1_575.326150647652569911 * 1e18,
                borrowerCollateralization: 0.977433325291186371 * 1e18
            }
        );

        _assertReserveAuction(
            {
                reserves:                   176.383108065231049467 * 1e18,
                claimableReserves :         80.790723478491074900 * 1e18,
                claimableReservesRemaining: 0,
                auctionPrice:               0,
                timeRemaining:              0
            }
        );

        skip(43000 seconds); // 11.94 hrs

        _assertPool(
            PoolParams({
                htp:                  9.280695967198888513 * 1e18,
                lup:                  9.721295865031779605 * 1e18,
                poolSize:             83_222.843809282763864000 * 1e18,
                pledgedCollateral:    2_002.000000000000000000 * 1e18,
                encumberedCollateral: 1_966.779974486190376300 * 1e18,
                poolDebt:             19_119.650033399911495436 * 1e18,
                actualUtilization:    0.359237663096559171 * 1e18,
                targetUtilization:    0.982347302508817815 * 1e18,
                minDebtAmount:        1_911.965003339991149544 * 1e18,
                loans:                1,
                maxBorrower:          address(_borrower),
                interestRate:         0.045 * 1e18,
                interestRateUpdate:   block.timestamp - 43000 seconds
            })
        );

        _assertAuction(
            AuctionParams({
                borrower:          _borrower2,
                active:            true,
                kicker:            _lender,
                bondSize:          2_946.885363409645690939 * 1e18,
                bondFactor:        0.3 * 1e18,
                kickTime:          block.timestamp - 43000 seconds,
                kickMomp:          1505.263728469068226832 * 1e18,
                totalBondEscrowed: 2_946.885363409645690939 * 1e18,
                auctionPrice:      24.443112772227665888 * 1e18,
                debtInAuction:     9_945.738101507554206918 * 1e18,
                thresholdPrice:    9.946348375279124882 * 1e18,
                neutralPrice:      1_597.054445085392479852 * 1e18
            })
        );

        _assertBorrower(
            {
                borrower:                  _borrower2,
                borrowerDebt:              9_946.348375279124882460 * 1e18,
                borrowerCollateral:        1_000.000000000000000 * 1e18,
                borrowert0Np:              1_575.326150647652569911 * 1e18,
                borrowerCollateralization: 0.977373353339734632 * 1e18
            }
        );
 
        // BPF Positive, Caller Col constraint
        _take(
            {
                from:            _lender,
                borrower:        _borrower2,
                maxCollateral:   577.0 * 1e18,
                bondChange:      4_194.295595144209001380 * 1e18,
                givenAmount:     14_103.676069575363217376 * 1e18,
                collateralTaken: 577.000000000000000000 * 1e18,
                isReward:        true
            }
        );

        // Residual is collateralized, auction is not active
        _assertAuction(
            AuctionParams({
                borrower:          _borrower2,
                active:            false,
                kicker:            address(0),
                bondSize:          0,
                bondFactor:        0,
                kickTime:          0,
                kickMomp:          0,
                totalBondEscrowed: 0,
                auctionPrice:      0,
                debtInAuction:     0,
                thresholdPrice:    0.087394564652412923 * 1e18,
                neutralPrice:      0
            })
        );

        _assertBorrower(
            {
                borrower:                  _borrower2,
<<<<<<< HEAD
                borrowerDebt:              36.967900847970666464 * 1e18,
                borrowerCollateral:        423.0 * 1e18,
=======
                borrowerDebt:              35.127916055172028742 * 1e18,
                borrowerCollateral:        423.000000000000000000 * 1e18,
>>>>>>> 6d33db71
                borrowert0Np:              1_575.326150647652569911 * 1e18,
                borrowerCollateralization: 17_223.768256708268651759 * 1e18
            }
        );

    }

    function testTakeCallerColConstraintBpfNegResidual () external tearDown {

        _borrow(
            {
                from:       _borrower2,
                amount:     1_700.0 * 1e18,
                indexLimit: _p9_72,
                newLup:     _p9_72
            }
        );

        _assertPool(
            PoolParams({
                htp:                  9.689307692307692312 * 1e18,
                lup:                  9.721295865031779605 * 1e18,
                poolSize:             73_000.000000000000000000 * 1e18,
                pledgedCollateral:    1_002.000000000000000000 * 1e18,
                encumberedCollateral: 998.691567123838268658 * 1e18,
                poolDebt:             9_708.576201923076927554 * 1e18,
                actualUtilization:    0.539365344551282052 * 1e18,
                targetUtilization:    1.000000000000000000 * 1e18,
                minDebtAmount:        485.428810096153846378 * 1e18,
                loans:                2,
                maxBorrower:          address(_borrower2),
                interestRate:         0.05 * 1e18,
                interestRateUpdate:   block.timestamp
            })
        );

        _assertBorrower(
            {
                borrower:                  _borrower2,
                borrowerDebt:              9_689.307692307692312160 * 1e18,
                borrowerCollateral:        1_000 * 1e18,
                borrowert0Np:              10.275765152019230606 * 1e18,
                borrowerCollateralization: 1.003301388885552947 * 1e18
            }
        );

        skip(100 days);

        _kick(
            {
                from:           _lender,
                borrower:       _borrower2,
                debt:           9_945.738101507554206918 * 1e18,
                collateral:     1_000 * 1e18,
                bond:           98.229512113654856365 * 1e18,
                transferAmount: 98.229512113654856365 * 1e18
            }
        );

        _assertAuction(
            AuctionParams({
                borrower:          _borrower2,
                active:            true,
                kicker:            _lender,
                bondSize:          98.229512113654856365 * 1e18,
                bondFactor:        0.01 * 1e18,
                kickTime:          block.timestamp,
                kickMomp:          9.818751856078723036 * 1e18,
                totalBondEscrowed: 98.229512113654856365 * 1e18,
                auctionPrice:      314.200059394519137152 * 1e18,
                debtInAuction:     9_945.738101507554206918 * 1e18,
                thresholdPrice:    9.945738101507554206 * 1e18,
                neutralPrice:      10.417497612122395691 * 1e18
            })
        );
        _assertKicker(
            {
                kicker:    _lender,
                claimable: 0,
                locked:    98.229512113654856365 * 1e18
            }
        );
        _assertBorrower(
            {
                borrower:                  _borrower2,
                borrowerDebt:              9_945.738101507554206918 * 1e18,
                borrowerCollateral:        1_000 * 1e18,
                borrowert0Np:              10.275765152019230606 * 1e18,
                borrowerCollateralization: 0.977433325291186371 * 1e18
            }
        );
        _assertReserveAuction(
            {
                reserves:                   147.625795655539437491 * 1e18,
                claimableReserves :         97.799433758115930094 * 1e18,
                claimableReservesRemaining: 0,
                auctionPrice:               0,
                timeRemaining:              0
            }
        );

        skip(2 hours);

        _assertPool(
            PoolParams({
                htp:                  9.901856025849255254 * 1e18,
                lup:                  9.721295865031779605 * 1e18,
                poolSize:             73_118.396583829162042000 * 1e18,
                pledgedCollateral:    1_002 * 1e18,
                encumberedCollateral: 1_025.107650389722106875 * 1e18,
                poolDebt:             9_965.374762946048672276 * 1e18,
                actualUtilization:    0 * 1e18,
                targetUtilization:    1.023051016482943442 * 1e18,
                minDebtAmount:        996.537476294604867228 * 1e18,
                loans:                1,
                maxBorrower:          address(_borrower),
                interestRate:         0.045 * 1e18,
                interestRateUpdate:   block.timestamp - 2 hours
            })
        );

        _assertAuction(
            AuctionParams({
                borrower:          _borrower2,
                active:            true,
                kicker:            _lender,
                bondSize:          98.229512113654856365 * 1e18,
                bondFactor:        0.01 * 1e18,
                kickTime:          block.timestamp - 2 hours,
                kickMomp:          9.818751856078723036 * 1e18,
                totalBondEscrowed: 98.229512113654856365 * 1e18,
                auctionPrice:      157.100029697259568576 * 1e18,
                debtInAuction:     9_945.738101507554206918 * 1e18,
                thresholdPrice:    9.945840284273233679 * 1e18,
                neutralPrice:      10.417497612122395691 * 1e18
            })
        );

        _assertBorrower(
            {
                borrower:                  _borrower2,
                borrowerDebt:              9_945.840284273233679079 * 1e18,
                borrowerCollateral:        1_000.000000000000000 * 1e18,
                borrowert0Np:              10.275765152019230606 * 1e18,
                borrowerCollateralization: 0.977423283219567398 * 1e18
            }
        );

        // BPF Negative, Caller collateral constraint
        _take(
            {
                from:            _lender,
                borrower:        _borrower2,
                maxCollateral:   10.0 * 1e18,
                bondChange:      15.710002969725956858 * 1e18,
                givenAmount:     1_571.000296972595685760 * 1e18,
                collateralTaken: 10.0 * 1e18,
                isReward:        false
            }
        );

        _assertPool(
            PoolParams({
                htp:                  9.902059490734692431 * 1e18,
                lup:                  9.721295865031779605 * 1e18,
                poolSize:             73_118.483609771307158717 * 1e18,
                pledgedCollateral:    992.0 * 1e18,
                encumberedCollateral: 863.503650389722109501 * 1e18,
                poolDebt:             8_394.374465973452986517 * 1e18,
                actualUtilization:    0.114805095121689000 * 1e18,
                targetUtilization:    1.023051016482943442 * 1e18,
                minDebtAmount:        419.718723298672649326 * 1e18,
                loans:                2,
                maxBorrower:          address(_borrower),
                interestRate:         0.045 * 1e18,
                interestRateUpdate:   block.timestamp - 2 hours
            })
        );
 
        // Residual is collateralized, auction is not active
        _assertAuction(
            AuctionParams({
                borrower:          _borrower2,
                active:            false,
                kicker:            address(0),
                bondSize:          0,
                bondFactor:        0,
                kickTime:          0,
                kickMomp:          0,
                totalBondEscrowed: 0,
                auctionPrice:      0,
                debtInAuction:     0,
                thresholdPrice:    8.459434330606705043 * 1e18,
                neutralPrice:      0
            })
        );

        _assertBorrower(
            {
                borrower:                  _borrower2,
                borrowerDebt:              8_374.839987300637993319 * 1e18,
                borrowerCollateral:        990.000000000000000000 * 1e18,
                borrowert0Np:              10.275765152019230606 * 1e18,
                borrowerCollateralization: 1.149166183589792662 * 1e18
            }
        );
    }

    function testTakeLoanDebtConstraintBpfPosResidual() external tearDown {

        // Increase neutralPrice so it exceeds TP
        _addLiquidity(
            {
                from:    _lender,
                amount:  10_000 * 1e18,
                index:   _i1505_26,
                lpAward: 10_000 * 1e27,
                newLup:  _p1505_26
            }
        );

        _pledgeCollateral(
            {
                from:     _borrower,
                borrower: _borrower,
                amount:   1_000 * 1e18
            }
        );

        _borrow(
            {
                from:       _borrower,
                amount:     9_020 * 1e18,
                indexLimit: _i9_72,
                newLup:     _p9_72
            }
        );
        
        // calling borrow stamps loan with new t0NeutralPrice
        _borrow(
            {
                from:       _borrower2,
                amount:     1_700.0 * 1e18,
                indexLimit: _p9_72,
                newLup:     _p9_72
            }
        );

        _assertPool(
            PoolParams({
                htp:                  9.689307692307692312 * 1e18,
                lup:                  9.721295865031779605 * 1e18,
                poolSize:             83_000.000000000000000000 * 1e18,
                pledgedCollateral:    2_002.000000000000000000 * 1e18,
                encumberedCollateral: 1_927.443577377932263894 * 1e18,
                poolDebt:             18_737.249278846153854794 * 1e18,
                actualUtilization:    0.225749991311399444 * 1e18,
                targetUtilization:    1.000000000000000000 * 1e18,
                minDebtAmount:        936.862463942307692740 * 1e18,
                loans:                2,
                maxBorrower:          address(_borrower2),
                interestRate:         0.05 * 1e18,
                interestRateUpdate:   block.timestamp
            })
        );

        _assertBorrower(
            {
                borrower:                  _borrower2,
                borrowerDebt:              9_689.307692307692312160* 1e18,
                borrowerCollateral:        1_000 * 1e18,
                borrowert0Np:              1_575.326150647652569911 * 1e18,
                borrowerCollateralization: 1.003301388885552947 * 1e18
            }
        );

        skip(100 days);
        
        _assertPool(
            PoolParams({
                htp:                  9.689307692307692312 * 1e18,
                lup:                  9.721295865031779605 * 1e18,
                poolSize:             83_000.000000000000000000 * 1e18,
                pledgedCollateral:    2_002.000000000000000000 * 1e18,
                encumberedCollateral: 1_954.028587437074993946 * 1e18,
                poolDebt:             18_995.690027205926343012 * 1e18,
                actualUtilization:    0.228863735267541281 * 1e18,
                targetUtilization:    1.000000000000000000 * 1e18,
                minDebtAmount:        949.784501360296317151 * 1e18,
                loans:                2,
                maxBorrower:          address(_borrower2),
                interestRate:         0.05 * 1e18,
                interestRateUpdate:   block.timestamp - 100 days
            })
        );


        _assertAuction(
            AuctionParams({
                borrower:          _borrower2,
                active:            false,
                kicker:            address(0),
                bondSize:          0,
                bondFactor:        0,
                kickTime:          0,
                kickMomp:          0,
                totalBondEscrowed: 0,
                auctionPrice:      0,
                debtInAuction:     0,
                thresholdPrice:    9.822951211365485636 * 1e18,
                neutralPrice:      0
            })
        );

        _assertBorrower(
            {
                borrower:                  _borrower2,
                borrowerDebt:              9_822.951211365485636462* 1e18,
                borrowerCollateral:        1_000 * 1e18,
                borrowert0Np:              1_575.326150647652569911 * 1e18,
                borrowerCollateralization: 0.989651241857326201 * 1e18
            }
        );

        _kick(
            {
                from:           _lender,
                borrower:       _borrower2,
                debt:           9_945.738101507554206918 * 1e18,
                collateral:     1_000 * 1e18,
                bond:           2_946.885363409645690939 * 1e18,
                transferAmount: 2_946.885363409645690939 * 1e18
            }
        );

        _assertKicker(
            {
                kicker:    _lender,
                claimable: 0,
                locked:    2_946.885363409645690939 * 1e18
            }
        );

        _assertBorrower(
            {
                borrower:                  _borrower2,
                borrowerDebt:              9_945.738101507554206918 * 1e18,
                borrowerCollateral:        1_000 * 1e18,
                borrowert0Np:              1_575.326150647652569911 * 1e18,
                borrowerCollateralization: 0.977433325291186371 * 1e18
            }
        );

        _assertReserveAuction(
            {
                reserves:                   176.383108065231049467 * 1e18,
                claimableReserves :         80.790723478491074900 * 1e18,
                claimableReservesRemaining: 0,
                auctionPrice:               0,
                timeRemaining:              0
            }
        );

        skip(43000 seconds); // 11.94 hrs

        _assertPool(
            PoolParams({
                htp:                  9.280695967198888513 * 1e18,
                lup:                  9.721295865031779605 * 1e18,
                poolSize:             83_222.843809282763864000 * 1e18,
                pledgedCollateral:    2_002.000000000000000000 * 1e18,
                encumberedCollateral: 1_966.779974486190376300 * 1e18,
                poolDebt:             19_119.650033399911495436 * 1e18,
                actualUtilization:    0.359237663096559171 * 1e18,
                targetUtilization:    0.982347302508817815 * 1e18,
                minDebtAmount:        1_911.965003339991149544 * 1e18,
                loans:                1,
                maxBorrower:          address(_borrower),
                interestRate:         0.045 * 1e18,
                interestRateUpdate:   block.timestamp - 43000 seconds
            })
        );

        _assertAuction(
            AuctionParams({
                borrower:          _borrower2,
                active:            true,
                kicker:            _lender,
                bondSize:          2_946.885363409645690939 * 1e18,
                bondFactor:        0.3 * 1e18,
                kickTime:          block.timestamp - 43000 seconds,
                kickMomp:          1505.263728469068226832 * 1e18,
                totalBondEscrowed: 2_946.885363409645690939 * 1e18,
                auctionPrice:      24.443112772227665888 * 1e18,
                debtInAuction:     9_945.738101507554206918 * 1e18,
                thresholdPrice:    9.946348375279124882 * 1e18,
                neutralPrice:      1_597.054445085392479852 * 1e18
            })
        );

        _assertBorrower(
            {
                borrower:                  _borrower2,
                borrowerDebt:              9_946.348375279124882460 * 1e18,
                borrowerCollateral:        1_000.000000000000000 * 1e18,
                borrowert0Np:              1_575.326150647652569911 * 1e18,
                borrowerCollateralization: 0.977373353339734632 * 1e18
            }
        );
 
        // BPF Positive, Loan Debt constraint
        _take(
            {
                from:            _lender,
                borrower:        _borrower2,
                maxCollateral:   1_001 * 1e18,
<<<<<<< HEAD
                bondChange:      4_504.638817316139805519 * 1e18,
                givenAmount:     15_147.231578864803429751 * 1e18,
                collateralTaken: 619.693233018796646231 * 1e18,
=======
                bondChange:      4_207.314752003173273858 * 1e18,
                givenAmount:     14_153.663127282298156318 * 1e18,
                collateralTaken: 579.045036496486256681 * 1e18,
>>>>>>> 6d33db71
                isReward:        true
            }
        );

        // Residual is collateralized, auction is not active
        _assertAuction(
            AuctionParams({
                borrower:          _borrower2,
                active:            false,
                kicker:            address(0),
                bondSize:          0,
                bondFactor:        0,
                kickTime:          0,
                kickMomp:          0,
                totalBondEscrowed: 0,
                auctionPrice:      0,
                debtInAuction:     0,
                thresholdPrice:    0,
                neutralPrice:      0
            })
        );

        _assertBorrower(
            {
                borrower:                  _borrower2,
                borrowerDebt:              0,
<<<<<<< HEAD
                borrowerCollateral:        380.306766981203353769 * 1e18,
=======
                borrowerCollateral:        420.954963503513743319 * 1e18,
>>>>>>> 6d33db71
                borrowert0Np:              1_575.326150647652569911 * 1e18,
                borrowerCollateralization: 1.0 * 1e18
            }
        );
    }

    function testTakeAndSettle() external { 

        // Borrower2 borrows
        _borrow(
            {
                from:       _borrower2,
                amount:     1_730 * 1e18,
                indexLimit: _i9_72,
                newLup:     9.721295865031779605 * 1e18
            }
        );

        // Skip to make borrower undercollateralized
        skip(100 days);
        _assertBorrower(
            {
                borrower:                  _borrower2,
                borrowerDebt:              9_853.394241979221645666 * 1e18,
                borrowerCollateral:        1_000 * 1e18,
                borrowert0Np:              10.307611531622595991 * 1e18,
                borrowerCollateralization: 0.986593617011217057 * 1e18
            }
        );
        _kick(
            {
                from:           _lender,
                borrower:       _borrower2,
                debt:           9_976.561670003961916237 * 1e18,
                collateral:     1_000 * 1e18,
                bond:           98.533942419792216457 * 1e18,
                transferAmount: 98.533942419792216457 * 1e18
            }
        );
        _assertAuction(
            AuctionParams({
                borrower:          _borrower2,
                active:            true,
                kicker:            _lender,
                bondSize:          98.533942419792216457 * 1e18,
                bondFactor:        0.01 * 1e18,
                kickTime:          block.timestamp,
                kickMomp:          9.818751856078723036 * 1e18,
                totalBondEscrowed: 98.533942419792216457 * 1e18,
                auctionPrice:      314.200059394519137152 * 1e18,
                debtInAuction:     9_976.561670003961916237 * 1e18,
                thresholdPrice:    9.976561670003961916 * 1e18,
                neutralPrice:      10.449783245217816340 * 1e18
            })
        );
        _assertKicker(
            {
                kicker:    _lender,
                claimable: 0,
                locked:    98.533942419792216457 * 1e18
            }
        );
        _assertBorrower(
            {
                borrower:                  _borrower2,
                borrowerDebt:              9_976.561670003961916237 * 1e18,
                borrowerCollateral:        1_000 * 1e18,
                borrowert0Np:              10.307611531622595991 * 1e18,
                borrowerCollateralization: 0.974413448899967463 * 1e18
            }
        );
        _assertReserveAuction(
            {
                reserves:                   148.064352861909228810 * 1e18,
                claimableReserves :         98.083873122003682866 * 1e18,
                claimableReservesRemaining: 0,
                auctionPrice:               0,
                timeRemaining:              0
            }
        );

        uint256 preTakeSnapshot = vm.snapshot();
        skip(358 minutes);

        _assertAuction(
            AuctionParams({
                borrower:          _borrower2,
                active:            true,
                kicker:            _lender,
                bondSize:          98.533942419792216457 * 1e18,
                bondFactor:        0.01 * 1e18,
                kickTime:          block.timestamp - 358 minutes,
                kickMomp:          9.818751856078723036 * 1e18,
                totalBondEscrowed: 98.533942419792216457 * 1e18,
                auctionPrice:      10.048254301505840000 * 1e18,
                debtInAuction:     9_976.561670003961916237 * 1e18,
                thresholdPrice:    9.976867463138769510 * 1e18,
                neutralPrice:      10.449783245217816340 * 1e18
            })
        );

        _assertBorrower(
            {
                borrower:                  _borrower2,
                borrowerDebt:              9_976.867463138769510756 * 1e18,
                borrowerCollateral:        1_000 * 1e18,
                borrowert0Np:              10.307611531622595991 * 1e18,
                borrowerCollateralization: 0.974383582918060948 * 1e18
            }
        );

        _take(
            {
                from:            _lender,
                borrower:        _borrower2,
                maxCollateral:   1_000 * 1e18,
                bondChange:      100.482543015058400000 * 1e18,
                givenAmount:     10_048.254301505840000000 * 1e18,
                collateralTaken: 1000.0 * 1e18,
                isReward:        true
            }
        );

        _assertBorrower(
            {
                borrower:                  _borrower2,
<<<<<<< HEAD
                borrowerDebt:              727.476427067701776509 * 1e18,
=======
                borrowerDebt:              13.927822059266845756 * 1e18,
>>>>>>> 6d33db71
                borrowerCollateral:        0,
                borrowert0Np:              10.307611531622595991 * 1e18,
                borrowerCollateralization: 0
            }
        );

        _assertAuction(
            AuctionParams({
                borrower:          _borrower2,
                active:            true,
                kicker:            _lender,
                bondSize:          199.016485434850616457 * 1e18,
                bondFactor:        0.01 * 1e18,
                kickTime:          block.timestamp - 358 minutes,
                kickMomp:          9.818751856078723036 * 1e18,
                totalBondEscrowed: 199.016485434850616457 * 1e18,
                auctionPrice:      10.048254301505840000 * 1e18,
<<<<<<< HEAD
                debtInAuction:     29.095704647987910756 * 1e18,
=======
                debtInAuction:     13.927822059266845756 * 1e18,
>>>>>>> 6d33db71
                thresholdPrice:    0,
                neutralPrice:      10.449783245217816340 * 1e18
            })
        );

        _assertKicker(
            {
                kicker:    _lender,
                claimable: 0,
                locked:    199.016485434850616457 * 1e18
            }
        );

        vm.revertTo(preTakeSnapshot);

        // skip ahead so take can be called on the loan
        skip(10 hours);

        _assertAuction(
            AuctionParams({
                borrower:          _borrower2,
                active:            true,
                kicker:            _lender,
                bondSize:          98.533942419792216457 * 1e18,
                bondFactor:        0.01 * 1e18,
                kickTime:          block.timestamp - 10 hours,
                kickMomp:          9.818751856078723036 * 1e18,
                totalBondEscrowed: 98.533942419792216457 * 1e18,
                auctionPrice:      0.613671991004920192 * 1e18,
                debtInAuction:     9_976.561670003961916237 * 1e18,
                thresholdPrice:    9.977074177773911990 * 1e18,
                neutralPrice:      10.449783245217816340 * 1e18
            })
        );

        _assertBorrower(
            {
                borrower:                  _borrower2,
                borrowerDebt:              9_977.074177773911990381 * 1e18,
                borrowerCollateral:        1_000 * 1e18,
                borrowert0Np:              10.307611531622595991 * 1e18,
                borrowerCollateralization: 0.974363394700228467 * 1e18
            }
        );

        // partial take for 20 collateral
        // Collateral amount is restrained by taker
        _take(
            {
                from:            _lender,
                borrower:        _borrower2,
                maxCollateral:   20 * 1e18,
                bondChange:      0.122734398200984038 * 1e18,
                givenAmount:     12.273439820098403840 * 1e18,
                collateralTaken: 20 * 1e18,
                isReward:        true
            }
        );
        _assertAuction(
            AuctionParams({
                borrower:          _borrower2,
                active:            true,
                kicker:            _lender,
                bondSize:          98.656676817993200495 * 1e18,
                bondFactor:        0.01 * 1e18,
                kickTime:          block.timestamp - 10 hours,
                kickMomp:          9.818751856078723036 * 1e18,
                totalBondEscrowed: 98.656676817993200495 * 1e18,
                auctionPrice:      0.613671991004920192 * 1e18,
<<<<<<< HEAD
                debtInAuction:     9_964.923472352014570580 * 1e18,
                thresholdPrice:    10.880937413057335112 * 1e18,
=======
                debtInAuction:     9_964.923472352014570582 * 1e18,
                thresholdPrice:    10.168289257502055684 * 1e18,
>>>>>>> 6d33db71
                neutralPrice:      10.449783245217816340 * 1e18
            })
        );
        _assertKicker(
            {
                kicker:    _lender,
                claimable: 0,
                locked:    98.656676817993200495 * 1e18 // locked bond + reward, auction is not yet finished
            }
        );
        _assertBorrower(
            {
                borrower:                  _borrower2,
<<<<<<< HEAD
                borrowerDebt:              10_663.318664796188409906 * 1e18,
=======
                borrowerDebt:              9_964.923472352014570582 * 1e18,
>>>>>>> 6d33db71
                borrowerCollateral:        980 * 1e18,
                borrowert0Np:              10.307611531622595991 * 1e18,
                borrowerCollateralization: 0.893424481365551901 * 1e18
            }
        );

        // reserves should increase after take action
        _assertReserveAuction(
            {
                reserves:                   148.141379552245490835 * 1e18,
                claimableReserves :         98.219085783104889925 * 1e18,
                claimableReservesRemaining: 0,
                auctionPrice:               0,
                timeRemaining:              0
            }
        );

        // take remaining collateral
        _take(
            {
                from:            _lender,
                borrower:        _borrower2,
                maxCollateral:   981 * 1e18,
                bondChange:      6.013985511848217882 * 1e18,
                givenAmount:     601.398551184821788160 * 1e18,
                collateralTaken: 980 * 1e18,
                isReward:        true
            }
        );
        _assertAuction(
            AuctionParams({
                borrower:          _borrower2,
                active:            true,
                kicker:            _lender,
                bondSize:          104.670662329841418377 * 1e18,
                bondFactor:        0.01 * 1e18,
                kickTime:          block.timestamp - 10 hours,
                kickMomp:          9.818751856078723036 * 1e18,
                totalBondEscrowed: 104.670662329841418377 * 1e18,
                auctionPrice:      0.613671991004920192 * 1e18,
                debtInAuction:     9_369.538906679041000381 * 1e18,
                thresholdPrice:    0,
                neutralPrice:      10.449783245217816340 * 1e18
            })
        );
        _assertKicker(
            {
                kicker:    _lender,
                claimable: 0,
                locked:    104.670662329841418377 * 1e18 // locked bond + reward, auction is not yet finalized
            }
        );
        _assertBorrower(
            {
                borrower:                  _borrower2,
<<<<<<< HEAD
                borrowerDebt:              10_067.934099123214839628 * 1e18,
=======
                borrowerDebt:              9_369.538906679041000381 * 1e18,
>>>>>>> 6d33db71
                borrowerCollateral:        0,
                borrowert0Np:              10.307611531622595991 * 1e18,
                borrowerCollateralization: 0
            }
        );
        // reserves should increase after take action
        _assertReserveAuction(
            {
                reserves:                   148.141379552245490912 * 1e18,
                claimableReserves :         101.196008611469757853 * 1e18,
                claimableReservesRemaining: 0,
                auctionPrice:               0,
                timeRemaining:              0
            }
        );

        // should revert if there's no more collateral to be auctioned
        _assertTakeInsufficentCollateralRevert(
            {
                from:          _lender,
                borrower:      _borrower2,
                maxCollateral: 10 * 1e18
            }
        );

        // full clear / debt settle
        uint256 postTakeSnapshot = vm.snapshot();

        _assertBucket(
            {
                index:        3_696,
                lpBalance:    2_000 * 1e27,
                collateral:   0,
                deposit:      2_118.911507166546112000 * 1e18,
                exchangeRate: 1.059455753583273056000000000 * 1e27
            }
        );
        _settle(
            {
                from:        _lender,
                borrower:    _borrower2,
                maxDepth:    10,
<<<<<<< HEAD
                settledDebt: 9_930.447392493232261222 * 1e18
=======
                settledDebt: 9_241.589415329770722522 * 1e18
>>>>>>> 6d33db71
            }
        );
        return;
        _assertAuction(
            AuctionParams({
                borrower:          _borrower2,
                active:            false,
                kicker:            address(0),
                bondSize:          0,
                bondFactor:        0,
                kickTime:          0,
                kickMomp:          0,
                totalBondEscrowed: 0,
                auctionPrice:      0,
                debtInAuction:     0,
                thresholdPrice:    0,
                neutralPrice:      0
            })
        );
        _assertKicker(
            {
                kicker:    _lender,
                claimable: 104.670662329841418377 * 1e18,
                locked:    0
            }
        );
        _assertBorrower(
            {
                borrower:                  _borrower2,
                borrowerDebt:              0,
                borrowerCollateral:        0,
                borrowert0Np:              10.307611531622595991 * 1e18,
                borrowerCollateralization: 1 * 1e18
            }
        );
        return;
        _assertBucket(
            {
                index:        _i9_91,
                lpBalance:    0, // bucket is bankrupt
                collateral:   0,
                deposit:      0,
                exchangeRate: 1 * 1e27
            }
        );
        _assertLenderLpBalance(
            {
                lender:      _lender,
                index:       _i9_91,
                lpBalance:   0, // bucket is bankrupt
                depositTime: _startTime
            }
        );
        _assertBucket(
            {
                index:        _i9_81,
                lpBalance:    0, // bucket is bankrupt
                collateral:   0,
                deposit:      0,
                exchangeRate: 1 * 1e27
            }
        );
        _assertLenderLpBalance(
            {
                lender:      _lender,
                index:       _i9_81,
                lpBalance:   0, // bucket is bankrupt
                depositTime: _startTime
            }
        );
        _assertBucket(
            {
                index:        _i9_72,
                lpBalance:    11_000 * 1e27,
                collateral:   0,
                deposit:      8_897.700538056438413135 * 1e18, 
                exchangeRate: 0.808881867096039855739545454 * 1e27
            }
        );
        _assertLenderLpBalance(
            {
                lender:      _lender,
                index:       _i9_72,
                lpBalance:   11_000 * 1e27,
                depositTime: _startTime
            }
        );
        _assertBucket(
            {
                index:        _i9_62,
                lpBalance:    25_000 * 1e27,
                collateral:   0,
                deposit:      25_000 * 1e18,
                exchangeRate: 1 * 1e27
            }
        );
        _assertLenderLpBalance(
            {
                lender:      _lender,
                index:       _i9_62,
                lpBalance:   25_000 * 1e27,
                depositTime: _startTime
            }
        );
        _assertBucket(
            {
                index:        _i9_52,
                lpBalance:    30_000 * 1e27,
                collateral:   0,
                deposit:      30_000 * 1e18,
                exchangeRate: 1 * 1e27
            }
        );
        _assertLenderLpBalance(
            {
                lender:      _lender,
                index:       _i9_52,
                lpBalance:   30_000 * 1e27,
                depositTime: _startTime
            }
        );
 
        vm.revertTo(postTakeSnapshot);

        _assertReserveAuction(
            {
                reserves:                   148.141379552245490912 * 1e18,
                claimableReserves :         101.196008611469757853 * 1e18,
                claimableReservesRemaining: 0,
                auctionPrice:               0,
                timeRemaining:              0
            }
        );
        // partial clears / debt settled - max buckets to use is 1, remaining will be taken from reserves
        _settle(
            {
                from:        _lender,
                borrower:    _borrower2,
                maxDepth:    1,
                settledDebt: 2_235.975862386543877283 * 1e18
            }
        );
        _assertReserveAuction(
             {
                reserves:                   0.120014514538188400 * 1e18,
                claimableReserves :         0,
                claimableReservesRemaining: 0,
                auctionPrice:               0,
                timeRemaining:              0
            }
        );
        _assertAuction(
            AuctionParams({
                borrower:          _borrower2,
                active:            true,
                kicker:            _lender,
                bondSize:          104.670662329841418377 * 1e18,
                bondFactor:        0.01 * 1e18,
                kickTime:          _startTime + 100 days,
                kickMomp:          9.818751856078723036 * 1e18,
                totalBondEscrowed: 104.670662329841418377 * 1e18,
                auctionPrice:      0.613671991004920192 * 1e18,
                debtInAuction:     7_102.606034474787586865 * 1e18,
                thresholdPrice:    0,
                neutralPrice:      10.449783245217816340  * 1e18
            })
        );
        _assertKicker(
            {
                kicker:    _lender,
                claimable: 0,
                locked:    104.670662329841418377 * 1e18 // locked bond + reward, auction is not yet finalized
            }
        );
        _assertBorrower(
            {
                borrower:                  _borrower2,
                borrowerDebt:              7_102.606034474787586865 * 1e18,
                borrowerCollateral:        0,
                borrowert0Np:              10.307611531622595991 * 1e18,
                borrowerCollateralization: 0
            }
        );
        // clear remaining debt
        _settle(
            {
                from:        _lender,
                borrower:    _borrower2,
                maxDepth:    5,
                settledDebt: 7_005.613552943226845239 * 1e18
            }
        );
        _assertAuction(
            AuctionParams({
                borrower:          _borrower2,
                active:            false,
                kicker:            address(0),
                bondSize:          0,
                bondFactor:        0,
                kickTime:          0,
                kickMomp:          0,
                totalBondEscrowed: 0,
                auctionPrice:      0,
                debtInAuction:     0,
                thresholdPrice:    0,
                neutralPrice:      0
            })
        );
        _assertKicker(
            {
                kicker:    _lender,
                claimable: 104.670662329841418377 * 1e18,
                locked:    0
            }
        );
        _assertBorrower(
            {
                borrower:                  _borrower2,
                borrowerDebt:              0,
                borrowerCollateral:        0,
                borrowert0Np:              10.307611531622595991 * 1e18,
                borrowerCollateralization: 1 * 1e18
            }
        );

        // kicker withdraws his auction bonds
        assertEq(_quote.balanceOf(_lender), 46_287.794066575287591543 * 1e18);
        _pool.withdrawBonds();
        assertEq(_quote.balanceOf(_lender), 46_392.464728905129009920 * 1e18);
        _assertKicker(
            {
                kicker:    _lender,
                claimable: 0,
                locked:    0
            }
        );
    }

    function testTakeReverts() external tearDown {

        // Borrower2 borrows
        _borrow(
            {
                from:       _borrower2,
                amount:     1_730 * 1e18,
                indexLimit: _i9_72,
                newLup:     9.721295865031779605 * 1e18
            }
        );

        // Skip to make borrower undercollateralized
        skip(100 days);

        _kick(
            {
                from:           _lender,
                borrower:       _borrower2,
                debt:           9_976.561670003961916237 * 1e18,
                collateral:     1_000 * 1e18,
                bond:           98.533942419792216457 * 1e18,
                transferAmount: 98.533942419792216457 * 1e18
            }
        );
        _assertAuction(
            AuctionParams({
                borrower:          _borrower2,
                active:            true,
                kicker:            _lender,
                bondSize:          98.533942419792216457 * 1e18,
                bondFactor:        0.01 * 1e18,
                kickTime:          block.timestamp,
                kickMomp:          9.818751856078723036 * 1e18,
                totalBondEscrowed: 98.533942419792216457 * 1e18,
                auctionPrice:      314.200059394519137152 * 1e18,
                debtInAuction:     9_976.561670003961916237 * 1e18,
                thresholdPrice:    9.976561670003961916 * 1e18,
                neutralPrice:      10.449783245217816340 * 1e18
            })
        );
        _assertKicker(
            {
                kicker:    _lender,
                claimable: 0,
                locked:    98.533942419792216457 * 1e18
            }
        );
        _assertBorrower(
            {
                borrower:                  _borrower2,
                borrowerDebt:              9_976.561670003961916237 * 1e18,
                borrowerCollateral:        1_000 * 1e18,
                borrowert0Np:              10.307611531622595991 * 1e18,
                borrowerCollateralization: 0.974413448899967463 * 1e18
            }
        );
        _assertReserveAuction(
            {
                reserves:                   148.064352861909228810 * 1e18,
                claimableReserves :         98.083873122003682866 * 1e18,
                claimableReservesRemaining: 0,
                auctionPrice:               0,
                timeRemaining:              0
            }
        );

        // Skip to make borrower undercollateralized
        skip(100 days);

        _assertAuction(
            AuctionParams({
                borrower:          _borrower,
                active:            false,
                kicker:            address(0),
                bondSize:          0,
                bondFactor:        0,
                kickTime:          0,
                kickMomp:          0,
                totalBondEscrowed: 98.533942419792216457 * 1e18,
                auctionPrice:      0,
                debtInAuction:     9_976.561670003961916237 * 1e18,
                thresholdPrice:    9.888301125810259647 * 1e18,
                neutralPrice:      0
            })
        );

        _assertBorrower(
            {
                borrower:                  _borrower,
                borrowerDebt:              19.776602251620519294 * 1e18,
                borrowerCollateral:        2 * 1e18,
                borrowert0Np:              10.115967548076923081 * 1e18,
                borrowerCollateralization: 0.983110823724556080 * 1e18
            }
        );

        _kick(
            {
                from:           _lender,
                borrower:       _borrower,
                debt:           19.999089026951250136 * 1e18,
                collateral:     2 * 1e18,
                bond:           0.197766022516205193 * 1e18,
                transferAmount: 0.197766022516205193 * 1e18
            }
        );

        _assertAuction(
            AuctionParams({
                borrower:          _borrower,
                active:            true,
                kicker:            _lender,
                bondSize:          0.197766022516205193 * 1e18,
                bondFactor:        0.01 * 1e18,
                kickTime:          block.timestamp,
                kickMomp:          9.818751856078723036 * 1e18,
                totalBondEscrowed: 98.731708442308421650 * 1e18,
                auctionPrice:      314.200059394519137152 * 1e18,
                debtInAuction:     10_120.320801313999710974 * 1e18,
                thresholdPrice:    9.999544513475625068 * 1e18,
                neutralPrice:      10.382716182100772629 * 1e18
            })
        );

        _assertKicker(
            {
                kicker:    _lender,
                claimable: 0,
                locked:    98.731708442308421650 * 1e18
            }
        );

        skip(2 hours);

        // 10 borrowers draw debt to enable the min debt check
        for (uint i=0; i<10; ++i) {
            _anonBorrowerDrawsDebt(1_000 * 1e18, 6_000 * 1e18, 7_777);
        }        
        // should revert if auction leaves borrower with debt under minimum pool debt
        _assertTakeDebtUnderMinPoolDebtRevert(
            {
                from:          _lender,
                borrower:      _borrower,
                maxCollateral: 0.1 * 1e18
            }
        );
    }
}<|MERGE_RESOLUTION|>--- conflicted
+++ resolved
@@ -436,11 +436,7 @@
                 kickMomp:          1_505.263728469068226832 * 1e18,
                 totalBondEscrowed: 6_340.134293034232430498 * 1e18,
                 auctionPrice:      11.315630002696011360 * 1e18,
-<<<<<<< HEAD
-                debtInAuction:     2_024.024073764555453488 * 1e18,
-=======
                 debtInAuction:     2_022.535489532218366929 * 1e18,
->>>>>>> 6d33db71
                 thresholdPrice:    0,
                 neutralPrice:      1_597.054445085392479852 * 1e18
             })
@@ -450,11 +446,7 @@
         _assertBorrower(
             {
                 borrower:                  _borrower2,
-<<<<<<< HEAD
-                borrowerDebt:              2_024.024073764555453488 * 1e18,
-=======
                 borrowerDebt:              2_022.535489532218366929 * 1e18,
->>>>>>> 6d33db71
                 borrowerCollateral:        0,
                 borrowert0Np:              1_575.326150647652569911 * 1e18,
                 borrowerCollateralization: 0
@@ -689,13 +681,8 @@
                 kickMomp:          1_505.263728469068226832 * 1e18,
                 totalBondEscrowed: 3_019.576794867950872939 * 1e18,
                 auctionPrice:      24.443112772227665888 * 1e18,
-<<<<<<< HEAD
-                debtInAuction:     9_774.608679015153405580 * 1e18,
-                thresholdPrice:    9.873342100015306470 * 1e18,
-=======
                 debtInAuction:     9_774.576790197253949120 * 1e18,
                 thresholdPrice:    9.873309889088135302 * 1e18,
->>>>>>> 6d33db71
                 neutralPrice:      1_597.054445085392479852 * 1e18
             })
         );
@@ -703,11 +690,7 @@
         _assertBorrower(
             {
                 borrower:                  _borrower2,
-<<<<<<< HEAD
-                borrowerDebt:              9_774.608679015153405580 * 1e18,
-=======
                 borrowerDebt:              9_774.576790197253949120 * 1e18,
->>>>>>> 6d33db71
                 borrowerCollateral:        990.0 * 1e18,
                 borrowert0Np:              1_575.326150647652569911 * 1e18,
                 borrowerCollateralization: 0.984600327483508229 * 1e18
@@ -951,13 +934,8 @@
         _assertBorrower(
             {
                 borrower:                  _borrower2,
-<<<<<<< HEAD
-                borrowerDebt:              36.967900847970666464 * 1e18,
-                borrowerCollateral:        423.0 * 1e18,
-=======
                 borrowerDebt:              35.127916055172028742 * 1e18,
                 borrowerCollateral:        423.000000000000000000 * 1e18,
->>>>>>> 6d33db71
                 borrowert0Np:              1_575.326150647652569911 * 1e18,
                 borrowerCollateralization: 17_223.768256708268651759 * 1e18
             }
@@ -1374,15 +1352,9 @@
                 from:            _lender,
                 borrower:        _borrower2,
                 maxCollateral:   1_001 * 1e18,
-<<<<<<< HEAD
-                bondChange:      4_504.638817316139805519 * 1e18,
-                givenAmount:     15_147.231578864803429751 * 1e18,
-                collateralTaken: 619.693233018796646231 * 1e18,
-=======
                 bondChange:      4_207.314752003173273858 * 1e18,
                 givenAmount:     14_153.663127282298156318 * 1e18,
                 collateralTaken: 579.045036496486256681 * 1e18,
->>>>>>> 6d33db71
                 isReward:        true
             }
         );
@@ -1409,11 +1381,7 @@
             {
                 borrower:                  _borrower2,
                 borrowerDebt:              0,
-<<<<<<< HEAD
-                borrowerCollateral:        380.306766981203353769 * 1e18,
-=======
                 borrowerCollateral:        420.954963503513743319 * 1e18,
->>>>>>> 6d33db71
                 borrowert0Np:              1_575.326150647652569911 * 1e18,
                 borrowerCollateralization: 1.0 * 1e18
             }
@@ -1540,11 +1508,7 @@
         _assertBorrower(
             {
                 borrower:                  _borrower2,
-<<<<<<< HEAD
-                borrowerDebt:              727.476427067701776509 * 1e18,
-=======
                 borrowerDebt:              13.927822059266845756 * 1e18,
->>>>>>> 6d33db71
                 borrowerCollateral:        0,
                 borrowert0Np:              10.307611531622595991 * 1e18,
                 borrowerCollateralization: 0
@@ -1562,11 +1526,7 @@
                 kickMomp:          9.818751856078723036 * 1e18,
                 totalBondEscrowed: 199.016485434850616457 * 1e18,
                 auctionPrice:      10.048254301505840000 * 1e18,
-<<<<<<< HEAD
-                debtInAuction:     29.095704647987910756 * 1e18,
-=======
                 debtInAuction:     13.927822059266845756 * 1e18,
->>>>>>> 6d33db71
                 thresholdPrice:    0,
                 neutralPrice:      10.449783245217816340 * 1e18
             })
@@ -1636,13 +1596,8 @@
                 kickMomp:          9.818751856078723036 * 1e18,
                 totalBondEscrowed: 98.656676817993200495 * 1e18,
                 auctionPrice:      0.613671991004920192 * 1e18,
-<<<<<<< HEAD
-                debtInAuction:     9_964.923472352014570580 * 1e18,
-                thresholdPrice:    10.880937413057335112 * 1e18,
-=======
                 debtInAuction:     9_964.923472352014570582 * 1e18,
                 thresholdPrice:    10.168289257502055684 * 1e18,
->>>>>>> 6d33db71
                 neutralPrice:      10.449783245217816340 * 1e18
             })
         );
@@ -1656,11 +1611,7 @@
         _assertBorrower(
             {
                 borrower:                  _borrower2,
-<<<<<<< HEAD
-                borrowerDebt:              10_663.318664796188409906 * 1e18,
-=======
                 borrowerDebt:              9_964.923472352014570582 * 1e18,
->>>>>>> 6d33db71
                 borrowerCollateral:        980 * 1e18,
                 borrowert0Np:              10.307611531622595991 * 1e18,
                 borrowerCollateralization: 0.893424481365551901 * 1e18
@@ -1716,11 +1667,7 @@
         _assertBorrower(
             {
                 borrower:                  _borrower2,
-<<<<<<< HEAD
-                borrowerDebt:              10_067.934099123214839628 * 1e18,
-=======
                 borrowerDebt:              9_369.538906679041000381 * 1e18,
->>>>>>> 6d33db71
                 borrowerCollateral:        0,
                 borrowert0Np:              10.307611531622595991 * 1e18,
                 borrowerCollateralization: 0
@@ -1763,11 +1710,7 @@
                 from:        _lender,
                 borrower:    _borrower2,
                 maxDepth:    10,
-<<<<<<< HEAD
-                settledDebt: 9_930.447392493232261222 * 1e18
-=======
                 settledDebt: 9_241.589415329770722522 * 1e18
->>>>>>> 6d33db71
             }
         );
         return;
