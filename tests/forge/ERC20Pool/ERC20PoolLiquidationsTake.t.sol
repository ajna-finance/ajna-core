--- conflicted
+++ resolved
@@ -2201,396 +2201,4 @@
             }
         );
     }
-<<<<<<< HEAD
-
-    function testBucketZeroAssets() external {
-        _addLiquidity(
-            {
-                from:    _lender1,
-                amount:  1 * 1e18,
-                index:   _i9_91,
-                lpAward: 1 * 1e27,
-                newLup:  9.721295865031779605 * 1e18
-            }
-        );
-
-        // Borrower2 borrows
-        _borrow(
-            {
-                from:       _borrower2,
-                amount:     1_730 * 1e18,
-                indexLimit: _i9_72,
-                newLup:     9.721295865031779605 * 1e18
-            }
-        );
-
-        // Skip to make borrower undercollateralized
-        skip(100 days);
-
-        _kick(
-            {
-                from:           _lender,
-                borrower:       _borrower2,
-                debt:           9_976.561670003961916237 * 1e18,
-                collateral:     1_000 * 1e18,
-                bond:           98.533942419792216457 * 1e18,
-                transferAmount: 98.533942419792216457 * 1e18
-            }
-        );
-
-        _assertAuction(
-            AuctionParams({
-                borrower:          _borrower2,
-                active:            true,
-                kicker:            _lender,
-                bondSize:          98.533942419792216457 * 1e18,
-                bondFactor:        0.01 * 1e18,
-                kickTime:          block.timestamp,
-                kickMomp:          9.818751856078723036 * 1e18,
-                totalBondEscrowed: 98.533942419792216457 * 1e18,
-                auctionPrice:      334.393063846970122880 * 1e18,
-                debtInAuction:     9_976.561670003961916237 * 1e18,
-                thresholdPrice:    9.976561670003961916 * 1e18,
-                neutralPrice:      10.449783245217816340 * 1e18
-            })
-        );
-        _assertKicker(
-            {
-                kicker:    _lender,
-                claimable: 0,
-                locked:    98.533942419792216457 * 1e18
-            }
-        );
-        _assertBorrower(
-            {
-                borrower:                  _borrower2,
-                borrowerDebt:              9_976.561670003961916237 * 1e18,
-                borrowerCollateral:        1_000 * 1e18,
-                borrowert0Np:              10.307611531622595991 * 1e18,
-                borrowerCollateralization: 0.974413448899967463 * 1e18
-            }
-        );
-
-        skip(7 hours);
-
-        _assertBucket(
-            {
-                index:        _i9_91,
-                lpBalance:    2_001 * 1e27, 
-                collateral:   0,
-                deposit:      2_119.781255869507381179 * 1e18,
-                exchangeRate: 1.059360947461023179000000000 * 1e27
-            }
-        );
-
-        _take(
-            {
-                from:            _lender,
-                borrower:        _borrower2,
-                maxCollateral:   1_001 * 1e18,
-                bondChange:      52.248916226089081600 * 1e18,
-                givenAmount:     5_224.891622608908160000 * 1e18,
-                collateralTaken: 1_000 * 1e18,
-                isReward:        true
-            }
-        );
-
-        _assertBorrower(
-            {
-                borrower:                  _borrower2,
-                borrowerDebt:              5_502.662145883213199450 * 1e18,
-                borrowerCollateral:        0 * 1e18,
-                borrowert0Np:              10.307611531622595991 * 1e18,
-                borrowerCollateralization: 0 * 1e18
-            }
-        );
-
-        _repayDebt(
-            {
-                from:             _borrower2,
-                borrower:         _borrower2,
-                amountToRepay:    (2_550.000000000000000000 - 12.743748918425199963) * 1e18,
-                amountRepaid:     (2_550.000000000000000000 - 12.743748918425199963) * 1e18,
-                collateralToPull: 0,
-                newLup:           9.818751856078723036 * 1e18
-            }
-        );
-
-        _assertBorrower(
-            {
-                borrower:                  _borrower2,
-                borrowerDebt:              2_965.405894801638399413 * 1e18,
-                borrowerCollateral:        0,
-                borrowert0Np:              10.307611531622595991 * 1e18,
-                borrowerCollateralization: 0
-            }
-        );
-        _settle(
-            {
-                from:        _lender,
-                borrower:    _borrower2,
-                maxDepth:    10,
-                settledDebt: 2_924.955682886877884176 * 1e18
-            }
-        );
-        _assertBucket(
-            {
-                index:        _i9_91,
-                lpBalance:    2_001 * 1e27, 
-                collateral:   0,
-                deposit:      1,
-                exchangeRate: 0.00000000000000000000049975 * 1e27
-            }
-        );
-
-        vm.expectEmit(true, true, false, true);
-        emit BucketBankruptcy(_i9_91, 1e27);
-        _removeLiquidity(
-            {
-                from:     _lender,
-                amount:   1,
-                index:    _i9_91,
-                newLup:   9.818751856078723036 * 1e18,
-                lpRedeem: 2_000 * 1e27
-            }
-        );
-
-        _assertBucket(
-            {
-                index:        _i9_91,
-                lpBalance:    0 * 1e27, 
-                collateral:   0,
-                deposit:      0,
-                exchangeRate: 1 * 1e27
-            }
-        );
-    }
-
-    function testBucketTinyCollateral() external  {
-        _addCollateral(
-            {
-                from:    _lender1,
-                amount:  1,
-                index:   _i9_91,
-                lpAward: 0.000000000000000009917184843 * 1e27
-            }
-        );
-        _addLiquidity(
-            {
-                from:    _lender1,
-                amount:  1 * 1e18,
-                index:   _i9_91,
-                lpAward: 1 * 1e27,
-                newLup:  0.000000009721295865031779605 * 1e27
-            }
-        );
-
-        // Borrower2 borrows
-        _borrow(
-            {
-                from:       _borrower2,
-                amount:     1_730 * 1e18,
-                indexLimit: _i9_72,
-                newLup:     9.721295865031779605 * 1e18
-            }
-        );
-
-        // Skip to make borrower undercollateralized
-        skip(100 days);
-
-        _kick(
-            {
-                from:           _lender,
-                borrower:       _borrower2,
-                debt:           9_976.561670003961916237 * 1e18,
-                collateral:     1_000 * 1e18,
-                bond:           98.533942419792216457 * 1e18,
-                transferAmount: 98.533942419792216457 * 1e18
-            }
-        );
-
-        _assertAuction(
-            AuctionParams({
-                borrower:          _borrower2,
-                active:            true,
-                kicker:            _lender,
-                bondSize:          98.533942419792216457 * 1e18,
-                bondFactor:        0.01 * 1e18,
-                kickTime:          block.timestamp,
-                kickMomp:          9.818751856078723036 * 1e18,
-                totalBondEscrowed: 98.533942419792216457 * 1e18,
-                auctionPrice:      334.393063846970122880 * 1e18,
-                debtInAuction:     9_976.561670003961916237 * 1e18,
-                thresholdPrice:    9.976561670003961916 * 1e18,
-                neutralPrice:      10.449783245217816340 * 1e18
-            })
-        );
-        _assertKicker(
-            {
-                kicker:    _lender,
-                claimable: 0,
-                locked:    98.533942419792216457 * 1e18
-            }
-        );
-        _assertBorrower(
-            {
-                borrower:                  _borrower2,
-                borrowerDebt:              9_976.561670003961916237 * 1e18,
-                borrowerCollateral:        1_000 * 1e18,
-                borrowert0Np:              10.307611531622595991 * 1e18,
-                borrowerCollateralization: 0.974413448899967463 * 1e18
-            }
-        );
-
-        skip(7 hours);
-
-        _assertBucket(
-            {
-                index:        _i9_91,
-                lpBalance:    2_001.000000000000000009917184843 * 1e27, 
-                collateral:   1,
-                deposit:      2_119.781255869507381179 * 1e18,
-                exchangeRate: 1.059360947461023178999705800 * 1e27
-            }
-        );
-
-        _take(
-            {
-                from:            _lender,
-                borrower:        _borrower2,
-                maxCollateral:   1_001 * 1e18,
-                bondChange:      52.248916226089081600 * 1e18,
-                givenAmount:     5_224.891622608908160000 * 1e18,
-                collateralTaken: 1_000 * 1e18,
-                isReward:        true
-            }
-        );
-
-        _assertBorrower(
-            {
-                borrower:                  _borrower2,
-                borrowerDebt:              5_502.662145883213199450 * 1e18,
-                borrowerCollateral:        0,
-                borrowert0Np:              10.307611531622595991 * 1e18,
-                borrowerCollateralization: 0
-            }
-        );
-
-        _repayDebt(
-            {
-                from:             _borrower2,
-                borrower:         _borrower2,
-                amountToRepay:    (2_550.000000000000000000 - 12.743748918425199963) * 1e18,
-                amountRepaid:     (2_550.000000000000000000 - 12.743748918425199963) * 1e18,
-                collateralToPull: 0,
-                newLup:           9.818751856078723036 * 1e18
-            }
-        );
-
-        _assertBorrower(
-            {
-                borrower:                  _borrower2,
-                borrowerDebt:              2_965.405894801638399413 * 1e18,
-                borrowerCollateral:        0 * 1e18,
-                borrowert0Np:              10.307611531622595991 * 1e18,
-                borrowerCollateralization: 0 * 1e18
-            }
-        );
-        _settle(
-            {
-                from:        _lender,
-                borrower:    _borrower2,
-                maxDepth:    10,
-                settledDebt: 2_924.955682886877884176 * 1e18
-            }
-        );
-        _assertBucket(
-            {
-                index:        _i9_91,
-                lpBalance:    2_001.000000000000000009917184843 * 1e27, 
-                collateral:   1,
-                deposit:      1,
-                exchangeRate: 0.000000000000000000005455864 * 1e27
-            }
-        );
-
-        _removeLiquidity(
-            {
-                from:     _lender,
-                amount:   1,
-                index:    _i9_91,
-                newLup:   9.818751856078723036 * 1e18,
-                lpRedeem: 200.100009984990498251025862726 * 1e27
-            }
-        );
-
-
-        // Bucket has 1 wei collateral, 0 deposit, 2 lenders with LP > 0
-        _assertBucket(
-            {
-                index:        _i9_91,
-                lpBalance:    1_800.899990015009501758891322117 * 1e27, 
-                collateral:   1,
-                deposit:      0,
-                exchangeRate: 0.000000000000000000005506793 * 1e27
-            }
-        );
-        _assertLenderLpBalance(
-            {
-                lender:      _lender,
-                index:       _i9_91,
-                lpBalance:   1_799.899990015009501748974137274 * 1e27,
-                depositTime: _startTime
-            }
-        );
-        _assertLenderLpBalance(
-            {
-                lender:      _lender1,
-                index:       _i9_91,
-                lpBalance:   1.000000000000000009917184843 * 1e27, 
-                depositTime: _startTime
-            }
-        );
-
-        // Lender removes collateral redeeming all LP
-        vm.expectEmit(true, true, false, true);
-        emit BucketBankruptcy(_i9_91, 1.000000000000000009917184843 * 1e27);
-        _removeCollateral(
-            {
-                from:     _lender,
-                amount:   1,
-                index:    _i9_91,
-                lpRedeem: 1799.899990015009501748974137274 * 1e27
-            }
-        );
-
-        // Bucket has 0 collateral, 0 deposit, 1 lender with LP > 0       
-        _assertBucket(
-            {
-                index:        _i9_91,
-                lpBalance:    0,
-                collateral:   0,
-                deposit:      0,
-                exchangeRate: 1e27
-            }
-        );
-        _assertLenderLpBalance(
-            {
-                lender:      _lender,
-                index:       _i9_91,
-                lpBalance:   0, 
-                depositTime: _startTime
-            }
-        );
-        _assertLenderLpBalance(
-            {
-                lender:      _lender1,
-                index:       _i9_91,
-                lpBalance:   0, 
-                depositTime: _startTime
-            }
-        );
-    }
-=======
->>>>>>> b8747e14
 }