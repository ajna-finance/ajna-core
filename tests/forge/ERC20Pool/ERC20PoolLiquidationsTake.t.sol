// SPDX-License-Identifier: UNLICENSED
pragma solidity 0.8.14;

import { ERC20HelperContract } from './ERC20DSTestPlus.sol';

import 'src/libraries/helpers/PoolHelper.sol';

contract ERC20PoolLiquidationsTakeTest is ERC20HelperContract {

    address internal _borrower;
    address internal _borrower2;
    address internal _lender;
    address internal _lender1;

    function setUp() external {
        _borrower  = makeAddr("borrower");
        _borrower2 = makeAddr("borrower2");
        _lender    = makeAddr("lender");
        _lender1   = makeAddr("lender1");

        _mintQuoteAndApproveTokens(_lender,  120_000 * 1e18);
        _mintQuoteAndApproveTokens(_lender1, 120_000 * 1e18);

        _mintCollateralAndApproveTokens(_borrower,  1_100 * 1e18);
        _mintCollateralAndApproveTokens(_borrower2, 1_000 * 1e18);
        _mintCollateralAndApproveTokens(_lender1,   4 * 1e18);

        // Lender adds Quote token accross 5 prices
        _addInitialLiquidity({
            from:   _lender,
            amount: 2_000 * 1e18,
            index:  _i9_91
        });
        _addInitialLiquidity({
            from:   _lender,
            amount: 5_000 * 1e18,
            index:  _i9_81
        });
        _addInitialLiquidity({
            from:   _lender,
            amount: 11_000 * 1e18,
            index:  _i9_72
        });
        _addInitialLiquidity({
            from:   _lender,
            amount: 25_000 * 1e18,
            index:  _i9_62
        });
        _addInitialLiquidity({
            from:   _lender,
            amount: 30_000 * 1e18,
            index:  _i9_52
        });

        // first borrower adds collateral token and borrows
        _pledgeCollateral({
            from:     _borrower,
            borrower: _borrower,
            amount:   2 * 1e18
        });
        _borrow({
            from:       _borrower,
            amount:     19.25 * 1e18,
            indexLimit: _i9_91,
            newLup:     9.917184843435912074 * 1e18
        });

        // second borrower adds collateral token and borrows
        _pledgeCollateral({
            from:     _borrower2,
            borrower: _borrower2,
            amount:   1_000 * 1e18
        });
        _borrow({
            from:       _borrower2,
            amount:     7_980 * 1e18,
            indexLimit: _i9_72,
            newLup:     9.721295865031779605 * 1e18
        });

        /*****************************/
        /*** Assert pre-kick state ***/
        /*****************************/

        _assertPool(
            PoolParams({
                htp:                  9.634254807692307697 * 1e18,
                lup:                  9.721295865031779605 * 1e18,
                poolSize:             73_000 * 1e18,
                pledgedCollateral:    1_002 * 1e18,
                encumberedCollateral: 823.649613971736296163 * 1e18,
                poolDebt:             8_006.941586538461542154 * 1e18,
                actualUtilization:    0.109684131322444679 * 1e18,
                targetUtilization:    1e18,
                minDebtAmount:        400.347079326923077108 * 1e18,
                loans:                2,
                maxBorrower:          address(_borrower),
                interestRate:         0.05 * 1e18,
                interestRateUpdate:   _startTime
            })
        );
        _assertBorrower({
            borrower:                  _borrower,
            borrowerDebt:              19.268509615384615394 * 1e18,
            borrowerCollateral:        2 * 1e18,
            borrowert0Np:              10.115967548076923081 * 1e18,
            borrowerCollateralization: 1.009034539679184679 * 1e18
        });
        _assertBorrower({
            borrower:                  _borrower2,
            borrowerDebt:              7_987.673076923076926760 * 1e18,
            borrowerCollateral:        1_000 * 1e18,
            borrowert0Np:              8.471136974495192174 * 1e18,
            borrowerCollateralization: 1.217037273735858713 * 1e18
        });
        _assertReserveAuction({
            reserves:                   7.691586538461542154 * 1e18,
            claimableReserves :         0,
            claimableReservesRemaining: 0,
            auctionPrice:               0,
            timeRemaining:              0
        });

        assertEq(_quote.balanceOf(_lender), 47_000 * 1e18);

        // should revert if there's no auction started
        _assertTakeNoAuctionRevert({
            from:          _lender,
            borrower:      _borrower,
            maxCollateral: 10 * 1e18
        });
    }

    function testTakeCoolDownPeriod() external tearDown {

        // should revert if there's no auction started
        _assertTakeNoAuctionRevert({
            from:          _lender,
            borrower:      _borrower,
            maxCollateral: 10 * 1e18
        });

        /********************/
        /*** Kick Auction ***/
        /********************/

        _borrow({
            from:       _borrower2,
            amount:     1_700.0 * 1e18,
            indexLimit: _i9_72,
            newLup:     _p9_72
        });

        skip(100 days);

        _kick({
            from:           _lender,
            borrower:       _borrower2,
            debt:           9_945.738101507554206918 * 1e18,
            collateral:     1_000 * 1e18,
            bond:           98.229512113654856365 * 1e18,
            transferAmount: 98.229512113654856365 * 1e18
        });

        /********************/
        /*** Take Auction ***/
        /********************/

        skip(30 minutes);

        // should revert if still in cool down period
        _assertTakeAuctionInCooldownRevert({
            from:          _lender,
            borrower:      _borrower2,
            maxCollateral: 10 * 1e18
        });
    }

    function testTakeLoanColConstraintBpfPosNoResidual() external tearDown {

        // Increase neutralPrice so it exceeds TP
        _addLiquidity({
            from:    _lender,
            amount:  10_000 * 1e18,
            index:   _i1505_26,
            lpAward: 10_000 * 1e18,
            newLup:  _p1505_26
        });

        _pledgeCollateral({
            from:     _borrower,
            borrower: _borrower,
            amount:   1_000 * 1e18
        });
        _borrow({
            from:       _borrower,
            amount:     9_020 * 1e18,
            indexLimit: _i9_72,
            newLup:     _p9_72
        });
        
        // calling borrow stamps loan with new t0NeutralPrice
        _borrow({
            from:       _borrower2,
            amount:     1_700.0 * 1e18,
            indexLimit: _i9_72,
            newLup:     _p9_72
        });

        _assertPool(
            PoolParams({
                htp:                  9.689307692307692312 * 1e18,
                lup:                  9.721295865031779605 * 1e18,
                poolSize:             83_000.000000000000000000 * 1e18,
                pledgedCollateral:    2_002.000000000000000000 * 1e18,
                encumberedCollateral: 1_927.443577377932263894 * 1e18,
                poolDebt:             18_737.249278846153854794 * 1e18,
                actualUtilization:    0.225749991311399444 * 1e18,
                targetUtilization:    1.000000000000000000 * 1e18,
                minDebtAmount:        936.862463942307692740 * 1e18,
                loans:                2,
                maxBorrower:          address(_borrower2),
                interestRate:         0.05 * 1e18,
                interestRateUpdate:   block.timestamp
            })
        );
        _assertBorrower({
            borrower:                  _borrower2,
            borrowerDebt:              9_689.307692307692312160* 1e18,
            borrowerCollateral:        1_000 * 1e18,
            borrowert0Np:              1_575.326150647652569911 * 1e18,
            borrowerCollateralization: 1.003301388885552947 * 1e18
        });

        skip(100 days);
        
        _assertPool(
            PoolParams({
                htp:                  9.689307692307692312 * 1e18,
                lup:                  9.721295865031779605 * 1e18,
                poolSize:             83_000.000000000000000000 * 1e18,
                pledgedCollateral:    2_002.000000000000000000 * 1e18,
                encumberedCollateral: 1_954.028587437074993946 * 1e18,
                poolDebt:             18_995.690027205926343012 * 1e18,
                actualUtilization:    0.228863735267541281 * 1e18,
                targetUtilization:    1.000000000000000000 * 1e18,
                minDebtAmount:        949.784501360296317151 * 1e18,
                loans:                2,
                maxBorrower:          address(_borrower2),
                interestRate:         0.05 * 1e18,
                interestRateUpdate:   block.timestamp - 100 days
            })
        );
        _assertAuction(
            AuctionParams({
                borrower:          _borrower2,
                active:            false,
                kicker:            address(0),
                bondSize:          0,
                bondFactor:        0,
                kickTime:          0,
                kickMomp:          0,
                totalBondEscrowed: 0,
                auctionPrice:      0,
                debtInAuction:     0,
                thresholdPrice:    9.822951211365485636 * 1e18,
                neutralPrice:      0
            })
        );
        _assertBorrower({
            borrower:                  _borrower2,
            borrowerDebt:              9_822.951211365485636462* 1e18,
            borrowerCollateral:        1_000 * 1e18,
            borrowert0Np:              1_575.326150647652569911 * 1e18,
            borrowerCollateralization: 0.989651241857326201 * 1e18
        });

        _kick({
            from:           _lender,
            borrower:       _borrower2,
            debt:           9_945.738101507554206918 * 1e18,
            collateral:     1_000 * 1e18,
            bond:           2_946.885363409645690939 * 1e18,
            transferAmount: 2_946.885363409645690939 * 1e18
        });

        _assertKicker({
            kicker:    _lender,
            claimable: 0,
            locked:    2_946.885363409645690939 * 1e18
        });
        _assertBorrower({
            borrower:                  _borrower2,
            borrowerDebt:              9_945.738101507554206918 * 1e18,
            borrowerCollateral:        1_000 * 1e18,
            borrowert0Np:              1_575.326150647652569911 * 1e18,
            borrowerCollateralization: 0.977433325291186371 * 1e18
        });
        _assertReserveAuction({
            reserves:                   176.383108065231049467 * 1e18,
            claimableReserves :         80.790723478491074900 * 1e18,
            claimableReservesRemaining: 0,
            auctionPrice:               0,
            timeRemaining:              0
        });

        skip(47000 seconds); // 13.05 hrs

        _assertPool(
            PoolParams({
                htp:                  9.280695967198888513 * 1e18,
                lup:                  9.721295865031779605 * 1e18,
                poolSize:             83_222.843809282763864000 * 1e18,
                pledgedCollateral:    2_002.000000000000000000 * 1e18,
                encumberedCollateral: 1_966.791200431324241706 * 1e18,
                poolDebt:             19_119.759164133922414841 * 1e18,
                actualUtilization:    0.359239713545693419 * 1e18,
                targetUtilization:    0.982347302508817815 * 1e18,
                minDebtAmount:        1_911.975916413392241484 * 1e18,
                loans:                1,
                maxBorrower:          address(_borrower),
                interestRate:         0.045 * 1e18,
                interestRateUpdate:   block.timestamp - 47000 seconds
            })
        );
        _assertAuction(
            AuctionParams({
                borrower:          _borrower2,
                active:            true,
                kicker:            _lender,
                bondSize:          2_946.885363409645690939 * 1e18,
                bondFactor:        0.3 * 1e18,
                kickTime:          block.timestamp - 47000 seconds,
                kickMomp:          1505.263728469068226832 * 1e18,
                totalBondEscrowed: 2_946.885363409645690939 * 1e18,
                auctionPrice:      12.005655124053999200 * 1e18,
                debtInAuction:     9_945.738101507554206918 * 1e18,
                thresholdPrice:    9.946405146835980073 * 1e18,
                neutralPrice:      1_597.054445085392479852 * 1e18
            })
        );
        _assertBorrower({
            borrower:                  _borrower2,
            borrowerDebt:              9_946.405146835980073929 * 1e18,
            borrowerCollateral:        1_000.000000000000000 * 1e18,
            borrowert0Np:              1_575.326150647652569911 * 1e18,
            borrowerCollateralization: 0.977367774740624830 * 1e18
        });
 
        // BPF Positive, Loan Col constraint
        _take({
            from:            _lender,
            borrower:        _borrower2,
            maxCollateral:   1_001 * 1e18,
            bondChange:      3_598.602058071496018124* 1e18,
            givenAmount:     12_005.655124053999200000 * 1e18,
            collateralTaken: 1000.0 * 1e18,
            isReward:        true
        });

        // Residual is not collateralized, auction is active
        _assertAuction(
            AuctionParams({
                borrower:          _borrower2,
                active:            true,
                kicker:            address(0xb012341CA6E91C00A290F658fbaA5211F2559fB1),
                bondSize:          6_545.487421481141709063 * 1e18,
                bondFactor:        0.3 * 1e18,
                kickTime:          block.timestamp - 47000 seconds,
                kickMomp:          1_505.263728469068226832 * 1e18,
                totalBondEscrowed: 6_545.487421481141709063 * 1e18,
                auctionPrice:      12.005655124053999200 * 1e18,
                debtInAuction:     2_235.600441131995497104 * 1e18,
                thresholdPrice:    0,
                neutralPrice:      1_597.054445085392479852 * 1e18
            })
        );
        // Bad debt remains
        _assertBorrower({
            borrower:                  _borrower2,
            borrowerDebt:              2_235.600441131995497104 * 1e18,
            borrowerCollateral:        0,
            borrowert0Np:              1_575.326150647652569911 * 1e18,
            borrowerCollateralization: 0
        });
    }

    function testTakeCallerColConstraintBpfPosNoResidual() external tearDown {
 
        // Increase neutralPrice so it exceeds TP
        _addLiquidity({
            from:    _lender,
            amount:  10_000 * 1e18,
            index:   _i1505_26,
            lpAward: 10_000 * 1e18,
            newLup:  _p1505_26
        });

        _pledgeCollateral({
            from:     _borrower,
            borrower: _borrower,
            amount:   1_000 * 1e18
        });
        _borrow({
            from:       _borrower,
            amount:     9_020 * 1e18,
            indexLimit: _i9_72,
            newLup:     _p9_72
        });
        
        // calling borrow stamps loan with new t0NeutralPrice
        _borrow({
            from:       _borrower2,
            amount:     1_700.0 * 1e18,
            indexLimit: _i9_72,
            newLup:     _p9_72
        });

        _assertPool(
            PoolParams({
                htp:                  9.689307692307692312 * 1e18,
                lup:                  9.721295865031779605 * 1e18,
                poolSize:             83_000.000000000000000000 * 1e18,
                pledgedCollateral:    2_002.000000000000000000 * 1e18,
                encumberedCollateral: 1_927.443577377932263894 * 1e18,
                poolDebt:             18_737.249278846153854794 * 1e18,
                actualUtilization:    0.225749991311399444 * 1e18,
                targetUtilization:    1.000000000000000000 * 1e18,
                minDebtAmount:        936.862463942307692740 * 1e18,
                loans:                2,
                maxBorrower:          address(_borrower2),
                interestRate:         0.05 * 1e18,
                interestRateUpdate:   block.timestamp
            })
        );
        _assertBorrower({
            borrower:                  _borrower2,
            borrowerDebt:              9_689.307692307692312160* 1e18,
            borrowerCollateral:        1_000 * 1e18,
            borrowert0Np:              1_575.326150647652569911 * 1e18,
            borrowerCollateralization: 1.003301388885552947 * 1e18
        });

        skip(100 days);
        
        _assertPool(
            PoolParams({
                htp:                  9.689307692307692312 * 1e18,
                lup:                  9.721295865031779605 * 1e18,
                poolSize:             83_000.000000000000000000 * 1e18,
                pledgedCollateral:    2_002.000000000000000000 * 1e18,
                encumberedCollateral: 1_954.028587437074993946 * 1e18,
                poolDebt:             18_995.690027205926343012 * 1e18,
                actualUtilization:    0.228863735267541281 * 1e18,
                targetUtilization:    1.000000000000000000 * 1e18,
                minDebtAmount:        949.784501360296317151 * 1e18,
                loans:                2,
                maxBorrower:          address(_borrower2),
                interestRate:         0.05 * 1e18,
                interestRateUpdate:   block.timestamp - 100 days
            })
        );
        _assertAuction(
            AuctionParams({
                borrower:          _borrower2,
                active:            false,
                kicker:            address(0),
                bondSize:          0,
                bondFactor:        0,
                kickTime:          0,
                kickMomp:          0,
                totalBondEscrowed: 0,
                auctionPrice:      0,
                debtInAuction:     0,
                thresholdPrice:    9.822951211365485636 * 1e18,
                neutralPrice:      0
            })
        );
        _assertBorrower({
            borrower:                  _borrower2,
            borrowerDebt:              9_822.951211365485636462* 1e18,
            borrowerCollateral:        1_000 * 1e18,
            borrowert0Np:              1_575.326150647652569911 * 1e18,
            borrowerCollateralization: 0.989651241857326201 * 1e18
        });

        _kick({
            from:           _lender,
            borrower:       _borrower2,
            debt:           9_945.738101507554206918 * 1e18,
            collateral:     1_000 * 1e18,
            bond:           2_946.885363409645690939 * 1e18,
            transferAmount: 2_946.885363409645690939 * 1e18
        });

        _assertKicker({
            kicker:    _lender,
            claimable: 0,
            locked:    2_946.885363409645690939 * 1e18
        });
        _assertBorrower({
            borrower:                  _borrower2,
            borrowerDebt:              9_945.738101507554206918 * 1e18,
            borrowerCollateral:        1_000 * 1e18,
            borrowert0Np:              1_575.326150647652569911 * 1e18,
            borrowerCollateralization: 0.977433325291186371 * 1e18
        });
        _assertReserveAuction({
            reserves:                   176.383108065231049467 * 1e18,
            claimableReserves :         80.790723478491074900 * 1e18,
            claimableReservesRemaining: 0,
            auctionPrice:               0,
            timeRemaining:              0
        });

        skip(43000 seconds); // 11.94 hrs

        _assertPool(
            PoolParams({
                htp:                  9.280695967198888513 * 1e18,
                lup:                  9.721295865031779605 * 1e18,
                poolSize:             83_222.843809282763864000 * 1e18,
                pledgedCollateral:    2_002.000000000000000000 * 1e18,
                encumberedCollateral: 1_966.779974486190376300 * 1e18,
                poolDebt:             19_119.650033399911495436 * 1e18,
                actualUtilization:    0.359237663096559171 * 1e18,
                targetUtilization:    0.982347302508817815 * 1e18,
                minDebtAmount:        1_911.965003339991149544 * 1e18,
                loans:                1,
                maxBorrower:          address(_borrower),
                interestRate:         0.045 * 1e18,
                interestRateUpdate:   block.timestamp - 43000 seconds
            })
        );
        _assertAuction(
            AuctionParams({
                borrower:          _borrower2,
                active:            true,
                kicker:            _lender,
                bondSize:          2_946.885363409645690939 * 1e18,
                bondFactor:        0.3 * 1e18,
                kickTime:          block.timestamp - 43000 seconds,
                kickMomp:          1505.263728469068226832 * 1e18,
                totalBondEscrowed: 2_946.885363409645690939 * 1e18,
                auctionPrice:      25.933649477033750336 * 1e18,
                debtInAuction:     9_945.738101507554206918 * 1e18,
                thresholdPrice:    9.946348375279124882 * 1e18,
                neutralPrice:      1_597.054445085392479852 * 1e18
            })
        );
        _assertBorrower({
            borrower:                  _borrower2,
            borrowerDebt:              9_946.348375279124882460 * 1e18,
            borrowerCollateral:        1_000.000000000000000 * 1e18,
            borrowert0Np:              1_575.326150647652569911 * 1e18,
            borrowerCollateralization: 0.977373353339734632 * 1e18
        });

        // BPF Positive, caller collateral is constraint
        _take({
            from:            _lender,
            borrower:        _borrower2,
            maxCollateral:   10 * 1e18,
            bondChange:      77.051043093949465946 * 1e18,
            givenAmount:     259.336494770337503360 * 1e18,
            collateralTaken: 10.0 * 1e18,
            isReward:        true
        });

        // Residual is not collateralized, auction is active
        _assertAuction(
            AuctionParams({
                borrower:          _borrower2,
                active:            true,
                kicker:            address(0xb012341CA6E91C00A290F658fbaA5211F2559fB1),
                bondSize:          3_023.936406503595156885 * 1e18,
                bondFactor:        0.3 * 1e18,
                kickTime:          block.timestamp - 43000 seconds,
                kickMomp:          1_505.263728469068226832 * 1e18,
                totalBondEscrowed: 3_023.936406503595156885 * 1e18,
                auctionPrice:      25.933649477033750336 * 1e18,
                debtInAuction:     10_460.307309872275586822 * 1e18,
                thresholdPrice:    10.565966979668965239 * 1e18,
                neutralPrice:      1_597.054445085392479852 * 1e18
            })
        );
        _assertBorrower({
            borrower:                  _borrower2,
            borrowerDebt:              10_460.307309872275586822 * 1e18,
            borrowerCollateral:        990 * 1e18,
            borrowert0Np:              1_575.326150647652569911 * 1e18,
            borrowerCollateralization: 0.920057377023560467 * 1e18
        });
    }

    function testTakeCallerColConstraintBpfPosResidual () external tearDown {
        
        // Increase neutralPrice so it exceeds TP
        _addLiquidity({
            from:    _lender,
            amount:  10_000 * 1e18,
            index:   _i1505_26,
            lpAward: 10_000 * 1e18,
            newLup:  _p1505_26
        });

        _pledgeCollateral({
            from:     _borrower,
            borrower: _borrower,
            amount:   1_000 * 1e18
        });
        _borrow({
            from:       _borrower,
            amount:     9_020 * 1e18,
            indexLimit: _i9_72,
            newLup:     _p9_72
        });
        
        // calling borrow stamps loan with new t0NeutralPrice
        _borrow({
            from:       _borrower2,
            amount:     1_700.0 * 1e18,
            indexLimit: _i9_72,
            newLup:     _p9_72
        });

        _assertPool(
            PoolParams({
                htp:                  9.689307692307692312 * 1e18,
                lup:                  9.721295865031779605 * 1e18,
                poolSize:             83_000.000000000000000000 * 1e18,
                pledgedCollateral:    2_002.000000000000000000 * 1e18,
                encumberedCollateral: 1_927.443577377932263894 * 1e18,
                poolDebt:             18_737.249278846153854794 * 1e18,
                actualUtilization:    0.225749991311399444 * 1e18,
                targetUtilization:    1.000000000000000000 * 1e18,
                minDebtAmount:        936.862463942307692740 * 1e18,
                loans:                2,
                maxBorrower:          address(_borrower2),
                interestRate:         0.05 * 1e18,
                interestRateUpdate:   block.timestamp
            })
        );
        _assertBorrower({
            borrower:                  _borrower2,
            borrowerDebt:              9_689.307692307692312160* 1e18,
            borrowerCollateral:        1_000 * 1e18,
            borrowert0Np:              1_575.326150647652569911 * 1e18,
            borrowerCollateralization: 1.003301388885552947 * 1e18
        });

        skip(100 days);
        
        _assertPool(
            PoolParams({
                htp:                  9.689307692307692312 * 1e18,
                lup:                  9.721295865031779605 * 1e18,
                poolSize:             83_000.000000000000000000 * 1e18,
                pledgedCollateral:    2_002.000000000000000000 * 1e18,
                encumberedCollateral: 1_954.028587437074993946 * 1e18,
                poolDebt:             18_995.690027205926343012 * 1e18,
                actualUtilization:    0.228863735267541281 * 1e18,
                targetUtilization:    1.000000000000000000 * 1e18,
                minDebtAmount:        949.784501360296317151 * 1e18,
                loans:                2,
                maxBorrower:          address(_borrower2),
                interestRate:         0.05 * 1e18,
                interestRateUpdate:   block.timestamp - 100 days
            })
        );
        _assertAuction(
            AuctionParams({
                borrower:          _borrower2,
                active:            false,
                kicker:            address(0),
                bondSize:          0,
                bondFactor:        0,
                kickTime:          0,
                kickMomp:          0,
                totalBondEscrowed: 0,
                auctionPrice:      0,
                debtInAuction:     0,
                thresholdPrice:    9.822951211365485636 * 1e18,
                neutralPrice:      0
            })
        );
        _assertBorrower({
            borrower:                  _borrower2,
            borrowerDebt:              9_822.951211365485636462* 1e18,
            borrowerCollateral:        1_000 * 1e18,
            borrowert0Np:              1_575.326150647652569911 * 1e18,
            borrowerCollateralization: 0.989651241857326201 * 1e18
        });

        _kick({
            from:           _lender,
            borrower:       _borrower2,
            debt:           9_945.738101507554206918 * 1e18,
            collateral:     1_000 * 1e18,
            bond:           2_946.885363409645690939 * 1e18,
            transferAmount: 2_946.885363409645690939 * 1e18
        });

        _assertKicker({
            kicker:    _lender,
            claimable: 0,
            locked:    2_946.885363409645690939 * 1e18
        });
        _assertBorrower({
            borrower:                  _borrower2,
            borrowerDebt:              9_945.738101507554206918 * 1e18,
            borrowerCollateral:        1_000 * 1e18,
            borrowert0Np:              1_575.326150647652569911 * 1e18,
            borrowerCollateralization: 0.977433325291186371 * 1e18
        });
        _assertReserveAuction({
            reserves:                   176.383108065231049467 * 1e18,
            claimableReserves :         80.790723478491074900 * 1e18,
            claimableReservesRemaining: 0,
            auctionPrice:               0,
            timeRemaining:              0
        });

        skip(43000 seconds); // 11.94 hrs

        _assertPool(
            PoolParams({
                htp:                  9.280695967198888513 * 1e18,
                lup:                  9.721295865031779605 * 1e18,
                poolSize:             83_222.843809282763864000 * 1e18,
                pledgedCollateral:    2_002.000000000000000000 * 1e18,
                encumberedCollateral: 1_966.779974486190376300 * 1e18,
                poolDebt:             19_119.650033399911495436 * 1e18,
                actualUtilization:    0.359237663096559171 * 1e18,
                targetUtilization:    0.982347302508817815 * 1e18,
                minDebtAmount:        1_911.965003339991149544 * 1e18,
                loans:                1,
                maxBorrower:          address(_borrower),
                interestRate:         0.045 * 1e18,
                interestRateUpdate:   block.timestamp - 43000 seconds
            })
        );
        _assertAuction(
            AuctionParams({
                borrower:          _borrower2,
                active:            true,
                kicker:            _lender,
                bondSize:          2_946.885363409645690939 * 1e18,
                bondFactor:        0.3 * 1e18,
                kickTime:          block.timestamp - 43000 seconds,
                kickMomp:          1505.263728469068226832 * 1e18,
                totalBondEscrowed: 2_946.885363409645690939 * 1e18,
                auctionPrice:      25.933649477033750336 * 1e18,
                debtInAuction:     9_945.738101507554206918 * 1e18,
                thresholdPrice:    9.946348375279124882 * 1e18,
                neutralPrice:      1_597.054445085392479852 * 1e18
            })
        );
        _assertBorrower({
            borrower:                  _borrower2,
            borrowerDebt:              9_946.348375279124882460 * 1e18,
            borrowerCollateral:        1_000.000000000000000 * 1e18,
            borrowert0Np:              1_575.326150647652569911 * 1e18,
            borrowerCollateralization: 0.977373353339734632 * 1e18
        });
 
        // BPF Positive, Caller Col constraint
        _take({
            from:            _lender,
            borrower:        _borrower2,
            maxCollateral:   577.0 * 1e18,
            bondChange:      4_445.845186520884185062 * 1e18,
            givenAmount:     14_963.715748248473943872 * 1e18,
            collateralTaken: 577.000000000000000000 * 1e18,
            isReward:        true
        });

        // Residual is collateralized, auction is not active
        _assertAuction(
            AuctionParams({
                borrower:          _borrower2,
                active:            false,
                kicker:            address(0),
                bondSize:          0,
                bondFactor:        0,
                kickTime:          0,
                kickMomp:          0,
                totalBondEscrowed: 7_392.730549930529876001 * 1e18,
                auctionPrice:      0,
                debtInAuction:     0,
                thresholdPrice:    0.294851536220032779 * 1e18,
                neutralPrice:      0
            })
        );
        _assertBorrower({
            borrower:                  _borrower2,
            borrowerDebt:              124.722199821073865675 * 1e18,
            borrowerCollateral:        423.000000000000000000 * 1e18,
            borrowert0Np:              0.303909165615512483 * 1e18,
            borrowerCollateralization: 5_105.158167959369510853 * 1e18
        });

    }

    function testTakeCallerColConstraintBpfNegResidual () external tearDown {

        _borrow({
            from:       _borrower2,
            amount:     1_700.0 * 1e18,
            indexLimit: _i9_72,
            newLup:     _p9_72
        });

        _assertPool(
            PoolParams({
                htp:                  9.689307692307692312 * 1e18,
                lup:                  9.721295865031779605 * 1e18,
                poolSize:             73_000.000000000000000000 * 1e18,
                pledgedCollateral:    1_002.000000000000000000 * 1e18,
                encumberedCollateral: 998.691567123838268658 * 1e18,
                poolDebt:             9_708.576201923076927554 * 1e18,
                actualUtilization:    0.539365344551282052 * 1e18,
                targetUtilization:    1.000000000000000000 * 1e18,
                minDebtAmount:        485.428810096153846378 * 1e18,
                loans:                2,
                maxBorrower:          address(_borrower2),
                interestRate:         0.05 * 1e18,
                interestRateUpdate:   block.timestamp
            })
        );
        _assertBorrower({
            borrower:                  _borrower2,
            borrowerDebt:              9_689.307692307692312160 * 1e18,
            borrowerCollateral:        1_000 * 1e18,
            borrowert0Np:              10.275765152019230606 * 1e18,
            borrowerCollateralization: 1.003301388885552947 * 1e18
        });

        skip(100 days);

        _kick({
            from:           _lender,
            borrower:       _borrower2,
            debt:           9_945.738101507554206918 * 1e18,
            collateral:     1_000 * 1e18,
            bond:           98.229512113654856365 * 1e18,
            transferAmount: 98.229512113654856365 * 1e18
        });

        _assertAuction(
            AuctionParams({
                borrower:          _borrower2,
                active:            true,
                kicker:            _lender,
                bondSize:          98.229512113654856365 * 1e18,
                bondFactor:        0.01 * 1e18,
                kickTime:          block.timestamp,
                kickMomp:          9.818751856078723036 * 1e18,
                totalBondEscrowed: 98.229512113654856365 * 1e18,
                auctionPrice:      333.359923587916662112 * 1e18,
                debtInAuction:     9_945.738101507554206918 * 1e18,
                thresholdPrice:    9.945738101507554206 * 1e18,
                neutralPrice:      10.417497612122395691 * 1e18
            })
        );
        _assertKicker({
            kicker:    _lender,
            claimable: 0,
            locked:    98.229512113654856365 * 1e18
        });
        _assertBorrower({
            borrower:                  _borrower2,
            borrowerDebt:              9_945.738101507554206918 * 1e18,
            borrowerCollateral:        1_000 * 1e18,
            borrowert0Np:              10.275765152019230606 * 1e18,
            borrowerCollateralization: 0.977433325291186371 * 1e18
        });
        _assertReserveAuction({
            reserves:                   147.625795655539437491 * 1e18,
            claimableReserves :         97.799433758115930094 * 1e18,
            claimableReservesRemaining: 0,
            auctionPrice:               0,
            timeRemaining:              0
        });

        skip(2 hours);

        _assertPool(
            PoolParams({
                htp:                  9.901856025849255254 * 1e18,
                lup:                  9.721295865031779605 * 1e18,
                poolSize:             73_118.396583829162042000 * 1e18,
                pledgedCollateral:    1_002 * 1e18,
                encumberedCollateral: 1_025.107650389722106875 * 1e18,
                poolDebt:             9_965.374762946048672276 * 1e18,
                actualUtilization:    0 * 1e18,
                targetUtilization:    1.023051016482943442 * 1e18,
                minDebtAmount:        996.537476294604867228 * 1e18,
                loans:                1,
                maxBorrower:          address(_borrower),
                interestRate:         0.045 * 1e18,
                interestRateUpdate:   block.timestamp - 2 hours
            })
        );
        _assertAuction(
            AuctionParams({
                borrower:          _borrower2,
                active:            true,
                kicker:            _lender,
                bondSize:          98.229512113654856365 * 1e18,
                bondFactor:        0.01 * 1e18,
                kickTime:          block.timestamp - 2 hours,
                kickMomp:          9.818751856078723036 * 1e18,
                totalBondEscrowed: 98.229512113654856365 * 1e18,
                auctionPrice:      166.679961793958331072 * 1e18,
                debtInAuction:     9_945.738101507554206918 * 1e18,
                thresholdPrice:    9.945840284273233679 * 1e18,
                neutralPrice:      10.417497612122395691 * 1e18
            })
        );
        _assertBorrower({
            borrower:                  _borrower2,
            borrowerDebt:              9_945.840284273233679079 * 1e18,
            borrowerCollateral:        1_000.000000000000000 * 1e18,
            borrowert0Np:              10.275765152019230606 * 1e18,
            borrowerCollateralization: 0.977423283219567398 * 1e18
        });

        // BPF Negative, Caller collateral constraint
        _take({
            from:            _lender,
            borrower:        _borrower2,
            maxCollateral:   10.0 * 1e18,
            bondChange:      16.667996179395833107 * 1e18,
            givenAmount:     1_666.799617939583310720 * 1e18,
            collateralTaken: 10.0 * 1e18,
            isReward:        false
        });

        _assertPool(
            PoolParams({
                htp:                  9.902059490734692431 * 1e18,
                lup:                  9.721295865031779605 * 1e18,
                poolSize:             73_118.483609771307158717 * 1e18,
                pledgedCollateral:    992.0 * 1e18,
                encumberedCollateral: 925.265940856763249327 * 1e18,
                poolDebt:             8_994.783964905591719091 * 1e18,
                actualUtilization:    0.123016555060279713 * 1e18,
                targetUtilization:    1.023051016482943442 * 1e18,
                minDebtAmount:        449.739198245279585955 * 1e18,
                loans:                2,
                maxBorrower:          address(_borrower),
                interestRate:         0.045 * 1e18,
                interestRateUpdate:   block.timestamp - 2 hours
            })
        );
        // Residual is collateralized, auction is not active
        _assertAuction(
            AuctionParams({
                borrower:          _borrower2,
                active:            false,
                kicker:            address(0),
                bondSize:          0,
                bondFactor:        0,
                kickTime:          0,
                kickMomp:          0,
                totalBondEscrowed: 81.561515934259023258 * 1e18,
                auctionPrice:      0,
                debtInAuction:     0,
                thresholdPrice:    9.065908571952299723 * 1e18,
                neutralPrice:      0
            })
        );
        _assertBorrower({
            borrower:                  _borrower2,
            borrowerDebt:              8_975.249486232776725894 * 1e18,
            borrowerCollateral:        990.000000000000000000 * 1e18,
            borrowert0Np:              9.438566662973887791 * 1e18,
            borrowerCollateralization: 1.072291407736791833 * 1e18
        });

    }

    function testTakeLoanDebtConstraintBpfPosResidual() external tearDown {

        // Increase neutralPrice so it exceeds TP
        _addLiquidity({
            from:    _lender,
            amount:  10_000 * 1e18,
            index:   _i1505_26,
            lpAward: 10_000 * 1e18,
            newLup:  _p1505_26
        });

        _pledgeCollateral({
            from:     _borrower,
            borrower: _borrower,
            amount:   1_000 * 1e18
        });
        _borrow({
            from:       _borrower,
            amount:     9_020 * 1e18,
            indexLimit: _i9_72,
            newLup:     _p9_72
        });
        
        // calling borrow stamps loan with new t0NeutralPrice
        _borrow({
            from:       _borrower2,
            amount:     1_700.0 * 1e18,
            indexLimit: _i9_72,
            newLup:     _p9_72
        });

        _assertPool(
            PoolParams({
                htp:                  9.689307692307692312 * 1e18,
                lup:                  9.721295865031779605 * 1e18,
                poolSize:             83_000.000000000000000000 * 1e18,
                pledgedCollateral:    2_002.000000000000000000 * 1e18,
                encumberedCollateral: 1_927.443577377932263894 * 1e18,
                poolDebt:             18_737.249278846153854794 * 1e18,
                actualUtilization:    0.225749991311399444 * 1e18,
                targetUtilization:    1.000000000000000000 * 1e18,
                minDebtAmount:        936.862463942307692740 * 1e18,
                loans:                2,
                maxBorrower:          address(_borrower2),
                interestRate:         0.05 * 1e18,
                interestRateUpdate:   block.timestamp
            })
        );
        _assertBorrower({
            borrower:                  _borrower2,
            borrowerDebt:              9_689.307692307692312160* 1e18,
            borrowerCollateral:        1_000 * 1e18,
            borrowert0Np:              1_575.326150647652569911 * 1e18,
            borrowerCollateralization: 1.003301388885552947 * 1e18
        });

        skip(100 days);
        
        _assertPool(
            PoolParams({
                htp:                  9.689307692307692312 * 1e18,
                lup:                  9.721295865031779605 * 1e18,
                poolSize:             83_000.000000000000000000 * 1e18,
                pledgedCollateral:    2_002.000000000000000000 * 1e18,
                encumberedCollateral: 1_954.028587437074993946 * 1e18,
                poolDebt:             18_995.690027205926343012 * 1e18,
                actualUtilization:    0.228863735267541281 * 1e18,
                targetUtilization:    1.000000000000000000 * 1e18,
                minDebtAmount:        949.784501360296317151 * 1e18,
                loans:                2,
                maxBorrower:          address(_borrower2),
                interestRate:         0.05 * 1e18,
                interestRateUpdate:   block.timestamp - 100 days
            })
        );
        _assertAuction(
            AuctionParams({
                borrower:          _borrower2,
                active:            false,
                kicker:            address(0),
                bondSize:          0,
                bondFactor:        0,
                kickTime:          0,
                kickMomp:          0,
                totalBondEscrowed: 0,
                auctionPrice:      0,
                debtInAuction:     0,
                thresholdPrice:    9.822951211365485636 * 1e18,
                neutralPrice:      0
            })
        );
        _assertBorrower({
            borrower:                  _borrower2,
            borrowerDebt:              9_822.951211365485636462* 1e18,
            borrowerCollateral:        1_000 * 1e18,
            borrowert0Np:              1_575.326150647652569911 * 1e18,
            borrowerCollateralization: 0.989651241857326201 * 1e18
        });

        _kick({
            from:           _lender,
            borrower:       _borrower2,
            debt:           9_945.738101507554206918 * 1e18,
            collateral:     1_000 * 1e18,
            bond:           2_946.885363409645690939 * 1e18,
            transferAmount: 2_946.885363409645690939 * 1e18
        });

        _assertKicker({
            kicker:    _lender,
            claimable: 0,
            locked:    2_946.885363409645690939 * 1e18
        });
        _assertBorrower({
            borrower:                  _borrower2,
            borrowerDebt:              9_945.738101507554206918 * 1e18,
            borrowerCollateral:        1_000 * 1e18,
            borrowert0Np:              1_575.326150647652569911 * 1e18,
            borrowerCollateralization: 0.977433325291186371 * 1e18
        });
        _assertReserveAuction({
            reserves:                   176.383108065231049467 * 1e18,
            claimableReserves :         80.790723478491074900 * 1e18,
            claimableReservesRemaining: 0,
            auctionPrice:               0,
            timeRemaining:              0
        });

        skip(43000 seconds); // 11.94 hrs

        _assertPool(
            PoolParams({
                htp:                  9.280695967198888513 * 1e18,
                lup:                  9.721295865031779605 * 1e18,
                poolSize:             83_222.843809282763864000 * 1e18,
                pledgedCollateral:    2_002.000000000000000000 * 1e18,
                encumberedCollateral: 1_966.779974486190376300 * 1e18,
                poolDebt:             19_119.650033399911495436 * 1e18,
                actualUtilization:    0.359237663096559171 * 1e18,
                targetUtilization:    0.982347302508817815 * 1e18,
                minDebtAmount:        1_911.965003339991149544 * 1e18,
                loans:                1,
                maxBorrower:          address(_borrower),
                interestRate:         0.045 * 1e18,
                interestRateUpdate:   block.timestamp - 43000 seconds
            })
        );
        _assertAuction(
            AuctionParams({
                borrower:          _borrower2,
                active:            true,
                kicker:            _lender,
                bondSize:          2_946.885363409645690939 * 1e18,
                bondFactor:        0.3 * 1e18,
                kickTime:          block.timestamp - 43000 seconds,
                kickMomp:          1505.263728469068226832 * 1e18,
                totalBondEscrowed: 2_946.885363409645690939 * 1e18,
                auctionPrice:      25.933649477033750336 * 1e18,
                debtInAuction:     9_945.738101507554206918 * 1e18,
                thresholdPrice:    9.946348375279124882 * 1e18,
                neutralPrice:      1_597.054445085392479852 * 1e18
            })
        );
        _assertBorrower({
            borrower:                  _borrower2,
            borrowerDebt:              9_946.348375279124882460 * 1e18,
            borrowerCollateral:        1_000.000000000000000 * 1e18,
            borrowert0Np:              1_575.326150647652569911 * 1e18,
            borrowerCollateralization: 0.977373353339734632 * 1e18
        });
 
        // BPF Positive, Loan Debt constraint
        _take({
            from:            _lender,
            borrower:        _borrower2,
            maxCollateral:   1_001 * 1e18,
            bondChange:      4_498.564564314381167419 * 1e18,
            givenAmount:     15_141.157325863044791651 * 1e18,
            collateralTaken: 583.842136806534270091 * 1e18,
            isReward:        true
        });

        // Residual is collateralized, auction is not active
        _assertAuction(
            AuctionParams({
                borrower:          _borrower2,
                active:            false,
                kicker:            address(0),
                bondSize:          0,
                bondFactor:        0,
                kickTime:          0,
                kickMomp:          0,
                totalBondEscrowed: 7_445.449927724026858358 * 1e18,
                auctionPrice:      0,
                debtInAuction:     0,
                thresholdPrice:    0,
                neutralPrice:      0
            })
        );
        _assertBorrower({
            borrower:                  _borrower2,
            borrowerDebt:              0,
            borrowerCollateral:        416.157863193465729909 * 1e18,
            borrowert0Np:              0,
            borrowerCollateralization: 1 * 1e18
        });
    }

    function testTakeAndSettle() external tearDown {

        // Borrower2 borrows
        _borrow({
            from:       _borrower2,
            amount:     1_730 * 1e18,
            indexLimit: _i9_72,
            newLup:     9.721295865031779605 * 1e18
        });

        // Skip to make borrower undercollateralized
        skip(100 days);

        _assertBorrower({
            borrower:                  _borrower2,
            borrowerDebt:              9_853.394241979221645666 * 1e18,
            borrowerCollateral:        1_000 * 1e18,
            borrowert0Np:              10.307611531622595991 * 1e18,
            borrowerCollateralization: 0.986593617011217057 * 1e18
        });

        _kick({
            from:           _lender,
            borrower:       _borrower2,
            debt:           9_976.561670003961916237 * 1e18,
            collateral:     1_000 * 1e18,
            bond:           98.533942419792216457 * 1e18,
            transferAmount: 98.533942419792216457 * 1e18
        });

        _assertAuction(
            AuctionParams({
                borrower:          _borrower2,
                active:            true,
                kicker:            _lender,
                bondSize:          98.533942419792216457 * 1e18,
                bondFactor:        0.01 * 1e18,
                kickTime:          block.timestamp,
                kickMomp:          9.818751856078723036 * 1e18,
                totalBondEscrowed: 98.533942419792216457 * 1e18,
                auctionPrice:      334.393063846970122880 * 1e18,
                debtInAuction:     9_976.561670003961916237 * 1e18,
                thresholdPrice:    9.976561670003961916 * 1e18,
                neutralPrice:      10.449783245217816340 * 1e18
            })
        );
        _assertKicker({
            kicker:    _lender,
            claimable: 0,
            locked:    98.533942419792216457 * 1e18
        });
        _assertBorrower({
            borrower:                  _borrower2,
            borrowerDebt:              9_976.561670003961916237 * 1e18,
            borrowerCollateral:        1_000 * 1e18,
            borrowert0Np:              10.307611531622595991 * 1e18,
            borrowerCollateralization: 0.974413448899967463 * 1e18
        });
        _assertReserveAuction({
            reserves:                   148.064352861909228810 * 1e18,
            claimableReserves :         98.083873122003682866 * 1e18,
            claimableReservesRemaining: 0,
            auctionPrice:               0,
            timeRemaining:              0
        });

        uint256 preTakeSnapshot = vm.snapshot();

        skip(364 minutes);

        _assertAuction(
            AuctionParams({
                borrower:          _borrower2,
                active:            true,
                kicker:            _lender,
                bondSize:          98.533942419792216457 * 1e18,
                bondFactor:        0.01 * 1e18,
                kickTime:          block.timestamp - 364 minutes,
                kickMomp:          9.818751856078723036 * 1e18,
                totalBondEscrowed: 98.533942419792216457 * 1e18,
                auctionPrice:      9.977887794379977376 * 1e18,
                debtInAuction:     9_976.561670003961916237 * 1e18,
                thresholdPrice:    9.976872588243234769 * 1e18,
                neutralPrice:      10.449783245217816340 * 1e18
            })
        );
        _assertBorrower({
            borrower:                  _borrower2,
            borrowerDebt:              9_976.872588243234769567 * 1e18,
            borrowerCollateral:        1_000 * 1e18,
            borrowert0Np:              10.307611531622595991 * 1e18,
            borrowerCollateralization: 0.974383082378677738 * 1e18
        });

        _take({
            from:            _lender,
            borrower:        _borrower2,
            maxCollateral:   1_000 * 1e18,
            bondChange:      99.778877943799773760 * 1e18,
            givenAmount:     9_977.887794379977376000 * 1e18,
            collateralTaken: 1000.0 * 1e18,
            isReward:        true
        });

        _assertAuction(
            AuctionParams({
                borrower:          _borrower2,
                active:            true,
                kicker:            _lender,
                bondSize:          198.312820363591990217 * 1e18,
                bondFactor:        0.01 * 1e18,
                kickTime:          block.timestamp - 364 minutes,
                kickMomp:          9.818751856078723036 * 1e18,
                totalBondEscrowed: 198.312820363591990217 * 1e18,
                auctionPrice:      9.977887794379977376 * 1e18,
                debtInAuction:     797.144752984083601436 * 1e18,
                thresholdPrice:    0,
                neutralPrice:      10.449783245217816340 * 1e18
            })
        );
        _assertBorrower({
            borrower:                  _borrower2,
            borrowerDebt:              797.144752984083601436 * 1e18,
            borrowerCollateral:        0,
            borrowert0Np:              10.307611531622595991 * 1e18,
            borrowerCollateralization: 0
        });
        _assertKicker({
            kicker:    _lender,
            claimable: 0,
            locked:    198.312820363591990217 * 1e18
        });

        vm.revertTo(preTakeSnapshot);

        // skip ahead so take can be called on the loan
        skip(10 hours);

        _assertAuction(
            AuctionParams({
                borrower:          _borrower2,
                active:            true,
                kicker:            _lender,
                bondSize:          98.533942419792216457 * 1e18,
                bondFactor:        0.01 * 1e18,
                kickTime:          block.timestamp - 10 hours,
                kickMomp:          9.818751856078723036 * 1e18,
                totalBondEscrowed: 98.533942419792216457 * 1e18,
                auctionPrice:      0.653111452826113536 * 1e18,
                debtInAuction:     9_976.561670003961916237 * 1e18,
                thresholdPrice:    9.977074177773911990 * 1e18,
                neutralPrice:      10.449783245217816340 * 1e18
            })
        );
        _assertBorrower({
            borrower:                  _borrower2,
            borrowerDebt:              9_977.074177773911990381 * 1e18,
            borrowerCollateral:        1_000 * 1e18,
            borrowert0Np:              10.307611531622595991 * 1e18,
            borrowerCollateralization: 0.974363394700228467 * 1e18
        });

        // partial take for 20 collateral
        // Collateral amount is restrained by taker
        _take({
            from:            _lender,
            borrower:        _borrower2,
            maxCollateral:   20 * 1e18,
            bondChange:      0.130622290565222707 * 1e18,
            givenAmount:     13.062229056522270720 * 1e18,
            collateralTaken: 20 * 1e18,
            isReward:        true
        });

        _assertAuction(
            AuctionParams({
                borrower:          _borrower2,
                active:            true,
                kicker:            _lender,
                bondSize:          98.664564710357439164 * 1e18,
                bondFactor:        0.01 * 1e18,
                kickTime:          block.timestamp - 10 hours,
                kickMomp:          9.818751856078723036 * 1e18,
                totalBondEscrowed: 98.664564710357439164 * 1e18,
                auctionPrice:      0.653111452826113536 * 1e18,
                debtInAuction:     10_662.537763452128781688 * 1e18,
                thresholdPrice:    10.880140574951151818 * 1e18,
                neutralPrice:      10.449783245217816340 * 1e18
            })
        );
        _assertBorrower({
            borrower:                  _borrower2,
            borrowerDebt:              10_662.537763452128781688 * 1e18,
            borrowerCollateral:        980 * 1e18,
            borrowert0Np:              10.307611531622595991 * 1e18,
            borrowerCollateralization: 0.893489913853932440 * 1e18
        });
        _assertKicker({
            kicker:    _lender,
            claimable: 0,
            locked:    98.664564710357439164 * 1e18 // locked bond + reward, auction is not yet finished
        });
        // reserves should increase after take action
        _assertReserveAuction({
            reserves:                   846.536571996419330152 * 1e18,
            claimableReserves :         793.126206771778158186 * 1e18,
            claimableReservesRemaining: 0,
            auctionPrice:               0,
            timeRemaining:              0
        });

        // take remaining collateral
        _take({
            from:            _lender,
            borrower:        _borrower2,
            maxCollateral:   981 * 1e18,
            bondChange:      6.400492237695912653 * 1e18,
            givenAmount:     640.049223769591265280 * 1e18,
            collateralTaken: 980 * 1e18,
            isReward:        true
        });

        _assertAuction(
            AuctionParams({
                borrower:          _borrower2,
                active:            true,
                kicker:            _lender,
                bondSize:          105.065056948053351817 * 1e18,
                bondFactor:        0.01 * 1e18,
                kickTime:          block.timestamp - 10 hours,
                kickMomp:          9.818751856078723036 * 1e18,
                totalBondEscrowed: 105.065056948053351817 * 1e18,
                auctionPrice:      0.653111452826113536 * 1e18,
                debtInAuction:     10_028.889031920233428707 * 1e18,
                thresholdPrice:    0,
                neutralPrice:      10.449783245217816340 * 1e18
            })
        );
        _assertBorrower({
            borrower:                  _borrower2,
            borrowerDebt:              10_028.889031920233428707 * 1e18,
            borrowerCollateral:        0,
            borrowert0Np:              10.307611531622595991 * 1e18,
            borrowerCollateralization: 0
        });
        _assertKicker({
            kicker:    _lender,
            claimable: 0,
            locked:    105.065056948053351817 * 1e18 // locked bond + reward, auction is not yet finalized
        });
        // reserves should increase after take action
        _assertReserveAuction({
            reserves:                   846.536571996419329799 * 1e18,
            claimableReserves :         796.294450429437634598 * 1e18,
            claimableReservesRemaining: 0,
            auctionPrice:               0,
            timeRemaining:              0
        });

        // should revert if there's no more collateral to be auctioned
        _assertTakeInsufficentCollateralRevert({
            from:          _lender,
            borrower:      _borrower2,
            maxCollateral: 10 * 1e18
        });

        // full clear / debt settle
        uint256 postTakeSnapshot = vm.snapshot();

        _assertBucket({
            index:        3_696,
            lpBalance:    2_000 * 1e18,
            collateral:   0,
            deposit:      2_118.911507166546112000 * 1e18,
            exchangeRate: 1.059455753583273056 * 1e18
        });

        _settle({
            from:        _lender,
            borrower:    _borrower2,
            maxDepth:    10,
            settledDebt: 9_891.935520844277346922 * 1e18
        });

        _assertAuction(
            AuctionParams({
                borrower:          _borrower2,
                active:            false,
                kicker:            address(0),
                bondSize:          0,
                bondFactor:        0,
                kickTime:          0,
                kickMomp:          0,
                totalBondEscrowed: 105.065056948053351817 * 1e18,
                auctionPrice:      0,
                debtInAuction:     0,
                thresholdPrice:    0,
                neutralPrice:      0
            })
        );
        _assertBorrower({
            borrower:                  _borrower2,
            borrowerDebt:              0,
            borrowerCollateral:        0,
            borrowert0Np:              10.307611531622595991 * 1e18,
            borrowerCollateralization: 1 * 1e18
        });
        _assertKicker({
            kicker:    _lender,
            claimable: 105.065056948053351817 * 1e18,
            locked:    0
        });
        _assertBucket({
            index:        _i9_91,
            lpBalance:    0, // bucket is bankrupt
            collateral:   0,
            deposit:      0,
            exchangeRate: 1 * 1e18
        });
        _assertLenderLpBalance({
            lender:      _lender,
            index:       _i9_91,
            lpBalance:   0, // bucket is bankrupt
            depositTime: _startTime
        });
        _assertBucket({
            index:        _i9_81,
            lpBalance:    0, // bucket is bankrupt
            collateral:   0,
            deposit:      0,
            exchangeRate: 1 * 1e18
        });
        _assertLenderLpBalance({
            lender:      _lender,
            index:       _i9_81,
            lpBalance:   0, // bucket is bankrupt
            depositTime: _startTime
        });
        _assertBucket({
            index:        _i9_72,
            lpBalance:    11_000 * 1e18,
            collateral:   0,
            deposit:      8_935.875749431291350857 * 1e18, 
            exchangeRate: 0.812352340857390123 * 1e18
        });
        _assertLenderLpBalance({
            lender:      _lender,
            index:       _i9_72,
            lpBalance:   11_000 * 1e18,
            depositTime: _startTime
        });
        _assertBucket({
            index:        _i9_62,
            lpBalance:    25_000 * 1e18,
            collateral:   0,
            deposit:      25_000 * 1e18,
            exchangeRate: 1 * 1e18
        });
        _assertLenderLpBalance({
            lender:      _lender,
            index:       _i9_62,
            lpBalance:   25_000 * 1e18,
            depositTime: _startTime
        });
        _assertBucket({
            index:        _i9_52,
            lpBalance:    30_000 * 1e18,
            collateral:   0,
            deposit:      30_000 * 1e18,
            exchangeRate: 1 * 1e18
        });
        _assertLenderLpBalance({
            lender:      _lender,
            index:       _i9_52,
            lpBalance:   30_000 * 1e18,
            depositTime: _startTime
        });
 
        vm.revertTo(postTakeSnapshot);

        _assertReserveAuction({
            reserves:                   846.536571996419329799 * 1e18,
            claimableReserves :         796.294450429437634598 * 1e18,
            claimableReservesRemaining: 0,
            auctionPrice:               0,
            timeRemaining:              0
        });

        // partial clears / debt settled - max buckets to use is 1, remaining will be taken from reserves
        _settle({
            from:        _lender,
            borrower:    _borrower2,
            maxDepth:    1,
            settledDebt: 2_923.975862386543877283 * 1e18
        });

        _assertReserveAuction({
            reserves:                   0.989870342666661239 * 1e18,
            claimableReserves :         0,
            claimableReservesRemaining: 0,
            auctionPrice:               0,
            timeRemaining:              0
        });
        _assertAuction(
            AuctionParams({
                borrower:          _borrower2,
                active:            true,
                kicker:            _lender,
                bondSize:          105.065056948053351817 * 1e18,
                bondFactor:        0.01 * 1e18,
                kickTime:          _startTime + 100 days,
                kickMomp:          9.818751856078723036 * 1e18,
                totalBondEscrowed: 105.065056948053351817 * 1e18,
                auctionPrice:      0.653111452826113536 * 1e18,
                debtInAuction:     7_064.430823099934649143 * 1e18,
                thresholdPrice:    0,
                neutralPrice:      10.449783245217816340  * 1e18
            })
        );
        _assertBorrower({
            borrower:                  _borrower2,
            borrowerDebt:              7_064.430823099934649143 * 1e18,
            borrowerCollateral:        0,
            borrowert0Np:              10.307611531622595991 * 1e18,
            borrowerCollateralization: 0
        });
        _assertKicker({
            kicker:    _lender,
            claimable: 0,
            locked:    105.065056948053351817 * 1e18 // locked bond + reward, auction is not yet finalized
        });

        // clear remaining debt
        _settle({
            from:        _lender,
            borrower:    _borrower2,
            maxDepth:    5,
            settledDebt: 6_967.959658457733469639 * 1e18
        });

        _assertAuction(
            AuctionParams({
                borrower:          _borrower2,
                active:            false,
                kicker:            address(0),
                bondSize:          0,
                bondFactor:        0,
                kickTime:          0,
                kickMomp:          0,
                totalBondEscrowed: 105.065056948053351817 * 1e18,
                auctionPrice:      0,
                debtInAuction:     0,
                thresholdPrice:    0,
                neutralPrice:      0
            })
        );
        _assertBorrower({
            borrower:                  _borrower2,
            borrowerDebt:              0,
            borrowerCollateral:        0,
            borrowert0Np:              10.307611531622595991 * 1e18,
            borrowerCollateralization: 1 * 1e18
        });
        _assertKicker({
            kicker:    _lender,
            claimable: 105.065056948053351817 * 1e18,
            locked:    0
        });

        // kicker withdraws his auction bonds
        assertEq(_quote.balanceOf(_lender), 46_248.354604754094247543 * 1e18);

        _pool.withdrawBonds(_lender);

        assertEq(_quote.balanceOf(_lender), 46_353.419661702147599360 * 1e18);

        _assertKicker({
            kicker:    _lender,
            claimable: 0,
            locked:    0
        });
    }

    function testTakeReverts() external tearDown {

        // Borrower2 borrows
        _borrow({
            from:       _borrower2,
            amount:     1_730 * 1e18,
            indexLimit: _i9_72,
            newLup:     9.721295865031779605 * 1e18
        });

        // Skip to make borrower undercollateralized
        skip(100 days);

        _kick({
            from:           _lender,
            borrower:       _borrower2,
            debt:           9_976.561670003961916237 * 1e18,
            collateral:     1_000 * 1e18,
            bond:           98.533942419792216457 * 1e18,
            transferAmount: 98.533942419792216457 * 1e18
        });

        _assertAuction(
            AuctionParams({
                borrower:          _borrower2,
                active:            true,
                kicker:            _lender,
                bondSize:          98.533942419792216457 * 1e18,
                bondFactor:        0.01 * 1e18,
                kickTime:          block.timestamp,
                kickMomp:          9.818751856078723036 * 1e18,
                totalBondEscrowed: 98.533942419792216457 * 1e18,
                auctionPrice:      334.393063846970122880 * 1e18,
                debtInAuction:     9_976.561670003961916237 * 1e18,
                thresholdPrice:    9.976561670003961916 * 1e18,
                neutralPrice:      10.449783245217816340 * 1e18
            })
        );
        _assertBorrower({
            borrower:                  _borrower2,
            borrowerDebt:              9_976.561670003961916237 * 1e18,
            borrowerCollateral:        1_000 * 1e18,
            borrowert0Np:              10.307611531622595991 * 1e18,
            borrowerCollateralization: 0.974413448899967463 * 1e18
        });
        _assertKicker({
            kicker:    _lender,
            claimable: 0,
            locked:    98.533942419792216457 * 1e18
        });
        _assertReserveAuction({
            reserves:                   148.064352861909228810 * 1e18,
            claimableReserves :         98.083873122003682866 * 1e18,
            claimableReservesRemaining: 0,
            auctionPrice:               0,
            timeRemaining:              0
        });

        // Skip to make borrower undercollateralized
        skip(100 days);

        _assertAuction(
            AuctionParams({
                borrower:          _borrower,
                active:            false,
                kicker:            address(0),
                bondSize:          0,
                bondFactor:        0,
                kickTime:          0,
                kickMomp:          0,
                totalBondEscrowed: 98.533942419792216457 * 1e18,
                auctionPrice:      0,
                debtInAuction:     9_976.561670003961916237 * 1e18,
                thresholdPrice:    9.888301125810259647 * 1e18,
                neutralPrice:      0
            })
        );
        _assertBorrower({
            borrower:                  _borrower,
            borrowerDebt:              19.776602251620519294 * 1e18,
            borrowerCollateral:        2 * 1e18,
            borrowert0Np:              10.115967548076923081 * 1e18,
            borrowerCollateralization: 0.983110823724556080 * 1e18
        });

        _kick({
            from:           _lender,
            borrower:       _borrower,
            debt:           19.999089026951250136 * 1e18,
            collateral:     2 * 1e18,
            bond:           0.197766022516205193 * 1e18,
            transferAmount: 0.197766022516205193 * 1e18
        });

        _assertAuction(
            AuctionParams({
                borrower:          _borrower,
                active:            true,
                kicker:            _lender,
                bondSize:          0.197766022516205193 * 1e18,
                bondFactor:        0.01 * 1e18,
                kickTime:          block.timestamp,
                kickMomp:          9.818751856078723036 * 1e18,
                totalBondEscrowed: 98.731708442308421650 * 1e18,
                auctionPrice:      332.246917827224724128 * 1e18,
                debtInAuction:     10_120.320801313999710974 * 1e18,
                thresholdPrice:    9.999544513475625068 * 1e18,
                neutralPrice:      10.382716182100772629 * 1e18
            })
        );
        _assertKicker({
            kicker:    _lender,
            claimable: 0,
            locked:    98.731708442308421650 * 1e18
        });

        skip(2 hours);

        // 10 borrowers draw debt to enable the min debt check
        for (uint i=0; i<10; ++i) {
            _anonBorrowerDrawsDebt(1_000 * 1e18, 6_000 * 1e18, MAX_FENWICK_INDEX);
        }

        // should revert if auction leaves borrower with debt under minimum pool debt
        _assertTakeDebtUnderMinPoolDebtRevert({
            from:          _lender,
            borrower:      _borrower,
            maxCollateral: 0.1 * 1e18
        });
    }

    function testTakeAuctionPriceLtNeutralPrice() external tearDown {

        _addLiquidity({
            from:    _lender1,
            amount:  1 * 1e18,
            index:   _i9_91,
            lpAward: 1 * 1e18,
            newLup:  9.721295865031779605 * 1e18
        });

        // Borrower2 borrows
        _borrow({
            from:       _borrower2,
            amount:     1_730 * 1e18,
            indexLimit: _i9_72,
            newLup:     9.721295865031779605 * 1e18
        });

        // Skip to make borrower undercollateralized
        skip(100 days);

        _kick({
            from:           _lender,
            borrower:       _borrower2,
            debt:           9_976.561670003961916237 * 1e18,
            collateral:     1_000 * 1e18,
            bond:           98.533942419792216457 * 1e18,
            transferAmount: 98.533942419792216457 * 1e18
        });

        _assertAuction(
            AuctionParams({
                borrower:          _borrower2,
                active:            true,
                kicker:            _lender,
                bondSize:          98.533942419792216457 * 1e18,
                bondFactor:        0.01 * 1e18,
                kickTime:          block.timestamp,
                kickMomp:          9.818751856078723036 * 1e18,
                totalBondEscrowed: 98.533942419792216457 * 1e18,
                auctionPrice:      334.393063846970122880 * 1e18,
                debtInAuction:     9_976.561670003961916237 * 1e18,
                thresholdPrice:    9.976561670003961916 * 1e18,
                neutralPrice:      10.449783245217816340 * 1e18
            })
        );
<<<<<<< HEAD
=======
        assertEq(_poolUtils.momp(address(_pool)), 9.818751856078723036 * 1e18);
>>>>>>> 79d89278
        _assertBorrower({
            borrower:                  _borrower2,
            borrowerDebt:              9_976.561670003961916237 * 1e18,
            borrowerCollateral:        1_000 * 1e18,
            borrowert0Np:              10.307611531622595991 * 1e18,
            borrowerCollateralization: 0.974413448899967463 * 1e18
        });
        _assertKicker({
            kicker:    _lender,
            claimable: 0,
            locked:    98.533942419792216457 * 1e18
        });

        skip(3 hours);

        _assertBucket({
            index:        _i9_91,
            lpBalance:    2_001 * 1e18, 
            collateral:   0,
            deposit:      2_119.781255869507381179 * 1e18,
            exchangeRate: 1.059360947461023179 * 1e18
        });

        _take({
            from:            _lender,
            borrower:        _borrower2,
            maxCollateral:   1_001 * 1e18,
            bondChange:      98.533942419792216457 * 1e18,
            givenAmount:     10_675.085498940513902727 * 1e18,
            collateralTaken: 127.695058936100465256 * 1e18,
            isReward:        false
        });

        _assertBorrower({
            borrower:                  _borrower2,
            borrowerDebt:              0,
            borrowerCollateral:        872.304941063899534744 * 1e18,
            borrowert0Np:              0,
            borrowerCollateralization: 1 * 1e18
        });
    }
<<<<<<< HEAD
}

=======

    function testReservesAfterTakeSettlesAuction() external tearDown {
        // Increase neutralPrice so it exceeds TP
        _addLiquidity({
            from:    _lender,
            amount:  10_000 * 1e18,
            index:   _i1505_26,
            lpAward: 10_000 * 1e18,
            newLup:  _p1505_26
        });

        _pledgeCollateral({
            from:     _borrower,
            borrower: _borrower,
            amount:   1_000 * 1e18
        });
        _borrow({
            from:       _borrower,
            amount:     9_020 * 1e18,
            indexLimit: _i9_72,
            newLup:     _p9_72
        });
        
        // calling borrow stamps loan with new t0NeutralPrice
        _borrow({
            from:       _borrower2,
            amount:     1_700.0 * 1e18,
            indexLimit: _i9_72,
            newLup:     _p9_72
        });

        skip(100 days);

        _kick({
            from:           _lender,
            borrower:       _borrower2,
            debt:           9_945.738101507554206918 * 1e18,
            collateral:     1_000 * 1e18,
            bond:           2_946.885363409645690939 * 1e18,
            transferAmount: 2_946.885363409645690939 * 1e18
        });

        skip(43000 seconds); // 11.94 hrs
        
        // force pool state update
        _repayDebtNoLupCheck(_borrower2, _borrower2, 0, 0, 0);

        (uint256 borrowerDebt, ,) = _poolUtils.borrowerInfo(address(_pool), _borrower2);

        (uint256 reservesBeforeTake, , , , ) = _poolUtils.poolReservesInfo(address(_pool));

        // BPF Positive, Loan Debt constraint
        _take({
            from:            _lender,
            borrower:        _borrower2,
            maxCollateral:   1_001 * 1e18,
            bondChange:      4_498.564564314381167419 * 1e18,
            givenAmount:     15_141.157325863044791651 * 1e18,
            collateralTaken: 583.842136806534270091 * 1e18,
            isReward:        true
        });

        (uint256 reservesAfterTake, , , , ) = _poolUtils.poolReservesInfo(address(_pool));

        // reserves should only increase by 7% of the borrower debt on first take and settle auction
        assertEq(reservesAfterTake, reservesBeforeTake + Maths.wmul(borrowerDebt, 0.07 * 1e18));
    }
}

>>>>>>> 79d89278
contract ERC20PoolLiquidationsTakeAndRepayAllDebtInPoolTest is ERC20HelperContract {

    address internal _lender;
    address internal _borrower;
    address internal _kicker;
    address internal _taker;

    function setUp() external {
        _lender   = makeAddr("lender");
        _borrower = makeAddr("borrower");
        _kicker   = makeAddr("kicker");
        _taker    = makeAddr("taker");

        _mintQuoteAndApproveTokens(_lender,   1_000_000 * 1e18);
        _mintQuoteAndApproveTokens(_borrower, 1_000_000 * 1e18);
        _mintQuoteAndApproveTokens(_kicker,   1_000_000 * 1e18);
        _mintQuoteAndApproveTokens(_taker,    1_000_000 * 1e18);

        _mintCollateralAndApproveTokens(_borrower, 150_000 * 1e18);

        _addInitialLiquidity({
            from:   _lender,
            amount: 1_000 * 1e18,
            index:  2690
        });
        _addInitialLiquidity({
            from:   _lender,
            amount: 1_000 * 1e18,
            index:  2700
        });
    }

    function testTakeAuctionRepaidAmountGreaterThanPoolDebt() external tearDown {
        _repayDebtNoLupCheck({
            from:             _borrower,
            borrower:         _borrower,
            amountToRepay:    0,
            amountRepaid:     0,
            collateralToPull: 0
        });

        _drawDebtNoLupCheck({
            from:               _borrower,
            borrower:           _borrower,
            amountToBorrow:     635.189921955815900534 * 1e18,
            limitIndex:         7000,
            collateralToPledge: 0.428329945169804100 * 1e18
        });

        skip(3276);

        _repayDebtNoLupCheck({
            from:             _borrower,
            borrower:         _borrower,
            amountToRepay:    type(uint256).max,
            amountRepaid:     635.803983894118939950 * 1e18,
            collateralToPull: 0.428329945169804100 * 1e18
        });

        _drawDebtNoLupCheck({
            from:               _borrower,
            borrower:           _borrower,
            amountToBorrow:     100 * 1e18,
            limitIndex:         7000,
            collateralToPledge: 0.067433366047580170 * 1e18
        });

        skip(964);
        skip(86400 * 200);

        _kick({
            from:           _kicker,
            borrower:       _borrower,
            debt:           104.162540773774892915 * 1e18,
            collateral:     0.067433366047580170 * 1e18,
            bond:           1.028765834802714992 * 1e18,
            transferAmount: 1.028765834802714992  * 1e18
        });

        skip(964);
        skip(3600 * 3);

        // the calculated repaid amount is with 1 WAD greater than the pool debt
        // check that take works and doesn't overflow
        _take({
            from:            _taker,
            borrower:        _borrower,
            maxCollateral:   0.067433366047580170 * 1e18,
            bondChange:      1.028765834802714992 * 1e18,
            givenAmount:     111.455789568155429076 * 1e18,
            collateralTaken: 0.010471063560951988 * 1e18,
            isReward:        false
        });

    }
}<|MERGE_RESOLUTION|>--- conflicted
+++ resolved
@@ -1849,10 +1849,7 @@
                 neutralPrice:      10.449783245217816340 * 1e18
             })
         );
-<<<<<<< HEAD
-=======
         assertEq(_poolUtils.momp(address(_pool)), 9.818751856078723036 * 1e18);
->>>>>>> 79d89278
         _assertBorrower({
             borrower:                  _borrower2,
             borrowerDebt:              9_976.561670003961916237 * 1e18,
@@ -1894,10 +1891,6 @@
             borrowerCollateralization: 1 * 1e18
         });
     }
-<<<<<<< HEAD
-}
-
-=======
 
     function testReservesAfterTakeSettlesAuction() external tearDown {
         // Increase neutralPrice so it exceeds TP
@@ -1967,7 +1960,6 @@
     }
 }
 
->>>>>>> 79d89278
 contract ERC20PoolLiquidationsTakeAndRepayAllDebtInPoolTest is ERC20HelperContract {
 
     address internal _lender;
