// SPDX-License-Identifier: GPL-3.0-or-later
pragma solidity 0.8.14;

import { ERC20HelperContract } from './ERC20DSTestPlus.sol';

import 'src/libraries/BucketMath.sol';

contract ERC20PoolLiquidationsTakeTest is ERC20HelperContract {

    address internal _borrower;
    address internal _borrower2;
    address internal _lender;
    address internal _lender1;

    function setUp() external {
        _borrower  = makeAddr("borrower");
        _borrower2 = makeAddr("borrower2");
        _lender    = makeAddr("lender");
        _lender1   = makeAddr("lender1");

        _mintQuoteAndApproveTokens(_lender,  120_000 * 1e18);
        _mintQuoteAndApproveTokens(_lender1, 120_000 * 1e18);

        _mintCollateralAndApproveTokens(_borrower,  1_100 * 1e18);
        _mintCollateralAndApproveTokens(_borrower2, 1_000 * 1e18);
        _mintCollateralAndApproveTokens(_lender1,   4 * 1e18);

        // Lender adds Quote token accross 5 prices
        _addLiquidity(
            {
                from:   _lender,
                amount: 2_000 * 1e18,
                index:  _i9_91,
                newLup: BucketMath.MAX_PRICE
            }
        );
        _addLiquidity(
            {
                from:   _lender,
                amount: 5_000 * 1e18,
                index:  _i9_81,
                newLup: BucketMath.MAX_PRICE
            }
        );
        _addLiquidity(
            {
                from:   _lender,
                amount: 11_000 * 1e18,
                index:  _i9_72,
                newLup: BucketMath.MAX_PRICE
            }
        );
        _addLiquidity(
            {
                from:   _lender,
                amount: 25_000 * 1e18,
                index:  _i9_62,
                newLup: BucketMath.MAX_PRICE
            }
        );
        _addLiquidity(
            {
                from:   _lender,
                amount: 30_000 * 1e18,
                index:  _i9_52,
                newLup: BucketMath.MAX_PRICE
            }
        );

        // first borrower adds collateral token and borrows
        _pledgeCollateral(
            {
                from:     _borrower,
                borrower: _borrower,
                amount:   2 * 1e18
            }
        );
        _borrow(
            {
                from:       _borrower,
                amount:     19.25 * 1e18,
                indexLimit: _i9_91,
                newLup:     9.917184843435912074 * 1e18
            }
        );

        // second borrower adds collateral token and borrows
        _pledgeCollateral(
            {
                from:     _borrower2,
                borrower: _borrower2,
                amount:   1_000 * 1e18
            }
        );
        _borrow(
            {
                from:       _borrower2,
                amount:     7_980 * 1e18,
                indexLimit: _i9_72,
                newLup:     9.721295865031779605 * 1e18
            }
        );

        /*****************************/
        /*** Assert pre-kick state ***/
        /*****************************/

        _assertPool(
            PoolState({
                htp:                  9.634254807692307697 * 1e18,
                lup:                  9.721295865031779605 * 1e18,
                poolSize:             73_000 * 1e18,
                pledgedCollateral:    1_002 * 1e18,
                encumberedCollateral: 823.649613971736296163 * 1e18,
                poolDebt:             8_006.941586538461542154 * 1e18,
                actualUtilization:    0.109684131322444679 * 1e18,
                targetUtilization:    1e18,
                minDebtAmount:        400.347079326923077108 * 1e18,
                loans:                2,
                maxBorrower:          address(_borrower),
                interestRate:         0.05 * 1e18,
                interestRateUpdate:   _startTime
            })
        );
        _assertBorrower(
            {
                borrower:                  _borrower,
                borrowerDebt:              19.268509615384615394 * 1e18,
                borrowerCollateral:        2 * 1e18,
                borrowert0Np:              10.115967548076923081 * 1e18,
                borrowerCollateralization: 1.009034539679184679 * 1e18
            }
        );
        _assertBorrower(
            {
                borrower:                  _borrower2,
                borrowerDebt:              7_987.673076923076926760 * 1e18,
                borrowerCollateral:        1_000 * 1e18,
                borrowert0Np:              8.471136974495192173 * 1e18,
                borrowerCollateralization: 1.217037273735858713 * 1e18
            }
        );
        _assertReserveAuction(
            {
                reserves:                   7.691586538461542154 * 1e18,
                claimableReserves :         0,
                claimableReservesRemaining: 0,
                auctionPrice:               0,
                timeRemaining:              0
            }
        );
        assertEq(_quote.balanceOf(_lender), 47_000 * 1e18);

        // should revert if there's no auction started
        _assertTakeNoAuctionRevert(
            {
                from:          _lender,
                borrower:      _borrower,
                maxCollateral: 10 * 1e18
            }
        );
    }

    function testTakeLoanColConstraintBpfPosNoResidual() external tearDown {

        // Increase neutralPrice so it exceeds TP
        _addLiquidity(
            {
                from:   _lender,
                amount: 10_000 * 1e18,
                index:  _i1505_26,
                newLup: _p1505_26
            }
        );

        _pledgeCollateral(
            {
                from:     _borrower,
                borrower: _borrower,
                amount:   1_000 * 1e18
            }
        );

        _borrow(
            {
                from:       _borrower,
                amount:     9_020 * 1e18,
                indexLimit: _i9_72,
                newLup:     _p9_72
            }
        );
        
        // calling borrow stamps loan with new t0NeutralPrice
        _borrow(
            {
                from:       _borrower2,
                amount:     1_700.0 * 1e18,
                indexLimit: _p9_72,
                newLup:     _p9_72
            }
        );

        skip(100 days);
        
        _assertPool(
            PoolState({
                htp:                  9.689307692307692312 * 1e18,
                lup:                  9.721295865031779605 * 1e18,
                poolSize:             83_000.000000000000000000 * 1e18,
                pledgedCollateral:    2_002.000000000000000000 * 1e18,
                encumberedCollateral: 1_954.028587437074993946 * 1e18,
                poolDebt:             18_995.690027205926343012 * 1e18,
                actualUtilization:    0.228863735267541281 * 1e18,
                targetUtilization:    1.000000000000000000 * 1e18,
                minDebtAmount:        949.784501360296317151 * 1e18,
                loans:                2,
                maxBorrower:          address(_borrower2),
                interestRate:         0.05 * 1e18,
                interestRateUpdate:   block.timestamp - 100 days
            })
        );


        _assertAuction(
            AuctionState({
                borrower:          _borrower2,
                active:            false,
                kicker:            address(0),
                bondSize:          0,
                bondFactor:        0,
                kickTime:          0,
                kickMomp:          0,
                totalBondEscrowed: 0,
                auctionPrice:      0,
                debtInAuction:     0,
                thresholdPrice:    9.822951211365485636 * 1e18,
                neutralPrice:      0
            })
        );

        _assertBorrower(
            {
                borrower:                  _borrower2,
                borrowerDebt:              9_822.951211365485636462* 1e18,
                borrowerCollateral:        1_000 * 1e18,
                borrowert0Np:              1_575.326150647652569911 * 1e18,
                borrowerCollateralization: 0.989651241857326201 * 1e18
            }
        );

        _kick(
            {
                from:           _lender,
                borrower:       _borrower2,
                debt:           9_945.738101507554206918 * 1e18,
                collateral:     1_000 * 1e18,
                bond:           2_946.885363409645690939 * 1e18,
                transferAmount: 2_946.885363409645690939 * 1e18
            }
        );

        _assertKicker(
            {
                kicker:    _lender,
                claimable: 0,
                locked:    2_946.885363409645690939 * 1e18
            }
        );

        _assertBorrower(
            {
                borrower:                  _borrower2,
                borrowerDebt:              9_945.738101507554206918 * 1e18,
                borrowerCollateral:        1_000 * 1e18,
                borrowert0Np:              1_575.326150647652569911 * 1e18,
                borrowerCollateralization: 0.977433325291186371 * 1e18
            }
        );

        _assertReserveAuction(
            {
                reserves:                   176.383108065231049467 * 1e18,
                claimableReserves :         80.790723478491074900 * 1e18,
                claimableReservesRemaining: 0,
                auctionPrice:               0,
                timeRemaining:              0
            }
        );

        skip(47000 seconds); // 13.05 hrs

        _assertPool(
            PoolState({
                htp:                  9.280695967198888513 * 1e18,
                lup:                  9.721295865031779605 * 1e18,
                poolSize:             83_222.843809282763864000 * 1e18,
                pledgedCollateral:    2_002.000000000000000000 * 1e18,
                encumberedCollateral: 1_966.791200431324241706 * 1e18,
                poolDebt:             19_119.759164133922414841 * 1e18,
                actualUtilization:    0.359239713545693419 * 1e18,
                targetUtilization:    0.982347302508817815 * 1e18,
                minDebtAmount:        1_911.975916413392241484 * 1e18,
                loans:                1,
                maxBorrower:          address(_borrower),
                interestRate:         0.045 * 1e18,
                interestRateUpdate:   block.timestamp - 47000 seconds
            })
        );

        _assertAuction(
            AuctionState({
                borrower:          _borrower2,
                active:            true,
                kicker:            _lender,
                bondSize:          2_946.885363409645690939 * 1e18,
                bondFactor:        0.3 * 1e18,
                kickTime:          block.timestamp - 47000 seconds,
                kickMomp:          1505.263728469068226832 * 1e18,
                totalBondEscrowed: 2_946.885363409645690939 * 1e18,
                auctionPrice:      11.315630002696011360 * 1e18,
                debtInAuction:     9_945.738101507554206918 * 1e18,
                thresholdPrice:    9.946405146835980073 * 1e18,
                neutralPrice:      1_597.054445085392479852 * 1e18
            })
        );

        _assertBorrower(
            {
                borrower:                  _borrower2,
                borrowerDebt:              9_946.405146835980073929 * 1e18,
                borrowerCollateral:        1_000.000000000000000 * 1e18,
                borrowert0Np:              1_575.326150647652569911 * 1e18,
                borrowerCollateralization: 0.977367774740624830 * 1e18
            }
        );
 
        // BPF Positive, Loan Col constraint
        _take(
            {
                from:            _lender,
                borrower:        _borrower2,
                maxCollateral:   1_001 * 1e18,
                bondChange:      3_391.760345392249653035 * 1e18,
                givenAmount:     11_315.630002696011360000 * 1e18,
                collateralTaken: 1000.0 * 1e18,
                isReward:        true
            }
        );

        // Residual is not collateralized, auction is active
        _assertAuction(
            AuctionState({
                borrower:          _borrower2,
                active:            true,
                kicker:            address(0xb012341CA6E91C00A290F658fbaA5211F2559fB1),
                bondSize:          6338.645708801895343974 * 1e18,
                bondFactor:        0.3 * 1e18,
                kickTime:          block.timestamp - 47000 seconds,
                kickMomp:          1_505.263728469068226832 * 1e18,
                totalBondEscrowed: 6_338.645708801895343974 * 1e18,
                auctionPrice:      11.315630002696011360 * 1e18,
                debtInAuction:     2_022.535489532218366964 * 1e18,
                thresholdPrice:    0,
                neutralPrice:      1_597.054445085392479852 * 1e18
            })
        );

        // Bad debt remains
        _assertBorrower(
            {
                borrower:                  _borrower2,
                borrowerDebt:              2_022.535489532218366964 * 1e18,
                borrowerCollateral:        0,
                borrowert0Np:              1_575.326150647652569911 * 1e18,
                borrowerCollateralization: 0
            }
        );
    }

    function testTakeCallerColConstraintBpfPosNoResidual() external tearDown {
 
        // Increase neutralPrice so it exceeds TP
        _addLiquidity(
            {
                from:   _lender,
                amount: 10_000 * 1e18,
                index:  _i1505_26,
                newLup: _p1505_26
            }
        );

        _pledgeCollateral(
            {
                from:     _borrower,
                borrower: _borrower,
                amount:   1_000 * 1e18
            }
        );

        _borrow(
            {
                from:       _borrower,
                amount:     9_020 * 1e18,
                indexLimit: _i9_72,
                newLup:     _p9_72
            }
        );
        
        // calling borrow stamps loan with new t0NeutralPrice
        _borrow(
            {
                from:       _borrower2,
                amount:     1_700.0 * 1e18,
                indexLimit: _p9_72,
                newLup:     _p9_72
            }
        );

        skip(100 days);
        
        _assertPool(
            PoolState({
                htp:                  9.689307692307692312 * 1e18,
                lup:                  9.721295865031779605 * 1e18,
                poolSize:             83_000.000000000000000000 * 1e18,
                pledgedCollateral:    2_002.000000000000000000 * 1e18,
                encumberedCollateral: 1_954.028587437074993946 * 1e18,
                poolDebt:             18_995.690027205926343012 * 1e18,
                actualUtilization:    0.228863735267541281 * 1e18,
                targetUtilization:    1.000000000000000000 * 1e18,
                minDebtAmount:        949.784501360296317151 * 1e18,
                loans:                2,
                maxBorrower:          address(_borrower2),
                interestRate:         0.05 * 1e18,
                interestRateUpdate:   block.timestamp - 100 days
            })
        );


        _assertAuction(
            AuctionState({
                borrower:          _borrower2,
                active:            false,
                kicker:            address(0),
                bondSize:          0,
                bondFactor:        0,
                kickTime:          0,
                kickMomp:          0,
                totalBondEscrowed: 0,
                auctionPrice:      0,
                debtInAuction:     0,
                thresholdPrice:    9.822951211365485636 * 1e18,
                neutralPrice:      0
            })
        );

        _assertBorrower(
            {
                borrower:                  _borrower2,
                borrowerDebt:              9_822.951211365485636462* 1e18,
                borrowerCollateral:        1_000 * 1e18,
                borrowert0Np:              1_575.326150647652569911 * 1e18,
                borrowerCollateralization: 0.989651241857326201 * 1e18
            }
        );

        _kick(
            {
                from:           _lender,
                borrower:       _borrower2,
                debt:           9_945.738101507554206918 * 1e18,
                collateral:     1_000 * 1e18,
                bond:           2_946.885363409645690939 * 1e18,
                transferAmount: 2_946.885363409645690939 * 1e18
            }
        );

        _assertKicker(
            {
                kicker:    _lender,
                claimable: 0,
                locked:    2_946.885363409645690939 * 1e18
            }
        );

        _assertBorrower(
            {
                borrower:                  _borrower2,
                borrowerDebt:              9_945.738101507554206918 * 1e18,
                borrowerCollateral:        1_000 * 1e18,
                borrowert0Np:              1_575.326150647652569911 * 1e18,
                borrowerCollateralization: 0.977433325291186371 * 1e18
            }
        );

        _assertReserveAuction(
            {
                reserves:                   176.383108065231049467 * 1e18,
                claimableReserves :         80.790723478491074900 * 1e18,
                claimableReservesRemaining: 0,
                auctionPrice:               0,
                timeRemaining:              0
            }
        );

        skip(43000 seconds); // 11.94 hrs

        _assertPool(
            PoolState({
                htp:                  9.280695967198888513 * 1e18,
                lup:                  9.721295865031779605 * 1e18,
                poolSize:             83_222.843809282763864000 * 1e18,
                pledgedCollateral:    2_002.000000000000000000 * 1e18,
                encumberedCollateral: 1_966.779974486190376300 * 1e18,
                poolDebt:             19_119.650033399911495436 * 1e18,
                actualUtilization:    0.359237663096559171 * 1e18,
                targetUtilization:    0.982347302508817815 * 1e18,
                minDebtAmount:        1_911.965003339991149544 * 1e18,
                loans:                1,
                maxBorrower:          address(_borrower),
                interestRate:         0.045 * 1e18,
                interestRateUpdate:   block.timestamp - 43000 seconds
            })
        );

        _assertAuction(
            AuctionState({
                borrower:          _borrower2,
                active:            true,
                kicker:            _lender,
                bondSize:          2_946.885363409645690939 * 1e18,
                bondFactor:        0.3 * 1e18,
                kickTime:          block.timestamp - 43000 seconds,
                kickMomp:          1505.263728469068226832 * 1e18,
                totalBondEscrowed: 2_946.885363409645690939 * 1e18,
                auctionPrice:      24.443112772227665888 * 1e18,
                debtInAuction:     9_945.738101507554206918 * 1e18,
                thresholdPrice:    9.946348375279124882 * 1e18,
                neutralPrice:      1_597.054445085392479852 * 1e18
            })
        );

        _assertBorrower(
            {
                borrower:                  _borrower2,
                borrowerDebt:              9_946.348375279124882460 * 1e18,
                borrowerCollateral:        1_000.000000000000000 * 1e18,
                borrowert0Np:              1_575.326150647652569911 * 1e18,
                borrowerCollateralization: 0.977373353339734632 * 1e18
            }
        );
 
        // BPF Positive, Loan Debt constraint
        _take(
            {
                from:            _lender,
                borrower:        _borrower2,
                maxCollateral:   10 * 1e18,
                bondChange:      72.659542640405725541 * 1e18,
                givenAmount:     244.431127722276658880 * 1e18,
                collateralTaken: 10.0 * 1e18,
                isReward:        true
            }
        );

        // Residual is not collateralized, auction is active
        _assertAuction(
            AuctionState({
                borrower:          _borrower2,
                active:            true,
                kicker:            address(0xb012341CA6E91C00A290F658fbaA5211F2559fB1),
                bondSize:          3_019.544906050051416480 * 1e18,
                bondFactor:        0.3 * 1e18,
                kickTime:          block.timestamp - 43000 seconds,
                kickMomp:          1_505.263728469068226832 * 1e18,
                totalBondEscrowed: 3_019.544906050051416480 * 1e18,
                auctionPrice:      24.443112772227665888 * 1e18,
                debtInAuction:     9_774.576790197253949121 * 1e18,
                thresholdPrice:    9.873309889088135302 * 1e18,
                neutralPrice:      1_597.054445085392479852 * 1e18
            })
        );

        _assertBorrower(
            {
                borrower:                  _borrower2,
                borrowerDebt:              9_774.576790197253949121 * 1e18,
                borrowerCollateral:        990.0 * 1e18,
                borrowert0Np:              1_575.326150647652569911 * 1e18,
                borrowerCollateralization: 0.984603539667648861 * 1e18
            }
        );
    }

    function testTakeCallerColConstraintBpfPosResidual () external tearDown {
        
        // Increase neutralPrice so it exceeds TP
        _addLiquidity(
            {
                from:   _lender,
                amount: 10_000 * 1e18,
                index:  _i1505_26,
                newLup: _p1505_26
            }
        );

        _pledgeCollateral(
            {
                from:     _borrower,
                borrower: _borrower,
                amount:   1_000 * 1e18
            }
        );

        _borrow(
            {
                from:       _borrower,
                amount:     9_020 * 1e18,
                indexLimit: _i9_72,
                newLup:     _p9_72
            }
        );
        
        // calling borrow stamps loan with new t0NeutralPrice
        _borrow(
            {
                from:       _borrower2,
                amount:     1_700.0 * 1e18,
                indexLimit: _p9_72,
                newLup:     _p9_72
            }
        );

        skip(100 days);
        
        _assertPool(
            PoolState({
                htp:                  9.689307692307692312 * 1e18,
                lup:                  9.721295865031779605 * 1e18,
                poolSize:             83_000.000000000000000000 * 1e18,
                pledgedCollateral:    2_002.000000000000000000 * 1e18,
                encumberedCollateral: 1_954.028587437074993946 * 1e18,
                poolDebt:             18_995.690027205926343012 * 1e18,
                actualUtilization:    0.228863735267541281 * 1e18,
                targetUtilization:    1.000000000000000000 * 1e18,
                minDebtAmount:        949.784501360296317151 * 1e18,
                loans:                2,
                maxBorrower:          address(_borrower2),
                interestRate:         0.05 * 1e18,
                interestRateUpdate:   block.timestamp - 100 days
            })
        );


        _assertAuction(
            AuctionState({
                borrower:          _borrower2,
                active:            false,
                kicker:            address(0),
                bondSize:          0,
                bondFactor:        0,
                kickTime:          0,
                kickMomp:          0,
                totalBondEscrowed: 0,
                auctionPrice:      0,
                debtInAuction:     0,
                thresholdPrice:    9.822951211365485636 * 1e18,
                neutralPrice:      0
            })
        );

        _assertBorrower(
            {
                borrower:                  _borrower2,
                borrowerDebt:              9_822.951211365485636462* 1e18,
                borrowerCollateral:        1_000 * 1e18,
                borrowert0Np:              1_575.326150647652569911 * 1e18,
                borrowerCollateralization: 0.989651241857326201 * 1e18
            }
        );

        _kick(
            {
                from:           _lender,
                borrower:       _borrower2,
                debt:           9_945.738101507554206918 * 1e18,
                collateral:     1_000 * 1e18,
                bond:           2_946.885363409645690939 * 1e18,
                transferAmount: 2_946.885363409645690939 * 1e18
            }
        );

        _assertKicker(
            {
                kicker:    _lender,
                claimable: 0,
                locked:    2_946.885363409645690939 * 1e18
            }
        );

        _assertBorrower(
            {
                borrower:                  _borrower2,
                borrowerDebt:              9_945.738101507554206918 * 1e18,
                borrowerCollateral:        1_000 * 1e18,
                borrowert0Np:              1_575.326150647652569911 * 1e18,
                borrowerCollateralization: 0.977433325291186371 * 1e18
            }
        );

        _assertReserveAuction(
            {
                reserves:                   176.383108065231049467 * 1e18,
                claimableReserves :         80.790723478491074900 * 1e18,
                claimableReservesRemaining: 0,
                auctionPrice:               0,
                timeRemaining:              0
            }
        );

        skip(43000 seconds); // 11.94 hrs

        _assertPool(
            PoolState({
                htp:                  9.280695967198888513 * 1e18,
                lup:                  9.721295865031779605 * 1e18,
                poolSize:             83_222.843809282763864000 * 1e18,
                pledgedCollateral:    2_002.000000000000000000 * 1e18,
                encumberedCollateral: 1_966.779974486190376300 * 1e18,
                poolDebt:             19_119.650033399911495436 * 1e18,
                actualUtilization:    0.359237663096559171 * 1e18,
                targetUtilization:    0.982347302508817815 * 1e18,
                minDebtAmount:        1_911.965003339991149544 * 1e18,
                loans:                1,
                maxBorrower:          address(_borrower),
                interestRate:         0.045 * 1e18,
                interestRateUpdate:   block.timestamp - 43000 seconds
            })
        );

        _assertAuction(
            AuctionState({
                borrower:          _borrower2,
                active:            true,
                kicker:            _lender,
                bondSize:          2_946.885363409645690939 * 1e18,
                bondFactor:        0.3 * 1e18,
                kickTime:          block.timestamp - 43000 seconds,
                kickMomp:          1505.263728469068226832 * 1e18,
                totalBondEscrowed: 2_946.885363409645690939 * 1e18,
                auctionPrice:      24.443112772227665888 * 1e18,
                debtInAuction:     9_945.738101507554206918 * 1e18,
                thresholdPrice:    9.946348375279124882 * 1e18,
                neutralPrice:      1_597.054445085392479852 * 1e18
            })
        );

        _assertBorrower(
            {
                borrower:                  _borrower2,
                borrowerDebt:              9_946.348375279124882460 * 1e18,
                borrowerCollateral:        1_000.000000000000000 * 1e18,
                borrowert0Np:              1_575.326150647652569911 * 1e18,
                borrowerCollateralization: 0.977373353339734632 * 1e18
            }
        );
 
        // BPF Positive, Caller Col constraint
        _take(
            {
                from:            _lender,
                borrower:        _borrower2,
                maxCollateral:   577.0 * 1e18,
                bondChange:      4_192.455610351410363728 * 1e18,
                givenAmount:     14_103.676069575363217376 * 1e18,
                collateralTaken: 577.0 * 1e18,
                isReward:        true
            }
        );

        // Residual is collateralized, auction is not active
        _assertAuction(
            AuctionState({
                borrower:          _borrower2,
                active:            false,
                kicker:            address(0),
                bondSize:          0,
                bondFactor:        0,
                kickTime:          0,
                kickMomp:          0,
                totalBondEscrowed: 0,
                auctionPrice:      0,
                debtInAuction:     0,
                thresholdPrice:    0.083044718806553259 * 1e18,
                neutralPrice:      0
            })
        );

        _assertBorrower(
            {
                borrower:                  _borrower2,
                borrowerDebt:              35.127916055172028812 * 1e18,
                borrowerCollateral:        423.0 * 1e18,
                borrowert0Np:              1_575.326150647652569911 * 1e18,
                borrowerCollateralization: 18_125.941662533322157279 * 1e18
            }
        );

    }

    function testTakeCallerColConstraintBpfNegResidual () external tearDown {

        _borrow(
            {
                from:       _borrower2,
                amount:     1_700.0 * 1e18,
                indexLimit: _p9_72,
                newLup:     _p9_72
            }
        );

        skip(100 days);

        _kick(
            {
                from:           _lender,
                borrower:       _borrower2,
                debt:           9_945.738101507554206918 * 1e18,
                collateral:     1_000 * 1e18,
                bond:           98.229512113654856365 * 1e18,
                transferAmount: 98.229512113654856365 * 1e18
            }
        );

        _assertAuction(
            AuctionState({
                borrower:          _borrower2,
                active:            true,
                kicker:            _lender,
                bondSize:          98.229512113654856365 * 1e18,
                bondFactor:        0.01 * 1e18,
                kickTime:          block.timestamp,
                kickMomp:          9.818751856078723036 * 1e18,
                totalBondEscrowed: 98.229512113654856365 * 1e18,
                auctionPrice:      314.200059394519137152 * 1e18,
                debtInAuction:     9_945.738101507554206918 * 1e18,
                thresholdPrice:    9.945738101507554206 * 1e18,
                neutralPrice:      10.417497612122395691 * 1e18
            })
        );
        _assertKicker(
            {
                kicker:    _lender,
                claimable: 0,
                locked:    98.229512113654856365 * 1e18
            }
        );
        _assertBorrower(
            {
                borrower:                  _borrower2,
                borrowerDebt:              9_945.738101507554206918 * 1e18,
                borrowerCollateral:        1_000 * 1e18,
                borrowert0Np:              10.275765152019230606 * 1e18,
                borrowerCollateralization: 0.977433325291186371 * 1e18
            }
        );
        _assertReserveAuction(
            {
                reserves:                   147.625795655539437491 * 1e18,
                claimableReserves :         97.799433758115930094 * 1e18,
                claimableReservesRemaining: 0,
                auctionPrice:               0,
                timeRemaining:              0
            }
        );

        skip(2 hours);

        _assertPool(
            PoolState({
                htp:                  9.901856025849255254 * 1e18,
                lup:                  9.721295865031779605 * 1e18,
                poolSize:             73_118.396583829162042000 * 1e18,
                pledgedCollateral:    1_002 * 1e18,
                encumberedCollateral: 1_025.107650389722106875 * 1e18,
                poolDebt:             9_965.374762946048672276 * 1e18,
                actualUtilization:    0 * 1e18,
                targetUtilization:    1.023051016482943442 * 1e18,
                minDebtAmount:        996.537476294604867228 * 1e18,
                loans:                1,
                maxBorrower:          address(_borrower),
                interestRate:         0.045 * 1e18,
                interestRateUpdate:   block.timestamp - 2 hours
            })
        );

        _assertAuction(
            AuctionState({
                borrower:          _borrower2,
                active:            true,
                kicker:            _lender,
                bondSize:          98.229512113654856365 * 1e18,
                bondFactor:        0.01 * 1e18,
                kickTime:          block.timestamp - 2 hours,
                kickMomp:          9.818751856078723036 * 1e18,
                totalBondEscrowed: 98.229512113654856365 * 1e18,
                auctionPrice:      157.100029697259568576 * 1e18,
                debtInAuction:     9_945.738101507554206918 * 1e18,
                thresholdPrice:    9.945840284273233679 * 1e18,
                neutralPrice:      10.417497612122395691 * 1e18
            })
        );

        _assertBorrower(
            {
                borrower:                  _borrower2,
                borrowerDebt:              9_945.840284273233679079 * 1e18,
                borrowerCollateral:        1_000.000000000000000 * 1e18,
                borrowert0Np:              10.275765152019230606 * 1e18,
                borrowerCollateralization: 0.977423283219567398 * 1e18
            }
        );

        // BPF Negative, Caller collateral constraint
        _take(
            {
                from:            _lender,
                borrower:        _borrower2,
                maxCollateral:   10.0 * 1e18,
                bondChange:      15.710002969725956858 * 1e18,
                givenAmount:     1_571.000296972595685760 * 1e18,
                collateralTaken: 10.0 * 1e18,
                isReward:        false
            }
        );

        _assertPool(
            PoolState({
                htp:                  9.902059490734692431 * 1e18,
                lup:                  9.721295865031779605 * 1e18,
                poolSize:             73_118.483609771307158717 * 1e18,
                pledgedCollateral:    992.0 * 1e18,
                encumberedCollateral: 863.503650389722109501 * 1e18,
                poolDebt:             8_394.374465973452986517 * 1e18,
                actualUtilization:    0.114805095121689000 * 1e18,
                targetUtilization:    1.023051016482943442 * 1e18,
                minDebtAmount:        419.718723298672649326 * 1e18,
                loans:                2,
                maxBorrower:          address(_borrower),
                interestRate:         0.045 * 1e18,
                interestRateUpdate:   block.timestamp - 2 hours
            })
        );
 
        // Residual is collateralized, auction is not active
        _assertAuction(
            AuctionState({
                borrower:          _borrower2,
                active:            false,
                kicker:            address(0),
                bondSize:          0,
                bondFactor:        0,
                kickTime:          0,
                kickMomp:          0,
                totalBondEscrowed: 0,
                auctionPrice:      0,
                debtInAuction:     0,
                thresholdPrice:    8.459434330606705043 * 1e18,
                neutralPrice:      0
            })
        );

        _assertBorrower(
            {
                borrower:                  _borrower2,
                borrowerDebt:              8_374.839987300637993319 * 1e18,
                borrowerCollateral:        990.000000000000000000 * 1e18,
                borrowert0Np:              10.275765152019230606 * 1e18,
                borrowerCollateralization: 1.149166183589792662 * 1e18
            }
        );
    }

    function testTakeLoanDebtConstraintBpfPosResidual() external tearDown {

        // Increase neutralPrice so it exceeds TP
        _addLiquidity(
            {
                from:   _lender,
                amount: 10_000 * 1e18,
                index:  _i1505_26,
                newLup: _p1505_26
            }
        );

        _pledgeCollateral(
            {
                from:     _borrower,
                borrower: _borrower,
                amount:   1_000 * 1e18
            }
        );

        _borrow(
            {
                from:       _borrower,
                amount:     9_020 * 1e18,
                indexLimit: _i9_72,
                newLup:     _p9_72
            }
        );
        
        // calling borrow stamps loan with new t0NeutralPrice
        _borrow(
            {
                from:       _borrower2,
                amount:     1_700.0 * 1e18,
                indexLimit: _p9_72,
                newLup:     _p9_72
            }
        );

        skip(100 days);
        
        _assertPool(
            PoolState({
                htp:                  9.689307692307692312 * 1e18,
                lup:                  9.721295865031779605 * 1e18,
                poolSize:             83_000.000000000000000000 * 1e18,
                pledgedCollateral:    2_002.000000000000000000 * 1e18,
                encumberedCollateral: 1_954.028587437074993946 * 1e18,
                poolDebt:             18_995.690027205926343012 * 1e18,
                actualUtilization:    0.228863735267541281 * 1e18,
                targetUtilization:    1.000000000000000000 * 1e18,
                minDebtAmount:        949.784501360296317151 * 1e18,
                loans:                2,
                maxBorrower:          address(_borrower2),
                interestRate:         0.05 * 1e18,
                interestRateUpdate:   block.timestamp - 100 days
            })
        );


        _assertAuction(
            AuctionState({
                borrower:          _borrower2,
                active:            false,
                kicker:            address(0),
                bondSize:          0,
                bondFactor:        0,
                kickTime:          0,
                kickMomp:          0,
                totalBondEscrowed: 0,
                auctionPrice:      0,
                debtInAuction:     0,
                thresholdPrice:    9.822951211365485636 * 1e18,
                neutralPrice:      0
            })
        );

        _assertBorrower(
            {
                borrower:                  _borrower2,
                borrowerDebt:              9_822.951211365485636462* 1e18,
                borrowerCollateral:        1_000 * 1e18,
                borrowert0Np:              1_575.326150647652569911 * 1e18,
                borrowerCollateralization: 0.989651241857326201 * 1e18
            }
        );

        _kick(
            {
                from:           _lender,
                borrower:       _borrower2,
                debt:           9_945.738101507554206918 * 1e18,
                collateral:     1_000 * 1e18,
                bond:           2_946.885363409645690939 * 1e18,
                transferAmount: 2_946.885363409645690939 * 1e18
            }
        );

        _assertKicker(
            {
                kicker:    _lender,
                claimable: 0,
                locked:    2_946.885363409645690939 * 1e18
            }
        );

        _assertBorrower(
            {
                borrower:                  _borrower2,
                borrowerDebt:              9_945.738101507554206918 * 1e18,
                borrowerCollateral:        1_000 * 1e18,
                borrowert0Np:              1_575.326150647652569911 * 1e18,
                borrowerCollateralization: 0.977433325291186371 * 1e18
            }
        );

        _assertReserveAuction(
            {
                reserves:                   176.383108065231049467 * 1e18,
                claimableReserves :         80.790723478491074900 * 1e18,
                claimableReservesRemaining: 0,
                auctionPrice:               0,
                timeRemaining:              0
            }
        );

        skip(43000 seconds); // 11.94 hrs

        _assertPool(
            PoolState({
                htp:                  9.280695967198888513 * 1e18,
                lup:                  9.721295865031779605 * 1e18,
                poolSize:             83_222.843809282763864000 * 1e18,
                pledgedCollateral:    2_002.000000000000000000 * 1e18,
                encumberedCollateral: 1_966.779974486190376300 * 1e18,
                poolDebt:             19_119.650033399911495436 * 1e18,
                actualUtilization:    0.359237663096559171 * 1e18,
                targetUtilization:    0.982347302508817815 * 1e18,
                minDebtAmount:        1_911.965003339991149544 * 1e18,
                loans:                1,
                maxBorrower:          address(_borrower),
                interestRate:         0.045 * 1e18,
                interestRateUpdate:   block.timestamp - 43000 seconds
            })
        );

        _assertAuction(
            AuctionState({
                borrower:          _borrower2,
                active:            true,
                kicker:            _lender,
                bondSize:          2_946.885363409645690939 * 1e18,
                bondFactor:        0.3 * 1e18,
                kickTime:          block.timestamp - 43000 seconds,
                kickMomp:          1505.263728469068226832 * 1e18,
                totalBondEscrowed: 2_946.885363409645690939 * 1e18,
                auctionPrice:      24.443112772227665888 * 1e18,
                debtInAuction:     9_945.738101507554206918 * 1e18,
                thresholdPrice:    9.946348375279124882 * 1e18,
                neutralPrice:      1_597.054445085392479852 * 1e18
            })
        );

        _assertBorrower(
            {
                borrower:                  _borrower2,
                borrowerDebt:              9_946.348375279124882460 * 1e18,
                borrowerCollateral:        1_000.000000000000000 * 1e18,
                borrowert0Np:              1_575.326150647652569911 * 1e18,
                borrowerCollateralization: 0.977373353339734632 * 1e18
            }
        );
 
        // BPF Positive, Loan Debt constraint
        _take(
            {
                from:            _lender,
                borrower:        _borrower2,
                maxCollateral:   1_001 * 1e18,
                bondChange:      4_207.314752003173273858 * 1e18,
                givenAmount:     14_153.663127282298156318 * 1e18,
                collateralTaken: 579.045036496486256685 * 1e18,
                isReward:        true
            }
        );

        // Residual is collateralized, auction is not active
        _assertAuction(
            AuctionState({
                borrower:          _borrower2,
                active:            false,
                kicker:            address(0),
                bondSize:          0,
                bondFactor:        0,
                kickTime:          0,
                kickMomp:          0,
                totalBondEscrowed: 0,
                auctionPrice:      0,
                debtInAuction:     0,
                thresholdPrice:    0,
                neutralPrice:      0
            })
        );

        _assertBorrower(
            {
                borrower:                  _borrower2,
                borrowerDebt:              0,
                borrowerCollateral:        420.954963503513743315 * 1e18,
                borrowert0Np:              1_575.326150647652569911 * 1e18,
                borrowerCollateralization: 1.0 * 1e18
            }
        );
    }

    function testTakeAndSettle() external tearDown { 

        // Borrower2 borrows
        _borrow(
            {
                from:       _borrower2,
                amount:     1_730 * 1e18,
                indexLimit: _i9_72,
                newLup:     9.721295865031779605 * 1e18
            }
        );

        // Skip to make borrower undercollateralized
        skip(100 days);
        _assertBorrower(
            {
                borrower:                  _borrower2,
                borrowerDebt:              9_853.394241979221645666 * 1e18,
                borrowerCollateral:        1_000 * 1e18,
                borrowert0Np:              10.307611531622595991 * 1e18,
                borrowerCollateralization: 0.986593617011217057 * 1e18
            }
        );
        _kick(
            {
                from:           _lender,
                borrower:       _borrower2,
                debt:           9_976.561670003961916237 * 1e18,
                collateral:     1_000 * 1e18,
                bond:           98.533942419792216457 * 1e18,
                transferAmount: 98.533942419792216457 * 1e18
            }
        );
        _assertAuction(
            AuctionState({
                borrower:          _borrower2,
                active:            true,
                kicker:            _lender,
                bondSize:          98.533942419792216457 * 1e18,
                bondFactor:        0.01 * 1e18,
                kickTime:          block.timestamp,
                kickMomp:          9.818751856078723036 * 1e18,
                totalBondEscrowed: 98.533942419792216457 * 1e18,
                auctionPrice:      314.200059394519137152 * 1e18,
                debtInAuction:     9_976.561670003961916237 * 1e18,
                thresholdPrice:    9.976561670003961916 * 1e18,
                neutralPrice:      10.449783245217816340 * 1e18
            })
        );
        _assertKicker(
            {
                kicker:    _lender,
                claimable: 0,
                locked:    98.533942419792216457 * 1e18
            }
        );
        _assertBorrower(
            {
                borrower:                  _borrower2,
                borrowerDebt:              9_976.561670003961916237 * 1e18,
                borrowerCollateral:        1_000 * 1e18,
                borrowert0Np:              10.307611531622595991 * 1e18,
                borrowerCollateralization: 0.974413448899967463 * 1e18
            }
        );
        _assertReserveAuction(
            {
                reserves:                   148.064352861909228810 * 1e18,
                claimableReserves :         98.083873122003682866 * 1e18,
                claimableReservesRemaining: 0,
                auctionPrice:               0,
                timeRemaining:              0
            }
        );

        uint256 preTakeSnapshot = vm.snapshot();
        skip(358 minutes);

        _assertAuction(
            AuctionState({
                borrower:          _borrower2,
                active:            true,
                kicker:            _lender,
                bondSize:          98.533942419792216457 * 1e18,
                bondFactor:        0.01 * 1e18,
                kickTime:          block.timestamp - 358 minutes,
                kickMomp:          9.818751856078723036 * 1e18,
                totalBondEscrowed: 98.533942419792216457 * 1e18,
                auctionPrice:      10.048254301505840000 * 1e18,
                debtInAuction:     9_976.561670003961916237 * 1e18,
                thresholdPrice:    9.976867463138769510 * 1e18,
                neutralPrice:      10.449783245217816340 * 1e18
            })
        );

        _assertBorrower(
            {
                borrower:                  _borrower2,
                borrowerDebt:              9_976.867463138769510756 * 1e18,
                borrowerCollateral:        1_000 * 1e18,
                borrowert0Np:              10.307611531622595991 * 1e18,
                borrowerCollateralization: 0.974383582918060948 * 1e18
            }
        );

        _take(
            {
                from:            _lender,
                borrower:        _borrower2,
                maxCollateral:   1_000 * 1e18,
                bondChange:      85.314660426337335450 * 1e18,
                givenAmount:     10_048.254301505840000000 * 1e18,
                collateralTaken: 1_000 * 1e18,
                isReward:        true
            }
        );

        _assertBorrower(
            {
                borrower:                  _borrower2,
                borrowerDebt:              13.927822059266846206 * 1e18,
                borrowerCollateral:        0,
                borrowert0Np:              10.307611531622595991 * 1e18,
                borrowerCollateralization: 0
            }
        );

        _assertAuction(
            AuctionState({
                borrower:          _borrower2,
                active:            true,
                kicker:            _lender,
                bondSize:          183.848602846129551907 * 1e18,
                bondFactor:        0.01 * 1e18,
                kickTime:          block.timestamp - 358 minutes,
                kickMomp:          9.818751856078723036 * 1e18,
                totalBondEscrowed: 183.848602846129551907 * 1e18,
                auctionPrice:      10.048254301505840000 * 1e18,
                debtInAuction:     13.927822059266846206 * 1e18,
                thresholdPrice:    0,
                neutralPrice:      10.449783245217816340 * 1e18
            })
        );

        _assertKicker(
            {
                kicker:    _lender,
                claimable: 0,
                locked:    183.848602846129551907 * 1e18
            }
        );

        vm.revertTo(preTakeSnapshot);

        // skip ahead so take can be called on the loan
        skip(10 hours);

        _assertAuction(
            AuctionState({
                borrower:          _borrower2,
                active:            true,
                kicker:            _lender,
                bondSize:          98.533942419792216457 * 1e18,
                bondFactor:        0.01 * 1e18,
                kickTime:          block.timestamp - 10 hours,
                kickMomp:          9.818751856078723036 * 1e18,
                totalBondEscrowed: 98.533942419792216457 * 1e18,
                auctionPrice:      0.613671991004920192 * 1e18,
                debtInAuction:     9_976.561670003961916237 * 1e18,
                thresholdPrice:    9.977074177773911990 * 1e18,
                neutralPrice:      10.449783245217816340 * 1e18
            })
        );

        _assertBorrower(
            {
                borrower:                  _borrower2,
                borrowerDebt:              9_977.074177773911990381 * 1e18,
                borrowerCollateral:        1_000 * 1e18,
                borrowert0Np:              10.307611531622595991 * 1e18,
                borrowerCollateralization: 0.974363394700228467 * 1e18
            }
        );

        // partial take for 20 collateral
        // Collateral amount is restrained by taker
        _take(
            {
                from:            _lender,
                borrower:        _borrower2,
                maxCollateral:   20 * 1e18,
                bondChange:      0.122734398200984038 * 1e18,
                givenAmount:     12.273439820098403840 * 1e18,
                collateralTaken: 20 * 1e18,
                isReward:        true
            }
        );
        _assertAuction(
            AuctionState({
                borrower:          _borrower2,
                active:            true,
                kicker:            _lender,
                bondSize:          98.656676817993200495 * 1e18,
                bondFactor:        0.01 * 1e18,
                kickTime:          block.timestamp - 10 hours,
                kickMomp:          9.818751856078723036 * 1e18,
                totalBondEscrowed: 98.656676817993200495 * 1e18,
                auctionPrice:      0.613671991004920192 * 1e18,
                debtInAuction:     9_964.923472352014570580 * 1e18,
                thresholdPrice:    10.168289257502055684 * 1e18,
                neutralPrice:      10.449783245217816340 * 1e18
            })
        );
        _assertKicker(
            {
                kicker:    _lender,
                claimable: 0,
                locked:    98.656676817993200495 * 1e18 // locked bond + reward, auction is not yet finished
            }
        );
        _assertBorrower(
            {
                borrower:                  _borrower2,
                borrowerDebt:              9_964.923472352014570580 * 1e18,
                borrowerCollateral:        980 * 1e18,
                borrowert0Np:              10.307611531622595991 * 1e18,
                borrowerCollateralization: 0.956040452710323016 * 1e18
            }
        );

        // reserves should increase after take action
        _assertReserveAuction(
            {
                reserves:                   148.141379552245490833 * 1e18,
                claimableReserves :         98.219085783104889923 * 1e18,
                claimableReservesRemaining: 0,
                auctionPrice:               0,
                timeRemaining:              0
            }
        );

        // take remaining collateral
        _take(
            {
                from:            _lender,
                borrower:        _borrower2,
                maxCollateral:   981 * 1e18,
                bondChange:      6.013985511848217882 * 1e18,
                givenAmount:     601.398551184821788160 * 1e18,
                collateralTaken: 980 * 1e18,
                isReward:        true
            }
        );
        _assertAuction(
            AuctionState({
                borrower:          _borrower2,
                active:            true,
                kicker:            _lender,
                bondSize:          104.670662329841418377 * 1e18,
                bondFactor:        0.01 * 1e18,
                kickTime:          block.timestamp - 10 hours,
                kickMomp:          9.818751856078723036 * 1e18,
                totalBondEscrowed: 104.670662329841418377 * 1e18,
                auctionPrice:      0.613671991004920192 * 1e18,
                debtInAuction:     9_369.538906679041000301 * 1e18,
                thresholdPrice:    0,
                neutralPrice:      10.449783245217816340 * 1e18
            })
        );
        _assertKicker(
            {
                kicker:    _lender,
                claimable: 0,
                locked:    104.670662329841418377 * 1e18 // locked bond + reward, auction is not yet finalized
            }
        );
        _assertBorrower(
            {
                borrower:                  _borrower2,
                borrowerDebt:              9_369.538906679041000301 * 1e18,
                borrowerCollateral:        0,
                borrowert0Np:              10.307611531622595991 * 1e18,
                borrowerCollateralization: 0
            }
        );
        // reserves should increase after take action
        _assertReserveAuction(
            {
                reserves:                   148.141379552245490832 * 1e18,
                claimableReserves :         101.196008611469757773 * 1e18,
                claimableReservesRemaining: 0,
                auctionPrice:               0,
                timeRemaining:              0
            }
        );

        // should revert if there's no more collateral to be auctioned
        _assertTakeInsufficentCollateralRevert(
            {
                from:          _lender,
                borrower:      _borrower2,
                maxCollateral: 10 * 1e18
            }
        );

        // full clear / debt settle
        uint256 postTakeSnapshot = vm.snapshot();

        _assertBucket(
            {
                index:        3_696,
                lpBalance:    2_000 * 1e27,
                collateral:   0,
                deposit:      2_118.911507166546111004 * 1e18,
                exchangeRate: 1.059455753583273055502000000 * 1e27
            }
        );
        _settle(
            {
                from:        _lender,
                borrower:    _borrower2,
                maxDepth:    10,
                settledDebt: 9_241.589415329770722443 * 1e18
            }
        );
        _assertAuction(
            AuctionState({
                borrower:          _borrower2,
                active:            false,
                kicker:            address(0),
                bondSize:          0,
                bondFactor:        0,
                kickTime:          0,
                kickMomp:          0,
                totalBondEscrowed: 0,
                auctionPrice:      0,
                debtInAuction:     0,
                thresholdPrice:    0,
                neutralPrice:      0
            })
        );
        _assertKicker(
            {
                kicker:    _lender,
                claimable: 104.670662329841418377 * 1e18,
                locked:    0
            }
        );
        _assertBorrower(
            {
                borrower:                  _borrower2,
                borrowerDebt:              0,
                borrowerCollateral:        0,
                borrowert0Np:              10.307611531622595991 * 1e18,
                borrowerCollateralization: 1 * 1e18
            }
        );
        _assertBucket(
            {
                index:        _i9_91,
                lpBalance:    0, // bucket is bankrupt
                collateral:   0,
                deposit:      0,
                exchangeRate: 1 * 1e27
            }
        );
        _assertLenderLpBalance(
            {
                lender:      _lender,
                index:       _i9_91,
                lpBalance:   0, // bucket is bankrupt
                depositTime: _startTime
            }
        );
        _assertBucket(
            {
                index:        _i9_81,
                lpBalance:    0, // bucket is bankrupt
                collateral:   0,
                deposit:      0,
                exchangeRate: 1 * 1e27
            }
        );
        _assertLenderLpBalance(
            {
                lender:      _lender,
                index:       _i9_81,
                lpBalance:   0, // bucket is bankrupt
                depositTime: _startTime
            }
        );
        _assertBucket(
            {
                index:        _i9_72,
                lpBalance:    11_000 * 1e27,
                collateral:   0,
                deposit:      8_897.820552570976601535 * 1e18,
                exchangeRate: 0.808892777506452418321363636 * 1e27
            }
        );
        _assertLenderLpBalance(
            {
                lender:      _lender,
                index:       _i9_72,
                lpBalance:   11_000 * 1e27,
                depositTime: _startTime
            }
        );
        _assertBucket(
            {
                index:        _i9_62,
                lpBalance:    25_000 * 1e27,
                collateral:   0,
                deposit:      25_000 * 1e18,
                exchangeRate: 1 * 1e27
            }
        );
        _assertLenderLpBalance(
            {
                lender:      _lender,
                index:       _i9_62,
                lpBalance:   25_000 * 1e27,
                depositTime: _startTime
            }
        );
        _assertBucket(
            {
                index:        _i9_52,
                lpBalance:    30_000 * 1e27,
                collateral:   0,
                deposit:      30_000 * 1e18,
                exchangeRate: 1 * 1e27
            }
        );
        _assertLenderLpBalance(
            {
                lender:      _lender,
                index:       _i9_52,
                lpBalance:   30_000 * 1e27,
                depositTime: _startTime
            }
        );

<<<<<<< HEAD
        _repayDebtNoLupCheck({
            from:             _borrower,
            borrower:         _borrower,
            amountToRepay:    0,
            amountRepaid:     0,
            collateralToPull: 1.749391266909416578 * 1e18
        });

=======
        vm.revertTo(postTakeSnapshot);

        _assertReserveAuction(
            {
                reserves:                   148.141379552245490832 * 1e18,
                claimableReserves :         101.196008611469757773 * 1e18,
                claimableReservesRemaining: 0,
                auctionPrice:               0,
                timeRemaining:              0
            }
        );
        // partial clears / debt settled - max buckets to use is 1, remaining will be taken from reserves
        _settle(
            {
                from:        _lender,
                borrower:    _borrower2,
                maxDepth:    1,
                settledDebt: 2_236.094237994809021102 * 1e18
            }
        );
        _assertReserveAuction(
            {
                reserves:                   0,
                claimableReserves :         0,
                claimableReservesRemaining: 0,
                auctionPrice:               0,
                timeRemaining:              0
            }
        );
        _assertAuction(
            AuctionState({
                borrower:          _borrower2,
                active:            true,
                kicker:            _lender,
                bondSize:          104.670662329841418377 * 1e18,
                bondFactor:        0.01 * 1e18,
                kickTime:          _startTime + 100 days,
                kickMomp:          9.818751856078723036 * 1e18,
                totalBondEscrowed: 104.670662329841418377 * 1e18,
                auctionPrice:      0.613671991004920192 * 1e18,
                debtInAuction:     7_102.486019960249398465 * 1e18,
                thresholdPrice:    0,
                neutralPrice:      10.449783245217816340  * 1e18
            })
        );
        _assertKicker(
            {
                kicker:    _lender,
                claimable: 0,
                locked:    104.670662329841418377 * 1e18 // locked bond + reward, auction is not yet finalized
            }
        );
>>>>>>> b33eb1e9
        _assertBorrower(
            {
                borrower:                  _borrower2,
                borrowerDebt:              7_102.486019960249398465 * 1e18,
                borrowerCollateral:        0,
                borrowert0Np:              10.307611531622595991 * 1e18,
                borrowerCollateralization: 0
            }
        );
        // clear remaining debt
        _settle(
            {
                from:        _lender,
                borrower:    _borrower2,
                maxDepth:    5,
                settledDebt: 7_005.495177334961701341 * 1e18
            }
        );
        _assertAuction(
            AuctionState({
                borrower:          _borrower2,
                active:            false,
                kicker:            address(0),
                bondSize:          0,
                bondFactor:        0,
                kickTime:          0,
                kickMomp:          0,
                totalBondEscrowed: 0,
                auctionPrice:      0,
                debtInAuction:     0,
                thresholdPrice:    0,
                neutralPrice:      0
            })
        );
        _assertKicker(
            {
                kicker:    _lender,
                claimable: 104.670662329841418377 * 1e18,
                locked:    0
            }
        );
        _assertBorrower(
            {
                borrower:                  _borrower2,
                borrowerDebt:              0,
                borrowerCollateral:        0,
                borrowert0Np:              10.307611531622595991 * 1e18,
                borrowerCollateralization: 1 * 1e18
            }
        );

        // kicker withdraws his auction bonds
        assertEq(_quote.balanceOf(_lender), 46_287.794066575287591543 * 1e18);
        _pool.withdrawBonds();
        assertEq(_quote.balanceOf(_lender), 46_392.464728905129009920 * 1e18);
        _assertKicker(
            {
                kicker:    _lender,
                claimable: 0,
                locked:    0
            }
        );
    }

    function testTakeReverts() external tearDown {

        // Borrower2 borrows
        _borrow(
            {
                from:       _borrower2,
                amount:     1_730 * 1e18,
                indexLimit: _i9_72,
                newLup:     9.721295865031779605 * 1e18
            }
        );

        // Skip to make borrower undercollateralized
        skip(100 days);

        _kick(
            {
                from:           _lender,
                borrower:       _borrower2,
                debt:           9_976.561670003961916237 * 1e18,
                collateral:     1_000 * 1e18,
                bond:           98.533942419792216457 * 1e18,
                transferAmount: 98.533942419792216457 * 1e18
            }
        );
        _assertAuction(
            AuctionState({
                borrower:          _borrower2,
                active:            true,
                kicker:            _lender,
                bondSize:          98.533942419792216457 * 1e18,
                bondFactor:        0.01 * 1e18,
                kickTime:          block.timestamp,
                kickMomp:          9.818751856078723036 * 1e18,
                totalBondEscrowed: 98.533942419792216457 * 1e18,
                auctionPrice:      314.200059394519137152 * 1e18,
                debtInAuction:     9_976.561670003961916237 * 1e18,
                thresholdPrice:    9.976561670003961916 * 1e18,
                neutralPrice:      10.449783245217816340 * 1e18
            })
        );
        _assertKicker(
            {
                kicker:    _lender,
                claimable: 0,
                locked:    98.533942419792216457 * 1e18
            }
        );
        _assertBorrower(
            {
                borrower:                  _borrower2,
                borrowerDebt:              9_976.561670003961916237 * 1e18,
                borrowerCollateral:        1_000 * 1e18,
                borrowert0Np:              10.307611531622595991 * 1e18,
                borrowerCollateralization: 0.974413448899967463 * 1e18
            }
        );
        _assertReserveAuction(
            {
                reserves:                   148.064352861909228810 * 1e18,
                claimableReserves :         98.083873122003682866 * 1e18,
                claimableReservesRemaining: 0,
                auctionPrice:               0,
                timeRemaining:              0
            }
        );

        // Skip to make borrower undercollateralized
        skip(100 days);

        _assertAuction(
            AuctionState({
                borrower:          _borrower,
                active:            false,
                kicker:            address(0),
                bondSize:          0,
                bondFactor:        0,
                kickTime:          0,
                kickMomp:          0,
                totalBondEscrowed: 98.533942419792216457 * 1e18,
                auctionPrice:      0,
                debtInAuction:     9_976.561670003961916237 * 1e18,
                thresholdPrice:    9.888301125810259647 * 1e18,
                neutralPrice:      0
            })
        );

        _assertBorrower(
            {
                borrower:                  _borrower,
                borrowerDebt:              19.776602251620519294 * 1e18,
                borrowerCollateral:        2 * 1e18,
                borrowert0Np:              10.115967548076923081 * 1e18,
                borrowerCollateralization: 0.983110823724556080 * 1e18
            }
        );

        _kick(
            {
                from:           _lender,
                borrower:       _borrower,
                debt:           19.999089026951250136 * 1e18,
                collateral:     2 * 1e18,
                bond:           0.197766022516205193 * 1e18,
                transferAmount: 0.197766022516205193 * 1e18
            }
        );

        _assertAuction(
            AuctionState({
                borrower:          _borrower,
                active:            true,
                kicker:            _lender,
                bondSize:          0.197766022516205193 * 1e18,
                bondFactor:        0.01 * 1e18,
                kickTime:          block.timestamp,
                kickMomp:          9.721295865031779605 * 1e18,
                totalBondEscrowed: 98.731708442308421650 * 1e18,
                auctionPrice:      311.081467681016947360 * 1e18,
                debtInAuction:     10_120.320801313999710974 * 1e18,
                thresholdPrice:    9.999544513475625068 * 1e18,
                neutralPrice:      10.382716182100772629 * 1e18
            })
        );

        _assertKicker(
            {
                kicker:    _lender,
                claimable: 0,
                locked:    98.731708442308421650 * 1e18
            }
        );

        skip(2 hours);

        // 10 borrowers draw debt to enable the min debt check
        for (uint i=0; i<10; ++i) {
            _anonBorrowerDrawsDebt(1_000 * 1e18, 6_000 * 1e18, 7_777);
        }        
        // should revert if auction leaves borrower with debt under minimum pool debt
        _assertTakeDebtUnderMinPoolDebtRevert(
            {
                from:          _lender,
                borrower:      _borrower,
                maxCollateral: 0.1 * 1e18
            }
        );
    }
}<|MERGE_RESOLUTION|>--- conflicted
+++ resolved
@@ -1639,7 +1639,6 @@
             }
         );
 
-<<<<<<< HEAD
         _repayDebtNoLupCheck({
             from:             _borrower,
             borrower:         _borrower,
@@ -1648,7 +1647,6 @@
             collateralToPull: 1.749391266909416578 * 1e18
         });
 
-=======
         vm.revertTo(postTakeSnapshot);
 
         _assertReserveAuction(
@@ -1701,7 +1699,6 @@
                 locked:    104.670662329841418377 * 1e18 // locked bond + reward, auction is not yet finalized
             }
         );
->>>>>>> b33eb1e9
         _assertBorrower(
             {
                 borrower:                  _borrower2,
