// SPDX-License-Identifier: UNLICENSED
pragma solidity 0.8.14;

import { ERC20HelperContract } from './ERC20DSTestPlus.sol';

import 'src/libraries/helpers/PoolHelper.sol';

contract ERC20PoolLiquidationsKickWithDepositTest is ERC20HelperContract {

    address internal _borrower1;
    address internal _borrower2;
    address internal _borrower3;
    address internal _borrower4;
    address internal _borrower5;
    address internal _lender1;
    address internal _lender2;
    address internal _lender3;
    address internal _lender4;

    function setUp() external {
        _borrower1 = makeAddr("borrower1");
        _borrower2 = makeAddr("borrower2");
        _borrower3 = makeAddr("borrower3");
        _borrower4 = makeAddr("borrower4");
        _borrower5 = makeAddr("borrower5");
        _lender1   = makeAddr("lender1");
        _lender2   = makeAddr("lender2");
        _lender3   = makeAddr("lender3");
        _lender4   = makeAddr("lender4");

        _mintQuoteAndApproveTokens(_lender1, 150_000 * 1e18);
        _mintQuoteAndApproveTokens(_lender2, 150_000 * 1e18);
        _mintQuoteAndApproveTokens(_lender3, 150_000 * 1e18);
        _mintQuoteAndApproveTokens(_lender4, 5_000 * 1e18);

        _mintCollateralAndApproveTokens(_lender1,   1_000 * 1e18);
        _mintCollateralAndApproveTokens(_lender3,   1_000 * 1e18);
        _mintCollateralAndApproveTokens(_borrower1, 1_000 * 1e18);
        _mintCollateralAndApproveTokens(_borrower2, 1_000 * 1e18);
        _mintCollateralAndApproveTokens(_borrower3, 1_000 * 1e18);
        _mintCollateralAndApproveTokens(_borrower4, 1_000 * 1e18);
        _mintCollateralAndApproveTokens(_borrower5, 1_000 * 1e18);

        // Lender 1 adds Quote token accross 2 buckets
        _addInitialLiquidity({
            from:   _lender1,
            amount: 50_000 * 1e18,
            index:  2500
        });
        _addInitialLiquidity({
            from:   _lender1,
            amount: 50_000 * 1e18,
            index:  2501
        });
        _addInitialLiquidity({
            from:   _lender1,
            amount: 1_000 * 1e18,
            index:  2502
        });

        // all 5 borrowers draw debt from pool
        _drawDebt({
            from:               _borrower1,
            borrower:           _borrower1,
            amountToBorrow:     20_000 * 1e18,
            limitIndex:         5000,
            collateralToPledge: 1_000 * 1e18,
            newLup:             3_863.654368867279344664 * 1e18
        });
        _drawDebt({
            from:               _borrower2,
            borrower:           _borrower2,
            amountToBorrow:     20_000 * 1e18,
            limitIndex:         5000,
            collateralToPledge: 1_000 * 1e18,
            newLup:             3_863.654368867279344664 * 1e18
        });
        _drawDebt({
            from:               _borrower3,
            borrower:           _borrower3,
            amountToBorrow:     20_000 * 1e18,
            limitIndex:         5000,
            collateralToPledge: 1_000 * 1e18,
            newLup:             3_844.432207828138682757 * 1e18
        });
        _drawDebt({
            from:               _borrower4,
            borrower:           _borrower4,
            amountToBorrow:     20_000 * 1e18,
            limitIndex:         5000,
            collateralToPledge: 1_000 * 1e18,
            newLup:             3_844.432207828138682757 * 1e18
        });
        _drawDebt({
            from:               _borrower5,
            borrower:           _borrower5,
            amountToBorrow:     20_000 * 1e18,
            limitIndex:         5000,
            collateralToPledge: 1_000 * 1e18,
            newLup:             3_825.305679430983794766 * 1e18
        });

        // Lender 2 adds Quote token to top bucket
        _addLiquidity({
            from:    _lender2,
            amount:  10_000 * 1e18,
            index:   2500,
<<<<<<< HEAD
            lpAward: 10_000 * 1e27,
=======
            lpAward: 10_000 * 1e18,
>>>>>>> ec791226
            newLup:  3_844.432207828138682757 * 1e18
        });

        /*****************************/
        /*** Assert pre-kick state ***/
        /*****************************/

        _assertPool(
            PoolParams({
                htp:                  20.019230769230769240 * 1e18,
                lup:                  3_844.432207828138682757 * 1e18,
                poolSize:             111_000 * 1e18,
                pledgedCollateral:    5_000 * 1e18,
                encumberedCollateral: 26.036654682669472623 * 1e18,
                poolDebt:             100_096.153846153846200000 * 1e18,
                actualUtilization:    0.901767151767151768 * 1e18,
                targetUtilization:    1e18,
                minDebtAmount:        2_001.923076923076924000 * 1e18,
                loans:                5,
                maxBorrower:          address(_borrower1),
                interestRate:         0.05 * 1e18,
                interestRateUpdate:   _startTime
            })
        );

        // assert balances
        assertEq(_quote.balanceOf(address(_pool)), 11_000 * 1e18);
        assertEq(_quote.balanceOf(_lender1),       49_000 * 1e18);
        assertEq(_quote.balanceOf(_lender2),       140_000 * 1e18);
        assertEq(_quote.balanceOf(_borrower1),     20_000 * 1e18);
        assertEq(_quote.balanceOf(_borrower2),     20_000 * 1e18);
        assertEq(_quote.balanceOf(_borrower3),     20_000 * 1e18);
        assertEq(_quote.balanceOf(_borrower4),     20_000 * 1e18);
        assertEq(_quote.balanceOf(_borrower5),     20_000 * 1e18);

        // assert lender cannot remove desired amount of 15000 quote tokens as LUP moves below HTP
        _assertRemoveLiquidityLupBelowHtpRevert({
            from:   _lender1,
            amount: 15_000 * 1e18,
            index:  2500
        });
    }
    
    function testKickWithDepositAmountHigherThanAuctionBond() external tearDown {

        /**
            - kick with deposit amount lower than deposit available (lender can redeem less LPs from bucket than deposit)
            - auction bond is covered entirely from lender deposit (bucket still contains LPs)
         */

        // assert bucket state pre kick with deposit
        _assertBucket({
            index:        2500,
<<<<<<< HEAD
            lpBalance:    60_000 * 1e27,
            collateral:   0,
            deposit:      60_000 * 1e18,
            exchangeRate: 1 * 1e27
=======
            lpBalance:    60_000 * 1e18,
            collateral:   0,
            deposit:      60_000 * 1e18,
            exchangeRate: 1 * 1e18
>>>>>>> ec791226
        });

        _kickWithDeposit({
            from:               _lender1,
            index:              2500,
            borrower:           _borrower1,
            debt:               20_269.471153846153855500 * 1e18,
            collateral:         1_000 * 1e18,
            bond:               6_005.769230769230772000 * 1e18,
            removedFromDeposit: 6_005.769230769230772000 * 1e18,
            transferAmount:     0,
            lup:                3_844.432207828138682757 * 1e18
        });

        /******************************/
        /*** Assert post-kick state ***/
        /******************************/

        _assertPool(
            PoolParams({
                htp:                  20.019230769230769240 * 1e18,
                lup:                  3_844.432207828138682757 * 1e18,
                poolSize:             104_994.230769230769228000 * 1e18,
                pledgedCollateral:    5_000 * 1e18,
                encumberedCollateral: 26.101746319376146305 * 1e18,
                poolDebt:             100_346.394230769230815500 * 1e18,
                actualUtilization:    0.955732457827353152 * 1e18,
                targetUtilization:    1e18,
                minDebtAmount:        2_508.659855769230770388 * 1e18,
                loans:                4,
                maxBorrower:          address(_borrower5),
                interestRate:         0.05 * 1e18,
                interestRateUpdate:   _startTime
            })
        );

        // assert balances - no change, bond was covered from deposit
        assertEq(_quote.balanceOf(address(_pool)), 11_000 * 1e18);
        assertEq(_quote.balanceOf(_lender1),       49_000 * 1e18);
        assertEq(_quote.balanceOf(_lender2),       140_000 * 1e18);
        assertEq(_quote.balanceOf(_borrower1),     20_000 * 1e18);
        assertEq(_quote.balanceOf(_borrower2),     20_000 * 1e18);
        assertEq(_quote.balanceOf(_borrower3),     20_000 * 1e18);
        assertEq(_quote.balanceOf(_borrower4),     20_000 * 1e18);
        assertEq(_quote.balanceOf(_borrower5),     20_000 * 1e18);

        // assert lenders LPs in bucket used to kick
        _assertLenderLpBalance({
            lender:      _lender1,
            index:       2500,
<<<<<<< HEAD
            lpBalance:   43_994.230769230769228 * 1e27, // reduced by amount used to cover auction bond
=======
            lpBalance:   43_994.230769230769228 * 1e18, // reduced by amount used to cover auction bond
>>>>>>> ec791226
            depositTime: _startTime
        });
        _assertLenderLpBalance({
            lender:      _lender2,
            index:       2500,
<<<<<<< HEAD
            lpBalance:   10_000 * 1e27,
=======
            lpBalance:   10_000 * 1e18,
>>>>>>> ec791226
            depositTime: _startTime
        });
        // assert bucket LPs
        _assertBucket({
            index:        2500,
<<<<<<< HEAD
            lpBalance:    53_994.230769230769228 * 1e27,    // reduced by amount used to cover auction bond
            collateral:   0,
            deposit:      53_994.230769230769228000 * 1e18, // reduced by amount used to cover auction bond
            exchangeRate: 1 * 1e27
=======
            lpBalance:    53_994.230769230769228 * 1e18,    // reduced by amount used to cover auction bond
            collateral:   0,
            deposit:      53_994.230769230769228000 * 1e18, // reduced by amount used to cover auction bond
            exchangeRate: 1 * 1e18
>>>>>>> ec791226
        });
        // assert lender1 as a kicker
        _assertKicker({
            kicker:    _lender1,
            claimable: 0,
            locked:    6_005.769230769230772000 * 1e18
        });
        // assert kicked auction
        _assertAuction(
            AuctionParams({
                borrower:          _borrower1,
                active:            true,
                kicker:            _lender1,
                bondSize:          6_005.769230769230772000 * 1e18,
                bondFactor:        0.3 * 1e18,
                kickTime:          _startTime,
                kickMomp:          3_863.654368867279344664 * 1e18,
                totalBondEscrowed: 6_005.769230769230772000 * 1e18,
                auctionPrice:      123_636.939803752939029248 * 1e18,
                debtInAuction:     20_269.471153846153855500 * 1e18,
                thresholdPrice:    20.269471153846153855 * 1e18,
                neutralPrice:      21.020192307692307702 * 1e18
            })
        );

    }

    function testKickWithDepositAmountLowerThanAuctionBond() external tearDown {
        /**
            - kick with deposit amount lower than deposit available (lender can redeem less LPs from bucket than deposit)
            - bond auction is not covered entirely by removed deposit (bucket still contains LPs), difference to cover bond is sent by lender
         */

        // borrower 1 draws more debt from pool, bond size will increase from 6_005.769230769230772000 in prev scenario to 8_708.365384615384619400
        _drawDebt({
            from:               _borrower1,
            borrower:           _borrower1,
            amountToBorrow:     9_000 * 1e18,
            limitIndex:         5000,
            collateralToPledge: 0,
            newLup:             3_844.432207828138682757 * 1e18
        });

        // Lender 3 adds collateral to top bucket
        _addCollateral({
            from:    _lender3,
            amount:  1 * 1e18,
            index:   2500,
<<<<<<< HEAD
            lpAward: 3_863.654368867279344664 * 1e27 // less than bond size
=======
            lpAward: 3_863.654368867279344664 * 1e18 // less than bond size
>>>>>>> ec791226
        });

        // assert balances
        assertEq(_quote.balanceOf(address(_pool)), 2_000 * 1e18);
        assertEq(_quote.balanceOf(_lender1),       49_000 * 1e18);
        assertEq(_quote.balanceOf(_lender2),       140_000 * 1e18);
        assertEq(_quote.balanceOf(_lender3),       150_000 * 1e18);
        assertEq(_quote.balanceOf(_borrower1),     29_000 * 1e18);
        assertEq(_quote.balanceOf(_borrower2),     20_000 * 1e18);
        assertEq(_quote.balanceOf(_borrower3),     20_000 * 1e18);
        assertEq(_quote.balanceOf(_borrower4),     20_000 * 1e18);
        assertEq(_quote.balanceOf(_borrower5),     20_000 * 1e18);

        _kickWithDeposit({
            from:               _lender3,
            index:              2500,
            borrower:           _borrower1,
            debt:               29_390.733173076923090475 * 1e18,
            collateral:         1_000 * 1e18,
            bond:               8_708.365384615384619400 * 1e18,
            removedFromDeposit: 3_863.654368867279344664 * 1e18,
            transferAmount:     4_844.711015748105274736 * 1e18,
            lup:                99836282890
        });

        /******************************/
        /*** Assert post-kick state ***/
        /******************************/

        _assertPool(
            PoolParams({
                htp:                  20.019230769230769240 * 1e18,
                lup:                  99836282890,
                poolSize:             107_136.345631132720655336 * 1e18,
                pledgedCollateral:    5_000 * 1e18,
                encumberedCollateral: 1096471674237.029479718793645083 * 1e18,
                poolDebt:             109_467.656250000000050475 * 1e18,
                actualUtilization:    1.021760221567514661 * 1e18,
                targetUtilization:    1e18,
                minDebtAmount:        2_736.691406250000001262 * 1e18,
                loans:                4,
                maxBorrower:          address(_borrower5),
                interestRate:         0.05 * 1e18,
                interestRateUpdate:   _startTime
            })
        );

        // assert balances
        assertEq(_quote.balanceOf(address(_pool)), 6_844.711015748105274736 * 1e18);   // increased with the amount sent to cover bond
        assertEq(_quote.balanceOf(_lender1),       49_000 * 1e18);
        assertEq(_quote.balanceOf(_lender2),       140_000 * 1e18);
        assertEq(_quote.balanceOf(_lender3),       145_155.288984251894725264 * 1e18); // decreased with the amount sent to cover bond
        assertEq(_quote.balanceOf(_borrower1),     29_000 * 1e18);
        assertEq(_quote.balanceOf(_borrower2),     20_000 * 1e18);
        assertEq(_quote.balanceOf(_borrower3),     20_000 * 1e18);
        assertEq(_quote.balanceOf(_borrower4),     20_000 * 1e18);
        assertEq(_quote.balanceOf(_borrower5),     20_000 * 1e18);

        // assert lenders LPs in bucket used
        _assertLenderLpBalance({
            lender:      _lender1,
            index:       2500,
<<<<<<< HEAD
            lpBalance:   50_000 * 1e27,
=======
            lpBalance:   50_000 * 1e18,
>>>>>>> ec791226
            depositTime: _startTime
        });
        _assertLenderLpBalance({
            lender:      _lender3,
            index:       2500,
            lpBalance:   0,
            depositTime: _startTime
        });
        // assert bucket LPs
        _assertBucket({
            index:        2500,
<<<<<<< HEAD
            lpBalance:    60_000 * 1e27,
            collateral:   1 * 1e18,
            deposit:      56_136.345631132720655336 * 1e18,
            exchangeRate: 1 * 1e27
=======
            lpBalance:    60_000 * 1e18,
            collateral:   1 * 1e18,
            deposit:      56_136.345631132720655336 * 1e18,
            exchangeRate: 1 * 1e18
>>>>>>> ec791226
        });
        // assert lender3 as a kicker
        _assertKicker({
            kicker:    _lender3,
            claimable: 0,
            locked:    8_708.365384615384619400 * 1e18
        });
        // assert kicked auction
        _assertAuction(
            AuctionParams({
                borrower:          _borrower1,
                active:            true,
                kicker:            _lender3,
                bondSize:          8_708.365384615384619400 * 1e18,
                bondFactor:        0.3 * 1e18,
                kickTime:          _startTime,
                kickMomp:          3_863.654368867279344664 * 1e18,
                totalBondEscrowed: 8_708.365384615384619400 * 1e18,
                auctionPrice:      123_636.939803752939029248 * 1e18,
                debtInAuction:     29_390.733173076923090475 * 1e18,
                thresholdPrice:    29.390733173076923090 * 1e18,
                neutralPrice:      30.631675240384615148 * 1e18
            })
        );
    }

    function testKickWithDepositUsingAllLpsWithinBucket() external tearDown {
        /**
            - kick using entire deposit / LPs from bucket
            - bond auction is not covered entirely by deposit, deposit is obliterated and difference to cover bond is sent by lender
         */

        // lender 2 adds liquidity in new top bucket 2499
        _addLiquidity({
            from:    _lender2,
            amount:  10_000 * 1e18,
            index:   2499,
<<<<<<< HEAD
            lpAward: 10_000 * 1e27,
=======
            lpAward: 10_000 * 1e18,
>>>>>>> ec791226
            newLup:  3_844.432207828138682757 * 1e18
        });

        // borrower draws more debt consuming entire deposit from bucket 2499
        _drawDebt({
            from:               _borrower1,
            borrower:           _borrower1,
            amountToBorrow:     15_000 * 1e18,
            limitIndex:         5000,
            collateralToPledge: 0,
            newLup:             3_844.432207828138682757 * 1e18
        });

        // assert balances
        assertEq(_quote.balanceOf(address(_pool)), 6_000 * 1e18);
        assertEq(_quote.balanceOf(_lender1),       49_000 * 1e18);
        assertEq(_quote.balanceOf(_lender2),       130_000 * 1e18);
        assertEq(_quote.balanceOf(_lender3),       150_000 * 1e18);
        assertEq(_quote.balanceOf(_borrower1),     35_000 * 1e18);
        assertEq(_quote.balanceOf(_borrower2),     20_000 * 1e18);
        assertEq(_quote.balanceOf(_borrower3),     20_000 * 1e18);
        assertEq(_quote.balanceOf(_borrower4),     20_000 * 1e18);
        assertEq(_quote.balanceOf(_borrower5),     20_000 * 1e18);

        // lender 2 kicks using all LPs from bucket 2499 (10_000) and sending additional quote tokens to cover auction bond (510.096153846153851000)
        _kickWithDeposit({
            from:               _lender2,
            index:              2499,
            borrower:           _borrower1,
            debt:               35_471.574519230769247125 * 1e18,
            collateral:         1_000 * 1e18,
            bond:               10_510.096153846153851000 * 1e18,
            removedFromDeposit: 10_000 * 1e18,
            transferAmount:     510.096153846153851000 * 1e18,
            lup:                99836282890
        });

        /******************************/
        /*** Assert post-kick state ***/
        /******************************/

        _assertPool(
            PoolParams({
                htp:                  20.019230769230769240 * 1e18,
                lup:                  99836282890,
                poolSize:             111_000 * 1e18,
                pledgedCollateral:    5_000 * 1e18,
                encumberedCollateral: 1157379804729.565349777467060503 * 1e18,
                poolDebt:             115_548.497596153846207125 * 1e18,
                actualUtilization:    1.040977455821205822 * 1e18,
                targetUtilization:    1e18,
                minDebtAmount:        2_888.712439903846155178 * 1e18,
                loans:                4,
                maxBorrower:          address(_borrower5),
                interestRate:         0.05 * 1e18,
                interestRateUpdate:   _startTime
            })
        );

        // assert balances
        assertEq(_quote.balanceOf(address(_pool)), 6_510.096153846153851000 * 1e18);   // increased with the amount sent to cover bond
        assertEq(_quote.balanceOf(_lender1),       49_000 * 1e18);
        assertEq(_quote.balanceOf(_lender2),       129_489.903846153846149000 * 1e18); // decreased with the amount sent to cover bond
        assertEq(_quote.balanceOf(_lender3),       150_000 * 1e18);
        assertEq(_quote.balanceOf(_borrower1),     35_000 * 1e18);
        assertEq(_quote.balanceOf(_borrower2),     20_000 * 1e18);
        assertEq(_quote.balanceOf(_borrower3),     20_000 * 1e18);
        assertEq(_quote.balanceOf(_borrower4),     20_000 * 1e18);
        assertEq(_quote.balanceOf(_borrower5),     20_000 * 1e18);

        // assert lenders LPs in bucket used
        _assertLenderLpBalance({
            lender:      _lender2,
            index:       2499,
            lpBalance:   0,
            depositTime: _startTime
        });
        // assert bucket - LPs and deposit obliterated
        _assertBucket({
            index:        2499,
            lpBalance:    0,
            collateral:   0,
            deposit:      0,
<<<<<<< HEAD
            exchangeRate: 1 * 1e27
=======
            exchangeRate: 1 * 1e18
>>>>>>> ec791226
        });
        // assert lender2 as a kicker
        _assertKicker({
            kicker:    _lender2,
            claimable: 0,
            locked:    10_510.096153846153851000 * 1e18
        });
        // assert kicked auction
        _assertAuction(
            AuctionParams({
                borrower:          _borrower1,
                active:            true,
                kicker:            _lender2,
                bondSize:          10_510.096153846153851000 * 1e18,
                bondFactor:        0.3 * 1e18,
                kickTime:          _startTime,
                kickMomp:          3_863.654368867279344664 * 1e18,
                totalBondEscrowed: 10_510.096153846153851000 * 1e18,
                auctionPrice:      123_636.939803752939029248 * 1e18,
                debtInAuction:     35_471.574519230769247125 * 1e18,
                thresholdPrice:    35.471574519230769247 * 1e18,
                neutralPrice:      36.969263221153845869 * 1e18
            })
        );
    }

    function testKickWithDepositAmountHigherThanAvailableDeposit() external tearDown {

        /**
            - kick with deposit amount higher than deposit available (lender can redeem more LPs from bucket than deposit)
            - auction bond is covered entirely from lender deposit
         */

        // lender1 adds collateral to bucket to be entitled to higher deposit than available
        _addCollateral({
            from:    _lender1,
            amount:  10 * 1e18,
            index:   2500,
<<<<<<< HEAD
            lpAward: 38636.54368867279344664 * 1e27
=======
            lpAward: 38636.54368867279344664 * 1e18
>>>>>>> ec791226
        });

        // assert lender and bucket LP balances pre kick
        _assertLenderLpBalance({
            lender:      _lender1,
            index:       2500,
<<<<<<< HEAD
            lpBalance:   88_636.54368867279344664 * 1e27,
=======
            lpBalance:   88_636.54368867279344664 * 1e18,
>>>>>>> ec791226
            depositTime: _startTime
        });
        _assertBucket({
            index:        2500,
<<<<<<< HEAD
            lpBalance:    98_636.54368867279344664 * 1e27,
            collateral:   10 * 1e18,
            deposit:      60_000 * 1e18,
            exchangeRate: 1 * 1e27
=======
            lpBalance:    98_636.54368867279344664 * 1e18,
            collateral:   10 * 1e18,
            deposit:      60_000 * 1e18,
            exchangeRate: 1 * 1e18
>>>>>>> ec791226
        });

        _kickWithDeposit({
            from:               _lender1,
            index:              2500,
            borrower:           _borrower1,
            debt:               20_269.471153846153855500 * 1e18,
            collateral:         1_000 * 1e18,
            bond:               6_005.769230769230772000 * 1e18,
            removedFromDeposit: 6_005.769230769230772000 * 1e18,
            transferAmount:     0,
            lup:                3_844.432207828138682757 * 1e18
        });

        /******************************/
        /*** Assert post-kick state ***/
        /******************************/

        _assertPool(
            PoolParams({
                htp:                  20.019230769230769240 * 1e18,
                lup:                  3_844.432207828138682757 * 1e18,
                poolSize:             104_994.230769230769228000 * 1e18,
                pledgedCollateral:    5_000 * 1e18,
                encumberedCollateral: 26.101746319376146305 * 1e18,
                poolDebt:             100_346.394230769230815500 * 1e18,
                actualUtilization:    0.955732457827353152 * 1e18,
                targetUtilization:    1e18,
                minDebtAmount:        2_508.659855769230770388 * 1e18,
                loans:                4,
                maxBorrower:          address(_borrower5),
                interestRate:         0.05 * 1e18,
                interestRateUpdate:   _startTime
            })
        );

        // assert balances - no change, bond was covered from deposit
        assertEq(_quote.balanceOf(address(_pool)), 11_000 * 1e18);
        assertEq(_quote.balanceOf(_lender1),       49_000 * 1e18);
        assertEq(_quote.balanceOf(_lender2),       140_000 * 1e18);
        assertEq(_quote.balanceOf(_borrower1),     20_000 * 1e18);
        assertEq(_quote.balanceOf(_borrower2),     20_000 * 1e18);
        assertEq(_quote.balanceOf(_borrower3),     20_000 * 1e18);
        assertEq(_quote.balanceOf(_borrower4),     20_000 * 1e18);
        assertEq(_quote.balanceOf(_borrower5),     20_000 * 1e18);

        // assert lenders LPs in bucket used
        _assertLenderLpBalance({
            lender:      _lender1,
            index:       2500,
<<<<<<< HEAD
            lpBalance:   82_630.77445790356267464 * 1e27, // reduced by amount used to cover auction bond
=======
            lpBalance:   82_630.77445790356267464 * 1e18, // reduced by amount used to cover auction bond
>>>>>>> ec791226
            depositTime: _startTime
        });
        _assertLenderLpBalance({
            lender:      _lender2,
            index:       2500,
<<<<<<< HEAD
            lpBalance:   10_000 * 1e27,
=======
            lpBalance:   10_000 * 1e18,
>>>>>>> ec791226
            depositTime: _startTime
        });
        // assert bucket LPs
        _assertBucket({
            index:        2500,
<<<<<<< HEAD
            lpBalance:    92_630.77445790356267464 * 1e27,  // reduced by amount used to cover auction bond
            collateral:   10 * 1e18,
            deposit:      53_994.230769230769228000 * 1e18, // reduced by amount used to cover auction bond
            exchangeRate: 1 * 1e27
=======
            lpBalance:    92_630.77445790356267464 * 1e18,  // reduced by amount used to cover auction bond
            collateral:   10 * 1e18,
            deposit:      53_994.230769230769228000 * 1e18, // reduced by amount used to cover auction bond
            exchangeRate: 1 * 1e18
>>>>>>> ec791226
        });
        // assert lender1 as a kicker
        _assertKicker({
            kicker:    _lender1,
            claimable: 0,
            locked:    6_005.769230769230772000 * 1e18
        });
        // assert kicked auction
        _assertAuction(
            AuctionParams({
                borrower:          _borrower1,
                active:            true,
                kicker:            _lender1,
                bondSize:          6_005.769230769230772000 * 1e18,
                bondFactor:        0.3 * 1e18,
                kickTime:          _startTime,
                kickMomp:          3_863.654368867279344664 * 1e18,
                totalBondEscrowed: 6_005.769230769230772000 * 1e18,
                auctionPrice:      123_636.939803752939029248 * 1e18,
                debtInAuction:     20_269.471153846153855500 * 1e18,
                thresholdPrice:    20.269471153846153855 * 1e18,
                neutralPrice:      21.020192307692307702 * 1e18
            })
        );

    }

    function testKickWithDepositAllBorrowersAndSettle() external tearDown {
        // assert loans positions in heap
        address borrower;
        uint256 thresholdPrice;
        (borrower, thresholdPrice) = _pool.loanInfo(1);
        assertEq(borrower, _borrower1);
        assertEq(thresholdPrice, 20.019230769230769240 * 1e18);
        (borrower, thresholdPrice) = _pool.loanInfo(2);
        assertEq(borrower, _borrower2);
        assertEq(thresholdPrice, 20.019230769230769240 * 1e18);
        (borrower, thresholdPrice) = _pool.loanInfo(3);
        assertEq(borrower, _borrower3);
        assertEq(thresholdPrice, 20.019230769230769240 * 1e18);
        (borrower, thresholdPrice) = _pool.loanInfo(4);
        assertEq(borrower, _borrower4);
        assertEq(thresholdPrice, 20.019230769230769240 * 1e18);
        (borrower, thresholdPrice) = _pool.loanInfo(5);
        assertEq(borrower, _borrower5);
        assertEq(thresholdPrice, 20.019230769230769240 * 1e18);

        // kick borrower 1
        _kickWithDeposit({
            from:               _lender1,
            index:              2500,
            borrower:           _borrower1,
            debt:               20_269.471153846153855500 * 1e18,
            collateral:         1_000 * 1e18,
            bond:               6_005.769230769230772000 * 1e18,
            removedFromDeposit: 6_005.769230769230772000 * 1e18,
            transferAmount:     0,
            lup:                3_844.432207828138682757 * 1e18
        });

        (borrower, thresholdPrice) = _pool.loanInfo(1);
        assertEq(borrower, _borrower5);
        assertEq(thresholdPrice, 20.019230769230769240 * 1e18);
        (borrower, thresholdPrice) = _pool.loanInfo(2);
        assertEq(borrower, _borrower2);
        assertEq(thresholdPrice, 20.019230769230769240 * 1e18);
        (borrower, thresholdPrice) = _pool.loanInfo(3);
        assertEq(borrower, _borrower3);
        assertEq(thresholdPrice, 20.019230769230769240 * 1e18);
        (borrower, thresholdPrice) = _pool.loanInfo(4);
        assertEq(borrower, _borrower4);
        assertEq(thresholdPrice, 20.019230769230769240 * 1e18);
        (borrower, thresholdPrice) = _pool.loanInfo(5);
        assertEq(borrower, address(0));
        assertEq(thresholdPrice, 0);

        address head;
        address next;
        address prev;
        (, , , , , , head, next, prev) = _pool.auctionInfo(address(0));
        assertEq(head, _borrower1);
        (, , , , , , head, next, prev) = _pool.auctionInfo(_borrower1);
        assertEq(head, _borrower1);
        assertEq(next, address(0));
        assertEq(prev, address(0));

        // kick borrower 5
        _kickWithDeposit({
            from:               _lender1,
            index:              2500,
            borrower:           _borrower5,
            debt:               20_269.471153846153855500 * 1e18,
            collateral:         1_000 * 1e18,
            bond:               6_005.769230769230772000 * 1e18,
            removedFromDeposit: 6_005.769230769230772000 * 1e18,
            transferAmount:     0,
            lup:                99836282890
        });

        (borrower, thresholdPrice) = _pool.loanInfo(1);
        assertEq(borrower, _borrower4);
        assertEq(thresholdPrice, 20.019230769230769240 * 1e18);
        (borrower, thresholdPrice) = _pool.loanInfo(2);
        assertEq(borrower, _borrower2);
        assertEq(thresholdPrice, 20.019230769230769240 * 1e18);
        (borrower, thresholdPrice) = _pool.loanInfo(3);
        assertEq(borrower, _borrower3);
        assertEq(thresholdPrice, 20.019230769230769240 * 1e18);
        (borrower, thresholdPrice) = _pool.loanInfo(4);
        assertEq(borrower, address(0));
        assertEq(thresholdPrice, 0);
        (borrower, thresholdPrice) = _pool.loanInfo(5);
        assertEq(borrower, address(0));
        assertEq(thresholdPrice, 0);

        (, , , , , , head, next, prev) = _pool.auctionInfo(_borrower1);
        assertEq(head, _borrower1);
        assertEq(next, _borrower5);
        assertEq(prev, address(0));
        (, , , , , , head, next, prev) = _pool.auctionInfo(_borrower5);
        assertEq(head, _borrower1);
        assertEq(next, address(0));
        assertEq(prev, _borrower1);

        // kick borrower 4
        _kickWithDeposit({
            from:               _lender1,
            index:              2500,
            borrower:           _borrower4,
            debt:               20_269.471153846153855500 * 1e18,
            collateral:         1_000 * 1e18,
            bond:               6_005.769230769230772000 * 1e18,
            removedFromDeposit: 6_005.769230769230772000 * 1e18,
            transferAmount:     0,
            lup:                99836282890
        });

        (borrower, thresholdPrice) = _pool.loanInfo(1);
        assertEq(borrower, _borrower3);
        assertEq(thresholdPrice, 20.019230769230769240 * 1e18);
        (borrower, thresholdPrice) = _pool.loanInfo(2);
        assertEq(borrower, _borrower2);
        assertEq(thresholdPrice, 20.019230769230769240 * 1e18);
        (borrower, thresholdPrice) = _pool.loanInfo(3);
        assertEq(borrower, address(0));
        assertEq(thresholdPrice, 0);
        (borrower, thresholdPrice) = _pool.loanInfo(4);
        assertEq(borrower, address(0));
        assertEq(thresholdPrice, 0);
        (borrower, thresholdPrice) = _pool.loanInfo(5);
        assertEq(borrower, address(0));
        assertEq(thresholdPrice, 0);

        (, , , , , , head, next, prev) = _pool.auctionInfo(_borrower1);
        assertEq(head, _borrower1);
        assertEq(next, _borrower5);
        assertEq(prev, address(0));
        (, , , , , , head, next, prev) = _pool.auctionInfo(_borrower5);
        assertEq(head, _borrower1);
        assertEq(next, _borrower4);
        assertEq(prev, _borrower1);
        (, , , , , , head, next, prev) = _pool.auctionInfo(_borrower4);
        assertEq(head, _borrower1);
        assertEq(next, address(0));
        assertEq(prev, _borrower5);

        // kick borrower 3
        _kickWithDeposit({
            from:               _lender1,
            index:              2500,
            borrower:           _borrower3,
            debt:               20_269.471153846153855500 * 1e18,
            collateral:         1_000 * 1e18,
            bond:               6_005.769230769230772000 * 1e18,
            removedFromDeposit: 6_005.769230769230772000 * 1e18,
            transferAmount:     0,
            lup:                99836282890
        });

        (borrower, thresholdPrice) = _pool.loanInfo(1);
        assertEq(borrower, _borrower2);
        assertEq(thresholdPrice, 20.019230769230769240 * 1e18);
        (borrower, thresholdPrice) = _pool.loanInfo(2);
        assertEq(borrower, address(0));
        assertEq(thresholdPrice, 0);
        (borrower, thresholdPrice) = _pool.loanInfo(3);
        assertEq(borrower, address(0));
        assertEq(thresholdPrice, 0);
        (borrower, thresholdPrice) = _pool.loanInfo(4);
        assertEq(borrower, address(0));
        assertEq(thresholdPrice, 0);
        (borrower, thresholdPrice) = _pool.loanInfo(5);
        assertEq(borrower, address(0));
        assertEq(thresholdPrice, 0);

        (, , , , , , head, next, prev) = _pool.auctionInfo(_borrower1);
        assertEq(head, _borrower1);
        assertEq(next, _borrower5);
        assertEq(prev, address(0));
        (, , , , , , head, next, prev) = _pool.auctionInfo(_borrower5);
        assertEq(head, _borrower1);
        assertEq(next, _borrower4);
        assertEq(prev, _borrower1);
        (, , , , , , head, next, prev) = _pool.auctionInfo(_borrower4);
        assertEq(head, _borrower1);
        assertEq(next, _borrower3);
        assertEq(prev, _borrower5);
        (, , , , , , head, next, prev) = _pool.auctionInfo(_borrower3);
        assertEq(head, _borrower1);
        assertEq(next, address(0));
        assertEq(prev, _borrower4);

        // kick borrower 2
        _kickWithDeposit({
            from:               _lender1,
            index:              2500,
            borrower:           _borrower2,
            debt:               20_269.471153846153855500 * 1e18,
            collateral:         1_000 * 1e18,
            bond:               6_005.769230769230772000 * 1e18,
            removedFromDeposit: 6_005.769230769230772000 * 1e18,
            transferAmount:     0,
            lup:                99836282890
        });

        (borrower, thresholdPrice) = _pool.loanInfo(1);
        assertEq(borrower, address(0));
        assertEq(thresholdPrice, 0);
        (borrower, thresholdPrice) = _pool.loanInfo(2);
        assertEq(borrower, address(0));
        assertEq(thresholdPrice, 0);
        (borrower, thresholdPrice) = _pool.loanInfo(3);
        assertEq(borrower, address(0));
        assertEq(thresholdPrice, 0);
        (borrower, thresholdPrice) = _pool.loanInfo(4);
        assertEq(borrower, address(0));
        assertEq(thresholdPrice, 0);
        (borrower, thresholdPrice) = _pool.loanInfo(5);
        assertEq(borrower, address(0));
        assertEq(thresholdPrice, 0);

        (, , , , , , head, next, prev) = _pool.auctionInfo(_borrower1);
        assertEq(head, _borrower1);
        assertEq(next, _borrower5);
        assertEq(prev, address(0));
        (, , , , , , head, next, prev) = _pool.auctionInfo(_borrower5);
        assertEq(head, _borrower1);
        assertEq(next, _borrower4);
        assertEq(prev, _borrower1);
        (, , , , , , head, next, prev) = _pool.auctionInfo(_borrower4);
        assertEq(head, _borrower1);
        assertEq(next, _borrower3);
        assertEq(prev, _borrower5);
        (, , , , , , head, next, prev) = _pool.auctionInfo(_borrower3);
        assertEq(head, _borrower1);
        assertEq(next, _borrower2);
        assertEq(prev, _borrower4);
        (, , , , , , head, next, prev) = _pool.auctionInfo(_borrower2);
        assertEq(head, _borrower1);
        assertEq(next, address(0));
        assertEq(prev, _borrower3);

        // assert pool after kicking all borrowers
        _assertPool(
            PoolParams({
                htp:                  0,
                lup:                  99836282890,
                poolSize:             80_971.153846153846140000 * 1e18,
                pledgedCollateral:    5_000 * 1e18,
                encumberedCollateral: 1015135508208.931167644556923668 * 1e18,
                poolDebt:             101_347.355769230769277500 * 1e18,
                actualUtilization:    1.251647666547915925 * 1e18,
                targetUtilization:    1e18,
                minDebtAmount:        0,
                loans:                0,
                maxBorrower:          address(0),
                interestRate:         0.05 * 1e18,
                interestRateUpdate:   _startTime
            })
        );

        // skip to make loans clearable
        skip(80 hours);

        // settle borrower 2
        _assertAuction(
            AuctionParams({
                borrower:          _borrower2,
                active:            true,
                kicker:            _lender1,
                bondSize:          6_005.769230769230772000 * 1e18,
                bondFactor:        0.3 * 1e18,
                kickTime:          _startTime,
                kickMomp:          3_863.654368867279344664 * 1e18,
                totalBondEscrowed: 30_028.846153846153860000 * 1e18,
                auctionPrice:      0,
                debtInAuction:     101_347.355769230769277500 * 1e18,
                thresholdPrice:    20.278728733568272609 * 1e18,
                neutralPrice:      21.020192307692307702 * 1e18
            })
        );

        _settle({
            from:        _lender1,
            borrower:    _borrower2,
            maxDepth:    1,
            settledDebt: 20_269.471153846153855500 * 1e18
        });

        _assertAuction(
            AuctionParams({
                borrower:          _borrower2,
                active:            false,
                kicker:            address(0),
                bondSize:          0,
                bondFactor:        0,
                kickTime:          0,
                kickMomp:          0,
                totalBondEscrowed: 24_023.076923076923088000 * 1e18,
                auctionPrice:      0,
                debtInAuction:     81_114.914934273090436935 * 1e18,
                thresholdPrice:    0,
                neutralPrice:      0
            })
        );

        (, , , , , , head, next, prev) = _pool.auctionInfo(_borrower1);
        assertEq(head, _borrower1);
        assertEq(next, _borrower5);
        assertEq(prev, address(0));
        (, , , , , , head, next, prev) = _pool.auctionInfo(_borrower5);
        assertEq(head, _borrower1);
        assertEq(next, _borrower4);
        assertEq(prev, _borrower1);
        (, , , , , , head, next, prev) = _pool.auctionInfo(_borrower4);
        assertEq(head, _borrower1);
        assertEq(next, _borrower3);
        assertEq(prev, _borrower5);
        (, , , , , , head, next, prev) = _pool.auctionInfo(_borrower3);
        assertEq(head, _borrower1);
        assertEq(next, address(0));
        assertEq(prev, _borrower4);
        (, , , , , , head, next, prev) = _pool.auctionInfo(_borrower2);
        assertEq(head, _borrower1);
        assertEq(next, address(0));
        assertEq(prev, address(0));

        // settle borrower 4
        _assertAuction(
            AuctionParams({
                borrower:          _borrower4,
                active:            true,
                kicker:            _lender1,
                bondSize:          6_005.769230769230772000 * 1e18,
                bondFactor:        0.3 * 1e18,
                kickTime:          _startTime,
                kickMomp:          3_863.654368867279344664 * 1e18,
                totalBondEscrowed: 24_023.076923076923088000 * 1e18,
                auctionPrice:      0,
                debtInAuction:     81_114.914934273090436935 * 1e18,
                thresholdPrice:    20.278728733568272609 * 1e18,
                neutralPrice:      21.125293269230769068 * 1e18
            })
        );

        _settle({
            from:        _lender1,
            borrower:    _borrower4,
            maxDepth:    5,
            settledDebt: 20_269.471153846153855500 * 1e18
        });

        _assertAuction(
            AuctionParams({
                borrower:          _borrower4,
                active:            false,
                kicker:            address(0),
                bondSize:          0,
                bondFactor:        0,
                kickTime:          0,
                kickMomp:          0,
                totalBondEscrowed: 18_017.307692307692316000 * 1e18,
                auctionPrice:      0,
                debtInAuction:     60_836.186200704817827702 * 1e18,
                thresholdPrice:    0,
                neutralPrice:      0
            })
        );

        (, , , , , , head, next, prev) = _pool.auctionInfo(_borrower1);
        assertEq(head, _borrower1);
        assertEq(next, _borrower5);
        assertEq(prev, address(0));
        (, , , , , , head, next, prev) = _pool.auctionInfo(_borrower5);
        assertEq(head, _borrower1);
        assertEq(next, _borrower3);
        assertEq(prev, _borrower1);
        (, , , , , , head, next, prev) = _pool.auctionInfo(_borrower4);
        assertEq(head, _borrower1);
        assertEq(next, address(0));
        assertEq(prev, address(0));
        (, , , , , , head, next, prev) = _pool.auctionInfo(_borrower3);
        assertEq(head, _borrower1);
        assertEq(next, address(0));
        assertEq(prev, _borrower5);
        (, , , , , , head, next, prev) = _pool.auctionInfo(_borrower2);
        assertEq(head, _borrower1);
        assertEq(next, address(0));
        assertEq(prev, address(0));

        // settle borrower 1
        _assertAuction(
            AuctionParams({
                borrower:          _borrower1,
                active:            true,
                kicker:            _lender1,
                bondSize:          6_005.769230769230772000 * 1e18,
                bondFactor:        0.3 * 1e18,
                kickTime:          _startTime,
                kickMomp:          3_863.654368867279344664 * 1e18,
                totalBondEscrowed: 18_017.307692307692316000 * 1e18,
                auctionPrice:      0,
                debtInAuction:     60_836.186200704817827702 * 1e18,
                thresholdPrice:    20.278728733568272609 * 1e18,
                neutralPrice:      21.020192307692307702 * 1e18
            })
        );

        _settle({
            from:        _lender1,
            borrower:    _borrower1,
            maxDepth:    5,
            settledDebt: 20_269.471153846153855500 * 1e18
        });

        _assertAuction(
            AuctionParams({
                borrower:          _borrower1,
                active:            false,
                kicker:            address(0),
                bondSize:          0,
                bondFactor:        0,
                kickTime:          0,
                kickMomp:          0,
                totalBondEscrowed: 12_011.538461538461544000 * 1e18,
                auctionPrice:      0,
                debtInAuction:     40_557.457467136545218468 * 1e18,
                thresholdPrice:    0,
                neutralPrice:      0
            })
        );

        (, , , , , , head, next, prev) = _pool.auctionInfo(_borrower1);
        assertEq(head, _borrower5);
        assertEq(next, address(0));
        assertEq(prev, address(0));
        (, , , , , , head, next, prev) = _pool.auctionInfo(_borrower5);
        assertEq(head, _borrower5);
        assertEq(next, _borrower3);
        assertEq(prev, address(0));
        (, , , , , , head, next, prev) = _pool.auctionInfo(_borrower4);
        assertEq(head, _borrower5);
        assertEq(next, address(0));
        assertEq(prev, address(0));
        (, , , , , , head, next, prev) = _pool.auctionInfo(_borrower3);
        assertEq(head, _borrower5);
        assertEq(next, address(0));
        assertEq(prev, _borrower5);
        (, , , , , , head, next, prev) = _pool.auctionInfo(_borrower2);
        assertEq(head, _borrower5);
        assertEq(next, address(0));
        assertEq(prev, address(0));

        // settle borrower 5
        _assertAuction(
            AuctionParams({
                borrower:          _borrower5,
                active:            true,
                kicker:            _lender1,
                bondSize:          6_005.769230769230772000 * 1e18,
                bondFactor:        0.3 * 1e18,
                kickTime:          _startTime,
                kickMomp:          3_863.654368867279344664 * 1e18,
                totalBondEscrowed: 12_011.538461538461544000 * 1e18,
                auctionPrice:      0,
                debtInAuction:     40_557.457467136545218468 * 1e18,
                thresholdPrice:    20.278728733568272609 * 1e18,
                neutralPrice:      21.230919735576922742 * 1e18
            })
        );

        _settle({
            from:        _lender1,
            borrower:    _borrower5,
            maxDepth:    5,
            settledDebt: 20_269.471153846153855500 * 1e18
        });

        _assertAuction(
            AuctionParams({
                borrower:          _borrower5,
                active:            false,
                kicker:            address(0),
                bondSize:          0,
                bondFactor:        0,
                kickTime:          0,
                kickMomp:          0,
                totalBondEscrowed: 6_005.769230769230772000 * 1e18,
                auctionPrice:      0,
                debtInAuction:     20_278.728733568272609234 * 1e18,
                thresholdPrice:    0,
                neutralPrice:      0
            })
        );

        (, , , , , , head, next, prev) = _pool.auctionInfo(_borrower1);
        assertEq(head, _borrower3);
        assertEq(next, address(0));
        assertEq(prev, address(0));
        (, , , , , , head, next, prev) = _pool.auctionInfo(_borrower5);
        assertEq(head, _borrower3);
        assertEq(next, address(0));
        assertEq(prev, address(0));
        (, , , , , , head, next, prev) = _pool.auctionInfo(_borrower4);
        assertEq(head, _borrower3);
        assertEq(next, address(0));
        assertEq(prev, address(0));
        (, , , , , , head, next, prev) = _pool.auctionInfo(_borrower3);
        assertEq(head, _borrower3);
        assertEq(next, address(0));
        assertEq(prev, address(0));
        (, , , , , , head, next, prev) = _pool.auctionInfo(_borrower2);
        assertEq(head, _borrower3);
        assertEq(next, address(0));
        assertEq(prev, address(0));

        // settle borrower 3
        _assertAuction(
            AuctionParams({
                borrower:          _borrower3,
                active:            true,
                kicker:            _lender1,
                bondSize:          6_005.769230769230772000 * 1e18,
                bondFactor:        0.3 * 1e18,
                kickTime:          _startTime,
                kickMomp:          3_863.654368867279344664 * 1e18,
                totalBondEscrowed: 6_005.769230769230772000 * 1e18,
                auctionPrice:      0,
                debtInAuction:     20_278.728733568272609234 * 1e18,
                thresholdPrice:    20.278728733568272609 * 1e18,
                neutralPrice:      21.125293269230769068 * 1e18
            })
        );

        _settle({
            from:        _lender1,
            borrower:    _borrower3,
            maxDepth:    5,
            settledDebt: 20_269.471153846153855500 * 1e18
        });

        _assertAuction(
            AuctionParams({
                borrower:          _borrower3,
                active:            false,
                kicker:            address(0),
                bondSize:          0,
                bondFactor:        0,
                kickTime:          0,
                kickMomp:          0,
                totalBondEscrowed: 0,
                auctionPrice:      0,
                debtInAuction:     0,
                thresholdPrice:    0,
                neutralPrice:      0
            })
        );

        (, , , , , , head, next, prev) = _pool.auctionInfo(_borrower1);
        assertEq(head, address(0));
        assertEq(next, address(0));
        assertEq(prev, address(0));
        (, , , , , , head, next, prev) = _pool.auctionInfo(_borrower5);
        assertEq(head, address(0));
        assertEq(next, address(0));
        assertEq(prev, address(0));
        (, , , , , , head, next, prev) = _pool.auctionInfo(_borrower4);
        assertEq(head, address(0));
        assertEq(next, address(0));
        assertEq(prev, address(0));
        (, , , , , , head, next, prev) = _pool.auctionInfo(_borrower3);
        assertEq(head, address(0));
        assertEq(next, address(0));
        assertEq(prev, address(0));
        (, , , , , , head, next, prev) = _pool.auctionInfo(_borrower2);
        assertEq(head, address(0));
        assertEq(next, address(0));
        assertEq(prev, address(0));

        // assert pool after settle
        _assertPool(
            PoolParams({
                htp:                  0,
                lup:                  MAX_PRICE,
                poolSize:             0,
                pledgedCollateral:    2_984.214316325106204943 * 1e18,
                encumberedCollateral: 0,
                poolDebt:             0,
                actualUtilization:    0,
                targetUtilization:    162666617.400895523288640654 * 1e18,
                minDebtAmount:        0,
                loans:                0,
                maxBorrower:          address(0),
                interestRate:         0.055 * 1e18,
                interestRateUpdate:   _startTime + 80 hours
            })
        );
        // assert lender1 after settle
        _assertLenderLpBalance({
            lender:      _lender1,
            index:       2500,
<<<<<<< HEAD
            lpBalance:   19_971.15384615384614 * 1e27,
=======
            lpBalance:   19_971.15384615384614 * 1e18,
>>>>>>> ec791226
            depositTime: _startTime
        });
        // assert lender1 as a kicker
        _assertKicker({
            kicker:    _lender1,
            claimable: 30_028.846153846153860000 * 1e18,
            locked:    0
        });
        // assert borrowers after settle
        _assertBorrower({
            borrower:                  _borrower1,
            borrowerDebt:              0,
            borrowerCollateral:        994.725169378126588636 * 1e18,
            borrowert0Np:              21.020192307692307702 * 1e18,
            borrowerCollateralization: 1 * 1e18
        });
        _assertBorrower({
            borrower:                  _borrower2,
            borrowerDebt:              0,
            borrowerCollateral:        994.751412316543869246 * 1e18,
            borrowert0Np:              21.020192307692307702 * 1e18,
            borrowerCollateralization: 1 * 1e18
        });
        _assertBorrower({
            borrower:                  _borrower3,
            borrowerDebt:              0,
            borrowerCollateral:        0, // last borrower settled
            borrowert0Np:              21.125293269230769068 * 1e18,
            borrowerCollateralization: 1 * 1e18
        });
        _assertBorrower({
            borrower:                  _borrower4,
            borrowerDebt:              0,
            borrowerCollateral:        994.737734630435747061 * 1e18,
            borrowert0Np:              21.125293269230769068 * 1e18,
            borrowerCollateralization: 1 * 1e18
        });
        _assertBorrower({
            borrower:                  _borrower5,
            borrowerDebt:              0,
            borrowerCollateral:        0,
            borrowert0Np:              21.230919735576922742 * 1e18,
            borrowerCollateralization: 1 * 1e18
        });
    }

    function testKickWithDepositReverts() external tearDown {
        // assert lender cannot kick with a bucket without deposit
        _assertKickWithInsufficientLiquidityRevert({
            from:   _lender1,
            index:  2_503
        });

        // assert lender cannot kick a loan if the proposed LUP doesn't render borrower uncollateralized
        _assertKickWithBadProposedLupRevert({
            from:   _lender2,
            index:  2_500
        });

        // Lender 2 adds Quote token at a much lower price the tries to kick with deposit
        _addLiquidity({
            from:    _lender3,
            amount:  150_000 * 1e18,
            index:   7000,
<<<<<<< HEAD
            lpAward: 150_000 * 1e27,
=======
            lpAward: 150_000 * 1e18,
>>>>>>> ec791226
            newLup:  3_844.432207828138682757 * 1e18
        });

        _assertKickPriceBelowProposedLupRevert({
            from:   _lender3,
            index:  7000
        });

        // asert failure when lender has LPs but insufficient quote token balance to post remaining bond
        _addLiquidity({
            from:    _lender4,
            amount:  5_000 * 1e18,
            index:   2499,
<<<<<<< HEAD
            lpAward: 5_000 * 1e27,
=======
            lpAward: 5_000 * 1e18,
>>>>>>> ec791226
            newLup:  3_844.432207828138682757 * 1e18
        });

        // borrower draws more debt consuming entire deposit from bucket 2499
        _drawDebt({
            from:               _borrower1,
            borrower:           _borrower1,
            amountToBorrow:     15_000 * 1e18,
            limitIndex:         5000,
            collateralToPledge: 0,
            newLup:             3_825.305679430983794766 * 1e18
        });

        changePrank(_lender4);
        vm.expectRevert("ERC20: transfer amount exceeds balance");
        _pool.kickWithDeposit(2499);
    }
}<|MERGE_RESOLUTION|>--- conflicted
+++ resolved
@@ -105,11 +105,7 @@
             from:    _lender2,
             amount:  10_000 * 1e18,
             index:   2500,
-<<<<<<< HEAD
-            lpAward: 10_000 * 1e27,
-=======
             lpAward: 10_000 * 1e18,
->>>>>>> ec791226
             newLup:  3_844.432207828138682757 * 1e18
         });
 
@@ -163,17 +159,10 @@
         // assert bucket state pre kick with deposit
         _assertBucket({
             index:        2500,
-<<<<<<< HEAD
-            lpBalance:    60_000 * 1e27,
-            collateral:   0,
-            deposit:      60_000 * 1e18,
-            exchangeRate: 1 * 1e27
-=======
             lpBalance:    60_000 * 1e18,
             collateral:   0,
             deposit:      60_000 * 1e18,
             exchangeRate: 1 * 1e18
->>>>>>> ec791226
         });
 
         _kickWithDeposit({
@@ -224,37 +213,22 @@
         _assertLenderLpBalance({
             lender:      _lender1,
             index:       2500,
-<<<<<<< HEAD
-            lpBalance:   43_994.230769230769228 * 1e27, // reduced by amount used to cover auction bond
-=======
             lpBalance:   43_994.230769230769228 * 1e18, // reduced by amount used to cover auction bond
->>>>>>> ec791226
             depositTime: _startTime
         });
         _assertLenderLpBalance({
             lender:      _lender2,
             index:       2500,
-<<<<<<< HEAD
-            lpBalance:   10_000 * 1e27,
-=======
             lpBalance:   10_000 * 1e18,
->>>>>>> ec791226
             depositTime: _startTime
         });
         // assert bucket LPs
         _assertBucket({
             index:        2500,
-<<<<<<< HEAD
-            lpBalance:    53_994.230769230769228 * 1e27,    // reduced by amount used to cover auction bond
-            collateral:   0,
-            deposit:      53_994.230769230769228000 * 1e18, // reduced by amount used to cover auction bond
-            exchangeRate: 1 * 1e27
-=======
             lpBalance:    53_994.230769230769228 * 1e18,    // reduced by amount used to cover auction bond
             collateral:   0,
             deposit:      53_994.230769230769228000 * 1e18, // reduced by amount used to cover auction bond
             exchangeRate: 1 * 1e18
->>>>>>> ec791226
         });
         // assert lender1 as a kicker
         _assertKicker({
@@ -303,11 +277,7 @@
             from:    _lender3,
             amount:  1 * 1e18,
             index:   2500,
-<<<<<<< HEAD
-            lpAward: 3_863.654368867279344664 * 1e27 // less than bond size
-=======
             lpAward: 3_863.654368867279344664 * 1e18 // less than bond size
->>>>>>> ec791226
         });
 
         // assert balances
@@ -370,11 +340,7 @@
         _assertLenderLpBalance({
             lender:      _lender1,
             index:       2500,
-<<<<<<< HEAD
-            lpBalance:   50_000 * 1e27,
-=======
             lpBalance:   50_000 * 1e18,
->>>>>>> ec791226
             depositTime: _startTime
         });
         _assertLenderLpBalance({
@@ -386,17 +352,10 @@
         // assert bucket LPs
         _assertBucket({
             index:        2500,
-<<<<<<< HEAD
-            lpBalance:    60_000 * 1e27,
-            collateral:   1 * 1e18,
-            deposit:      56_136.345631132720655336 * 1e18,
-            exchangeRate: 1 * 1e27
-=======
             lpBalance:    60_000 * 1e18,
             collateral:   1 * 1e18,
             deposit:      56_136.345631132720655336 * 1e18,
             exchangeRate: 1 * 1e18
->>>>>>> ec791226
         });
         // assert lender3 as a kicker
         _assertKicker({
@@ -434,11 +393,7 @@
             from:    _lender2,
             amount:  10_000 * 1e18,
             index:   2499,
-<<<<<<< HEAD
-            lpAward: 10_000 * 1e27,
-=======
             lpAward: 10_000 * 1e18,
->>>>>>> ec791226
             newLup:  3_844.432207828138682757 * 1e18
         });
 
@@ -522,11 +477,7 @@
             lpBalance:    0,
             collateral:   0,
             deposit:      0,
-<<<<<<< HEAD
-            exchangeRate: 1 * 1e27
-=======
             exchangeRate: 1 * 1e18
->>>>>>> ec791226
         });
         // assert lender2 as a kicker
         _assertKicker({
@@ -565,37 +516,22 @@
             from:    _lender1,
             amount:  10 * 1e18,
             index:   2500,
-<<<<<<< HEAD
-            lpAward: 38636.54368867279344664 * 1e27
-=======
             lpAward: 38636.54368867279344664 * 1e18
->>>>>>> ec791226
         });
 
         // assert lender and bucket LP balances pre kick
         _assertLenderLpBalance({
             lender:      _lender1,
             index:       2500,
-<<<<<<< HEAD
-            lpBalance:   88_636.54368867279344664 * 1e27,
-=======
             lpBalance:   88_636.54368867279344664 * 1e18,
->>>>>>> ec791226
             depositTime: _startTime
         });
         _assertBucket({
             index:        2500,
-<<<<<<< HEAD
-            lpBalance:    98_636.54368867279344664 * 1e27,
-            collateral:   10 * 1e18,
-            deposit:      60_000 * 1e18,
-            exchangeRate: 1 * 1e27
-=======
             lpBalance:    98_636.54368867279344664 * 1e18,
             collateral:   10 * 1e18,
             deposit:      60_000 * 1e18,
             exchangeRate: 1 * 1e18
->>>>>>> ec791226
         });
 
         _kickWithDeposit({
@@ -646,37 +582,22 @@
         _assertLenderLpBalance({
             lender:      _lender1,
             index:       2500,
-<<<<<<< HEAD
-            lpBalance:   82_630.77445790356267464 * 1e27, // reduced by amount used to cover auction bond
-=======
             lpBalance:   82_630.77445790356267464 * 1e18, // reduced by amount used to cover auction bond
->>>>>>> ec791226
             depositTime: _startTime
         });
         _assertLenderLpBalance({
             lender:      _lender2,
             index:       2500,
-<<<<<<< HEAD
-            lpBalance:   10_000 * 1e27,
-=======
             lpBalance:   10_000 * 1e18,
->>>>>>> ec791226
             depositTime: _startTime
         });
         // assert bucket LPs
         _assertBucket({
             index:        2500,
-<<<<<<< HEAD
-            lpBalance:    92_630.77445790356267464 * 1e27,  // reduced by amount used to cover auction bond
-            collateral:   10 * 1e18,
-            deposit:      53_994.230769230769228000 * 1e18, // reduced by amount used to cover auction bond
-            exchangeRate: 1 * 1e27
-=======
             lpBalance:    92_630.77445790356267464 * 1e18,  // reduced by amount used to cover auction bond
             collateral:   10 * 1e18,
             deposit:      53_994.230769230769228000 * 1e18, // reduced by amount used to cover auction bond
             exchangeRate: 1 * 1e18
->>>>>>> ec791226
         });
         // assert lender1 as a kicker
         _assertKicker({
@@ -1298,11 +1219,7 @@
         _assertLenderLpBalance({
             lender:      _lender1,
             index:       2500,
-<<<<<<< HEAD
-            lpBalance:   19_971.15384615384614 * 1e27,
-=======
             lpBalance:   19_971.15384615384614 * 1e18,
->>>>>>> ec791226
             depositTime: _startTime
         });
         // assert lender1 as a kicker
@@ -1367,11 +1284,7 @@
             from:    _lender3,
             amount:  150_000 * 1e18,
             index:   7000,
-<<<<<<< HEAD
-            lpAward: 150_000 * 1e27,
-=======
             lpAward: 150_000 * 1e18,
->>>>>>> ec791226
             newLup:  3_844.432207828138682757 * 1e18
         });
 
@@ -1385,11 +1298,7 @@
             from:    _lender4,
             amount:  5_000 * 1e18,
             index:   2499,
-<<<<<<< HEAD
-            lpAward: 5_000 * 1e27,
-=======
             lpAward: 5_000 * 1e18,
->>>>>>> ec791226
             newLup:  3_844.432207828138682757 * 1e18
         });
 
