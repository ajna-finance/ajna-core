// SPDX-License-Identifier: UNLICENSED
pragma solidity 0.8.14;

import { ERC721HelperContract } from "./ERC721DSTestPlus.sol";

import 'src/libraries/helpers/PoolHelper.sol';

contract ERC721PoolLiquidationsSettleTest is ERC721HelperContract {

    address internal _borrower;
    address internal _borrower2;
    address internal _lender;

    function setUp() external {
        _borrower  = makeAddr("borrower");
        _borrower2 = makeAddr("borrower2");
        _lender    = makeAddr("lender");

        // deploy subset pool
        uint256[] memory subsetTokenIds = new uint256[](6);
        subsetTokenIds[0] = 1;
        subsetTokenIds[1] = 3;
        subsetTokenIds[2] = 5;
        subsetTokenIds[3] = 51;
        subsetTokenIds[4] = 53;
        subsetTokenIds[5] = 73;
        _pool = _deploySubsetPool(subsetTokenIds);

       _mintAndApproveQuoteTokens(_lender,    120_000 * 1e18);
       _mintAndApproveQuoteTokens(_borrower,  100 * 1e18);
       _mintAndApproveQuoteTokens(_borrower2, 8_000 * 1e18);

       _mintAndApproveCollateralTokens(_borrower,  6);
       _mintAndApproveCollateralTokens(_borrower2, 74);

        // Lender adds Quote token in one bucket
        _addInitialLiquidity({
            from:   _lender,
            amount: 15_000 * 1e18,
            index:  2500
        });
        _addInitialLiquidity({
            from:   _lender,
            amount: 1_000 * 1e18,
            index:  2501
        });

        // first borrower adds collateral token and borrows
        uint256[] memory tokenIdsToAdd = new uint256[](2);
        tokenIdsToAdd[0] = 1;
        tokenIdsToAdd[1] = 3;
        // borrower deposits two NFTs into the subset pool and borrows
        _drawDebtNoLupCheck({
            from:           _borrower,
            borrower:       _borrower,
            amountToBorrow: 5_000 * 1e18,
            limitIndex:     5000,
            tokenIds:       tokenIdsToAdd
        });

        // second borrower deposits three NFTs into the subset pool and borrows
        tokenIdsToAdd = new uint256[](3);
        tokenIdsToAdd[0] = 51;
        tokenIdsToAdd[1] = 53;
        tokenIdsToAdd[2] = 73;
        // borrower deposits two NFTs into the subset pool and borrows
        _drawDebtNoLupCheck({
            from:           _borrower2,
            borrower:       _borrower2,
            amountToBorrow: 5_000 * 1e18,
            limitIndex:     5000,
            tokenIds:       tokenIdsToAdd
        });

        /*****************************/
        /*** Assert pre-kick state ***/
        /*****************************/

        _assertPool(
            PoolParams({
                htp:                  2_502.403846153846155000 * 1e18,
                lup:                  3_863.654368867279344664 * 1e18,
                poolSize:             16_000 * 1e18,
                pledgedCollateral:    5 * 1e18,
                encumberedCollateral: 2.590711908723330630 * 1e18,
                poolDebt:             10_009.615384615384620000 * 1e18,
                actualUtilization:    0.625600961538461539 * 1e18,
                targetUtilization:    1 * 1e18,
                minDebtAmount:        500.480769230769231000 * 1e18,
                loans:                2,
                maxBorrower:          address(_borrower),
                interestRate:         0.05 * 1e18,
                interestRateUpdate:   _startTime
            })
        );
        _assertBorrower({
            borrower:                  _borrower,
            borrowerDebt:              5_004.807692307692310000 * 1e18,
            borrowerCollateral:        2 * 1e18,
            borrowert0Np:              2_627.524038461538462750 * 1e18,
            borrowerCollateralization: 1.543977154129479546 * 1e18
        });
        _assertBorrower({
            borrower:                  _borrower2,
            borrowerDebt:              5_004.807692307692310000 * 1e18,
            borrowerCollateral:        3 * 1e18,
            borrowert0Np:              1_751.682692307692308500 * 1e18,
            borrowerCollateralization: 2.315965731194219318 * 1e18
        });

        assertEq(_quote.balanceOf(address(_pool)), 6_000 * 1e18);
        assertEq(_quote.balanceOf(_lender),        104_000 * 1e18);
        assertEq(_quote.balanceOf(_borrower),      5_100 * 1e18);
        assertEq(_quote.balanceOf(_borrower2),     13_000 * 1e18);


        /***********************/
        /*** Kick both loans ***/
        /***********************/

        _kickWithDeposit({
            from:               _lender,
            index:              2500,
            borrower:           _borrower,
            debt:               5_067.367788461538463875 * 1e18,
            collateral:         2 * 1e18,
            bond:               1_501.442307692307693000 * 1e18,
            removedFromDeposit: 1_501.442307692307693000 * 1e18,
            transferAmount:     0,
            lup:                3_863.654368867279344664 * 1e18
        });
<<<<<<< HEAD

        _kickWithDeposit({
            from:               _lender,
            index:              2500,
            borrower:           _borrower2,
            debt:               5_067.367788461538463875 * 1e18,
            collateral:         3 * 1e18,
            bond:               1_501.442307692307693000 * 1e18,
            removedFromDeposit: 1_501.442307692307693000 * 1e18,
            transferAmount:     0,
            lup:                3_863.654368867279344664 * 1e18
        });

=======

        _kickWithDeposit({
            from:               _lender,
            index:              2500,
            borrower:           _borrower2,
            debt:               5_067.367788461538463875 * 1e18,
            collateral:         3 * 1e18,
            bond:               1_501.442307692307693000 * 1e18,
            removedFromDeposit: 1_501.442307692307693000 * 1e18,
            transferAmount:     0,
            lup:                3_863.654368867279344664 * 1e18
        });

>>>>>>> a8f7e8f7
        // skip to make loans clearable
        skip(80 hours);
        _assertPool(
            PoolParams({
                htp:                  0,
                lup:                  3_863.654368867279344664 * 1e18,
                poolSize:             12_997.115384615384614000 * 1e18,
                pledgedCollateral:    5 * 1e18,
                encumberedCollateral: 2.624293841728065377 * 1e18,
                poolDebt:             10_139.364366784136304617 * 1e18,
                actualUtilization:    0.780124209621624751 * 1e18,
                targetUtilization:    1e18,
                minDebtAmount:        0,
                loans:                0,
                maxBorrower:          address(0),
                interestRate:         0.05 * 1e18,
                interestRateUpdate:   _startTime
            })
        );
        _assertBorrower({
            borrower:                  _borrower,
            borrowerDebt:              5_069.682183392068152308 * 1e18,
            borrowerCollateral:        2 * 1e18,
            borrowert0Np:              2_627.524038461538462750 * 1e18,
            borrowerCollateralization: 1.524219558190194493 * 1e18
        });
        _assertBorrower({
            borrower:                  _borrower2,
            borrowerDebt:              5_069.682183392068152308 * 1e18,
            borrowerCollateral:        3 * 1e18,
            borrowert0Np:              1_751.682692307692308500 * 1e18,
            borrowerCollateralization: 2.286329337285291739 * 1e18
        });

        assertEq(_quote.balanceOf(address(_pool)), 6_000 * 1e18);
        assertEq(_quote.balanceOf(_lender),        104_000 * 1e18);
        assertEq(_quote.balanceOf(_borrower),      5_100 * 1e18);
        assertEq(_quote.balanceOf(_borrower2),     13_000 * 1e18);

    }

    function testKickAndSettleSubsetPoolFractionalCollateral() external tearDown {

        // settle borrower 2
        _assertAuction(
            AuctionParams({
                borrower:          _borrower2,
                active:            true,
                kicker:            _lender,
                bondSize:          1_501.442307692307693000 * 1e18,
                bondFactor:        0.3 * 1e18,
                kickTime:          _startTime,
                kickMomp:          3_863.654368867279344664 * 1e18,
                totalBondEscrowed: 3_002.884615384615386000 * 1e18,
                auctionPrice:      0,
                debtInAuction:     10_134.735576923076927750 * 1e18,
                thresholdPrice:    1_689.894061130689384102 * 1e18,
                neutralPrice:      1_751.682692307692308500 * 1e18
            })
        );

<<<<<<< HEAD
=======
        // revert if auction is not settled
        _assertMergeRemoveCollateralAuctionNotClearedRevert({
            from:                    _lender,
            toIndex:                 MAX_FENWICK_INDEX,
            noOfNFTsToRemove:        2,
            removeCollateralAtIndex: new uint256[](0)
        });

>>>>>>> a8f7e8f7
        _settle({
            from:        _lender,
            borrower:    _borrower2,
            maxDepth:    1,
            settledDebt: 5_067.367788461538463875 * 1e18
        });

        _assertAuction(
            AuctionParams({
                borrower:          _borrower2,
                active:            false,
                kicker:            address(0),
                bondSize:          0,
                bondFactor:        0,
                kickTime:          0,
                kickMomp:          0,
                totalBondEscrowed: 1_501.442307692307693000 * 1e18,
                auctionPrice:      0,
                debtInAuction:     5_069.682183392068152308 * 1e18,
                thresholdPrice:    0,
                neutralPrice:      0
            })
        );

        // revert if auction is not settled
        _assertMergeRemoveCollateralAuctionNotClearedRevert({
            from:                    _lender,
            toIndex:                 MAX_FENWICK_INDEX,
            noOfNFTsToRemove:        2,
            removeCollateralAtIndex: new uint256[](0)
        });

        // settle borrower
        _settle({
            from:        _lender,
            borrower:    _borrower,
            maxDepth:    5,
            settledDebt: 5_067.367788461538463875 * 1e18
        });

        _assertPool(
            PoolParams({
                htp:                  0,
                lup:                  MAX_PRICE,
                poolSize:             2_861.960513526920122158 * 1e18,
                pledgedCollateral:    1 * 1e18,
                encumberedCollateral: 0,
                poolDebt:             0,
                actualUtilization:    0,
                targetUtilization:    0.437382306954677563 * 1e18,
                minDebtAmount:        0,
                loans:                0,
                maxBorrower:          address(0),
                interestRate:         0.045 * 1e18,
                interestRateUpdate:   _startTime + 80 hours
            })
        );
        _assertAuction(
            AuctionParams({
                borrower:          _borrower,
                active:            false,
                kicker:            address(0),
                bondSize:          0,
                bondFactor:        0,
                kickTime:          0,
                kickMomp:          0,
                totalBondEscrowed: 0,
                auctionPrice:      0,
                debtInAuction:     0,
                thresholdPrice:    0,
                neutralPrice:      0
            })
        );
        _assertBorrower({
            borrower:                  _borrower,
            borrowerDebt:              0,
            borrowerCollateral:        0,
            borrowert0Np:              2_627.524038461538462750 * 1e18,
            borrowerCollateralization: 1 * 1e18
        });
        _assertBorrower({
            borrower:                  _borrower2,
            borrowerDebt:              0,
            borrowerCollateral:        1 * 1e18,
            borrowert0Np:              1_751.682692307692308500 * 1e18,
            borrowerCollateralization: 1 * 1e18
        });
        // assert bucket used for settle
        _assertBucket({
            index:        MAX_FENWICK_INDEX,
            lpBalance:    0.000000137345389190 * 1e18,
            collateral:   1.375706158271934624 * 1e18,
            deposit:      0,
            exchangeRate: 1.000000000007280914 * 1e18
        });

        assertEq(_quote.balanceOf(address(_pool)), 6_000 * 1e18);
        assertEq(_quote.balanceOf(_lender),        104_000 * 1e18);
        assertEq(_quote.balanceOf(_borrower),      5_100 * 1e18);
        assertEq(_quote.balanceOf(_borrower2),     13_000 * 1e18);

        // lender adds liquidity in min bucket and merge / removes 2 NFTs
        _addLiquidity({
            from:    _lender,
            amount:  100 * 1e18,
            index:   MAX_FENWICK_INDEX,
            lpAward: 99.999999999271908600 * 1e18,
            newLup:  MAX_PRICE
        });

        uint256[] memory removalIndexes = new uint256[](3);
        removalIndexes[0] = 2500;
        removalIndexes[1] = 2501;
        removalIndexes[2] = MAX_FENWICK_INDEX;
        _mergeOrRemoveCollateral({
            from:                    _lender,
            toIndex:                 MAX_FENWICK_INDEX,
            noOfNFTsToRemove:        2,
            collateralMerged:        2 * 1e18,
            removeCollateralAtIndex: removalIndexes,
            toIndexLps:              0
        });

        // lender merge and claim one more NFT
        removalIndexes = new uint256[](2);
        removalIndexes[0] = 2500;
        removalIndexes[1] = MAX_FENWICK_INDEX;
        _mergeOrRemoveCollateral({
            from:                    _lender,
            toIndex:                 MAX_FENWICK_INDEX,
            noOfNFTsToRemove:        1,
            collateralMerged:        1 * 1e18,
            removeCollateralAtIndex: removalIndexes,
            toIndexLps:              0
        });

        // lender claims one more settled NFT
        _pool.removeCollateral(1, MAX_FENWICK_INDEX);

        // borrower pulls one NFT
        _repayDebt({
            from:             _borrower2,
            borrower:         _borrower2,
            amountToRepay:    0,
            amountRepaid:     0,
            collateralToPull: 1,
            newLup:           MAX_PRICE
        });

        // check lender is owner of 3 NFTs (2 pledged by first borrower, one pledged by 2nd borrower)
        assertEq(_collateral.ownerOf(1), _lender);
        assertEq(_collateral.ownerOf(3), _lender);
        assertEq(_collateral.ownerOf(53), _lender);
        assertEq(_collateral.ownerOf(73), address(_lender));

        // check borrower 2 owner of 1 NFT
        assertEq(_collateral.ownerOf(51), _borrower2);

        _assertBucket({
            index:        2500,
<<<<<<< HEAD
            lpBalance:    1_861.033884081553473424 * 1e18,
            collateral:   0,
            deposit:      1861.636634299022017158 * 1e18,
            exchangeRate: 1.000323879227898104 * 1e18
=======
            lpBalance:    1_861.033884081553472950 * 1e18,
            collateral:   0,
            deposit:      1_861.636634299022017158 * 1e18,
            exchangeRate: 1.000323879227898105 * 1e18
>>>>>>> a8f7e8f7
        });
    }

    function testKickAndSettleSubsetPoolByRepay() external tearDown {
        // before auction settle: NFTs pledged by auctioned borrower are owned by the pool
        assertEq(_collateral.ownerOf(51), address(_pool));
        assertEq(_collateral.ownerOf(53), address(_pool));
        assertEq(_collateral.ownerOf(73), address(_pool));

        // borrower 2 repays debt and settles auction
        _repayDebtNoLupCheck({
            from:             _borrower2,
            borrower:         _borrower2,
            amountToRepay:    6_000 * 1e18,
            amountRepaid:     0,
            collateralToPull: 3
        });

        _assertAuction(
            AuctionParams({
                borrower:          _borrower2,
                active:            false,
                kicker:            address(0),
                bondSize:          0,
                bondFactor:        0,
                kickTime:          0,
                kickMomp:          0,
                totalBondEscrowed: 1_501.442307692307693000 * 1e18,
                auctionPrice:      0,
                debtInAuction:     5_069.682183392068152308 * 1e18,
                thresholdPrice:    0,
                neutralPrice:      0
            })
        );
        _assertBorrower({
            borrower:                  _borrower2,
            borrowerDebt:              0,
            borrowerCollateral:        0,
            borrowert0Np:              0,
            borrowerCollateralization: 1 * 1e18
        });

        // after settle: NFTs pledged by auctioned borrower are owned by the borrower
        assertEq(_collateral.ownerOf(51), address(_borrower2));
        assertEq(_collateral.ownerOf(53), address(_borrower2));
        assertEq(_collateral.ownerOf(73), address(_borrower2));

        // before auction settle: NFTs pledged by auctioned borrower are owned by the pool
        assertEq(_collateral.ownerOf(1), address(_pool));
        assertEq(_collateral.ownerOf(3), address(_pool));

        // borrower repays debt and settles auction
        _repayDebtNoLupCheck({
            from:             _borrower,
            borrower:         _borrower,
            amountToRepay:    6_000 * 1e18,
            amountRepaid:     0,
            collateralToPull: 2
        });

        _assertAuction(
            AuctionParams({
                borrower:          _borrower,
                active:            false,
                kicker:            address(0),
                bondSize:          0,
                bondFactor:        0,
                kickTime:          0,
                kickMomp:          0,
                totalBondEscrowed: 0,
                auctionPrice:      0,
                debtInAuction:     0,
                thresholdPrice:    0,
                neutralPrice:      0
            })
        );
        _assertBorrower({
            borrower:                  _borrower,
            borrowerDebt:              0,
            borrowerCollateral:        0,
            borrowert0Np:              0,
            borrowerCollateralization: 1 * 1e18
        });

        // after settle: NFTs pledged by auctioned borrower are owned by the borrower
        assertEq(_collateral.ownerOf(1), address(_borrower));
        assertEq(_collateral.ownerOf(3), address(_borrower));
    }
}<|MERGE_RESOLUTION|>--- conflicted
+++ resolved
@@ -129,7 +129,6 @@
             transferAmount:     0,
             lup:                3_863.654368867279344664 * 1e18
         });
-<<<<<<< HEAD
 
         _kickWithDeposit({
             from:               _lender,
@@ -143,21 +142,6 @@
             lup:                3_863.654368867279344664 * 1e18
         });
 
-=======
-
-        _kickWithDeposit({
-            from:               _lender,
-            index:              2500,
-            borrower:           _borrower2,
-            debt:               5_067.367788461538463875 * 1e18,
-            collateral:         3 * 1e18,
-            bond:               1_501.442307692307693000 * 1e18,
-            removedFromDeposit: 1_501.442307692307693000 * 1e18,
-            transferAmount:     0,
-            lup:                3_863.654368867279344664 * 1e18
-        });
-
->>>>>>> a8f7e8f7
         // skip to make loans clearable
         skip(80 hours);
         _assertPool(
@@ -219,8 +203,6 @@
             })
         );
 
-<<<<<<< HEAD
-=======
         // revert if auction is not settled
         _assertMergeRemoveCollateralAuctionNotClearedRevert({
             from:                    _lender,
@@ -229,7 +211,6 @@
             removeCollateralAtIndex: new uint256[](0)
         });
 
->>>>>>> a8f7e8f7
         _settle({
             from:        _lender,
             borrower:    _borrower2,
@@ -390,17 +371,10 @@
 
         _assertBucket({
             index:        2500,
-<<<<<<< HEAD
-            lpBalance:    1_861.033884081553473424 * 1e18,
-            collateral:   0,
-            deposit:      1861.636634299022017158 * 1e18,
-            exchangeRate: 1.000323879227898104 * 1e18
-=======
             lpBalance:    1_861.033884081553472950 * 1e18,
             collateral:   0,
             deposit:      1_861.636634299022017158 * 1e18,
             exchangeRate: 1.000323879227898105 * 1e18
->>>>>>> a8f7e8f7
         });
     }
 
