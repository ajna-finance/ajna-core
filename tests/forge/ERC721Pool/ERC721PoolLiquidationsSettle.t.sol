--- conflicted
+++ resolved
@@ -301,17 +301,10 @@
         // assert bucket used for settle
         _assertBucket({
             index:        MAX_FENWICK_INDEX,
-<<<<<<< HEAD
-            lpBalance:    0.000000137345389190751978670 * 1e27,
-            collateral:   1.375706158271934624 * 1e18,
-            deposit:      0,
-            exchangeRate: 0.999999999999999999994537736 * 1e27
-=======
             lpBalance:    0.000000137345389190 * 1e18,
             collateral:   1.375706158271934624 * 1e18,
             deposit:      0,
             exchangeRate: 1.000000000007280914 * 1e18
->>>>>>> ec791226
         });
 
         assertEq(_quote.balanceOf(address(_pool)), 6_000 * 1e18);
@@ -324,11 +317,7 @@
             from:    _lender,
             amount:  100 * 1e18,
             index:   MAX_FENWICK_INDEX,
-<<<<<<< HEAD
-            lpAward: 100.000000000000000000546226400 * 1e27,
-=======
             lpAward: 99.999999999271908600 * 1e18,
->>>>>>> ec791226
             newLup:  MAX_PRICE
         });
 
@@ -382,17 +371,10 @@
 
         _assertBucket({
             index:        2500,
-<<<<<<< HEAD
-            lpBalance:    1_861.033884081553472671582113012 * 1e27,
-            collateral:   0,
-            deposit:      1861.636634299022017158 * 1e18,
-            exchangeRate: 1.000323879227898104734699503 * 1e27
-=======
             lpBalance:    1_861.033884081553472950 * 1e18,
             collateral:   0,
             deposit:      1_861.636634299022017158 * 1e18,
             exchangeRate: 1.000323879227898105 * 1e18
->>>>>>> ec791226
         });
     }
 
