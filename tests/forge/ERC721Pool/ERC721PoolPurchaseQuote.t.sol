// SPDX-License-Identifier: UNLICENSED
pragma solidity 0.8.14;

import { ERC721HelperContract } from './ERC721DSTestPlus.sol';

import 'src/libraries/helpers/PoolHelper.sol';

contract ERC721PoolPurchaseQuoteTest is ERC721HelperContract {

    address internal _borrower;
    address internal _borrower2;
    address internal _bidder;
    address internal _lender;
    address internal _lender2;

    function setUp() external {
        _borrower  = makeAddr("borrower");
        _borrower2 = makeAddr("borrower2");
        _bidder    = makeAddr("bidder");
        _lender    = makeAddr("lender");
        _lender2   = makeAddr("lender2");

        // deploy subset pool
        uint256[] memory subsetTokenIds = new uint256[](9);
        subsetTokenIds[0] = 1;
        subsetTokenIds[1] = 3;
        subsetTokenIds[2] = 5;
        subsetTokenIds[3] = 51;
        subsetTokenIds[4] = 53;
        subsetTokenIds[5] = 65;
        subsetTokenIds[6] = 70;
        subsetTokenIds[7] = 73;
        subsetTokenIds[8] = 74;
        _pool = _deploySubsetPool(subsetTokenIds);

        _mintAndApproveQuoteTokens(_lender, 200_000 * 1e18);
        _mintAndApproveQuoteTokens(_lender2, 200_000 * 1e18);

        _mintAndApproveCollateralTokens(_borrower, 52);
        _mintAndApproveCollateralTokens(_borrower2, 10);
        _mintAndApproveCollateralTokens(_bidder, 13);
    }

    function testSubsetPurchaseQuote() external tearDown {
        // test setup
        uint256 testIndex = 2550;
        uint256 _priceAtTestIndex = _priceAt(testIndex);
        assertEq(_priceAtTestIndex, 3_010.892022197881557845 * 1e18);

        // check bucket state
        _assertBucket({
            index:        testIndex,
            lpBalance:    0,
            collateral:   0,
            deposit:      0,
<<<<<<< HEAD
            exchangeRate: 1 * 1e27
=======
            exchangeRate: 1 * 1e18
>>>>>>> ec791226
        });

        // check pool state
        assertEq(_collateral.balanceOf(_bidder),        13);
        assertEq(_collateral.balanceOf(_lender),        0);
        assertEq(_collateral.balanceOf(address(_pool)), 0);
        assertEq(_quote.balanceOf(address(_pool)),      0);
        assertEq(_quote.balanceOf(_bidder),             0);

        // lender adds initial quote to pool
        _addInitialLiquidity({
            from:   _lender,
            amount: 10_000 * 1e18,
            index:  testIndex
        });

        // check bucket state
        _assertBucket({
            index:        testIndex,
<<<<<<< HEAD
            lpBalance:    10_000 * 1e27,
            collateral:   0,
            deposit:      10_000 * 1e18,
            exchangeRate: 1 * 1e27
=======
            lpBalance:    10_000 * 1e18,
            collateral:   0,
            deposit:      10_000 * 1e18,
            exchangeRate: 1 * 1e18
>>>>>>> ec791226
        });

        // _bidder deposits collateral into a bucket
        changePrank(_bidder);

        uint256[] memory tokenIdsToAdd = new uint256[](3);
        tokenIdsToAdd[0] = 65;
        tokenIdsToAdd[1] = 70;
        tokenIdsToAdd[2] = 73;

        uint256 lpBalanceChange = _addCollateral({
            from:     _bidder,
            tokenIds: tokenIdsToAdd,
            index:    testIndex,
<<<<<<< HEAD
            lpAward:  9_032.676066593644673535 * 1e27
=======
            lpAward:  9_032.676066593644673535 * 1e18
>>>>>>> ec791226
        });

        // check bucket state
        _assertBucket({
            index:        testIndex,
<<<<<<< HEAD
            lpBalance:    19_032.676066593644673535 * 1e27,
            collateral:   Maths.wad(3),
            deposit:      10_000 * 1e18,
            exchangeRate: 1 * 1e27
=======
            lpBalance:    19_032.676066593644673535 * 1e18,
            collateral:   Maths.wad(3),
            deposit:      10_000 * 1e18,
            exchangeRate: 1 * 1e18
>>>>>>> ec791226
        });
        _assertLenderLpBalance({
            lender:      _bidder,
            index:       testIndex,
            lpBalance:   lpBalanceChange,
            depositTime: _startTime
        });

        // check pool state
        assertEq(_collateral.balanceOf(_bidder),        10);
        assertEq(_collateral.balanceOf(_lender),        0);
        assertEq(_collateral.balanceOf(address(_pool)), 3);
        assertEq(_quote.balanceOf(address(_pool)),      10_000 * 1e18);
        assertEq(_quote.balanceOf(_bidder),             0);

        // bidder removes quote token from bucket
        skip(1 days); // skip to avoid penalty

        uint256 qtToRemove = Maths.wmul(_priceAtTestIndex, 3 * 1e18);

        _removeAllLiquidity({
            from:     _bidder,
            amount:   qtToRemove,
            index:    testIndex,
            newLup:   _lup(),
<<<<<<< HEAD
            lpRedeem: 9_032.676066593644673535 * 1e27
=======
            lpRedeem: 9_032.676066593644673535 * 1e18
>>>>>>> ec791226
        });

        assertEq(_quote.balanceOf(_bidder), qtToRemove);

        _assertBucket({
            index:        testIndex,
<<<<<<< HEAD
            lpBalance:    10_000 * 1e27,
            collateral:   Maths.wad(3),
            deposit:      967.323933406355326465 * 1e18,
            exchangeRate: 1 * 1e27
=======
            lpBalance:    10_000 * 1e18,
            collateral:   Maths.wad(3),
            deposit:      967.323933406355326465 * 1e18,
            exchangeRate: 1 * 1e18
>>>>>>> ec791226
        });
        _assertLenderLpBalance({
            lender:      _bidder,
            index:       testIndex,
            lpBalance:   0,
            depositTime: _startTime
        });

        // lender removes all collateral from bucket
        _removeCollateral({
            from:     _lender,
            amount:   3,
            index:    testIndex,
<<<<<<< HEAD
            lpRedeem: 9_032.676066593644673535 * 1e27
=======
            lpRedeem: 9_032.676066593644673535 * 1e18
>>>>>>> ec791226
        });

        _assertBucket({
            index:        testIndex,
<<<<<<< HEAD
            lpBalance:    967.323933406355326465 * 1e27,
            collateral:   0,
            deposit:      967.323933406355326465 * 1e18,
            exchangeRate: 1 * 1e27
=======
            lpBalance:    967.323933406355326465 * 1e18,
            collateral:   0,
            deposit:      967.323933406355326465 * 1e18,
            exchangeRate: 1 * 1e18
>>>>>>> ec791226
        });

        // lender removes remaining quote token to empty the bucket
        _removeAllLiquidity({
            from:     _lender,
            amount:   967.323933406355326465 * 1e18,
            index:    testIndex,
            newLup:   _lup(),
<<<<<<< HEAD
            lpRedeem: 967.323933406355326465 * 1e27
=======
            lpRedeem: 967.323933406355326465 * 1e18
>>>>>>> ec791226
        });

        _assertBucket({
            index:        testIndex,
            lpBalance:    0,
            collateral:   0,
            deposit:      0,
<<<<<<< HEAD
            exchangeRate: 1 * 1e27
=======
            exchangeRate: 1 * 1e18
>>>>>>> ec791226
        });
    }

    /**
     *  @notice 2 lenders, 1 borrower, 1 bidder tests purchasing quote token with collateral.
     *          Reverts:
     *              Attempts to remove more collateral than available in bucket.
     *              Attempts to remove more collateral than available given lp balance.
     *              Attempts to remove collateral not in the bucket.
     */
    function testSubsetPurchaseQuoteWithDebt() external tearDown {
        // lenders add liquidity
        _addInitialLiquidity({
            from:   _lender,
            amount: 20_000 * 1e18,
            index:  2350
        });
        _addInitialLiquidity({
            from:   _lender,
            amount: 10_000 * 1e18,
            index:  2351
        });
        _addInitialLiquidity({
            from:   _lender,
            amount: 10_000 * 1e18,
            index:  2352
        });

        _addInitialLiquidity({
            from:   _lender2,
            amount: 4_000 * 1e18,
            index:  2350
        });
        _addInitialLiquidity({
            from:   _lender2,
            amount: 5_000 * 1e18,
            index:  2352
        });

        skip(3600);

        // borrower draws debt
        uint256[] memory tokenIdsToAdd = new uint256[](4);
        tokenIdsToAdd[0] = 1;
        tokenIdsToAdd[1] = 3;
        tokenIdsToAdd[2] = 5;
        tokenIdsToAdd[3] = 51;
        _pledgeCollateral({
            from:     _borrower,
            borrower: _borrower,
            tokenIds: tokenIdsToAdd
        });
        _borrow({
            from:       _borrower,
            amount:     24_000 * 1e18,
            indexLimit: 2_351,
            newLup:     8_123.467933811934300919 * 1e18
        });

        assertEq(_lup(), _priceAt(2351));

        skip(86400);

        // check bucket state
        _assertBucket({
            index:        2350,
<<<<<<< HEAD
            lpBalance:    24_000 * 1e27,
            collateral:   0,
            deposit:      24_000 * 1e18,
            exchangeRate: 1 * 1e27
=======
            lpBalance:    24_000 * 1e18,
            collateral:   0,
            deposit:      24_000 * 1e18,
            exchangeRate: 1 * 1e18
>>>>>>> ec791226
        });

        // bidder purchases all quote from the highest bucket
        tokenIdsToAdd = new uint256[](4);
        tokenIdsToAdd[0] = 65;
        tokenIdsToAdd[1] = 70;
        tokenIdsToAdd[2] = 73;
        tokenIdsToAdd[3] = 74;
        uint256 amountToPurchase = 10_100 * 1e18;
        assertGt(_quote.balanceOf(address(_pool)), amountToPurchase);

        uint256 amountWithInterest = 24_002.749104114061152000 * 1e18;

        _addCollateral({
            from:     _bidder,
            tokenIds: tokenIdsToAdd,
            index:    2350,
<<<<<<< HEAD
            lpAward:  32_654.410675370944354984500292928 * 1e27
=======
            lpAward:  32_654.410675370944354985 * 1e18
>>>>>>> ec791226
        });

        skip(25 hours); // remove liquidity after one day to avoid early withdraw penalty

        _removeAllLiquidity({
            from:     _bidder,
            amount:   amountWithInterest,
            index:    2350,
            newLup:   _priceAt(2352),
<<<<<<< HEAD
            lpRedeem: 24_000.766696558404292700773653981 * 1e27
=======
            lpRedeem: 24_000.766696558404301151 * 1e18
>>>>>>> ec791226
        });

        assertEq(_quote.balanceOf(_bidder), amountWithInterest);

        // check bucket state
        _assertBucket({
            index:        2350,
<<<<<<< HEAD
            lpBalance:    32_653.643978812540062283726638947 * 1e27,
            collateral:   Maths.wad(4),
            deposit:      0,
            exchangeRate: 1.000082597676179283352120528 * 1e27
=======
            lpBalance:    32_653.643978812540053834 * 1e18,
            collateral:   Maths.wad(4),
            deposit:      0,
            exchangeRate: 1.000082597676179284 * 1e18
>>>>>>> ec791226
        });

        // bidder withdraws unused collateral
        (uint256 amount) = _removeCollateral({
            from:     _bidder,
            amount:   1,
            index:    2350,
<<<<<<< HEAD
            lpRedeem: 8_163.410994703135015570931665340 * 1e27
=======
            lpRedeem: 8_163.410994703135010282 * 1e18
>>>>>>> ec791226
        });

        _assertLenderLpBalance({
            lender:      _bidder,
            index:       2350,
<<<<<<< HEAD
            lpBalance:   490.232984109405046712794973607 * 1e27,
=======
            lpBalance:   490.232984109405043552 * 1e18,
>>>>>>> ec791226
            depositTime: _startTime + 25 hours
        });

        skip(7200);

        changePrank(_lender);
        // lender exchanges their lp for collateral
        (amount) = _removeCollateral({
            from:     _lender,
            amount:   1,
            index:    2350,
<<<<<<< HEAD
            lpRedeem: 8_163.410994703135015570931665340 * 1e27
=======
            lpRedeem: 8_163.410994703135018445 * 1e18
>>>>>>> ec791226
        });

        _assertLenderLpBalance({
            lender:      _bidder,
            index:       2350,
<<<<<<< HEAD
            lpBalance:   490.232984109405046712794973607 * 1e27,
=======
            lpBalance:   490.232984109405043552 * 1e18,
>>>>>>> ec791226
            depositTime: _startTime + 25 hours
        });

        skip(3600);

        // check bucket state
        _assertBucket({
            index:        2350,
<<<<<<< HEAD
            lpBalance:    16_326.821989406270031141863308267 * 1e27,
            collateral:   Maths.wad(2),
            deposit:      0,
            exchangeRate: 1.000082597676179283352120529 * 1e27
=======
            lpBalance:    16_326.821989406270025107 * 1e18,
            collateral:   Maths.wad(2),
            deposit:      0,
            exchangeRate: 1.000082597676179284 * 1e18
>>>>>>> ec791226
        });

        // should revert if lender2 attempts to remove more collateral than lp is available for
        _assertRemoveCollateralInsufficientLPsRevert({
            from:   _lender2,
            amount: 1,
            index:  2350
        });

        skip(3600);
    }
}<|MERGE_RESOLUTION|>--- conflicted
+++ resolved
@@ -53,11 +53,7 @@
             lpBalance:    0,
             collateral:   0,
             deposit:      0,
-<<<<<<< HEAD
-            exchangeRate: 1 * 1e27
-=======
-            exchangeRate: 1 * 1e18
->>>>>>> ec791226
+            exchangeRate: 1 * 1e18
         });
 
         // check pool state
@@ -77,17 +73,10 @@
         // check bucket state
         _assertBucket({
             index:        testIndex,
-<<<<<<< HEAD
-            lpBalance:    10_000 * 1e27,
+            lpBalance:    10_000 * 1e18,
             collateral:   0,
             deposit:      10_000 * 1e18,
-            exchangeRate: 1 * 1e27
-=======
-            lpBalance:    10_000 * 1e18,
-            collateral:   0,
-            deposit:      10_000 * 1e18,
-            exchangeRate: 1 * 1e18
->>>>>>> ec791226
+            exchangeRate: 1 * 1e18
         });
 
         // _bidder deposits collateral into a bucket
@@ -102,27 +91,16 @@
             from:     _bidder,
             tokenIds: tokenIdsToAdd,
             index:    testIndex,
-<<<<<<< HEAD
-            lpAward:  9_032.676066593644673535 * 1e27
-=======
             lpAward:  9_032.676066593644673535 * 1e18
->>>>>>> ec791226
-        });
-
-        // check bucket state
-        _assertBucket({
-            index:        testIndex,
-<<<<<<< HEAD
-            lpBalance:    19_032.676066593644673535 * 1e27,
-            collateral:   Maths.wad(3),
-            deposit:      10_000 * 1e18,
-            exchangeRate: 1 * 1e27
-=======
+        });
+
+        // check bucket state
+        _assertBucket({
+            index:        testIndex,
             lpBalance:    19_032.676066593644673535 * 1e18,
             collateral:   Maths.wad(3),
             deposit:      10_000 * 1e18,
             exchangeRate: 1 * 1e18
->>>>>>> ec791226
         });
         _assertLenderLpBalance({
             lender:      _bidder,
@@ -148,28 +126,17 @@
             amount:   qtToRemove,
             index:    testIndex,
             newLup:   _lup(),
-<<<<<<< HEAD
-            lpRedeem: 9_032.676066593644673535 * 1e27
-=======
             lpRedeem: 9_032.676066593644673535 * 1e18
->>>>>>> ec791226
         });
 
         assertEq(_quote.balanceOf(_bidder), qtToRemove);
 
         _assertBucket({
             index:        testIndex,
-<<<<<<< HEAD
-            lpBalance:    10_000 * 1e27,
-            collateral:   Maths.wad(3),
-            deposit:      967.323933406355326465 * 1e18,
-            exchangeRate: 1 * 1e27
-=======
             lpBalance:    10_000 * 1e18,
             collateral:   Maths.wad(3),
             deposit:      967.323933406355326465 * 1e18,
             exchangeRate: 1 * 1e18
->>>>>>> ec791226
         });
         _assertLenderLpBalance({
             lender:      _bidder,
@@ -183,26 +150,15 @@
             from:     _lender,
             amount:   3,
             index:    testIndex,
-<<<<<<< HEAD
-            lpRedeem: 9_032.676066593644673535 * 1e27
-=======
             lpRedeem: 9_032.676066593644673535 * 1e18
->>>>>>> ec791226
-        });
-
-        _assertBucket({
-            index:        testIndex,
-<<<<<<< HEAD
-            lpBalance:    967.323933406355326465 * 1e27,
+        });
+
+        _assertBucket({
+            index:        testIndex,
+            lpBalance:    967.323933406355326465 * 1e18,
             collateral:   0,
             deposit:      967.323933406355326465 * 1e18,
-            exchangeRate: 1 * 1e27
-=======
-            lpBalance:    967.323933406355326465 * 1e18,
-            collateral:   0,
-            deposit:      967.323933406355326465 * 1e18,
-            exchangeRate: 1 * 1e18
->>>>>>> ec791226
+            exchangeRate: 1 * 1e18
         });
 
         // lender removes remaining quote token to empty the bucket
@@ -211,11 +167,7 @@
             amount:   967.323933406355326465 * 1e18,
             index:    testIndex,
             newLup:   _lup(),
-<<<<<<< HEAD
-            lpRedeem: 967.323933406355326465 * 1e27
-=======
             lpRedeem: 967.323933406355326465 * 1e18
->>>>>>> ec791226
         });
 
         _assertBucket({
@@ -223,11 +175,7 @@
             lpBalance:    0,
             collateral:   0,
             deposit:      0,
-<<<<<<< HEAD
-            exchangeRate: 1 * 1e27
-=======
-            exchangeRate: 1 * 1e18
->>>>>>> ec791226
+            exchangeRate: 1 * 1e18
         });
     }
 
@@ -294,17 +242,10 @@
         // check bucket state
         _assertBucket({
             index:        2350,
-<<<<<<< HEAD
-            lpBalance:    24_000 * 1e27,
+            lpBalance:    24_000 * 1e18,
             collateral:   0,
             deposit:      24_000 * 1e18,
-            exchangeRate: 1 * 1e27
-=======
-            lpBalance:    24_000 * 1e18,
-            collateral:   0,
-            deposit:      24_000 * 1e18,
-            exchangeRate: 1 * 1e18
->>>>>>> ec791226
+            exchangeRate: 1 * 1e18
         });
 
         // bidder purchases all quote from the highest bucket
@@ -322,11 +263,7 @@
             from:     _bidder,
             tokenIds: tokenIdsToAdd,
             index:    2350,
-<<<<<<< HEAD
-            lpAward:  32_654.410675370944354984500292928 * 1e27
-=======
             lpAward:  32_654.410675370944354985 * 1e18
->>>>>>> ec791226
         });
 
         skip(25 hours); // remove liquidity after one day to avoid early withdraw penalty
@@ -336,11 +273,7 @@
             amount:   amountWithInterest,
             index:    2350,
             newLup:   _priceAt(2352),
-<<<<<<< HEAD
-            lpRedeem: 24_000.766696558404292700773653981 * 1e27
-=======
             lpRedeem: 24_000.766696558404301151 * 1e18
->>>>>>> ec791226
         });
 
         assertEq(_quote.balanceOf(_bidder), amountWithInterest);
@@ -348,17 +281,10 @@
         // check bucket state
         _assertBucket({
             index:        2350,
-<<<<<<< HEAD
-            lpBalance:    32_653.643978812540062283726638947 * 1e27,
-            collateral:   Maths.wad(4),
-            deposit:      0,
-            exchangeRate: 1.000082597676179283352120528 * 1e27
-=======
             lpBalance:    32_653.643978812540053834 * 1e18,
             collateral:   Maths.wad(4),
             deposit:      0,
             exchangeRate: 1.000082597676179284 * 1e18
->>>>>>> ec791226
         });
 
         // bidder withdraws unused collateral
@@ -366,21 +292,13 @@
             from:     _bidder,
             amount:   1,
             index:    2350,
-<<<<<<< HEAD
-            lpRedeem: 8_163.410994703135015570931665340 * 1e27
-=======
             lpRedeem: 8_163.410994703135010282 * 1e18
->>>>>>> ec791226
         });
 
         _assertLenderLpBalance({
             lender:      _bidder,
             index:       2350,
-<<<<<<< HEAD
-            lpBalance:   490.232984109405046712794973607 * 1e27,
-=======
             lpBalance:   490.232984109405043552 * 1e18,
->>>>>>> ec791226
             depositTime: _startTime + 25 hours
         });
 
@@ -392,21 +310,13 @@
             from:     _lender,
             amount:   1,
             index:    2350,
-<<<<<<< HEAD
-            lpRedeem: 8_163.410994703135015570931665340 * 1e27
-=======
             lpRedeem: 8_163.410994703135018445 * 1e18
->>>>>>> ec791226
         });
 
         _assertLenderLpBalance({
             lender:      _bidder,
             index:       2350,
-<<<<<<< HEAD
-            lpBalance:   490.232984109405046712794973607 * 1e27,
-=======
             lpBalance:   490.232984109405043552 * 1e18,
->>>>>>> ec791226
             depositTime: _startTime + 25 hours
         });
 
@@ -415,17 +325,10 @@
         // check bucket state
         _assertBucket({
             index:        2350,
-<<<<<<< HEAD
-            lpBalance:    16_326.821989406270031141863308267 * 1e27,
-            collateral:   Maths.wad(2),
-            deposit:      0,
-            exchangeRate: 1.000082597676179283352120529 * 1e27
-=======
             lpBalance:    16_326.821989406270025107 * 1e18,
             collateral:   Maths.wad(2),
             deposit:      0,
             exchangeRate: 1.000082597676179284 * 1e18
->>>>>>> ec791226
         });
 
         // should revert if lender2 attempts to remove more collateral than lp is available for
