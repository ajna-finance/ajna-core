// SPDX-License-Identifier: AGPL-3.0-only
pragma solidity 0.8.14;

import { ERC20 } from '@openzeppelin/contracts/token/ERC20/ERC20.sol';
import '@openzeppelin/contracts/token/ERC721/ERC721.sol';
import '@openzeppelin/contracts/utils/structs/EnumerableSet.sol';

import { DSTestPlus }                from '../utils/DSTestPlus.sol';
import { NFTCollateralToken, Token } from '../utils/Tokens.sol';

import { ERC721Pool }        from 'src/erc721/ERC721Pool.sol';
import { ERC721PoolFactory } from 'src/erc721/ERC721PoolFactory.sol';
import { IERC721PoolEvents } from 'src/erc721/interfaces/pool/IERC721PoolEvents.sol';

import 'src/erc721/interfaces/IERC721Pool.sol';
import 'src/base/interfaces/IPoolFactory.sol';
import 'src/base/interfaces/IPool.sol';
import 'src/base/PoolInfoUtils.sol';

import 'src/libraries/Maths.sol';

abstract contract ERC721DSTestPlus is DSTestPlus, IERC721PoolEvents {

    using EnumerableSet for EnumerableSet.AddressSet;
    using EnumerableSet for EnumerableSet.UintSet;
    
    NFTCollateralToken internal _collateral;
    Token              internal _quote;
    ERC20              internal _ajnaToken;

    mapping(uint256 => uint256) NFTidToIndex;

    mapping(address => EnumerableSet.UintSet) bidderDepositedIndex;
    EnumerableSet.AddressSet bidders;

    event Transfer(address indexed from, address indexed to, uint256 indexed tokenId);

    /*****************/
    /*** Utilities ***/
    /*****************/

    function repayDebt(
        address borrower
    ) internal {
        changePrank(borrower);
        uint256 borrowerT0debt;
        uint256 borrowerCollateral;
        (borrowerT0debt, borrowerCollateral, ) = _pool.borrowerInfo(borrower);

        // calculate current pool Inflator
        (uint256 poolInflatorSnapshot, uint256 lastInflatorSnapshotUpdate) = _pool.inflatorInfo();

        (uint256 interestRate, ) = _pool.interestRateInfo();
        uint256 factor = PoolCommons.pendingInterestFactor(interestRate, block.timestamp - lastInflatorSnapshotUpdate);

        // Calculate current debt of borrower (currentPoolInflator * borrowerT0Debt)
        uint256 currentDebt = Maths.wmul(Maths.wmul(poolInflatorSnapshot, factor), borrowerT0debt);

        // mint quote tokens to borrower address equivalent to the current debt
        deal(_pool.quoteTokenAddress(), borrower, currentDebt);
        Token(_pool.quoteTokenAddress()).approve(address(_pool) , currentDebt);

        // repay current debt and pull all collateral
        uint256 noOfNfts = borrowerCollateral / 1e18; // round down to pull correct num of NFTs
        _repayDebtNoLupCheck(borrower, borrower, currentDebt, currentDebt, noOfNfts);

        // check borrower state after repay of loan and pull Nfts
        (borrowerT0debt, borrowerCollateral, ) = _pool.borrowerInfo(borrower);
        assertEq(borrowerT0debt,     0);
        assertEq(borrowerCollateral, 0);
    }

    function redeemLenderLps(
        address lender,
        EnumerableSet.UintSet storage indexes
    ) internal {
        changePrank(lender);

        // Redeem all lps of lender from all buckets as quote token and collateral token
        for(uint256 j = 0; j < indexes.length(); j++){
            uint256 lenderLpBalance;
            uint256 bucketIndex = indexes.at(j);
            (lenderLpBalance, ) = _pool.lenderInfo(bucketIndex, lender);
            if (lenderLpBalance == 0) continue;

            // Calculating redeemable Quote and Collateral Token in particular bucket
            (uint256 price, , uint256 bucketCollateral, , , ) = _poolUtils.bucketInfo(address(_pool), bucketIndex);

            // If bucket has a fractional amount of NFTs, we'll need to defragment collateral across buckets
            if (bucketCollateral % 1e18 != 0) {
                revert("Collateral needs to be reconstituted from other buckets");
            }
            uint256 noOfBucketNftsRedeemable = Maths.wadToIntRoundingDown(bucketCollateral);

            // Calculating redeemable Quote and Collateral Token for Lenders lps
            uint256 lpsAsCollateral = _poolUtils.lpsToCollateral(address(_pool), lenderLpBalance, bucketIndex);

            // Deposit additional quote token to redeem for all NFTs
            uint256 lpsRedeemed;
            if (bucketCollateral != 0) {
                if (lpsAsCollateral % 1e18 != 0) {
                    uint256 depositRequired;
                    {
                        uint256 fractionOfNftRemaining = lpsAsCollateral % 1e18;
                        assertLt(fractionOfNftRemaining, 1e18);
                        // TODO: eliminate the 1 wei workaround for rounding error
                        depositRequired = Maths.wmul(1e18 - fractionOfNftRemaining + 1, price);
                    }
                    deal(_pool.quoteTokenAddress(), lender, depositRequired);
                    Token(_pool.quoteTokenAddress()).approve(address(_pool) , depositRequired);
                    _pool.addQuoteToken(depositRequired, bucketIndex);
                    (lenderLpBalance, ) = _pool.lenderInfo(bucketIndex, lender);
                    lpsAsCollateral = _poolUtils.lpsToCollateral(address(_pool), lenderLpBalance, bucketIndex);
                }

                // First redeem LP for collateral
                uint256 noOfNftsToRemove = Maths.min(Maths.wadToIntRoundingDown(lpsAsCollateral), noOfBucketNftsRedeemable);
                (, lpsRedeemed) = _pool.removeCollateral(noOfNftsToRemove, bucketIndex);
            }

            // Then redeem LP for quote token
            (, lpsRedeemed) = _pool.removeQuoteToken(type(uint256).max, bucketIndex);
        
            // Confirm all lp balance has been redeemed            
            (lenderLpBalance, ) = _pool.lenderInfo(bucketIndex, lender);
        }
    }

    function validateEmpty(
        EnumerableSet.UintSet storage buckets
    ) internal {
        for(uint256 i = 0; i < buckets.length() ; i++){
            uint256 bucketIndex = buckets.at(i);
            (, uint256 quoteTokens, uint256 collateral, uint256 bucketLps, ,) = _poolUtils.bucketInfo(address(_pool), bucketIndex);

            // Checking if all bucket lps are redeemed
            assertEq(bucketLps, 0);
            assertEq(quoteTokens, 0);
            assertEq(collateral, 0);
        }
        ( , uint256 loansCount, , , ) = _poolUtils.poolLoansInfo(address(_pool));
        (uint256 debt, , ) = _pool.debtInfo();
        assertEq(debt, 0);
        assertEq(loansCount, 0);
        assertEq(_pool.pledgedCollateral(), 0);
    }

    modifier tearDown {
        _;
        for(uint i = 0; i < borrowers.length(); i++ ){
            repayDebt(borrowers.at(i));
        }

        for(uint i = 0; i < lenders.length(); i++ ){
            redeemLenderLps(lenders.at(i),lendersDepositedIndex[lenders.at(i)]);
        }
        
        for(uint256 i = 0; i < bidders.length(); i++){
            redeemLenderLps(bidders.at(i), bidderDepositedIndex[bidders.at(i)]);
        }
        validateEmpty(bucketsUsed);
    }

    /*****************************/
    /*** Actor actions asserts ***/
    /*****************************/

    function _addCollateral(
        address from,
        uint256[] memory tokenIds,
        uint256 index,
        uint256 lpAward
    ) internal returns (uint256 lps_){
        changePrank(from);
        vm.expectEmit(true, true, false, true);
        emit AddCollateralNFT(from, index, tokenIds, lpAward);
        for (uint256 i = 0; i < tokenIds.length; i++) {
            assertEq(_collateral.ownerOf(tokenIds[i]), from); // token is owned by borrower
            vm.expectEmit(true, true, false, true);
            emit Transfer(from, address(_pool), tokenIds[i]);
        }

        lps_ = ERC721Pool(address(_pool)).addCollateral(tokenIds, index);

        for (uint256 i = 0; i < tokenIds.length; i++) {
            assertEq(_collateral.ownerOf(tokenIds[i]), address(_pool));  // token is owned by pool after add
        }

        // Add for tearDown
        bidders.add(from);
        bidderDepositedIndex[from].add(index);
        bucketsUsed.add(index); 
    }

    function _borrow(
        address from,
        uint256 amount,
        uint256 indexLimit,
        uint256 newLup
    ) internal {
        changePrank(from);

        uint256[] memory emptyArray;

        vm.expectEmit(true, true, false, true);
        emit DrawDebtNFT(from, amount, emptyArray, newLup);
        _assertTokenTransferEvent(address(_pool), from, amount);

        ERC721Pool(address(_pool)).drawDebt(from, amount, indexLimit, emptyArray);

        // Add for tearDown
        borrowers.add(from);
    }

    function _drawDebt(
        address from,
        address borrower,
        uint256 amountToBorrow,
        uint256 limitIndex,
        uint256[] memory tokenIds,
        uint256 newLup
    ) internal {
        changePrank(from);

        if (newLup != 0) {
            vm.expectEmit(true, true, false, true);
            emit DrawDebtNFT(borrower, amountToBorrow, tokenIds, newLup);
        }

        // pledge collateral
        if (tokenIds.length != 0) {
            for (uint256 i = 0; i < tokenIds.length; i++) {
                assertEq(_collateral.ownerOf(tokenIds[i]), from); // token is owned by pledger address
                vm.expectEmit(true, true, false, true);
                emit Transfer(from, address(_pool), tokenIds[i]);
            }
        }

        // borrow quote
        if (amountToBorrow != 0) {
            _assertTokenTransferEvent(address(_pool), from, amountToBorrow);
        }

        ERC721Pool(address(_pool)).drawDebt(borrower, amountToBorrow, limitIndex, tokenIds);

        // check tokenIds were transferred to the pool
        for (uint256 i = 0; i < tokenIds.length; i++) {
            assertEq(_collateral.ownerOf(tokenIds[i]), address(_pool));
        }

        // Add for tearDown
        borrowers.add(borrower);
    }

    function _drawDebtNoLupCheck(
        address from,
        address borrower,
        uint256 amountToBorrow,
        uint256 limitIndex,
        uint256[] memory tokenIds
    ) internal {
<<<<<<< HEAD
        changePrank(from);

        // pledge collateral
        if (tokenIds.length != 0) {
            for (uint256 i = 0; i < tokenIds.length; i++) {
                assertEq(_collateral.ownerOf(tokenIds[i]), from); // token is owned by pledger address
                vm.expectEmit(true, true, false, true);
                emit Transfer(from, address(_pool), tokenIds[i]);
            }
        }

        // borrow quote
        if (amountToBorrow != 0) {
            _assertTokenTransferEvent(address(_pool), from, amountToBorrow);
        }

        ERC721Pool(address(_pool)).drawDebt(borrower, amountToBorrow, limitIndex, tokenIds);

        // check tokenIds were transferred to the pool
        for (uint256 i = 0; i < tokenIds.length; i++) {
            assertEq(_collateral.ownerOf(tokenIds[i]), address(_pool));
        }

        // Add for tearDown
        borrowers.add(borrower);
=======
        _drawDebt(from, borrower, amountToBorrow, limitIndex, tokenIds, 0);
>>>>>>> 96ec2860
    }

    function _pledgeCollateral(
        address from,
        address borrower,
        uint256[] memory tokenIds
    ) internal {
        changePrank(from);

        vm.expectEmit(true, true, false, true);
        emit DrawDebtNFT(borrower, 0, tokenIds, _poolUtils.lup(address(_pool)));

        for (uint256 i = 0; i < tokenIds.length; i++) {
            assertEq(_collateral.ownerOf(tokenIds[i]), from); // token is owned by pledger address
            vm.expectEmit(true, true, false, true);
            emit Transfer(from, address(_pool), tokenIds[i]);
        }

        ERC721Pool(address(_pool)).drawDebt(borrower, 0, 0, tokenIds);

        for (uint256 i = 0; i < tokenIds.length; i++) {
            assertEq(_collateral.ownerOf(tokenIds[i]), address(_pool));
        }

        // Add for tearDown
        borrowers.add(borrower);
    }

    function _removeCollateral(
        address from,
        uint256 amount,
        uint256 index,
        uint256 lpRedeem
    ) internal override returns (uint256 lpRedeemed_) {
        uint256[] memory tokenIds = new uint256[](amount);
        (, uint256 noOfTokens, , , ) = _pool.bucketInfo(index);
        noOfTokens = noOfTokens / 1e18;
        for (uint256 i = 0; i < amount; i++) {
            uint256 tokenId = ERC721Pool(address(_pool)).bucketTokenIds(--noOfTokens);
            assertEq(_collateral.ownerOf(tokenId), address(_pool)); // token is owned by pool
            tokenIds[i] = tokenId;
        }

        lpRedeemed_ = super._removeCollateral(from, amount, index, lpRedeem);

        for (uint256 i = 0; i < tokenIds.length; i++) {
            assertEq(_collateral.ownerOf(tokenIds[i]), from); // token is owned by lender address after remove
        }
    }

    function _repayDebt(
        address from,
        address borrower,
        uint256 amountToRepay,
        uint256 amountRepaid,
        uint256 collateralToPull,
        uint256 newLup
    ) internal {
        changePrank(from);

        // repay checks
        if (amountToRepay != 0) {
            _assertTokenTransferEvent(from, address(_pool), amountRepaid);
        }

        // pre pull checks
        if (collateralToPull != 0) {
            uint256[] memory tokenIds = new uint256[](collateralToPull);
            (, uint256 noOfTokens, ) = _pool.borrowerInfo(from);
            noOfTokens = noOfTokens / 1e18;
            for (uint256 i = 0; i < collateralToPull; i++) {
                uint256 tokenId = ERC721Pool(address(_pool)).borrowerTokenIds(from, --noOfTokens);
                assertEq(_collateral.ownerOf(tokenId), address(_pool)); // token is owned by pool
                tokenIds[i] = tokenId;
            }

            if (newLup != 0) {
                vm.expectEmit(true, true, false, true);
                emit RepayDebt(borrower, amountRepaid, collateralToPull, newLup);
            }

            ERC721Pool(address(_pool)).repayDebt(borrower, amountToRepay, collateralToPull);

            // post pull checks
            if (collateralToPull != 0) {
                for (uint256 i = 0; i < tokenIds.length; i++) {
                    assertEq(_collateral.ownerOf(tokenIds[i]), address(from)); // token is owned by borrower after pull
                }
            }
        }
        else {
            // only repay, don't pull collateral
            if (newLup != 0) {
                vm.expectEmit(true, true, false, true);
                emit RepayDebt(borrower, amountRepaid, collateralToPull, newLup);
            }

            ERC721Pool(address(_pool)).repayDebt(borrower, amountToRepay, collateralToPull);
        }
    }

    function _repayDebtNoLupCheck(
        address from,
        address borrower,
        uint256 amountToRepay,
        uint256 amountRepaid,
        uint256 collateralToPull
    ) internal {
<<<<<<< HEAD
        changePrank(from);
        // repay checks
        if (amountToRepay != 0) {
            _assertTokenTransferEvent(from, address(_pool), amountRepaid);
        }

        // pre pull checks
        if (collateralToPull != 0) {
            uint256[] memory tokenIds = new uint256[](collateralToPull);
            (, uint256 noOfTokens, ) = _pool.borrowerInfo(from);
            noOfTokens = noOfTokens / 1e18;
            for (uint256 i = 0; i < collateralToPull; i++) {
                uint256 tokenId = ERC721Pool(address(_pool)).borrowerTokenIds(from, --noOfTokens);
                assertEq(_collateral.ownerOf(tokenId), address(_pool)); // token is owned by pool
                tokenIds[i] = tokenId;
            }

            ERC721Pool(address(_pool)).repayDebt(borrower, amountToRepay, collateralToPull);

            // post pull checks
            if (collateralToPull != 0) {
                for (uint256 i = 0; i < tokenIds.length; i++) {
                    assertEq(_collateral.ownerOf(tokenIds[i]), address(from)); // token is owned by borrower after pull
                } 
            }
        }
        else {
            // only repay, don't pull collateral
            ERC721Pool(address(_pool)).repayDebt(borrower, amountToRepay, collateralToPull);
        }
=======
        _repayDebt(from, borrower, amountToRepay, amountRepaid, collateralToPull, 0);
>>>>>>> 96ec2860
    }

    function _take(
        address from,
        address borrower,
        uint256 maxCollateral,
        uint256 bondChange,
        uint256 givenAmount,
        uint256 collateralTaken,
        bool isReward
    ) internal override {
        (, uint256 noOfTokens, ) = _pool.borrowerInfo(borrower);
        noOfTokens = noOfTokens / 1e18;
        if (maxCollateral < noOfTokens) noOfTokens = maxCollateral;
        uint256[] memory tokenIds = new uint256[](noOfTokens);
        for (uint256 i = 0; i < noOfTokens + 1; i++) {
            uint256 tokenId = ERC721Pool(address(_pool)).borrowerTokenIds(borrower, --noOfTokens);
            assertEq(_collateral.ownerOf(tokenId), address(_pool)); // token is owned by pool before take
            tokenIds[i] = tokenId;
        }

        super._take(from, borrower, maxCollateral, bondChange, givenAmount, collateralTaken, isReward);
    }
 
    function _mergeOrRemoveCollateral(
        address from,
        uint256 toIndex,
        uint256 noOfNFTsToRemove,
        uint256[] memory removeCollateralAtIndex,
        uint256 collateralMerged,
        uint256 toIndexLps
    ) internal {
        changePrank(from);
        vm.expectEmit(true, true, false, true);
        emit MergeOrRemoveCollateralNFT(from, collateralMerged, toIndexLps);
        ERC721Pool(address(_pool)).mergeOrRemoveCollateral(removeCollateralAtIndex, noOfNFTsToRemove, toIndex);

        // Add for tearDown
        bidders.add(from);
        bidderDepositedIndex[from].add(toIndex);
        bucketsUsed.add(toIndex);
    }

    function _assertBorrower(
        address borrower,
        uint256 borrowerDebt,
        uint256 borrowerCollateral,
        uint256 borrowert0Np,
        uint256 borrowerCollateralization,
        uint256[] memory tokenIds
    ) internal {
        _assertBorrower(
            borrower, 
            borrowerDebt,
            borrowerCollateral,
            borrowert0Np,
            borrowerCollateralization
            );

        uint256 nftCollateral = borrowerCollateral / 1e18; // solidity rounds down, so if 2.5 it will be 2.5 / 1 = 2
        if (nftCollateral != tokenIds.length) revert("ASRT_BORROWER: incorrect number of NFT tokenIds");
        for (uint256 i; i < tokenIds.length; i++) {
            assertEq(ERC721Pool(address(_pool)).borrowerTokenIds(borrower, i), tokenIds[i]);
        }
    }

    /**********************/
    /*** Revert asserts ***/
    /**********************/

    function _assertDeployWith0xAddressRevert(
        address poolFactory,
        address collateral,
        address quote,
        uint256 interestRate
    ) internal {
        uint256[] memory tokenIds;
        vm.expectRevert(IPoolFactory.DeployWithZeroAddress.selector);
        ERC721PoolFactory(poolFactory).deployPool(collateral, quote, tokenIds, interestRate);
    }

    function _assertDeployWithInvalidRateRevert(
        address poolFactory,
        address collateral,
        address quote,
        uint256 interestRate
    ) internal {
        uint256[] memory tokenIds;
        vm.expectRevert(IPoolFactory.PoolInterestRateInvalid.selector);
        ERC721PoolFactory(poolFactory).deployPool(collateral, quote, tokenIds, interestRate);
    }

    function _assertDeployMultipleTimesRevert(
        address poolFactory,
        address collateral,
        address quote,
        uint256 interestRate
    ) internal {
        uint256[] memory tokenIds;
        vm.expectRevert(IPoolFactory.PoolAlreadyExists.selector);
        ERC721PoolFactory(poolFactory).deployPool(collateral, quote, tokenIds, interestRate);
    }

    function _assertPledgeCollateralNotInSubsetRevert(
        address from,
        uint256[] memory tokenIds
    ) internal {
        changePrank(from);
        vm.expectRevert(IERC721PoolErrors.OnlySubset.selector);
        ERC721Pool(address(_pool)).drawDebt(from, 0, 0, tokenIds);        
    }

    function _assertBorrowAuctionActiveRevert(
        address from,
        uint256 amount,
        uint256 indexLimit
    ) internal override {
        changePrank(from);
        vm.expectRevert(abi.encodeWithSignature('AuctionActive()'));
        uint256[] memory emptyArray;
        ERC721Pool(address(_pool)).drawDebt(from, amount, indexLimit, emptyArray);        
    }

    function _assertBorrowLimitIndexRevert(
        address from,
        uint256 amount,
        uint256 indexLimit
    ) internal override {
        changePrank(from);
        vm.expectRevert(IPoolErrors.LimitIndexReached.selector);
        uint256[] memory emptyArray;
        ERC721Pool(address(_pool)).drawDebt(from, amount, indexLimit, emptyArray);
    }

    function _assertCannotMergeToHigherPriceRevert(
        address from,
        uint256 toIndex,
        uint256 noOfNFTsToRemove,
        uint256[] memory removeCollateralAtIndex
    ) internal virtual {
        changePrank(from);
        vm.expectRevert(IPoolErrors.CannotMergeToHigherPrice.selector);
        ERC721Pool(address(_pool)).mergeOrRemoveCollateral(removeCollateralAtIndex, noOfNFTsToRemove, toIndex);
    }

    function _assertBorrowBorrowerUnderCollateralizedRevert(
        address from,
        uint256 amount,
        uint256 indexLimit
    ) internal override {
        changePrank(from);
        vm.expectRevert(IPoolErrors.BorrowerUnderCollateralized.selector);
        uint256[] memory emptyArray;
        ERC721Pool(address(_pool)).drawDebt(from, amount, indexLimit, emptyArray);        
    }

    function _assertBorrowMinDebtRevert(
        address from,
        uint256 amount,
        uint256 indexLimit
    ) internal override {
        changePrank(from);
        vm.expectRevert(IPoolErrors.AmountLTMinDebt.selector);
        uint256[] memory emptyArray;
        ERC721Pool(address(_pool)).drawDebt(from, amount, indexLimit, emptyArray);
    }

    function _assertPullInsufficientCollateralRevert(
        address from,
        uint256 amount
    ) internal {
        changePrank(from);
        vm.expectRevert(IPoolErrors.InsufficientCollateral.selector);
        ERC721Pool(address(_pool)).repayDebt(from, 0, amount);
    }

    function _assertRepayNoDebtRevert(
        address from,
        address borrower,
        uint256 amount
    ) internal {
        changePrank(from);
        vm.expectRevert(IPoolErrors.NoDebt.selector);
        ERC721Pool(address(_pool)).repayDebt(borrower, amount, 0);
    }

    function _assertRepayMinDebtRevert(
        address from,
        address borrower,
        uint256 amount
    ) internal {
        changePrank(from);
        vm.expectRevert(IPoolErrors.AmountLTMinDebt.selector);
        ERC721Pool(address(_pool)).repayDebt(borrower, amount, 0);
    }

    function _assertRemoveCollateralNoClaimRevert(
        address from,
        uint256 amount,
        uint256 index
    ) internal {
        changePrank(from);
        vm.expectRevert(IPoolErrors.NoClaim.selector);
        ERC721Pool(address(_pool)).removeCollateral(amount, index);
    }

    function _assertRemoveCollateralInsufficientLPsRevert(
        address from,
        uint256 amount,
        uint256 index
    ) internal {
        changePrank(from);
        vm.expectRevert(IPoolErrors.InsufficientLPs.selector);
        _pool.removeCollateral(amount, index);
    }
}

abstract contract ERC721HelperContract is ERC721DSTestPlus {

    uint256 public constant LARGEST_AMOUNT = type(uint256).max / 10**27;

    constructor() {
        vm.createSelectFork(vm.envString("ETH_RPC_URL"));

        _collateral = new NFTCollateralToken();
        vm.makePersistent(address(_collateral));
        _quote      = new Token("Quote", "Q");
        vm.makePersistent(address(_quote));
        _ajnaToken  = ERC20(_ajna);
        vm.makePersistent(_ajna);
        _poolUtils  = new PoolInfoUtils();
        vm.makePersistent(address(_poolUtils));
    }

    function _deployCollectionPool() internal returns (ERC721Pool) {
        _startTime = block.timestamp;
        uint256[] memory tokenIds;
        address contractAddress = new ERC721PoolFactory(_ajna).deployPool(address(_collateral), address(_quote), tokenIds, 0.05 * 10**18);
        vm.makePersistent(contractAddress);
        return ERC721Pool(contractAddress);
    }

    function _deploySubsetPool(uint256[] memory subsetTokenIds_) internal returns (ERC721Pool) {
        _startTime = block.timestamp;
        return ERC721Pool(new ERC721PoolFactory(_ajna).deployPool(address(_collateral), address(_quote), subsetTokenIds_, 0.05 * 10**18));
    }

    function _mintAndApproveQuoteTokens(address operator_, uint256 mintAmount_) internal {
        deal(address(_quote), operator_, mintAmount_);
        vm.prank(operator_);
        _quote.approve(address(_pool), type(uint256).max);
    }

    function _mintAndApproveCollateralTokens(address operator_, uint256 mintAmount_) internal {
        _collateral.mint(operator_, mintAmount_);
        vm.prank(operator_);
        _collateral.setApprovalForAll(address(_pool), true);
    }

    function _mintAndApproveAjnaTokens(address operator_, uint256 mintAmount_) internal {
        deal(_ajna, operator_, mintAmount_);
        vm.prank(operator_);
        _ajnaToken.approve(address(_pool), type(uint256).max);
    }
}<|MERGE_RESOLUTION|>--- conflicted
+++ resolved
@@ -259,35 +259,7 @@
         uint256 limitIndex,
         uint256[] memory tokenIds
     ) internal {
-<<<<<<< HEAD
-        changePrank(from);
-
-        // pledge collateral
-        if (tokenIds.length != 0) {
-            for (uint256 i = 0; i < tokenIds.length; i++) {
-                assertEq(_collateral.ownerOf(tokenIds[i]), from); // token is owned by pledger address
-                vm.expectEmit(true, true, false, true);
-                emit Transfer(from, address(_pool), tokenIds[i]);
-            }
-        }
-
-        // borrow quote
-        if (amountToBorrow != 0) {
-            _assertTokenTransferEvent(address(_pool), from, amountToBorrow);
-        }
-
-        ERC721Pool(address(_pool)).drawDebt(borrower, amountToBorrow, limitIndex, tokenIds);
-
-        // check tokenIds were transferred to the pool
-        for (uint256 i = 0; i < tokenIds.length; i++) {
-            assertEq(_collateral.ownerOf(tokenIds[i]), address(_pool));
-        }
-
-        // Add for tearDown
-        borrowers.add(borrower);
-=======
         _drawDebt(from, borrower, amountToBorrow, limitIndex, tokenIds, 0);
->>>>>>> 96ec2860
     }
 
     function _pledgeCollateral(
@@ -396,40 +368,7 @@
         uint256 amountRepaid,
         uint256 collateralToPull
     ) internal {
-<<<<<<< HEAD
-        changePrank(from);
-        // repay checks
-        if (amountToRepay != 0) {
-            _assertTokenTransferEvent(from, address(_pool), amountRepaid);
-        }
-
-        // pre pull checks
-        if (collateralToPull != 0) {
-            uint256[] memory tokenIds = new uint256[](collateralToPull);
-            (, uint256 noOfTokens, ) = _pool.borrowerInfo(from);
-            noOfTokens = noOfTokens / 1e18;
-            for (uint256 i = 0; i < collateralToPull; i++) {
-                uint256 tokenId = ERC721Pool(address(_pool)).borrowerTokenIds(from, --noOfTokens);
-                assertEq(_collateral.ownerOf(tokenId), address(_pool)); // token is owned by pool
-                tokenIds[i] = tokenId;
-            }
-
-            ERC721Pool(address(_pool)).repayDebt(borrower, amountToRepay, collateralToPull);
-
-            // post pull checks
-            if (collateralToPull != 0) {
-                for (uint256 i = 0; i < tokenIds.length; i++) {
-                    assertEq(_collateral.ownerOf(tokenIds[i]), address(from)); // token is owned by borrower after pull
-                } 
-            }
-        }
-        else {
-            // only repay, don't pull collateral
-            ERC721Pool(address(_pool)).repayDebt(borrower, amountToRepay, collateralToPull);
-        }
-=======
         _repayDebt(from, borrower, amountToRepay, amountRepaid, collateralToPull, 0);
->>>>>>> 96ec2860
     }
 
     function _take(
