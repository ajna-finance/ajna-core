// SPDX-License-Identifier: AGPL-3.0-only
pragma solidity 0.8.14;

import { ERC20 } from '@openzeppelin/contracts/token/ERC20/ERC20.sol';
import '@openzeppelin/contracts/token/ERC721/ERC721.sol';
import '@openzeppelin/contracts/utils/structs/EnumerableSet.sol';

import { DSTestPlus }                from '../utils/DSTestPlus.sol';
import { NFTCollateralToken, Token } from '../utils/Tokens.sol';

import { ERC721Pool }        from 'src/erc721/ERC721Pool.sol';
import { ERC721PoolFactory } from 'src/erc721/ERC721PoolFactory.sol';

import 'src/erc721/interfaces/IERC721Pool.sol';
import 'src/base/interfaces/IPoolFactory.sol';
import 'src/base/interfaces/IPool.sol';
import 'src/base/PoolInfoUtils.sol';

import 'src/libraries/Maths.sol';

abstract contract ERC721DSTestPlus is DSTestPlus {

    using EnumerableSet for EnumerableSet.AddressSet;
    using EnumerableSet for EnumerableSet.UintSet;
    
    NFTCollateralToken internal _collateral;
    Token              internal _quote;
    ERC20              internal _ajnaToken;

    mapping(address => EnumerableSet.UintSet) borrowerPlegedNFTIds;
    mapping(uint256 => uint256) NFTidToIndex;

    mapping(address => EnumerableSet.UintSet) bidderDepositedIndex;
    EnumerableSet.AddressSet bidders;

    // Pool events
    event AddCollateralNFT(address indexed actor_, uint256 indexed price_, uint256[] tokenIds_);
<<<<<<< HEAD
    event PledgeCollateralNFT(address indexed borrower_, uint256[] tokenIds_);
    event MergeCollateralNFT(address indexed actor, uint256 indexed toIndex, uint256 collateralMerged);
=======
    event RepayDebt(address indexed borrower, uint256 quoteRepaid, uint256 collateralPulled, uint256 lup);

    event DrawDebtNFT(
        address indexed borrower,
        uint256   amountBorowed,
        uint256[] tokenIdsPledged,
        uint256   lup
    );
>>>>>>> 7deb02e6
    event Transfer(address indexed from, address indexed to, uint256 indexed tokenId);

    /*****************/
    /*** Utilities ***/
    /*****************/

    function repayDebt(
        address borrower
    ) internal {
        changePrank(borrower);
        uint256 borrowerT0debt;
        uint256 borrowerCollateral;
        (borrowerT0debt, borrowerCollateral, ) = _pool.borrowerInfo(borrower);

        // calculate current pool Inflator
        (uint256 poolInflatorSnapshot, uint256 lastInflatorSnapshotUpdate) = _pool.inflatorInfo();

        (uint256 interestRate, ) = _pool.interestRateInfo();
        uint256 factor = PoolCommons.pendingInterestFactor(interestRate, block.timestamp - lastInflatorSnapshotUpdate);

        // Calculate current debt of borrower (currentPoolInflator * borrowerT0Debt)
        uint256 currentDebt = Maths.wmul(Maths.wmul(poolInflatorSnapshot, factor), borrowerT0debt);

        // mint quote tokens to borrower address equivalent to the current debt
        deal(_pool.quoteTokenAddress(), borrower, currentDebt);
        Token(_pool.quoteTokenAddress()).approve(address(_pool) , currentDebt);

        // repay current debt and pull all collateral
        _repayDebtNoLupCheck(borrower, borrower, currentDebt, currentDebt, borrowerPlegedNFTIds[borrower].length());

        // check borrower state after repay of loan and pull Nfts
        (borrowerT0debt, borrowerCollateral, ) = _pool.borrowerInfo(borrower);
        assertEq(borrowerT0debt,     0);
        assertEq(borrowerCollateral, 0);
    }

    function redeemLenderLps(
        address lender,
        EnumerableSet.UintSet storage indexes
    ) internal {
        changePrank(lender);
        // Redeem all lps of lender from all buckets as quote token and collateral token
        for(uint256 j = 0; j < indexes.length(); j++){
            uint256 lenderLpBalance;
            uint256 bucketIndex = indexes.at(j);
            (lenderLpBalance, ) = _pool.lenderInfo(bucketIndex, lender);
            if (lenderLpBalance == 0) continue;

            // Calculating redeemable Quote and Collateral Token in particular bucket
            (uint256 price, , uint256 bucketCollateral, , , ) = _poolUtils.bucketInfo(address(_pool), bucketIndex);

            // If bucket has a fractional amount of NFTs, we'll need to defragment collateral across buckets
            if (bucketCollateral % 1e18 != 0) {
                revert("Collateral needs to be reconstituted from other buckets");
            }
            uint256 noOfBucketNftsRedeemable = Maths.wadToIntRoundingDown(bucketCollateral);

            // Calculating redeemable Quote and Collateral Token for Lenders lps
            uint256 lpsAsCollateral = _poolUtils.lpsToCollateral(address(_pool), lenderLpBalance, bucketIndex);

            // Deposit additional quote token to redeem for all NFTs
            uint256 lpsRedeemed;
            if (bucketCollateral != 0) {
                if (lpsAsCollateral % 1e18 != 0) {
                    uint256 depositRequired;
                    {
                        uint256 fractionOfNftRemaining = lpsAsCollateral % 1e18;
                        assertLt(fractionOfNftRemaining, 1e18);
                        // FIXME: now getting InsufficientLPs with this amount; was working two days ago
                        // depositRequired = Maths.wmul(1e18 - fractionOfNftRemaining, price);
                        // HACK:  deposit extra quote token which will be pulled out on line 134.
                        depositRequired = price;
                    }
                    deal(_pool.quoteTokenAddress(), lender, depositRequired);
                    Token(_pool.quoteTokenAddress()).approve(address(_pool) , depositRequired);
                    _pool.addQuoteToken(depositRequired, bucketIndex);
                    (lenderLpBalance, ) = _pool.lenderInfo(bucketIndex, lender);
                    lpsAsCollateral = _poolUtils.lpsToCollateral(address(_pool), lenderLpBalance, bucketIndex);
                }

                // First redeem LP for collateral
                uint256 noOfNftsToRemove = Maths.min(Maths.wadToIntRoundingDown(lpsAsCollateral), noOfBucketNftsRedeemable);
                (, lpsRedeemed) = _pool.removeCollateral(noOfNftsToRemove, bucketIndex);
            }

            // Then redeem LP for quote token
            (, lpsRedeemed) = _pool.removeQuoteToken(type(uint256).max, bucketIndex);
        
            // Confirm all lp balance has been redeemed            
            (lenderLpBalance, ) = _pool.lenderInfo(bucketIndex, lender);
        }
    }

    function validateEmpty(
        EnumerableSet.UintSet storage buckets
    ) internal {
        for(uint256 i = 0; i < buckets.length() ; i++){
            uint256 bucketIndex = buckets.at(i);
            (, uint256 quoteTokens, uint256 collateral, uint256 bucketLps, ,) = _poolUtils.bucketInfo(address(_pool), bucketIndex);

            // Checking if all bucket lps are redeemed
            assertEq(bucketLps, 0);
            assertEq(quoteTokens, 0);
            assertEq(collateral, 0);
        }
        ( , uint256 loansCount, , , ) = _poolUtils.poolLoansInfo(address(_pool));
        (uint256 debt, , ) = _pool.debtInfo();
        assertEq(debt, 0);
        assertEq(loansCount, 0);
        assertEq(_pool.pledgedCollateral(), 0);
    }

    modifier tearDown {
        _;
        for(uint i = 0; i < borrowers.length(); i++ ){
            repayDebt(borrowers.at(i));
        }

        for(uint i = 0; i < lenders.length(); i++ ){
            redeemLenderLps(lenders.at(i),lendersDepositedIndex[lenders.at(i)]);
        }
        
        for(uint256 i = 0; i < bidders.length(); i++){
            redeemLenderLps(bidders.at(i), bidderDepositedIndex[bidders.at(i)]);
        }
        validateEmpty(bucketsUsed);
    }

    /*****************************/
    /*** Actor actions asserts ***/
    /*****************************/

    function _addCollateral(
        address from,
        uint256[] memory tokenIds,
        uint256 index
    ) internal returns (uint256 lps_){
        changePrank(from);
        vm.expectEmit(true, true, false, true);
        emit AddCollateralNFT(from, index, tokenIds);
        for (uint256 i = 0; i < tokenIds.length; i++) {
            assertEq(_collateral.ownerOf(tokenIds[i]), from); // token is owned by borrower
            vm.expectEmit(true, true, false, true);
            emit Transfer(from, address(_pool), tokenIds[i]);
        }

        lps_ = ERC721Pool(address(_pool)).addCollateral(tokenIds, index);

        for (uint256 i = 0; i < tokenIds.length; i++) {
            assertEq(_collateral.ownerOf(tokenIds[i]), address(_pool));  // token is owned by pool after add
        }

        // Add for tearDown
        bidders.add(from);
        bidderDepositedIndex[from].add(index);
        bucketsUsed.add(index); 
    }

    function _borrow(
        address from,
        uint256 amount,
        uint256 indexLimit,
        uint256 newLup
    ) internal {
        changePrank(from);

        uint256[] memory emptyArray;

        vm.expectEmit(true, true, false, true);
        emit DrawDebtNFT(from, amount, emptyArray, newLup);
        _assertTokenTransferEvent(address(_pool), from, amount);

        ERC721Pool(address(_pool)).drawDebt(from, amount, indexLimit, emptyArray);

        // Add for tearDown
        borrowers.add(from);
    }

    function _drawDebt(
        address from,
        address borrower,
        uint256 amountToBorrow,
        uint256 limitIndex,
        uint256[] memory tokenIds,
        uint256 newLup
    ) internal {
        changePrank(from);

        vm.expectEmit(true, true, false, true);
        emit DrawDebtNFT(borrower, amountToBorrow, tokenIds, newLup);

        // pledge collateral
        if (tokenIds.length != 0) {
            for (uint256 i = 0; i < tokenIds.length; i++) {
                assertEq(_collateral.ownerOf(tokenIds[i]), from); // token is owned by pledger address
                vm.expectEmit(true, true, false, true);
                emit Transfer(from, address(_pool), tokenIds[i]);
            }
        }

        // borrow quote
        if (amountToBorrow != 0) {
            vm.expectEmit(true, true, false, true);
            emit Borrow(from, newLup, amountToBorrow);
            _assertTokenTransferEvent(address(_pool), from, amountToBorrow);
        }

        ERC721Pool(address(_pool)).drawDebt(borrower, amountToBorrow, limitIndex, tokenIds);

        // check tokenIds were transferred to the pool
        for (uint256 i = 0; i < tokenIds.length; i++) {
            assertEq(_collateral.ownerOf(tokenIds[i]), address(_pool));
        }

        // Add for tearDown
        borrowers.add(borrower);
        for (uint256 i=0; i < tokenIds.length; i++) {
            borrowerPlegedNFTIds[borrower].add(tokenIds[i]);
        }
    }

    function _drawDebtNoCheckLup(
        address from,
        address borrower,
        uint256 amountToBorrow,
        uint256 limitIndex,
        uint256[] memory tokenIds
    ) internal {
        changePrank(from);

        // pledge collateral
        if (tokenIds.length != 0) {
            for (uint256 i = 0; i < tokenIds.length; i++) {
                assertEq(_collateral.ownerOf(tokenIds[i]), from); // token is owned by pledger address
                vm.expectEmit(true, true, false, true);
                emit Transfer(from, address(_pool), tokenIds[i]);
            }
        }

        // borrow quote
        if (amountToBorrow != 0) {
            _assertTokenTransferEvent(address(_pool), from, amountToBorrow);
        }

        ERC721Pool(address(_pool)).drawDebt(borrower, amountToBorrow, limitIndex, tokenIds);

        // check tokenIds were transferred to the pool
        for (uint256 i = 0; i < tokenIds.length; i++) {
            assertEq(_collateral.ownerOf(tokenIds[i]), address(_pool));
        }

        // Add for tearDown
        borrowers.add(borrower);
        for (uint256 i=0; i < tokenIds.length; i++) {
            borrowerPlegedNFTIds[borrower].add(tokenIds[i]);
        }
    }

    function _pledgeCollateral(
        address from,
        address borrower,
        uint256[] memory tokenIds
    ) internal {
        changePrank(from);

        vm.expectEmit(true, true, false, true);
        emit DrawDebtNFT(borrower, 0, tokenIds, _poolUtils.lup(address(_pool)));

        for (uint256 i = 0; i < tokenIds.length; i++) {
            assertEq(_collateral.ownerOf(tokenIds[i]), from); // token is owned by pledger address
            vm.expectEmit(true, true, false, true);
            emit Transfer(from, address(_pool), tokenIds[i]);
        }

        ERC721Pool(address(_pool)).drawDebt(borrower, 0, 0, tokenIds);

        for (uint256 i = 0; i < tokenIds.length; i++) {
            assertEq(_collateral.ownerOf(tokenIds[i]), address(_pool));
        }

        // Add for tearDown
        borrowers.add(borrower);
        for (uint256 i=0; i < tokenIds.length; i++) {
            borrowerPlegedNFTIds[borrower].add(tokenIds[i]);
        }
    }

    function _removeCollateral(
        address from,
        uint256 amount,
        uint256 index,
        uint256 lpRedeem
    ) internal override returns (uint256 lpRedeemed_) {
        uint256[] memory tokenIds = new uint256[](amount);
        (, uint256 noOfTokens, , , ) = _pool.bucketInfo(index);
        noOfTokens = noOfTokens / 1e18;
        for (uint256 i = 0; i < amount; i++) {
            uint256 tokenId = ERC721Pool(address(_pool)).bucketTokenIds(--noOfTokens);
            assertEq(_collateral.ownerOf(tokenId), address(_pool)); // token is owned by pool
            tokenIds[i] = tokenId;
        }

        lpRedeemed_ = super._removeCollateral(from, amount, index, lpRedeem);

        for (uint256 i = 0; i < tokenIds.length; i++) {
            assertEq(_collateral.ownerOf(tokenIds[i]), from); // token is owned by lender address after remove
        }
    }

    function _repayDebt(
        address from,
        address borrower,
        uint256 amountToRepay,
        uint256 amountRepaid,
        uint256 collateralToPull,
        uint256 newLup
    ) internal {
        changePrank(from);

        // repay checks
        if (amountToRepay != 0) {
            _assertTokenTransferEvent(from, address(_pool), amountRepaid);
        }

        // pre pull checks
        if (collateralToPull != 0) {
            uint256[] memory tokenIds = new uint256[](collateralToPull);
            (, uint256 noOfTokens, ) = _pool.borrowerInfo(from);
            noOfTokens = noOfTokens / 1e18;
            for (uint256 i = 0; i < collateralToPull; i++) {
                uint256 tokenId = ERC721Pool(address(_pool)).borrowerTokenIds(from, --noOfTokens);
                assertEq(_collateral.ownerOf(tokenId), address(_pool)); // token is owned by pool
                tokenIds[i] = tokenId;
            }

            vm.expectEmit(true, true, false, true);
            emit RepayDebt(borrower, amountRepaid, collateralToPull, newLup);
            ERC721Pool(address(_pool)).repayDebt(borrower, amountToRepay, collateralToPull);

            // post pull checks
            if (collateralToPull != 0) {
                for (uint256 i = 0; i < tokenIds.length; i++) {
                    assertEq(_collateral.ownerOf(tokenIds[i]), address(from)); // token is owned by borrower after pull
                }

                // Add for tearDown
                for (uint256 i = 0; i < tokenIds.length; i++) {
                    borrowerPlegedNFTIds[from].remove(tokenIds[i]);
                }
            }
        }
        else {
            // only repay, don't pull collateral
            vm.expectEmit(true, true, false, true);
            emit RepayDebt(borrower, amountRepaid, collateralToPull, newLup);
            ERC721Pool(address(_pool)).repayDebt(borrower, amountToRepay, collateralToPull);
        }
    }

    function _repayDebtNoLupCheck(
        address from,
        address borrower,
        uint256 amountToRepay,
        uint256 amountRepaid,
        uint256 collateralToPull
    ) internal {
        changePrank(from);

        // repay checks
        if (amountToRepay != 0) {
            _assertTokenTransferEvent(from, address(_pool), amountRepaid);
        }

        // pre pull checks
        if (collateralToPull != 0) {
            uint256[] memory tokenIds = new uint256[](collateralToPull);
            (, uint256 noOfTokens, ) = _pool.borrowerInfo(from);
            noOfTokens = noOfTokens / 1e18;
            for (uint256 i = 0; i < collateralToPull; i++) {
                uint256 tokenId = ERC721Pool(address(_pool)).borrowerTokenIds(from, --noOfTokens);
                assertEq(_collateral.ownerOf(tokenId), address(_pool)); // token is owned by pool
                tokenIds[i] = tokenId;
            }

            ERC721Pool(address(_pool)).repayDebt(borrower, amountToRepay, collateralToPull);

            // post pull checks
            if (collateralToPull != 0) {
                for (uint256 i = 0; i < tokenIds.length; i++) {
                    assertEq(_collateral.ownerOf(tokenIds[i]), address(from)); // token is owned by borrower after pull
                }

                // Add for tearDown
                for (uint256 i = 0; i < tokenIds.length; i++) {
                    borrowerPlegedNFTIds[from].remove(tokenIds[i]);
                }
            }
        }
        else {
            // only repay, don't pull collateral
            ERC721Pool(address(_pool)).repayDebt(borrower, amountToRepay, collateralToPull);
        }
    }

    function _take(
        address from,
        address borrower,
        uint256 maxCollateral,
        uint256 bondChange,
        uint256 givenAmount,
        uint256 collateralTaken,
        bool isReward
    ) internal override {
        (, uint256 noOfTokens, ) = _pool.borrowerInfo(borrower);
        noOfTokens = noOfTokens / 1e18;
        if (maxCollateral < noOfTokens) noOfTokens = maxCollateral;
        uint256[] memory tokenIds = new uint256[](noOfTokens);
        for (uint256 i = 0; i < noOfTokens + 1; i++) {
            uint256 tokenId = ERC721Pool(address(_pool)).borrowerTokenIds(borrower, --noOfTokens);
            assertEq(_collateral.ownerOf(tokenId), address(_pool)); // token is owned by pool before take
            tokenIds[i] = tokenId;
        }

        super._take(from, borrower, maxCollateral, bondChange, givenAmount, collateralTaken, isReward);

        for (uint256 i = 0; i < tokenIds.length; i++) {
            borrowerPlegedNFTIds[borrower].remove(tokenIds[i]); // for tearDown, remove NFTs taken from borrower pledged NFTs
        }
    }
 
    function _mergeCollateral(
        address from,
        uint256 toIndex,
        uint256 collateralMerged,
        uint256[] memory removeAmountAtIndex
    ) internal virtual {
        changePrank(from);
        vm.expectEmit(true, true, false, true);
        emit MergeCollateralNFT(from, toIndex, collateralMerged);
        ERC721Pool(address(_pool)).mergeCollateral(removeAmountAtIndex, toIndex);
    }

    /**********************/
    /*** Revert asserts ***/
    /**********************/

    function _assertDeployWith0xAddressRevert(
        address poolFactory,
        address collateral,
        address quote,
        uint256 interestRate
    ) internal {
        uint256[] memory tokenIds;
        vm.expectRevert(IPoolFactory.DeployWithZeroAddress.selector);
        ERC721PoolFactory(poolFactory).deployPool(collateral, quote, tokenIds, interestRate);
    }

    function _assertDeployWithInvalidRateRevert(
        address poolFactory,
        address collateral,
        address quote,
        uint256 interestRate
    ) internal {
        uint256[] memory tokenIds;
        vm.expectRevert(IPoolFactory.PoolInterestRateInvalid.selector);
        ERC721PoolFactory(poolFactory).deployPool(collateral, quote, tokenIds, interestRate);
    }

    function _assertDeployMultipleTimesRevert(
        address poolFactory,
        address collateral,
        address quote,
        uint256 interestRate
    ) internal {
        uint256[] memory tokenIds;
        vm.expectRevert(IPoolFactory.PoolAlreadyExists.selector);
        ERC721PoolFactory(poolFactory).deployPool(collateral, quote, tokenIds, interestRate);
    }

    function _assertPledgeCollateralNotInSubsetRevert(
        address from,
        uint256[] memory tokenIds
    ) internal {
        changePrank(from);
        vm.expectRevert(IERC721PoolErrors.OnlySubset.selector);
        ERC721Pool(address(_pool)).drawDebt(from, 0, 0, tokenIds);        
    }

    function _assertBorrowAuctionActiveRevert(
        address from,
        uint256 amount,
        uint256 indexLimit
    ) internal override {
        changePrank(from);
        vm.expectRevert(abi.encodeWithSignature('AuctionActive()'));
        uint256[] memory emptyArray;
        ERC721Pool(address(_pool)).drawDebt(from, amount, indexLimit, emptyArray);        
    }

    function _assertBorrowLimitIndexRevert(
        address from,
        uint256 amount,
        uint256 indexLimit
    ) internal override {
        changePrank(from);
        vm.expectRevert(IPoolErrors.LimitIndexReached.selector);
        uint256[] memory emptyArray;
        ERC721Pool(address(_pool)).drawDebt(from, amount, indexLimit, emptyArray);
    }

    function _assertBorrowBorrowerUnderCollateralizedRevert(
        address from,
        uint256 amount,
        uint256 indexLimit
    ) internal override {
        changePrank(from);
        vm.expectRevert(IPoolErrors.BorrowerUnderCollateralized.selector);
        uint256[] memory emptyArray;
        ERC721Pool(address(_pool)).drawDebt(from, amount, indexLimit, emptyArray);        
    }

    function _assertBorrowMinDebtRevert(
        address from,
        uint256 amount,
        uint256 indexLimit
    ) internal override {
        changePrank(from);
        vm.expectRevert(IPoolErrors.AmountLTMinDebt.selector);
        uint256[] memory emptyArray;
        ERC721Pool(address(_pool)).drawDebt(from, amount, indexLimit, emptyArray);
    }

    function _assertPullInsufficientCollateralRevert(
        address from,
        uint256 amount
    ) internal {
        changePrank(from);
        vm.expectRevert(IPoolErrors.InsufficientCollateral.selector);
        ERC721Pool(address(_pool)).repayDebt(from, 0, amount);
    }

    function _assertRepayNoDebtRevert(
        address from,
        address borrower,
        uint256 amount
    ) internal {
        changePrank(from);
        vm.expectRevert(IPoolErrors.NoDebt.selector);
        ERC721Pool(address(_pool)).repayDebt(borrower, amount, 0);
    }

    function _assertRepayMinDebtRevert(
        address from,
        address borrower,
        uint256 amount
    ) internal {
        changePrank(from);
        vm.expectRevert(IPoolErrors.AmountLTMinDebt.selector);
        ERC721Pool(address(_pool)).repayDebt(borrower, amount, 0);
    }

    function _assertRemoveCollateralNoClaimRevert(
        address from,
        uint256 amount,
        uint256 index
    ) internal {
        changePrank(from);
        vm.expectRevert(IPoolErrors.NoClaim.selector);
        ERC721Pool(address(_pool)).removeCollateral(amount, index);
    }

    function _assertRemoveCollateralInsufficientLPsRevert(
        address from,
        uint256 amount,
        uint256 index
    ) internal {
        changePrank(from);
        vm.expectRevert(IPoolErrors.InsufficientLPs.selector);
        _pool.removeCollateral(amount, index);
    }
}

abstract contract ERC721HelperContract is ERC721DSTestPlus {

    uint256 public constant LARGEST_AMOUNT = type(uint256).max / 10**27;

    constructor() {
        vm.createSelectFork(vm.envString("ETH_RPC_URL"));

        _collateral = new NFTCollateralToken();
        vm.makePersistent(address(_collateral));
        _quote      = new Token("Quote", "Q");
        vm.makePersistent(address(_quote));
        _ajnaToken  = ERC20(_ajna);
        vm.makePersistent(_ajna);
        _poolUtils  = new PoolInfoUtils();
        vm.makePersistent(address(_poolUtils));
    }

    function _deployCollectionPool() internal returns (ERC721Pool) {
        _startTime = block.timestamp;
        uint256[] memory tokenIds;
        address contractAddress = new ERC721PoolFactory(_ajna).deployPool(address(_collateral), address(_quote), tokenIds, 0.05 * 10**18);
        vm.makePersistent(contractAddress);
        return ERC721Pool(contractAddress);
    }

    function _deploySubsetPool(uint256[] memory subsetTokenIds_) internal returns (ERC721Pool) {
        _startTime = block.timestamp;
        return ERC721Pool(new ERC721PoolFactory(_ajna).deployPool(address(_collateral), address(_quote), subsetTokenIds_, 0.05 * 10**18));
    }

    function _mintAndApproveQuoteTokens(address operator_, uint256 mintAmount_) internal {
        deal(address(_quote), operator_, mintAmount_);
        vm.prank(operator_);
        _quote.approve(address(_pool), type(uint256).max);
    }

    function _mintAndApproveCollateralTokens(address operator_, uint256 mintAmount_) internal {
        _collateral.mint(operator_, mintAmount_);
        vm.prank(operator_);
        _collateral.setApprovalForAll(address(_pool), true);
    }

    function _mintAndApproveAjnaTokens(address operator_, uint256 mintAmount_) internal {
        deal(_ajna, operator_, mintAmount_);
        vm.prank(operator_);
        _ajnaToken.approve(address(_pool), type(uint256).max);
    }
}<|MERGE_RESOLUTION|>--- conflicted
+++ resolved
@@ -35,19 +35,15 @@
 
     // Pool events
     event AddCollateralNFT(address indexed actor_, uint256 indexed price_, uint256[] tokenIds_);
-<<<<<<< HEAD
-    event PledgeCollateralNFT(address indexed borrower_, uint256[] tokenIds_);
+    event RepayDebt(address indexed borrower, uint256 quoteRepaid, uint256 collateralPulled, uint256 lup);
     event MergeCollateralNFT(address indexed actor, uint256 indexed toIndex, uint256 collateralMerged);
-=======
-    event RepayDebt(address indexed borrower, uint256 quoteRepaid, uint256 collateralPulled, uint256 lup);
-
+    
     event DrawDebtNFT(
         address indexed borrower,
         uint256   amountBorowed,
         uint256[] tokenIdsPledged,
         uint256   lup
     );
->>>>>>> 7deb02e6
     event Transfer(address indexed from, address indexed to, uint256 indexed tokenId);
 
     /*****************/
