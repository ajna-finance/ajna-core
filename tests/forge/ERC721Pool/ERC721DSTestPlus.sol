// SPDX-License-Identifier: UNLICENSED
pragma solidity 0.8.14;

import { ERC20 } from '@openzeppelin/contracts/token/ERC20/ERC20.sol';
import '@openzeppelin/contracts/token/ERC721/ERC721.sol';
import '@openzeppelin/contracts/utils/structs/EnumerableSet.sol';

import { DSTestPlus }                from '../utils/DSTestPlus.sol';
import { NFTCollateralToken, Token } from '../utils/Tokens.sol';

import { ERC721Pool }        from 'src/ERC721Pool.sol';
import { ERC721PoolFactory } from 'src/ERC721PoolFactory.sol';
import { IERC721PoolEvents } from 'src/interfaces/pool/erc721/IERC721PoolEvents.sol';

import 'src/interfaces/pool/erc721/IERC721Pool.sol';
import 'src/interfaces/pool/IPoolFactory.sol';
import 'src/interfaces/pool/IPool.sol';
import 'src/PoolInfoUtils.sol';

import 'src/libraries/internal/Maths.sol';

abstract contract ERC721DSTestPlus is DSTestPlus, IERC721PoolEvents {

    using EnumerableSet for EnumerableSet.AddressSet;
    using EnumerableSet for EnumerableSet.UintSet;
    
    NFTCollateralToken internal _collateral;
    Token              internal _quote;
    ERC20              internal _ajnaToken;

    mapping(uint256 => uint256) NFTidToIndex;

    event Transfer(address indexed from, address indexed to, uint256 indexed tokenId);

    /*****************/
    /*** Utilities ***/
    /*****************/

    function repayDebt(
        address borrower
    ) internal {
        changePrank(borrower);
        uint256 borrowerT0debt;
        uint256 borrowerCollateral;
        (borrowerT0debt, borrowerCollateral, ) = _pool.borrowerInfo(borrower);

        // calculate current pool Inflator
        (uint256 poolInflatorSnapshot, uint256 lastInflatorSnapshotUpdate) = _pool.inflatorInfo();

        (uint256 interestRate, ) = _pool.interestRateInfo();
        uint256 factor = PoolCommons.pendingInterestFactor(interestRate, block.timestamp - lastInflatorSnapshotUpdate);

        // Calculate current debt of borrower (currentPoolInflator * borrowerT0Debt)
        uint256 currentDebt = Maths.wmul(Maths.wmul(poolInflatorSnapshot, factor), borrowerT0debt);

        // mint quote tokens to borrower address equivalent to the current debt
        deal(_pool.quoteTokenAddress(), borrower, currentDebt);
        Token(_pool.quoteTokenAddress()).approve(address(_pool) , currentDebt);

        // repay current debt and pull all collateral
        uint256 noOfNfts = borrowerCollateral / 1e18; // round down to pull correct num of NFTs
        _repayDebtNoLupCheck(borrower, borrower, currentDebt, currentDebt, noOfNfts);

        // check borrower state after repay of loan and pull Nfts
        (borrowerT0debt, borrowerCollateral, ) = _pool.borrowerInfo(borrower);
        assertEq(borrowerT0debt,     0);
        assertEq(borrowerCollateral, 0);
    }

    function redeemLenderLps(
        address lender,
        EnumerableSet.UintSet storage indexes
    ) internal {
        changePrank(lender);

        // Redeem all lps of lender from all buckets as quote token and collateral token
        for (uint256 j = 0; j < indexes.length(); j++) {
            uint256 lenderLpBalance;
            uint256 bucketIndex = indexes.at(j);
            (lenderLpBalance, ) = _pool.lenderInfo(bucketIndex, lender);
            if (lenderLpBalance == 0) continue;

            // Calculating redeemable Quote and Collateral Token in particular bucket
            (uint256 price, , uint256 bucketCollateral, , , ) = _poolUtils.bucketInfo(address(_pool), bucketIndex);

            // If bucket has a fractional amount of NFTs, we'll need to defragment collateral across buckets
            if (bucketCollateral % 1e18 != 0) {
                revert("Collateral needs to be reconstituted from other buckets");
            }
            uint256 noOfBucketNftsRedeemable = _wadToIntRoundingDown(bucketCollateral);

            // Calculating redeemable Quote and Collateral Token for Lenders lps
            uint256 lpsAsCollateral = _poolUtils.lpsToCollateral(address(_pool), lenderLpBalance, bucketIndex);

            // Deposit additional quote token to redeem for all NFTs
            uint256 lpsRedeemed;
            if (bucketCollateral != 0) {
                if (lpsAsCollateral % 1e18 != 0) {
                    uint256 depositRequired;
                    {
                        uint256 fractionOfNftRemaining = lpsAsCollateral % 1e18;
                        assertLt(fractionOfNftRemaining, 1e18);
                        
                        // 1 wei workaround due to rounding
                        depositRequired = Maths.wmul(1e18 - fractionOfNftRemaining + 1, price);
                    }
                    deal(_pool.quoteTokenAddress(), lender, depositRequired);
                    Token(_pool.quoteTokenAddress()).approve(address(_pool) , depositRequired);
                    _pool.addQuoteToken(depositRequired, bucketIndex, block.timestamp + 1 minutes);
                    (lenderLpBalance, ) = _pool.lenderInfo(bucketIndex, lender);
                    lpsAsCollateral = _poolUtils.lpsToCollateral(address(_pool), lenderLpBalance, bucketIndex);
                }

                // First redeem LP for collateral
                uint256 noOfNftsToRemove = Maths.min(_wadToIntRoundingDown(lpsAsCollateral), noOfBucketNftsRedeemable);
                (, lpsRedeemed) = _pool.removeCollateral(noOfNftsToRemove, bucketIndex);
            }

            // Then redeem LP for quote token
            (, lpsRedeemed) = _pool.removeQuoteToken(type(uint256).max, bucketIndex);
        
            // Confirm all lp balance has been redeemed            
            (lenderLpBalance, ) = _pool.lenderInfo(bucketIndex, lender);
        }
    }

    function validateEmpty(
        EnumerableSet.UintSet storage buckets
    ) internal {
        for (uint256 i = 0; i < buckets.length() ; i++) {
            uint256 bucketIndex = buckets.at(i);
            (, uint256 quoteTokens, uint256 collateral, uint256 bucketLps, ,) = _poolUtils.bucketInfo(address(_pool), bucketIndex);

            // Checking if all bucket lps are redeemed
            assertEq(bucketLps, 0);
            assertEq(quoteTokens, 0);
            assertEq(collateral, 0);
        }
        ( , uint256 loansCount, , , ) = _poolUtils.poolLoansInfo(address(_pool));
        (uint256 debt, , ) = _pool.debtInfo();
        assertEq(debt, 0);
        assertEq(loansCount, 0);
        assertEq(_pool.pledgedCollateral(), 0);
    }

    modifier tearDown {
        _;
        for (uint i = 0; i < borrowers.length(); i++) {
            repayDebt(borrowers.at(i));
        }

        for (uint i = 0; i < lenders.length(); i++) {
            redeemLenderLps(lenders.at(i), lendersDepositedIndex[lenders.at(i)]);
        }
        
        validateEmpty(bucketsUsed);
    }

    /*****************************/
    /*** Actor actions asserts ***/
    /*****************************/

    function _addCollateral(
        address from,
        uint256[] memory tokenIds,
        uint256 index,
        uint256 lpAward
    ) internal returns (uint256 lps_){
        changePrank(from);
        vm.expectEmit(true, true, false, true);
        emit AddCollateralNFT(from, index, tokenIds, lpAward);
        for (uint256 i = 0; i < tokenIds.length; i++) {
            assertEq(_collateral.ownerOf(tokenIds[i]), from); // token is owned by borrower
            vm.expectEmit(true, true, false, true);
            emit Transfer(from, address(_pool), tokenIds[i]);
        }

        lps_ = ERC721Pool(address(_pool)).addCollateral(tokenIds, index, block.timestamp + 10 minutes);

        for (uint256 i = 0; i < tokenIds.length; i++) {
            assertEq(_collateral.ownerOf(tokenIds[i]), address(_pool));  // token is owned by pool after add
        }

        // Add for tearDown
        lenders.add(from);
        lendersDepositedIndex[from].add(index);
        bucketsUsed.add(index); 
    }

    function _borrow(
        address from,
        uint256 amount,
        uint256 indexLimit,
        uint256 newLup
    ) internal {
        changePrank(from);

        uint256[] memory emptyArray;

        vm.expectEmit(true, true, false, true);
        emit DrawDebtNFT(from, amount, emptyArray, newLup);
        _assertQuoteTokenTransferEvent(address(_pool), from, amount);

        ERC721Pool(address(_pool)).drawDebt(from, amount, indexLimit, emptyArray);

        // Add for tearDown
        borrowers.add(from);
    }

    function _drawDebt(
        address from,
        address borrower,
        uint256 amountToBorrow,
        uint256 limitIndex,
        uint256[] memory tokenIds,
        uint256 newLup
    ) internal {
        changePrank(from);

        if (newLup != 0) {
            vm.expectEmit(true, true, false, true);
            emit DrawDebtNFT(borrower, amountToBorrow, tokenIds, newLup);
        }

        // pledge collateral
        if (tokenIds.length != 0) {
            for (uint256 i = 0; i < tokenIds.length; i++) {
                assertEq(_collateral.ownerOf(tokenIds[i]), from); // token is owned by pledger address
                vm.expectEmit(true, true, false, true);
                emit Transfer(from, address(_pool), tokenIds[i]);
            }
        }

        // borrow quote
        if (amountToBorrow != 0) {
            _assertQuoteTokenTransferEvent(address(_pool), from, amountToBorrow);
        }

        ERC721Pool(address(_pool)).drawDebt(borrower, amountToBorrow, limitIndex, tokenIds);

        // check tokenIds were transferred to the pool
        for (uint256 i = 0; i < tokenIds.length; i++) {
            assertEq(_collateral.ownerOf(tokenIds[i]), address(_pool));
        }

        // Add for tearDown
        borrowers.add(borrower);
    }

    function _drawDebtNoLupCheck(
        address from,
        address borrower,
        uint256 amountToBorrow,
        uint256 limitIndex,
        uint256[] memory tokenIds
    ) internal {
        _drawDebt(from, borrower, amountToBorrow, limitIndex, tokenIds, 0);
    }

    function _pledgeCollateral(
        address from,
        address borrower,
        uint256[] memory tokenIds
    ) internal {
        changePrank(from);

        vm.expectEmit(true, true, false, true);
        emit DrawDebtNFT(borrower, 0, tokenIds, _poolUtils.lup(address(_pool)));

        for (uint256 i = 0; i < tokenIds.length; i++) {
            assertEq(_collateral.ownerOf(tokenIds[i]), from); // token is owned by pledger address
            vm.expectEmit(true, true, false, true);
            emit Transfer(from, address(_pool), tokenIds[i]);
        }

        ERC721Pool(address(_pool)).drawDebt(borrower, 0, 0, tokenIds);

        for (uint256 i = 0; i < tokenIds.length; i++) {
            assertEq(_collateral.ownerOf(tokenIds[i]), address(_pool));
        }

        // Add for tearDown
        borrowers.add(borrower);
    }

    function _removeCollateral(
        address from,
        uint256 amount,
        uint256 index,
        uint256 lpRedeem
    ) internal override returns (uint256 lpRedeemed_) {
        uint256[] memory tokenIds = new uint256[](amount);
        (, uint256 noOfTokens, , , ) = _pool.bucketInfo(index);
        noOfTokens = noOfTokens / 1e18;
        for (uint256 i = 0; i < amount; i++) {
            uint256 tokenId = ERC721Pool(address(_pool)).bucketTokenIds(--noOfTokens);
            assertEq(_collateral.ownerOf(tokenId), address(_pool)); // token is owned by pool
            tokenIds[i] = tokenId;
        }

        lpRedeemed_ = super._removeCollateral(from, amount, index, lpRedeem);

        for (uint256 i = 0; i < tokenIds.length; i++) {
            assertEq(_collateral.ownerOf(tokenIds[i]), from); // token is owned by lender address after remove
        }
    }

    function _repayDebt(
        address from,
        address borrower,
        uint256 amountToRepay,
        uint256 amountRepaid,
        uint256 collateralToPull,
        uint256 newLup
    ) internal {
        changePrank(from);

        // repay checks
        if (amountToRepay != 0) {
            _assertQuoteTokenTransferEvent(from, address(_pool), amountRepaid);
        }

        // pre pull checks
        if (collateralToPull != 0) {
            uint256[] memory tokenIds = new uint256[](collateralToPull);
            (, uint256 noOfTokens, ) = _pool.borrowerInfo(from);
            noOfTokens = noOfTokens / 1e18;
            for (uint256 i = 0; i < collateralToPull; i++) {
                uint256 tokenId = ERC721Pool(address(_pool)).borrowerTokenIds(from, --noOfTokens);
                assertEq(_collateral.ownerOf(tokenId), address(_pool)); // token is owned by pool
                tokenIds[i] = tokenId;
            }

            if (newLup != 0) {
                vm.expectEmit(true, true, false, true);
                emit RepayDebt(borrower, amountRepaid, collateralToPull, newLup);
            }

<<<<<<< HEAD
            ERC721Pool(address(_pool)).repayDebt(borrower, amountToRepay, collateralToPull, MAX_FENWICK_INDEX);
=======
            ERC721Pool(address(_pool)).repayDebt(borrower, amountToRepay, collateralToPull, borrower);
>>>>>>> 4c6674d1

            // post pull checks
            if (collateralToPull != 0) {
                for (uint256 i = 0; i < tokenIds.length; i++) {
                    assertEq(_collateral.ownerOf(tokenIds[i]), address(from)); // token is owned by borrower after pull
                }
            }
        }
        else {
            // only repay, don't pull collateral
            if (newLup != 0) {
                vm.expectEmit(true, true, false, true);
                emit RepayDebt(borrower, amountRepaid, collateralToPull, newLup);
            }

<<<<<<< HEAD
            ERC721Pool(address(_pool)).repayDebt(borrower, amountToRepay, collateralToPull, MAX_FENWICK_INDEX);
=======
            ERC721Pool(address(_pool)).repayDebt(borrower, amountToRepay, collateralToPull, borrower);
>>>>>>> 4c6674d1
        }
    }

    function _repayDebtNoLupCheck(
        address from,
        address borrower,
        uint256 amountToRepay,
        uint256 amountRepaid,
        uint256 collateralToPull
    ) internal {
        _repayDebt(from, borrower, amountToRepay, amountRepaid, collateralToPull, 0);
    }

    function _take(
        address from,
        address borrower,
        uint256 maxCollateral,
        uint256 bondChange,
        uint256 givenAmount,
        uint256 collateralTaken,
        bool isReward
    ) internal override {
        (, uint256 noOfTokens, ) = _pool.borrowerInfo(borrower);
        noOfTokens = noOfTokens / 1e18;
        if (maxCollateral < noOfTokens) noOfTokens = maxCollateral;
        uint256[] memory tokenIds = new uint256[](noOfTokens);
        for (uint256 i = 0; i < noOfTokens + 1; i++) {
            uint256 tokenId = ERC721Pool(address(_pool)).borrowerTokenIds(borrower, --noOfTokens);
            assertEq(_collateral.ownerOf(tokenId), address(_pool)); // token is owned by pool before take
            tokenIds[i] = tokenId;
        }

        super._take(from, borrower, maxCollateral, bondChange, givenAmount, collateralTaken, isReward);
    }
 
    function _mergeOrRemoveCollateral(
        address from,
        uint256 toIndex,
        uint256 noOfNFTsToRemove,
        uint256[] memory removeCollateralAtIndex,
        uint256 collateralMerged,
        uint256 toIndexLps
    ) internal {
        changePrank(from);
        vm.expectEmit(true, true, false, true);
        emit MergeOrRemoveCollateralNFT(from, collateralMerged, toIndexLps);
        ERC721Pool(address(_pool)).mergeOrRemoveCollateral(removeCollateralAtIndex, noOfNFTsToRemove, toIndex);

        // Add for tearDown
        lenders.add(from);
        lendersDepositedIndex[from].add(toIndex);
        bucketsUsed.add(toIndex);
    }

    function _assertBorrower(
        address borrower,
        uint256 borrowerDebt,
        uint256 borrowerCollateral,
        uint256 borrowert0Np,
        uint256 borrowerCollateralization,
        uint256[] memory tokenIds
    ) internal {
        _assertBorrower(
            borrower, 
            borrowerDebt,
            borrowerCollateral,
            borrowert0Np,
            borrowerCollateralization
        );

        uint256 nftCollateral = borrowerCollateral / 1e18; // solidity rounds down, so if 2.5 it will be 2.5 / 1 = 2
        if (nftCollateral != tokenIds.length) revert("ASRT_BORROWER: incorrect number of NFT tokenIds");
        for (uint256 i; i < tokenIds.length; i++) {
            assertEq(ERC721Pool(address(_pool)).borrowerTokenIds(borrower, i), tokenIds[i]);
        }
    }

    function _assertCollateralInvariants() internal {
        uint256 collateralInBuckets;
        for(uint256 bucketIndex = 0; bucketIndex <= 7388; bucketIndex++) {
            (, uint256 bucketCollateral, , , ) = _pool.bucketInfo(bucketIndex);
            collateralInBuckets += bucketCollateral;
        }

        uint256 borrowersCollateral;
        for (uint256 i = 0; i < borrowers.length(); i++) {
            (, uint256 borrowerCollateral, ) = _poolUtils.borrowerInfo(address(_pool), borrowers.at(i));
            borrowersCollateral += borrowerCollateral;
        }

        // pool pledged collateral accumulator should be equal with the amounts of collateral owned by borrowers
        assertEq(borrowersCollateral, _pool.pledgedCollateral());

        // collateral in buckets + collateral owned borrowers should be equal with the total number of tokens owned by the pool
        uint256 poolBalance = _collateral.balanceOf(address(_pool));
        assertEq(collateralInBuckets + borrowersCollateral, poolBalance * 1e18);
    }

    /**********************/
    /*** Revert asserts ***/
    /**********************/

    function _assertAddCollateralExpiredRevert(
        address from,
        uint256[] memory tokenIds,
        uint256 index,
        uint256 expiry
    ) internal {
        changePrank(from);
        vm.expectRevert(IPoolErrors.TransactionExpired.selector);
        ERC721Pool(address(_pool)).addCollateral(tokenIds, index, expiry);
    }

    function _assertDeployWith0xAddressRevert(
        address poolFactory,
        address collateral,
        address quote,
        uint256 interestRate
    ) internal {
        uint256[] memory tokenIds;
        vm.expectRevert(IPoolFactory.DeployWithZeroAddress.selector);
        ERC721PoolFactory(poolFactory).deployPool(collateral, quote, tokenIds, interestRate);
    }

    function _assertDeployWithInvalidRateRevert(
        address poolFactory,
        address collateral,
        address quote,
        uint256 interestRate
    ) internal {
        uint256[] memory tokenIds;
        vm.expectRevert(IPoolFactory.PoolInterestRateInvalid.selector);
        ERC721PoolFactory(poolFactory).deployPool(collateral, quote, tokenIds, interestRate);
    }

    function _assertDeployWithNonNFTRevert(
        address poolFactory,
        address collateral,
        address quote,
        uint256 interestRate
    ) internal {
        uint256[] memory tokenIds;
        vm.expectRevert(abi.encodeWithSignature('NFTNotSupported()'));
        ERC721PoolFactory(poolFactory).deployPool(collateral, quote, tokenIds, interestRate);
    }

    function _assertDeployMultipleTimesRevert(
        address poolFactory,
        address collateral,
        address quote,
        uint256 interestRate
    ) internal {
        uint256[] memory tokenIds;
        vm.expectRevert(IPoolFactory.PoolAlreadyExists.selector);
        ERC721PoolFactory(poolFactory).deployPool(collateral, quote, tokenIds, interestRate);
    }

    function _assertPledgeCollateralNotInSubsetRevert(
        address from,
        uint256[] memory tokenIds
    ) internal {
        changePrank(from);
        vm.expectRevert(IERC721PoolErrors.OnlySubset.selector);
        ERC721Pool(address(_pool)).drawDebt(from, 0, 0, tokenIds);        
    }

    function _assertBorrowAuctionActiveRevert(
        address from,
        uint256 amount,
        uint256 indexLimit
    ) internal override {
        changePrank(from);
        vm.expectRevert(abi.encodeWithSignature('AuctionActive()'));
        uint256[] memory emptyArray;
        ERC721Pool(address(_pool)).drawDebt(from, amount, indexLimit, emptyArray);        
    }

    function _assertBorrowLimitIndexRevert(
        address from,
        uint256 amount,
        uint256 indexLimit
    ) internal override {
        changePrank(from);
        vm.expectRevert(IPoolErrors.LimitIndexReached.selector);
        uint256[] memory emptyArray;
        ERC721Pool(address(_pool)).drawDebt(from, amount, indexLimit, emptyArray);
    }

    function _assertMergeRemoveCollateralAuctionNotClearedRevert(
        address from,
        uint256 toIndex,
        uint256 noOfNFTsToRemove,
        uint256[] memory removeCollateralAtIndex
    ) internal {
        changePrank(from);
        vm.expectRevert(abi.encodeWithSignature('AuctionNotCleared()'));
        ERC721Pool(address(_pool)).mergeOrRemoveCollateral(removeCollateralAtIndex, noOfNFTsToRemove, toIndex);
    }

    function _assertCannotMergeToHigherPriceRevert(
        address from,
        uint256 toIndex,
        uint256 noOfNFTsToRemove,
        uint256[] memory removeCollateralAtIndex
    ) internal virtual {
        changePrank(from);
        vm.expectRevert(IPoolErrors.CannotMergeToHigherPrice.selector);
        ERC721Pool(address(_pool)).mergeOrRemoveCollateral(removeCollateralAtIndex, noOfNFTsToRemove, toIndex);
    }

    function _assertBorrowBorrowerUnderCollateralizedRevert(
        address from,
        uint256 amount,
        uint256 indexLimit
    ) internal override {
        changePrank(from);
        vm.expectRevert(IPoolErrors.BorrowerUnderCollateralized.selector);
        uint256[] memory emptyArray;
        ERC721Pool(address(_pool)).drawDebt(from, amount, indexLimit, emptyArray);        
    }

    function _assertBorrowMinDebtRevert(
        address from,
        uint256 amount,
        uint256 indexLimit
    ) internal override {
        changePrank(from);
        vm.expectRevert(IPoolErrors.AmountLTMinDebt.selector);
        uint256[] memory emptyArray;
        ERC721Pool(address(_pool)).drawDebt(from, amount, indexLimit, emptyArray);
    }

    function _assertPullInsufficientCollateralRevert(
        address from,
        uint256 amount
    ) internal {
        changePrank(from);
        vm.expectRevert(IPoolErrors.InsufficientCollateral.selector);
<<<<<<< HEAD
        ERC721Pool(address(_pool)).repayDebt(from, 0, amount, MAX_FENWICK_INDEX);
    }

    function _assertPullLimitIndexRevert(
        address from,
        uint256 amount,
        uint256 indexLimit
    ) internal {
        changePrank(from);
        vm.expectRevert(IPoolErrors.LimitIndexReached.selector);
        ERC721Pool(address(_pool)).repayDebt(from, 0, amount, indexLimit);
=======
        ERC721Pool(address(_pool)).repayDebt(from, 0, amount, from);
>>>>>>> 4c6674d1
    }

    function _assertRepayNoDebtRevert(
        address from,
        address borrower,
        uint256 amount
    ) internal {
        changePrank(from);
        vm.expectRevert(IPoolErrors.NoDebt.selector);
<<<<<<< HEAD
        ERC721Pool(address(_pool)).repayDebt(borrower, amount, 0, MAX_FENWICK_INDEX);
=======
        ERC721Pool(address(_pool)).repayDebt(borrower, amount, 0, borrower);
>>>>>>> 4c6674d1
    }

    function _assertRepayMinDebtRevert(
        address from,
        address borrower,
        uint256 amount
    ) internal {
        changePrank(from);
        vm.expectRevert(IPoolErrors.AmountLTMinDebt.selector);
<<<<<<< HEAD
        ERC721Pool(address(_pool)).repayDebt(borrower, amount, 0, MAX_FENWICK_INDEX);
=======
        ERC721Pool(address(_pool)).repayDebt(borrower, amount, 0, borrower);
>>>>>>> 4c6674d1
    }

    function _assertRemoveCollateralNoClaimRevert(
        address from,
        uint256 amount,
        uint256 index
    ) internal {
        changePrank(from);
        vm.expectRevert(IPoolErrors.NoClaim.selector);
        ERC721Pool(address(_pool)).removeCollateral(amount, index);
    }

    function _assertRemoveCollateralInsufficientLPsRevert(
        address from,
        uint256 amount,
        uint256 index
    ) internal {
        changePrank(from);
        vm.expectRevert(IPoolErrors.InsufficientLPs.selector);
        _pool.removeCollateral(amount, index);
    }
}

abstract contract ERC721HelperContract is ERC721DSTestPlus {

    uint256 public constant LARGEST_AMOUNT = type(uint256).max / 10**27;

    ERC721PoolFactory internal _poolFactory;

    constructor() {
        vm.createSelectFork(vm.envString("ETH_RPC_URL"));

        _collateral = new NFTCollateralToken();
        vm.makePersistent(address(_collateral));
        _quote      = new Token("Quote", "Q");
        vm.makePersistent(address(_quote));
        _ajnaToken  = ERC20(_ajna);
        vm.makePersistent(_ajna);
        _poolUtils  = new PoolInfoUtils();
        vm.makePersistent(address(_poolUtils));
        _poolFactory = new ERC721PoolFactory(_ajna);
        vm.makePersistent(address(_poolFactory));
    }

    function _deployCollectionPool() internal returns (ERC721Pool) {
        _startTime = block.timestamp;
        uint256[] memory tokenIds;
        address contractAddress = _poolFactory.deployPool(address(_collateral), address(_quote), tokenIds, 0.05 * 10**18);
        vm.makePersistent(contractAddress);
        return ERC721Pool(contractAddress);
    }

    function _deploySubsetPool(uint256[] memory subsetTokenIds_) internal returns (ERC721Pool) {
        _startTime = block.timestamp;
        return ERC721Pool(_poolFactory.deployPool(address(_collateral), address(_quote), subsetTokenIds_, 0.05 * 10**18));
    }

    function _mintAndApproveQuoteTokens(address operator_, uint256 mintAmount_) internal {
        deal(address(_quote), operator_, mintAmount_);
        vm.prank(operator_);
        _quote.approve(address(_pool), type(uint256).max);
    }

    function _mintAndApproveCollateralTokens(address operator_, uint256 mintAmount_) internal {
        _collateral.mint(operator_, mintAmount_);
        vm.prank(operator_);
        _collateral.setApprovalForAll(address(_pool), true);
    }

    function _mintAndApproveAjnaTokens(address operator_, uint256 mintAmount_) internal {
        deal(_ajna, operator_, mintAmount_);
        vm.prank(operator_);
        _ajnaToken.approve(address(_pool), type(uint256).max);
    }

    function _approveAndRepayDebt(
        address from,
        address borrower,
        uint256 amountToRepay,
        uint256 amountRepaid,
        uint256 collateralToPull,
        uint256 newLup
    ) internal {
        changePrank(from);
        _quote.approve(address(_pool), amountToRepay);
        _repayDebt(from, borrower, amountToRepay, amountRepaid, collateralToPull, newLup);
    }

    function _approveAndRepayDebtNoLupCheck(
        address from,
        address borrower,
        uint256 amountToRepay,
        uint256 amountRepaid,
        uint256 collateralToPull
    ) internal {
        changePrank(from);
        _quote.approve(address(_pool), amountToRepay);
        _repayDebtNoLupCheck(from, borrower, amountToRepay, amountRepaid, collateralToPull);
    }
}

abstract contract ERC721FuzzyHelperContract is ERC721DSTestPlus {

    uint256 public constant LARGEST_AMOUNT = type(uint256).max / 10**27;

    ERC721PoolFactory internal _poolFactory;

    constructor() {
        _collateral = new NFTCollateralToken();
        _quote      = new Token("Quote", "Q");
        _ajnaToken  = ERC20(_ajna);
        _poolUtils  = new PoolInfoUtils();
        _poolFactory = new ERC721PoolFactory(_ajna);
    }

    function _deployCollectionPool() internal returns (ERC721Pool) {
        _startTime = block.timestamp;
        uint256[] memory tokenIds;
        address contractAddress = _poolFactory.deployPool(address(_collateral), address(_quote), tokenIds, 0.05 * 10**18);
        return ERC721Pool(contractAddress);
    }

    function _deploySubsetPool(uint256[] memory subsetTokenIds_) internal returns (ERC721Pool) {
        _startTime = block.timestamp;
        return ERC721Pool(_poolFactory.deployPool(address(_collateral), address(_quote), subsetTokenIds_, 0.05 * 10**18));
    }

    function _mintAndApproveQuoteTokens(address operator_, uint256 mintAmount_) internal {
        deal(address(_quote), operator_, mintAmount_);
        vm.prank(operator_);
        _quote.approve(address(_pool), type(uint256).max);
    }

    function _mintAndApproveCollateralTokens(address operator_, uint256 mintAmount_) internal {
        _collateral.mint(operator_, mintAmount_);
        vm.prank(operator_);
        _collateral.setApprovalForAll(address(_pool), true);
    }

    function _mintAndApproveAjnaTokens(address operator_, uint256 mintAmount_) internal {
        deal(_ajna, operator_, mintAmount_);
        vm.prank(operator_);
        _ajnaToken.approve(address(_pool), type(uint256).max);
    }

    // create an array of NFT's to add to a pool based upon the number of NFT's required for collateralization
    function _NFTTokenIdsToAdd(address borrower_, uint256 requiredCollateral_) internal returns (uint256[] memory tokenIds_) {
        changePrank(borrower_);
        tokenIds_ = new uint256[](requiredCollateral_);
        for (uint i = 0; i < requiredCollateral_; ++i) {
            vm.stopPrank();
            _mintAndApproveCollateralTokens(borrower_, 1);
            tokenIds_[i] = _collateral.totalSupply();
        }
    }

    function _requiredCollateralNFT(uint256 borrowAmount, uint256 indexPrice) internal view returns (uint256 requiredCollateral_) {
        // calculate the required collateral based upon the borrow amount and index price
        (uint256 interestRate, ) = _pool.interestRateInfo();
        uint256 newInterestRate = Maths.wmul(interestRate, 1.1 * 10**18); // interest rate multipled by increase coefficient
        uint256 expectedDebt = Maths.wmul(borrowAmount, _feeRate(newInterestRate) + Maths.WAD);

        // get an integer amount rounding up
        requiredCollateral_ = 1 + Maths.wdiv(expectedDebt, _poolUtils.indexToPrice(indexPrice)) / 1e18;
    }

}

    /**
     * @notice Convert a WAD to an integer, rounding down
     */
    function _wadToIntRoundingDown(uint256 a) pure returns (uint256) {
        return Maths.wdiv(a, 10 ** 18) / 10 ** 18;
    }<|MERGE_RESOLUTION|>--- conflicted
+++ resolved
@@ -336,11 +336,7 @@
                 emit RepayDebt(borrower, amountRepaid, collateralToPull, newLup);
             }
 
-<<<<<<< HEAD
-            ERC721Pool(address(_pool)).repayDebt(borrower, amountToRepay, collateralToPull, MAX_FENWICK_INDEX);
-=======
-            ERC721Pool(address(_pool)).repayDebt(borrower, amountToRepay, collateralToPull, borrower);
->>>>>>> 4c6674d1
+            ERC721Pool(address(_pool)).repayDebt(borrower, amountToRepay, collateralToPull, borrower, MAX_FENWICK_INDEX);
 
             // post pull checks
             if (collateralToPull != 0) {
@@ -356,11 +352,7 @@
                 emit RepayDebt(borrower, amountRepaid, collateralToPull, newLup);
             }
 
-<<<<<<< HEAD
-            ERC721Pool(address(_pool)).repayDebt(borrower, amountToRepay, collateralToPull, MAX_FENWICK_INDEX);
-=======
-            ERC721Pool(address(_pool)).repayDebt(borrower, amountToRepay, collateralToPull, borrower);
->>>>>>> 4c6674d1
+            ERC721Pool(address(_pool)).repayDebt(borrower, amountToRepay, collateralToPull, borrower, MAX_FENWICK_INDEX);
         }
     }
 
@@ -599,8 +591,7 @@
     ) internal {
         changePrank(from);
         vm.expectRevert(IPoolErrors.InsufficientCollateral.selector);
-<<<<<<< HEAD
-        ERC721Pool(address(_pool)).repayDebt(from, 0, amount, MAX_FENWICK_INDEX);
+        ERC721Pool(address(_pool)).repayDebt(from, 0, amount, from, MAX_FENWICK_INDEX);
     }
 
     function _assertPullLimitIndexRevert(
@@ -610,10 +601,7 @@
     ) internal {
         changePrank(from);
         vm.expectRevert(IPoolErrors.LimitIndexReached.selector);
-        ERC721Pool(address(_pool)).repayDebt(from, 0, amount, indexLimit);
-=======
-        ERC721Pool(address(_pool)).repayDebt(from, 0, amount, from);
->>>>>>> 4c6674d1
+        ERC721Pool(address(_pool)).repayDebt(from, 0, amount, from, indexLimit);
     }
 
     function _assertRepayNoDebtRevert(
@@ -623,11 +611,7 @@
     ) internal {
         changePrank(from);
         vm.expectRevert(IPoolErrors.NoDebt.selector);
-<<<<<<< HEAD
-        ERC721Pool(address(_pool)).repayDebt(borrower, amount, 0, MAX_FENWICK_INDEX);
-=======
-        ERC721Pool(address(_pool)).repayDebt(borrower, amount, 0, borrower);
->>>>>>> 4c6674d1
+        ERC721Pool(address(_pool)).repayDebt(borrower, amount, 0, borrower, MAX_FENWICK_INDEX);
     }
 
     function _assertRepayMinDebtRevert(
@@ -637,11 +621,7 @@
     ) internal {
         changePrank(from);
         vm.expectRevert(IPoolErrors.AmountLTMinDebt.selector);
-<<<<<<< HEAD
-        ERC721Pool(address(_pool)).repayDebt(borrower, amount, 0, MAX_FENWICK_INDEX);
-=======
-        ERC721Pool(address(_pool)).repayDebt(borrower, amount, 0, borrower);
->>>>>>> 4c6674d1
+        ERC721Pool(address(_pool)).repayDebt(borrower, amount, 0, borrower, MAX_FENWICK_INDEX);
     }
 
     function _assertRemoveCollateralNoClaimRevert(
