// SPDX-License-Identifier: AGPL-3.0-only
pragma solidity 0.8.14;

import { ERC20 } from '@openzeppelin/contracts/token/ERC20/ERC20.sol';
import '@openzeppelin/contracts/token/ERC721/ERC721.sol';
import '@openzeppelin/contracts/utils/structs/EnumerableSet.sol';

import { DSTestPlus }                from '../utils/DSTestPlus.sol';
import { NFTCollateralToken, Token } from '../utils/Tokens.sol';

import { ERC721Pool }        from 'src/erc721/ERC721Pool.sol';
import { ERC721PoolFactory } from 'src/erc721/ERC721PoolFactory.sol';

import 'src/erc721/interfaces/IERC721Pool.sol';
import 'src/base/interfaces/IPoolFactory.sol';
import 'src/base/interfaces/IPool.sol';
import 'src/base/PoolInfoUtils.sol';

import 'src/libraries/Maths.sol';
import 'src/libraries/PoolUtils.sol';

abstract contract ERC721DSTestPlus is DSTestPlus {

    using EnumerableSet for EnumerableSet.AddressSet;
    using EnumerableSet for EnumerableSet.UintSet;
    
    NFTCollateralToken internal _collateral;
    Token              internal _quote;
    ERC20              internal _ajna;

    mapping(address => EnumerableSet.UintSet) borrowerPlegedNFTIds;
    mapping(uint256 => uint256) NFTidToIndex;

    mapping(address => EnumerableSet.UintSet) bidderDepositedIndex;
    EnumerableSet.AddressSet bidders;

    // Pool events
    event AddCollateralNFT(address indexed actor_, uint256 indexed price_, uint256[] tokenIds_);
    event PledgeCollateralNFT(address indexed borrower_, uint256[] tokenIds_);

    event Transfer(address indexed from, address indexed to, uint256 indexed tokenId);

    /*****************/
    /*** Utilities ***/
    /*****************/

    function repayDebt(
        address borrower
    ) internal {
        changePrank(borrower);
        uint256 borrowerT0debt;
        uint256 borrowerCollateral;
        (borrowerT0debt, borrowerCollateral, ) = _pool.borrowerInfo(borrower);

        // calculate current pool Inflator
        (uint256 poolInflatorSnapshot, uint256 lastInflatorSnapshotUpdate) = _pool.inflatorInfo();

        uint256 elapsed = block.timestamp - lastInflatorSnapshotUpdate;
        uint256 factor = BucketMath.pendingInterestFactor(_pool.interestRate(), elapsed);

        // Calculate current debt of borrower (currentPoolInflator * borrowerT0Debt)
        uint256 currentDebt = Maths.wmul(Maths.wmul(poolInflatorSnapshot, factor), borrowerT0debt);

        // mint quote tokens to borrower address equivalent to the current debt
        deal(_pool.quoteTokenAddress(), borrower, currentDebt);
        Token(_pool.quoteTokenAddress()).approve(address(_pool) , currentDebt);

        // repay current debt and pull all collateral
        _repayDebtNoLupCheck(borrower, borrower, currentDebt, currentDebt, borrowerPlegedNFTIds[borrower].length());

        // check borrower state after repay of loan and pull Nfts
        (borrowerT0debt, borrowerCollateral, ) = _pool.borrowerInfo(borrower);
        assertEq(borrowerT0debt,     0);
        assertEq(borrowerCollateral, 0);
    }

    function redeemLenderLps(
        address lender,
        EnumerableSet.UintSet storage indexes
    ) internal {
        changePrank(lender);
        // Redeem all lps of lender from all buckets as quote token and collateral token
        for(uint256 j = 0; j < indexes.length(); j++){
            uint256 lenderLpBalance;
            uint256 bucketIndex = indexes.at(j);
            (lenderLpBalance, ) = _pool.lenderInfo(bucketIndex, lender);
            if (lenderLpBalance == 0) continue;

            // Calculating redeemable Quote and Collateral Token in particular bucket
            (uint256 price, , uint256 bucketCollateral, , , ) = _poolUtils.bucketInfo(address(_pool), bucketIndex);

            // If bucket has a fractional amount of NFTs, we'll need to defragment collateral across buckets
            if (bucketCollateral % 1e18 != 0) {
                revert("Collateral needs to be reconstituted from other buckets");
            }
            uint256 noOfBucketNftsRedeemable = Maths.wadToIntRoundingDown(bucketCollateral);

            // Calculating redeemable Quote and Collateral Token for Lenders lps
            uint256 lpsAsCollateral = _poolUtils.lpsToCollateral(address(_pool), lenderLpBalance, bucketIndex);

            // Deposit additional quote token to redeem for all NFTs
            uint256 lpsRedeemed;
            if (bucketCollateral != 0) {
                if (lpsAsCollateral % 1e18 != 0) {
                    uint256 depositRequired;
                    {
                        uint256 fractionOfNftRemaining = lpsAsCollateral % 1e18;
                        assertLt(fractionOfNftRemaining, 1e18);
                        // FIXME: now getting InsufficientLPs with this amount; was working two days ago
                        // depositRequired = Maths.wmul(1e18 - fractionOfNftRemaining, price);
                        // HACK:  deposit extra quote token which will be pulled out on line 134.
                        depositRequired = price;
                    }
                    deal(_pool.quoteTokenAddress(), lender, depositRequired);
                    Token(_pool.quoteTokenAddress()).approve(address(_pool) , depositRequired);
                    _pool.addQuoteToken(depositRequired, bucketIndex);
                    (lenderLpBalance, ) = _pool.lenderInfo(bucketIndex, lender);
                    lpsAsCollateral = _poolUtils.lpsToCollateral(address(_pool), lenderLpBalance, bucketIndex);
                }

                // First redeem LP for collateral
                uint256 noOfNftsToRemove = Maths.min(Maths.wadToIntRoundingDown(lpsAsCollateral), noOfBucketNftsRedeemable);
                (, lpsRedeemed) = _pool.removeCollateral(noOfNftsToRemove, bucketIndex);
            }

            // Then redeem LP for quote token
            (, lpsRedeemed) = _pool.removeQuoteToken(type(uint256).max, bucketIndex);
        
            // Confirm all lp balance has been redeemed            
            (lenderLpBalance, ) = _pool.lenderInfo(bucketIndex, lender);
        }
    }

    function validateEmpty(
        EnumerableSet.UintSet storage buckets
    ) internal {
        for(uint256 i = 0; i < buckets.length() ; i++){
            uint256 bucketIndex = buckets.at(i);
            (, uint256 quoteTokens, uint256 collateral, uint256 bucketLps, ,) = _poolUtils.bucketInfo(address(_pool), bucketIndex);

            // Checking if all bucket lps are redeemed
            assertEq(bucketLps, 0);
            assertEq(quoteTokens, 0);
            assertEq(collateral, 0);
        }
        ( , uint256 loansCount, , , ) = _poolUtils.poolLoansInfo(address(_pool));
        (uint256 debt, , ) = _pool.debtInfo();
        assertEq(debt, 0);
        assertEq(loansCount, 0);
        assertEq(_pool.pledgedCollateral(), 0);
    }

    modifier tearDown {
        _;
        for(uint i = 0; i < borrowers.length(); i++ ){
            repayDebt(borrowers.at(i));
        }

        for(uint i = 0; i < lenders.length(); i++ ){
            redeemLenderLps(lenders.at(i),lendersDepositedIndex[lenders.at(i)]);
        }
        
        for(uint256 i = 0; i < bidders.length(); i++){
            redeemLenderLps(bidders.at(i), bidderDepositedIndex[bidders.at(i)]);
        }
        validateEmpty(bucketsUsed);
    }

    /*****************************/
    /*** Actor actions asserts ***/
    /*****************************/

    function _addCollateral(
        address from,
        uint256[] memory tokenIds,
        uint256 index
    ) internal returns (uint256 lps_){
        changePrank(from);
        vm.expectEmit(true, true, false, true);
        emit AddCollateralNFT(from, index, tokenIds);
        for (uint256 i = 0; i < tokenIds.length; i++) {
            assertEq(_collateral.ownerOf(tokenIds[i]), from); // token is owned by borrower
            vm.expectEmit(true, true, false, true);
            emit Transfer(from, address(_pool), tokenIds[i]);
        }

        lps_ = ERC721Pool(address(_pool)).addCollateral(tokenIds, index);

        for (uint256 i = 0; i < tokenIds.length; i++) {
            assertEq(_collateral.ownerOf(tokenIds[i]), address(_pool));  // token is owned by pool after add
        }

        // Add for tearDown
        bidders.add(from);
        bidderDepositedIndex[from].add(index);
        bucketsUsed.add(index); 
    }

    function _pledgeCollateral(
        address from,
        address borrower,
        uint256[] memory tokenIds
    ) internal {
        changePrank(from);
        vm.expectEmit(true, true, false, true);
        emit PledgeCollateralNFT(borrower, tokenIds);
        for (uint256 i = 0; i < tokenIds.length; i++) {
            assertEq(_collateral.ownerOf(tokenIds[i]), from); // token is owned by pledger address
            vm.expectEmit(true, true, false, true);
            emit Transfer(from, address(_pool), tokenIds[i]);
        }

        ERC721Pool(address(_pool)).pledgeCollateral(borrower, tokenIds);
        for (uint256 i = 0; i < tokenIds.length; i++) {
            assertEq(_collateral.ownerOf(tokenIds[i]), address(_pool));
        }

        // Add for tearDown
        borrowers.add(borrower);
        for (uint256 i=0; i < tokenIds.length; i++) {
            borrowerPlegedNFTIds[borrower].add(tokenIds[i]);
        }
    }

    function _removeCollateral(
        address from,
        uint256 amount,
        uint256 index,
        uint256 lpRedeem
    ) internal override returns (uint256 lpRedeemed_) {
        uint256[] memory tokenIds = new uint256[](amount);
        (, uint256 noOfTokens, , , ) = _pool.bucketInfo(index);
        noOfTokens = noOfTokens / 1e18;
        for (uint256 i = 0; i < amount; i++) {
            uint256 tokenId = ERC721Pool(address(_pool)).bucketTokenIds(--noOfTokens);
            assertEq(_collateral.ownerOf(tokenId), address(_pool)); // token is owned by pool
            tokenIds[i] = tokenId;
        }

        lpRedeemed_ = super._removeCollateral(from, amount, index, lpRedeem);

        for (uint256 i = 0; i < tokenIds.length; i++) {
            assertEq(_collateral.ownerOf(tokenIds[i]), from); // token is owned by lender address after remove
        }
    }

    function _repayDebt(
        address from,
        address borrower,
        uint256 amountToRepay,
        uint256 amountRepaid,
        uint256 collateralToPull,
        uint256 newLup
    ) internal {
        changePrank(from);

        // repay checks
        if (amountToRepay != 0) {
            vm.expectEmit(true, true, false, true);
            emit Repay(borrower, newLup, amountRepaid);
            _assertTokenTransferEvent(from, address(_pool), amountRepaid);
        }

        // pre pull checks
        if (collateralToPull != 0) {
            uint256[] memory tokenIds = new uint256[](collateralToPull);
            (, uint256 noOfTokens, ) = _pool.borrowerInfo(from);
            noOfTokens = noOfTokens / 1e18;
            for (uint256 i = 0; i < collateralToPull; i++) {
                uint256 tokenId = ERC721Pool(address(_pool)).borrowerTokenIds(from, --noOfTokens);
                assertEq(_collateral.ownerOf(tokenId), address(_pool)); // token is owned by pool
                tokenIds[i] = tokenId;
            }

            ERC721Pool(address(_pool)).repayDebt(borrower, amountToRepay, collateralToPull);

            // post pull checks
            if (collateralToPull != 0) {
                for (uint256 i = 0; i < tokenIds.length; i++) {
                    assertEq(_collateral.ownerOf(tokenIds[i]), address(from)); // token is owned by borrower after pull
                }

                // Add for tearDown
                for (uint256 i = 0; i < tokenIds.length; i++) {
                    borrowerPlegedNFTIds[from].remove(tokenIds[i]);
                }
            }
        }
        else {
            // only repay, don't pull collateral
            ERC721Pool(address(_pool)).repayDebt(borrower, amountToRepay, collateralToPull);
        }
    }

    function _repayDebtNoLupCheck(
        address from,
        address borrower,
        uint256 amountToRepay,
        uint256 amountRepaid,
        uint256 collateralToPull
    ) internal {
        changePrank(from);

        // repay checks
        if (amountToRepay != 0) {
            _assertTokenTransferEvent(from, address(_pool), amountRepaid);
        }

        // pre pull checks
        if (collateralToPull != 0) {
            uint256[] memory tokenIds = new uint256[](collateralToPull);
            (, uint256 noOfTokens, ) = _pool.borrowerInfo(from);
            noOfTokens = noOfTokens / 1e18;
            for (uint256 i = 0; i < collateralToPull; i++) {
                uint256 tokenId = ERC721Pool(address(_pool)).borrowerTokenIds(from, --noOfTokens);
                assertEq(_collateral.ownerOf(tokenId), address(_pool)); // token is owned by pool
                tokenIds[i] = tokenId;
            }

            ERC721Pool(address(_pool)).repayDebt(borrower, amountToRepay, collateralToPull);

            // post pull checks
            if (collateralToPull != 0) {
                for (uint256 i = 0; i < tokenIds.length; i++) {
                    assertEq(_collateral.ownerOf(tokenIds[i]), address(from)); // token is owned by borrower after pull
                }

                // Add for tearDown
                for (uint256 i = 0; i < tokenIds.length; i++) {
                    borrowerPlegedNFTIds[from].remove(tokenIds[i]);
                }
            }
        }
        else {
            // only repay, don't pull collateral
            ERC721Pool(address(_pool)).repayDebt(borrower, amountToRepay, collateralToPull);
        }
    }

    function _take(
        address from,
        address borrower,
        uint256 maxCollateral,
        uint256 bondChange,
        uint256 givenAmount,
        uint256 collateralTaken,
        bool isReward
    ) internal override {
        (, uint256 noOfTokens, ) = _pool.borrowerInfo(borrower);
        noOfTokens = noOfTokens / 1e18;
        if (maxCollateral < noOfTokens) noOfTokens = maxCollateral;
        uint256[] memory tokenIds = new uint256[](noOfTokens);
        for (uint256 i = 0; i < noOfTokens + 1; i++) {
            uint256 tokenId = ERC721Pool(address(_pool)).borrowerTokenIds(borrower, --noOfTokens);
            assertEq(_collateral.ownerOf(tokenId), address(_pool)); // token is owned by pool before take
            tokenIds[i] = tokenId;
        }

        super._take(from, borrower, maxCollateral, bondChange, givenAmount, collateralTaken, isReward);

        for (uint256 i = 0; i < tokenIds.length; i++) {
            borrowerPlegedNFTIds[borrower].remove(tokenIds[i]); // for tearDown, remove NFTs taken from borrower pledged NFTs
        }
    }


    /**********************/
    /*** Revert asserts ***/
    /**********************/

    function _assertDeployWith0xAddressRevert(
        address poolFactory,
        address collateral,
        address quote,
        uint256 interestRate
    ) internal {
        uint256[] memory tokenIds;
        vm.expectRevert(IPoolFactory.DeployWithZeroAddress.selector);
        ERC721PoolFactory(poolFactory).deployPool(collateral, quote, tokenIds, interestRate);
    }

    function _assertDeployWithInvalidRateRevert(
        address poolFactory,
        address collateral,
        address quote,
        uint256 interestRate
    ) internal {
        uint256[] memory tokenIds;
        vm.expectRevert(IPoolFactory.PoolInterestRateInvalid.selector);
        ERC721PoolFactory(poolFactory).deployPool(collateral, quote, tokenIds, interestRate);
    }

    function _assertDeployMultipleTimesRevert(
        address poolFactory,
        address collateral,
        address quote,
        uint256 interestRate
    ) internal {
        uint256[] memory tokenIds;
        vm.expectRevert(IPoolFactory.PoolAlreadyExists.selector);
        ERC721PoolFactory(poolFactory).deployPool(collateral, quote, tokenIds, interestRate);
    }

    function _assertPledgeCollateralNotInSubsetRevert(
        address from,
        uint256[] memory tokenIds
    ) internal {
        changePrank(from);
        vm.expectRevert(IERC721PoolErrors.OnlySubset.selector);
        ERC721Pool(address(_pool)).pledgeCollateral(from, tokenIds);
    }

<<<<<<< HEAD
    function _assertPullInsufficientCollateralRevert(
        address from,
        uint256 amount
    ) internal {
        changePrank(from);
        vm.expectRevert(IPoolErrors.InsufficientCollateral.selector);
        ERC721Pool(address(_pool)).repayDebt(from, 0, amount);
    }

    function _assertRepayNoDebtRevert(
        address from,
        address borrower,
        uint256 amount
    ) internal {
        changePrank(from);
        vm.expectRevert(IPoolErrors.NoDebt.selector);
        ERC721Pool(address(_pool)).repayDebt(borrower, amount, 0);
    }

    function _assertRepayMinDebtRevert(
        address from,
        address borrower,
        uint256 amount
    ) internal {
        changePrank(from);
        vm.expectRevert(IPoolErrors.AmountLTMinDebt.selector);
        ERC721Pool(address(_pool)).repayDebt(borrower, amount, 0);
    }

=======
    function _assertRemoveCollateralNoClaimRevert(
        address from,
        uint256 amount,
        uint256 index
    ) internal {
        changePrank(from);
        vm.expectRevert(IPoolErrors.NoClaim.selector);
        ERC721Pool(address(_pool)).removeCollateral(amount, index);
    }

    function _assertRemoveCollateralInsufficientLPsRevert(
        address from,
        uint256 amount,
        uint256 index
    ) internal {
        changePrank(from);
        vm.expectRevert(IPoolErrors.InsufficientLPs.selector);
        _pool.removeCollateral(amount, index);
    }
>>>>>>> b33eb1e9
}

abstract contract ERC721HelperContract is ERC721DSTestPlus {

    uint256 public constant LARGEST_AMOUNT = type(uint256).max / 10**27;

    constructor() {
        vm.createSelectFork(vm.envString("ETH_RPC_URL"));

        _collateral = new NFTCollateralToken();
        vm.makePersistent(address(_collateral));
        _quote      = new Token("Quote", "Q");
        vm.makePersistent(address(_quote));
        _ajna       = ERC20(address(0x9a96ec9B57Fb64FbC60B423d1f4da7691Bd35079));
        vm.makePersistent(address(_ajna));
        _poolUtils  = new PoolInfoUtils();
        vm.makePersistent(address(_poolUtils));
    }

    function _deployCollectionPool() internal returns (ERC721Pool) {
        _startTime = block.timestamp;
        uint256[] memory tokenIds;
        address contractAddress = new ERC721PoolFactory().deployPool(address(_collateral), address(_quote), tokenIds, 0.05 * 10**18);
        vm.makePersistent(contractAddress);
        return ERC721Pool(contractAddress);
    }

    function _deploySubsetPool(uint256[] memory subsetTokenIds_) internal returns (ERC721Pool) {
        _startTime = block.timestamp;
        return ERC721Pool(new ERC721PoolFactory().deployPool(address(_collateral), address(_quote), subsetTokenIds_, 0.05 * 10**18));
    }

    function _mintAndApproveQuoteTokens(address operator_, uint256 mintAmount_) internal {
        deal(address(_quote), operator_, mintAmount_);
        vm.prank(operator_);
        _quote.approve(address(_pool), type(uint256).max);
    }

    function _mintAndApproveCollateralTokens(address operator_, uint256 mintAmount_) internal {
        _collateral.mint(operator_, mintAmount_);
        vm.prank(operator_);
        _collateral.setApprovalForAll(address(_pool), true);
    }

    function _mintAndApproveAjnaTokens(address operator_, uint256 mintAmount_) internal {
        deal(address(_ajna), operator_, mintAmount_);
        vm.prank(operator_);
        _ajna.approve(address(_pool), type(uint256).max);
    }
}<|MERGE_RESOLUTION|>--- conflicted
+++ resolved
@@ -410,7 +410,6 @@
         ERC721Pool(address(_pool)).pledgeCollateral(from, tokenIds);
     }
 
-<<<<<<< HEAD
     function _assertPullInsufficientCollateralRevert(
         address from,
         uint256 amount
@@ -440,7 +439,6 @@
         ERC721Pool(address(_pool)).repayDebt(borrower, amount, 0);
     }
 
-=======
     function _assertRemoveCollateralNoClaimRevert(
         address from,
         uint256 amount,
@@ -460,7 +458,6 @@
         vm.expectRevert(IPoolErrors.InsufficientLPs.selector);
         _pool.removeCollateral(amount, index);
     }
->>>>>>> b33eb1e9
 }
 
 abstract contract ERC721HelperContract is ERC721DSTestPlus {
