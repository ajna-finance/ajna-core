// SPDX-License-Identifier: UNLICENSED
pragma solidity 0.8.14;

import { ERC721HelperContract } from "./ERC721DSTestPlus.sol";

import 'src/libraries/helpers/PoolHelper.sol';

contract ERC721PoolLiquidationsKickTest is ERC721HelperContract {

    address internal _borrower;
    address internal _borrower2;
    address internal _lender;

    function setUp() external {
        _borrower  = makeAddr("borrower");
        _borrower2 = makeAddr("borrower2");
        _lender    = makeAddr("lender");

        // deploy subset pool
        uint256[] memory subsetTokenIds = new uint256[](6);
        subsetTokenIds[0] = 1;
        subsetTokenIds[1] = 3;
        subsetTokenIds[2] = 5;
        subsetTokenIds[3] = 51;
        subsetTokenIds[4] = 53;
        subsetTokenIds[5] = 73;
        _pool = _deploySubsetPool(subsetTokenIds);

       _mintAndApproveQuoteTokens(_lender,    120_000 * 1e18);
       _mintAndApproveQuoteTokens(_borrower,  100 * 1e18);
       _mintAndApproveQuoteTokens(_borrower2, 8_000 * 1e18);

       _mintAndApproveCollateralTokens(_borrower,  6);
       _mintAndApproveCollateralTokens(_borrower2, 74);

        // Lender adds Quote token accross 5 prices
        _addInitialLiquidity({
            from:   _lender,
            amount: 2_000 * 1e18,
            index:  _i9_91
        });
        _addInitialLiquidity({
            from:   _lender,
            amount: 5_000 * 1e18,
            index:  _i9_81
        });
        _addInitialLiquidity({
            from:   _lender,
            amount: 11_000 * 1e18,
            index:  _i9_72
        });
        _addInitialLiquidity({
            from:   _lender,
            amount: 25_000 * 1e18,
            index:  _i9_62
        });
        _addInitialLiquidity({
            from:   _lender,
            amount: 30_000 * 1e18,
            index:  _i9_52
        });

       // first borrower adds collateral token and borrows
        uint256[] memory tokenIdsToAdd = new uint256[](2);
        tokenIdsToAdd[0] = 1;
        tokenIdsToAdd[1] = 3;
        // borrower deposits two NFTs into the subset pool and borrows
        _pledgeCollateral({
            from:     _borrower,
            borrower: _borrower,
            tokenIds: tokenIdsToAdd
        });
        _borrow({
            from:       _borrower,
            amount:     19.8 * 1e18,
            indexLimit: _i9_91,
            newLup:     9.917184843435912074 * 1e18
        });

        // second borrower deposits three NFTs into the subset pool and borrows
        tokenIdsToAdd = new uint256[](3);
        tokenIdsToAdd[0] = 51;
        tokenIdsToAdd[1] = 53;
        tokenIdsToAdd[2] = 73;
        _pledgeCollateral({
            from:     _borrower2,
            borrower: _borrower2,
            tokenIds: tokenIdsToAdd
        });
        _borrow({
            from:       _borrower2,
            amount:     15 * 1e18,
            indexLimit: _i9_72,
            newLup:     9.917184843435912074 * 1e18
        });

        /*****************************/
        /*** Assert pre-kick state ***/
        /*****************************/

        _assertPool(
            PoolParams({
                htp:                  9.909519230769230774 * 1e18,
                lup:                  9.917184843435912074 * 1e18,
                poolSize:             73_000 * 1e18,
                pledgedCollateral:    5 * 1e18,
                encumberedCollateral: 3.512434434608473285 * 1e18,
                poolDebt:             34.833461538461538478 * 1e18,
                actualUtilization:    0.000477170706006322 * 1e18,
                targetUtilization:    1 * 1e18,
                minDebtAmount:        1.741673076923076924 * 1e18,
                loans:                2,
                maxBorrower:          address(_borrower),
                interestRate:         0.05 * 1e18,
                interestRateUpdate:   _startTime
            })
        );
        _assertBorrower({
            borrower:                  _borrower,
            borrowerDebt:              19.819038461538461548 * 1e18,
            borrowerCollateral:        2 * 1e18,
            borrowert0Np:              10.404995192307692312 * 1e18,
            borrowerCollateralization: 1.000773560501591181 * 1e18
        });
        _assertBorrower({
            borrower:                  _borrower2,
            borrowerDebt:              15.014423076923076930 * 1e18,
            borrowerCollateral:        3 * 1e18,
            borrowert0Np:              5.255048076923076925 * 1e18,
            borrowerCollateralization: 1.981531649793150539 * 1e18
        });

        assertEq(_quote.balanceOf(_lender), 47_000 * 1e18);
    }

    function testKickSubsetPool() external tearDown {

        // Skip to make borrower undercollateralized
        skip(1000 days);

         _assertAuction(
            AuctionParams({
                borrower:          _borrower,
                active:            false,
                kicker:            address(0),
                bondSize:          0,
                bondFactor:        0,
                kickTime:          0,
                kickMomp:          0,
                totalBondEscrowed: 0,
                auctionPrice:      0,
                debtInAuction:     0,
                thresholdPrice:    11.364359914920859402 * 1e18,
                neutralPrice:      0
            })
        );
        _assertBorrower({
            borrower:                  _borrower,
            borrowerDebt:              22.728719829841718804 * 1e18,
            borrowerCollateral:        2 * 1e18,
            borrowert0Np:              10.404995192307692312 * 1e18,
            borrowerCollateralization: 0.872656701977127996 * 1e18
        });

        _kick({
            from:           _lender,
            borrower:       _borrower,
            debt:           23.012828827714740289 * 1e18,
            collateral:     2 * 1e18,
            bond:           0.227287198298417188 * 1e18,
            transferAmount: 0.227287198298417188 * 1e18
        });

        /******************************/
        /*** Assert Post-kick state ***/
        /******************************/

        _assertPool(
            PoolParams({
                htp:                  6.582216822103492762 * 1e18,
                lup:                  9.917184843435912074 * 1e18,
                poolSize:             73_000 * 1e18,
                pledgedCollateral:    5 * 1e18,
                encumberedCollateral: 4.056751649452525709 * 1e18,
                poolDebt:             40.231555971534224231 * 1e18,
                actualUtilization:    0.000551117205089510 * 1e18,
                targetUtilization:    0.811350329890505142 * 1e18,
                minDebtAmount:        4.023155597153422423 * 1e18,
                loans:                1,
                maxBorrower:          address(_borrower2),
                interestRate:         0.045 * 1e18,
                interestRateUpdate:   block.timestamp
            })
        );
        _assertAuction(
            AuctionParams({
                borrower:          _borrower,
                active:            true,
                kicker:            _lender,
                bondSize:          0.227287198298417188 * 1e18,
                bondFactor:        0.01 * 1e18,
                kickTime:          block.timestamp,
                kickMomp:          9.917184843435912074 * 1e18,
                totalBondEscrowed: 0.227287198298417188 * 1e18,
                auctionPrice:      381.842493141340875904 * 1e18,
                debtInAuction:     23.012828827714740289 * 1e18,
                thresholdPrice:    11.506414413857370144 * 1e18,
                neutralPrice:      11.932577910666902372 * 1e18
            })
        );
        _assertBorrower({
            borrower:                  _borrower,
            borrowerDebt:              23.012828827714740289 * 1e18,
            borrowerCollateral:        2 * 1e18,
            borrowert0Np:              10.404995192307692312 * 1e18,
            borrowerCollateralization: 0.861883162446546169 * 1e18
        });
        _assertBorrower({
            borrower:                  _borrower2,
            borrowerDebt:              17.218727143819483942 * 1e18,
            borrowerCollateral:        3 * 1e18,
            borrowert0Np:              5.255048076923076925 * 1e18,
            borrowerCollateralization: 1.727860269914713433 * 1e18
        });
        _assertKicker({
            kicker:    _lender,
            claimable: 0,
            locked:    0.227287198298417188 * 1e18
        });

        assertEq(_quote.balanceOf(_lender), 46_999.772712801701582812 * 1e18);

        // kick should fail if borrower in liquidation
        _assertKickAuctionActiveRevert({
            from:       _lender,
            borrower:   _borrower
        });

        // kick should fail if borrower properly collateralized
        _assertKickCollateralizedBorrowerRevert({
            from:       _lender,
            borrower:   _borrower2
        });

        // check locked pool actions if auction kicked for more than 72 hours and auction head not cleared
        skip(80 hours);
        _assertRemoveLiquidityAuctionNotClearedRevert({
            from:   _lender,
            amount: 1_000 * 1e18,
            index:  _i9_91
        });

        _assertRemoveCollateralAuctionNotClearedRevert({
            from:   _lender,
            amount: 10 * 1e18,
            index:  _i9_91
        });
    }

    function testKickSubsetPoolAndSettleByRepayAndPledge() external tearDown {
        // Skip to make borrower undercollateralized
        skip(1000 days);

        _assertAuction(
            AuctionParams({
                borrower:          _borrower,
                active:            false,
                kicker:            address(0),
                bondSize:          0,
                bondFactor:        0,
                kickTime:          0,
                kickMomp:          0,
                totalBondEscrowed: 0,
                auctionPrice:      0,
                debtInAuction:     0,
                thresholdPrice:    11.364359914920859402 * 1e18,
                neutralPrice:      0
            })
        );
        _assertBorrower({
            borrower:                  _borrower,
            borrowerDebt:              22.728719829841718804 * 1e18,
            borrowerCollateral:        2 * 1e18,
            borrowert0Np:              10.404995192307692312 * 1e18,
            borrowerCollateralization: 0.872656701977127996 * 1e18
        });

        _kick({
            from:           _lender,
            borrower:       _borrower,
            debt:           23.012828827714740289 * 1e18,
            collateral:     2 * 1e18,
            bond:           0.227287198298417188 * 1e18,
            transferAmount: 0.227287198298417188 * 1e18
        });

        _assertAuction(
            AuctionParams({
                borrower:          _borrower,
                active:            true,
                kicker:            _lender,
                bondSize:          0.227287198298417188 * 1e18,
                bondFactor:        0.01 * 1e18,
                kickTime:          block.timestamp,
                kickMomp:          9.917184843435912074 * 1e18,
                totalBondEscrowed: 0.227287198298417188 * 1e18,
                auctionPrice:      381.842493141340875904 * 1e18,
                debtInAuction:     23.012828827714740289 * 1e18,
                thresholdPrice:    11.506414413857370144 * 1e18,
                neutralPrice:      11.932577910666902372 * 1e18
            })
        );
<<<<<<< HEAD
=======
        assertEq(_poolUtils.momp(address(_pool)), 9.917184843435912074 * 1e18);
>>>>>>> 79d89278
        _assertBorrower({
            borrower:                  _borrower,
            borrowerDebt:              23.012828827714740289 * 1e18,
            borrowerCollateral:        2 * 1e18,
            borrowert0Np:              10.404995192307692312 * 1e18,
            borrowerCollateralization: 0.861883162446546169 * 1e18
        });

        uint256 snapshot = vm.snapshot();

        // borrower repays debt in order to exit from auction
        _repayDebt({
            from:             _borrower,
            borrower:         _borrower,
            amountToRepay:    25 * 1e18,
            amountRepaid:     23.012828827714740289 * 1e18,
            collateralToPull: 0,
            newLup:           _priceAt(3696)
        });

        _assertAuction(
            AuctionParams({
                borrower:          _borrower,
                active:            false,
                kicker:            address(0),
                bondSize:          0,
                bondFactor:        0,
                kickTime:          0,
                kickMomp:          0,
                totalBondEscrowed: 0.227287198298417188 * 1e18,
                auctionPrice:      0,
                debtInAuction:     0,
                thresholdPrice:    0,
                neutralPrice:      0
            })
        );
        _assertBorrower({
            borrower:                  _borrower,
            borrowerDebt:              0,
            borrowerCollateral:        2 * 1e18,
            borrowert0Np:              0,
            borrowerCollateralization: 1 * 1e18
        });

        vm.revertTo(snapshot);

        // borrower pledge one more NFT to exit from auction
        uint256[] memory tokenIdsToAdd = new uint256[](1);
        tokenIdsToAdd[0] = 5;
        _pledgeCollateral({
            from:     _borrower,
            borrower: _borrower,
            tokenIds: tokenIdsToAdd
        });

        _assertAuction(
            AuctionParams({
                borrower:          _borrower,
                active:            false,
                kicker:            address(0),
                bondSize:          0,
                bondFactor:        0,
                kickTime:          0,
                kickMomp:          0,
                totalBondEscrowed: 0.227287198298417188 * 1e18,
                auctionPrice:      0,
                debtInAuction:     0,
                thresholdPrice:    7.670942942571580096 * 1e18,
                neutralPrice:      0
            })
        );
        _assertBorrower({
            borrower:                  _borrower,
            borrowerDebt:              23.012828827714740289 * 1e18,
            borrowerCollateral:        3 * 1e18,
            borrowert0Np:              6.989927127403846156 * 1e18,
            borrowerCollateralization: 1.292824743669819254 * 1e18
        });
    }

}<|MERGE_RESOLUTION|>--- conflicted
+++ resolved
@@ -310,10 +310,7 @@
                 neutralPrice:      11.932577910666902372 * 1e18
             })
         );
-<<<<<<< HEAD
-=======
         assertEq(_poolUtils.momp(address(_pool)), 9.917184843435912074 * 1e18);
->>>>>>> 79d89278
         _assertBorrower({
             borrower:                  _borrower,
             borrowerDebt:              23.012828827714740289 * 1e18,
