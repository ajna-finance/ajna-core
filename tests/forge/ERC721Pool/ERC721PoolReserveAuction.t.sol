// SPDX-License-Identifier: UNLICENSED
pragma solidity 0.8.14;

import { ERC721HelperContract } from './ERC721DSTestPlus.sol';

import 'src/libraries/helpers/PoolHelper.sol';

contract ERC721PoolReserveAuctionTest is ERC721HelperContract {

    address internal _borrower;
    address internal _bidder;
    address internal _lender;

    function setUp() external {
        _borrower  = makeAddr("borrower");
        _bidder    = makeAddr("bidder");
        _lender    = makeAddr("lender");

        // deploy collection pool, mint, and approve tokens
        _pool = _deployCollectionPool();

        _mintAndApproveQuoteTokens(_lender,   250_000 * 1e18);
        _mintAndApproveQuoteTokens(_borrower, 5_000 * 1e18);
        _mintAndApproveAjnaTokens( _bidder,   40_000 * 1e18);
        assertEq(_ajnaToken.balanceOf(_bidder), 40_000 * 1e18);
        _mintAndApproveCollateralTokens(_borrower, 12);

        // lender adds liquidity and borrower draws debt
        uint16 bucketId = 1663;

        _addInitialLiquidity({
            from:   _lender,
            amount: 200_000 * 1e18,
            index:  bucketId
        });

        // borrower draws debt
        uint256[] memory tokenIdsToAdd = new uint256[](1);
        tokenIdsToAdd[0] = 1;
        _pledgeCollateral({
            from:     _borrower,
            borrower: _borrower,
            tokenIds: tokenIdsToAdd
        });
        _borrow({
            from:       _borrower,
            amount:     175_000 * 1e18,
            indexLimit: bucketId,
            newLup:     251_183.992399245533703810 * 1e18
        });

        (uint256 poolDebt,,) = _pool.debtInfo();
        assertEq(poolDebt - 175_000 * 1e18, 168.26923076923085 * 1e18);

        skip(26 weeks);

        (poolDebt,,) = _pool.debtInfo();
        assertEq(poolDebt - 175_000 * 1e18, 4_590.373946590638353626 * 1e18);  // debt matches develop
    }

    function testClaimableReserveNoAuction() external {
        // ensure empty state is returned
        _assertReserveAuction({
            reserves:                   168.26923076923085 * 1e18,
            claimableReserves :         0,
            claimableReservesRemaining: 0,
            auctionPrice:               0,
            timeRemaining:              0
        });

        // ensure cannot take when no auction was started
        _assertTakeReservesNoAuctionRevert({
            amount: 555 * 1e18
        });
    }

    function testUnclaimableReserves() external {
        // borrower repays partial debt, ensure cannot kick when there are no claimable reserves
        _repayDebt({
            from:             _borrower,
            borrower:         _borrower,
            amountToRepay:    50_000 * 1e18,
            amountRepaid:     50_000 * 1e18,
            collateralToPull: 0,
            newLup:           251_183.992399245533703810 * 1e18
        });

        _assertReserveAuction({
            reserves:                   499.181304561658553626 * 1e18,
            claimableReserves :         0,
            claimableReservesRemaining: 0,
            auctionPrice:               0,
            timeRemaining:              0
        });

        changePrank(_bidder);

        _assertTakeReservesNoReservesRevert();
    }

    function testReserveAuctionPricing() external {
        // borrower repays all debt (auction for full reserves)
        _repayDebt({
            from:             _borrower,
            borrower:         _borrower,
            amountToRepay:    205_000 * 1e18,
            amountRepaid:     179_590.373946590638353626 * 1e18,
            collateralToPull: 0,
            newLup:           MAX_PRICE
        });

        _assertReserveAuction({
            reserves:                   499.181304561658553626 * 1e18,
            claimableReserves :         499.181304561658553626 * 1e18,
            claimableReservesRemaining: 0,
            auctionPrice:               0,
            timeRemaining:              0
        });

        // kick off a new auction
        _startClaimableReserveAuction({
            from:              _bidder,
            remainingReserves: 494.189491516041968090 * 1e18,
<<<<<<< HEAD
            price:             1_000_000_000 * 1e18
=======
            price:             1_000_000_000 * 1e18,
            epoch:             1
>>>>>>> 79d89278
        });

        _assertReserveAuctionPrice(1_000_000_000 * 1e18);

        // check prices
        skip(37 minutes);
        _assertReserveAuctionPrice(652176034.882782126826643053 * 1e18);

        skip(23 hours);     // 23 hours 37 minutes
        _assertReserveAuctionPrice(77.745441780421987394 * 1e18);

        skip(1400);         // 24 hours 0 minutes 20 seconds
        _assertReserveAuctionPrice(59.604644775390625 * 1e18);

        skip(100);          // 24 hours 2 minutes
        _assertReserveAuctionPrice(58.243272807255146201 * 1e18);

        skip(58 minutes);   // 25 hours
        _assertReserveAuctionPrice(29.8023223876953125 * 1e18);

        skip(5 hours);      // 30 hours
        _assertReserveAuctionPrice(0.931322574615478515 * 1e18);

        skip(121 minutes);  // 32 hours 1 minute
        _assertReserveAuctionPrice(0.230156355619639189 * 1e18);

        skip(7700 seconds); // 34 hours 9 minutes 20 seconds
        _assertReserveAuctionPrice(0.052459681325756842 * 1e18);

        skip(8 hours);      // 42 hours 9 minutes 20 seconds
        _assertReserveAuctionPrice(0.000204920630178738 * 1e18);

        skip(6 hours);      // 42 hours 9 minutes 20 seconds
        _assertReserveAuctionPrice(0.000003201884846542 * 1e18);

        skip(3100 seconds); // 43 hours
        _assertReserveAuctionPrice(0.000001755953640897 * 1e18);

        skip(5 hours);      // 48 hours
        _assertReserveAuctionPrice(0.000000054873551278 * 1e18);

        skip(12 hours);     // 60 hours
        _assertReserveAuctionPrice(0.000000000013396863 * 1e18);

        skip(11 hours);     // 71 hours
        _assertReserveAuctionPrice(0.000000000000006541 * 1e18);

        skip(3599 seconds); // 71 hours 59 minutes 59 seconds
        _assertReserveAuctionPrice(0.000000000000003308 * 1e18);

        skip(1 seconds);    // 72 hours
        _assertReserveAuctionPrice(0.000000000000003270 * 1e18);
    }

    function testReserveAuctionTiming() external {
        // borrower repays all debt (auction for full reserves)
        _repayDebt({
            from:             _borrower,
            borrower:         _borrower,
            amountToRepay:    205_000 * 1e18,
            amountRepaid:     179_590.373946590638353626 * 1e18,
            collateralToPull: 0,
            newLup:           MAX_PRICE
        });

        // kick off a new auction
        _startClaimableReserveAuction({
            from:              _bidder,
            remainingReserves: 494.189491516041968090 * 1e18,
            price:             1_000_000_000 * 1e18,
            epoch:             1
        });

        // pass time to allow the price to decrease
        skip(24 hours);

        // check that you can't start a new auction if a previous auction is active
        _assertReserveAuctionTooSoon();

        (, uint256 unclaimed, , ) = _pool.reservesInfo();

        uint256 expectedPrice = 59.604644775390625 * 1e18;
        _takeReserves({
            from:              _bidder,
            amount:            Maths.wdiv(unclaimed, Maths.wad(2)),
            remainingReserves: Maths.wdiv(unclaimed, Maths.wad(2)),
            price:             expectedPrice,
            epoch:             1
        });

        // pass time to allow auction to complete
        skip(48 hours);

        // check that you can't start a new auction unless two weeks have passed
        _assertReserveAuctionTooSoon();
    }

    function testClaimableReserveAuction() external {
        // borrower repays all debt (auction for full reserves)
        _repayDebt({
            from:             _borrower,
            borrower:         _borrower,
            amountToRepay:    205_000 * 1e18,
            amountRepaid:     179_590.373946590638353626 * 1e18,
            collateralToPull: 0,
            newLup:           MAX_PRICE
        });
        (uint256 debt,,) = _pool.debtInfo();
        assertEq(debt, 0);

        uint256 reserves          = 499.181304561658553626 * 1e18;
        uint256 claimableReserves = reserves;
        uint256 expectedReserves  = reserves;
        _assertReserveAuction({
            reserves:                   reserves,
            claimableReserves :         claimableReserves,
            claimableReservesRemaining: 0,
            auctionPrice:               0,
            timeRemaining:              0
        });

        // kick off a new auction
        uint256 expectedPrice = 1_000_000_000 * 1e18;

        uint256 kickAward = Maths.wmul(expectedReserves, 0.01 * 1e18);
        uint256 expectedQuoteBalance = _quote.balanceOf(_bidder) + kickAward;
        expectedReserves -= kickAward;

        _startClaimableReserveAuction({
            from:              _bidder,
            remainingReserves: expectedReserves,
            price:             expectedPrice,
            epoch:             1
        });
        _assertReserveAuction({
            reserves:                   0,
            claimableReserves :         0,
            claimableReservesRemaining: expectedReserves,
            auctionPrice:               expectedPrice,
            timeRemaining:              3 days
        });
        assertEq(_quote.balanceOf(_bidder), expectedQuoteBalance);

        // bid once the price becomes attractive
        skip(24 hours);
        expectedPrice = 59.604644775390625 * 1e18;
        _assertReserveAuction({
            reserves:                   0,
            claimableReserves :         0,
            claimableReservesRemaining: expectedReserves,
            auctionPrice:               expectedPrice,
            timeRemaining:              2 days
        });

        _takeReserves({
            from:              _bidder,
            amount:            300 * 1e18,
            remainingReserves: 194.189491516041968090 * 1e18,
            price:             expectedPrice,
            epoch:             1
        });

        expectedQuoteBalance += 300 * 1e18;
        assertEq(_quote.balanceOf(_bidder), expectedQuoteBalance);
        assertEq(_ajnaToken.balanceOf(_bidder), 22_118.6065673828125 * 1e18);
        expectedReserves -= 300 * 1e18;
        _assertReserveAuction({
            reserves:                   0,
            claimableReserves :         0,
            claimableReservesRemaining: expectedReserves,
            auctionPrice:               expectedPrice,
            timeRemaining:              2 days
        });

        // bid max amount
        skip(5 minutes);
        expectedPrice = 56.259293120008319416 * 1e18;
        _assertReserveAuction({
            reserves:                   0,
            claimableReserves :         0,
            claimableReservesRemaining: expectedReserves,
            auctionPrice:               expectedPrice,
            timeRemaining:              2875 minutes
        });

        _takeReserves({
            from:              _bidder,
            amount:            400 * 1e18,
            remainingReserves: 0,
            price:             expectedPrice,
            epoch:             1
        });
        expectedQuoteBalance += expectedReserves;
        assertEq(_quote.balanceOf(_bidder), expectedQuoteBalance);
        assertEq(_ajnaToken.balanceOf(_bidder),  11_193.643043356438691840 * 1e18);

        expectedReserves = 0;
        _assertReserveAuction({
            reserves:                   0,
            claimableReserves :         0,
            claimableReservesRemaining: expectedReserves,
            auctionPrice:               expectedPrice,
            timeRemaining:              2875 minutes
        });

        // ensure take reverts after auction ends
        skip(72 hours);

        _assertTakeReservesNoAuctionRevert({
            amount: 777 * 1e18
        });

        _assertReserveAuction({
            reserves:                   0,
            claimableReserves :         0,
            claimableReservesRemaining: 0,
            auctionPrice:               0,
            timeRemaining:              0
        });
    }

    function testReserveAuctionPartiallyTaken() external {
        // borrower repays partial debt (auction for full reserves)
        _repayDebt({
            from:             _borrower,
            borrower:         _borrower,
            amountToRepay:    100_000 * 1e18,
            amountRepaid:     100_000 * 1e18,
            collateralToPull: 0,
            newLup:           251_183.992399245533703810 * 1e18
        });
        uint256 reserves          = 499.181304561658553626 * 1e18;
        uint256 claimableReserves = 101.229434828705361858 * 1e18;
        _assertReserveAuction({
            reserves:                   reserves,
            claimableReserves :         claimableReserves,
            claimableReservesRemaining: 0,
            auctionPrice:               0,
            timeRemaining:              0
        });

        // kick off a new auction
        uint256 expectedPrice     = 1_000_000_000 * 1e18;
        uint256 expectedReserves  = claimableReserves;
        uint256 kickAward = Maths.wmul(expectedReserves, 0.01 * 1e18);
        expectedReserves -= kickAward;

        _startClaimableReserveAuction({
            from:              _bidder,
            remainingReserves: expectedReserves,
            price:             expectedPrice,
            epoch:             1
        });
        reserves          = 610.479702351371553626 * 1e18 - 212.527832618418361858 * 1e18;
        claimableReserves = 0;
        _assertReserveAuction({
            reserves:                   reserves,
            claimableReserves :         claimableReserves,
            claimableReservesRemaining: expectedReserves,
            auctionPrice:               expectedPrice,
            timeRemaining:              3 days
        });

        // partial take
        skip(1 days);

        expectedPrice = 59.604644775390625 * 1e18;
        expectedReserves -= 100 * 1e18;
        _takeReserves({
            from:              _bidder,
            amount:            100 * 1e18,
            remainingReserves: expectedReserves,
            price:             expectedPrice,
            epoch:             1
        });
        _assertReserveAuction({
            reserves:                   reserves,
            claimableReserves :         claimableReserves,
            claimableReservesRemaining: expectedReserves,
            auctionPrice:               expectedPrice,
            timeRemaining:              2 days
        });

        // wait until auction ends
        skip(3 days);
        expectedPrice = 0;
        _assertReserveAuction({
            reserves:                   610.479702351371553626 * 1e18 - 212.527832618418361858 * 1e18,
            claimableReserves :         0,
            claimableReservesRemaining: expectedReserves,
            auctionPrice:               expectedPrice,
            timeRemaining:              0
        });

        // after more interest accumulates, borrower repays remaining debt
        skip(4 weeks);
        vm.roll(block.number + 201_600);

        _repayDebt({
            from:             _borrower,
            borrower:         _borrower,
            amountToRepay:    105_000 * 1e18,
            amountRepaid:     79_940.029064520279557316 * 1e18,
            collateralToPull: 0,
            newLup:           MAX_PRICE
        });

        // start an auction, confirm old claimable reserves are included alongside new claimable reserves
        skip(1 days);

        reserves = 442.433476150631444321 * 1e18;
        uint256 newClaimableReserves = reserves;
        _assertReserveAuction({
            reserves:                   reserves,
            claimableReserves :         newClaimableReserves,
            claimableReservesRemaining: expectedReserves,
            auctionPrice:               expectedPrice,
            timeRemaining:              0
        });
        expectedPrice = 1_000_000_000 * 1e18;
        kickAward = Maths.wmul(newClaimableReserves, 0.01 * 1e18);
        expectedReserves += newClaimableReserves - kickAward;
        _startClaimableReserveAuction({
            from:              _bidder,
            remainingReserves: expectedReserves,
            price:             expectedPrice,
            epoch:             2
        });

        // take everything
        skip(28 hours);
        assertEq(expectedReserves, 438.226281869543438117 * 1e18);
        expectedPrice = 3.725290298461914062 * 1e18;
        _assertReserveAuction({
            reserves:                   0,
            claimableReserves :         0,
            claimableReservesRemaining: expectedReserves,
            auctionPrice:               expectedPrice,
            timeRemaining:              44 hours
        });

        expectedReserves = 0;
        _takeReserves({
            from:              _bidder,
            amount:            600 * 1e18,
            remainingReserves: expectedReserves,
            price:             expectedPrice,
            epoch:             2
        });
        _assertReserveAuction({
            reserves:                   0,
            claimableReserves :         0,
            claimableReservesRemaining: expectedReserves,
            auctionPrice:               expectedPrice,
            timeRemaining:              44 hours
        });
    }
}<|MERGE_RESOLUTION|>--- conflicted
+++ resolved
@@ -121,12 +121,8 @@
         _startClaimableReserveAuction({
             from:              _bidder,
             remainingReserves: 494.189491516041968090 * 1e18,
-<<<<<<< HEAD
-            price:             1_000_000_000 * 1e18
-=======
             price:             1_000_000_000 * 1e18,
             epoch:             1
->>>>>>> 79d89278
         });
 
         _assertReserveAuctionPrice(1_000_000_000 * 1e18);
