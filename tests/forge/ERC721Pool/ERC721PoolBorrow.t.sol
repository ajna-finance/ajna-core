// SPDX-License-Identifier: UNLICENSED
pragma solidity 0.8.14;

import { ERC721HelperContract, ERC721FuzzyHelperContract, ERC721NDecimalsHelperContract } from './ERC721DSTestPlus.sol';

import 'src/ERC721Pool.sol';

import 'src/libraries/internal/Maths.sol';

import { MAX_PRICE, _priceAt } from 'src/libraries/helpers/PoolHelper.sol';

abstract contract ERC721PoolBorrowTest is ERC721HelperContract {
    address internal _borrower;
    address internal _borrower2;
    address internal _borrower3;
    address internal _lender;
    address internal _lender2;

    // Called by setUp method to set the _pool which tests will use
    function createPool() external virtual returns (ERC721Pool);

    function setUp() external {
        _borrower  = makeAddr("borrower");
        _borrower2 = makeAddr("borrower2");
        _borrower3 = makeAddr("borrower3");
        _lender    = makeAddr("lender");
        _lender2   = makeAddr("lender2");

        // deploy collection pool
        _pool = this.createPool();

        _mintAndApproveQuoteTokens(_lender, 200_000 * 1e18);
        _mintAndApproveCollateralTokens(_borrower, 52);
        _mintAndApproveCollateralTokens(_borrower2, 10);
        _mintAndApproveCollateralTokens(_borrower3, 13);

        vm.prank(_borrower);
        _quote.approve(address(_pool), 200_000 * 1e18);
    }
}

contract ERC721SubsetPoolBorrowTest is ERC721PoolBorrowTest {
    function createPool() external override returns (ERC721Pool) {
        // deploy subset pool
        uint256[] memory subsetTokenIds = new uint256[](6);
        subsetTokenIds[0] = 1;
        subsetTokenIds[1] = 3;
        subsetTokenIds[2] = 5;
        subsetTokenIds[3] = 51;
        subsetTokenIds[4] = 53;
        subsetTokenIds[5] = 73;
        return _deploySubsetPool(subsetTokenIds);
    }

    /***************************/
    /*** ERC721 Subset Tests ***/
    /***************************/

    function testBorrowLimitReached() external tearDown {

        // lender deposits 10000 Quote into 3 buckets
        _addInitialLiquidity({
            from:   _lender,
            amount: 10_000 * 1e18,
            index:  2550
        });
        _addInitialLiquidity({
            from:   _lender,
            amount: 10_000 * 1e18,
            index:  2551
        });
        _addInitialLiquidity({
            from:   _lender,
            amount: 10_000 * 1e18,
            index:  2552
        });

        // borrower deposits three NFTs into the subset pool
        uint256[] memory tokenIdsToAdd = new uint256[](3);
        tokenIdsToAdd[0] = 1;
        tokenIdsToAdd[1] = 3;
        tokenIdsToAdd[2] = 5;
        _pledgeCollateral({
            from:     _borrower,
            borrower: _borrower,
            tokenIds: tokenIdsToAdd
        });

        // should revert if insufficient quote available before limit price
        _assertBorrowLimitIndexRevert({
            from:       _borrower,
            amount:     21_000 * 1e18,
            indexLimit: 2551
        });
    }

    function testBorrowBorrowerUnderCollateralized() external tearDown {
        // add initial quote to the pool
        _addInitialLiquidity({
            from:   _lender,
            amount: 1_000 * 1e18,
            index:  3575
        });

        // borrower pledges some collateral
        uint256[] memory tokenIdsToAdd = new uint256[](2);
        tokenIdsToAdd[0] = 5;
        tokenIdsToAdd[1] = 3;
        _pledgeCollateral({
            from:     _borrower,
            borrower: _borrower,
            tokenIds: tokenIdsToAdd
        });

        // should revert if borrower did not deposit enough collateral
        _assertBorrowBorrowerUnderCollateralizedRevert({
            from:       _borrower,
            amount:     40 * 1e18,
            indexLimit: 4000
        });
    }

    function testBorrowPoolUnderCollateralized() external tearDown {
        // add initial quote to the pool
        _addInitialLiquidity({
            from:   _lender,
            amount: 1_000 * 1e18,
            index:  3232
        });

        // should revert if borrow would result in pool under collateralization
        _assertBorrowBorrowerUnderCollateralizedRevert({
            from:       _borrower,
            amount:     500,
            indexLimit: 4000
        });
    }

    function testBorrowAndRepay() external {

        // lender deposits 10000 Quote into 3 buckets
        _addInitialLiquidity({
            from:   _lender,
            amount: 10_000 * 1e18,
            index:  2550
        });
        _addInitialLiquidity({
            from:   _lender,
            amount: 10_000 * 1e18,
            index:  2551
        });
        _addInitialLiquidity({
            from:   _lender,
            amount: 10_000 * 1e18,
            index:  2552
        });

        // check initial token balances
        assertEq(_collateral.balanceOf(_borrower),      52);
        assertEq(_collateral.balanceOf(address(_pool)), 0);

        assertEq(_quote.balanceOf(address(_pool)), 30_000 * 1e18);
        assertEq(_quote.balanceOf(_borrower),            0);

        // check pool state
        _assertPool(
            PoolParams({
                htp:                  0,
                lup:                  MAX_PRICE,
                poolSize:             30_000 * 1e18,
                pledgedCollateral:    0,
                encumberedCollateral: 0,
                poolDebt:             0,
                actualUtilization:    0,
                targetUtilization:    1 * 1e18,
                minDebtAmount:        0,
                loans:                0,
                maxBorrower:          address(0),
                interestRate:         0.05 * 1e18,
                interestRateUpdate:   _startTime
            })
        );
        // check initial bucket state
        _assertBucket({
            index:        2550,
            lpBalance:    10_000 * 1e18,
            collateral:   0,
            deposit:      10_000 * 1e18,
            exchangeRate: 1 * 1e18
        });

        // borrower deposits three NFTs into the subset pool
        uint256[] memory tokenIdsToAdd = new uint256[](3);
        tokenIdsToAdd[0] = 1;
        tokenIdsToAdd[1] = 3;
        tokenIdsToAdd[2] = 5;
        _pledgeCollateral({
            from:     _borrower,
            borrower: _borrower,
            tokenIds: tokenIdsToAdd
        });
        // borrower borrows from the pool
        uint256 borrowAmount = 3_000 * 1e18;
        _borrow({
            from:       _borrower,
            amount:     borrowAmount,
            indexLimit: 2551,
            newLup:     _priceAt(2550)
        });

        // check token balances after borrow
        assertEq(_collateral.balanceOf(_borrower),      49);
        assertEq(_collateral.balanceOf(address(_pool)), 3);

        assertEq(_quote.balanceOf(address(_pool)), 27_000 * 1e18);
        assertEq(_quote.balanceOf(_borrower),      borrowAmount);

        // check pool state after borrow
        _assertPool(
            PoolParams({
                htp:                  1_000.961538461538462000 * 1e18,
                lup:                  _priceAt(2550),
                poolSize:             30_000 * 1e18,
                pledgedCollateral:    Maths.wad(3),
                encumberedCollateral: 0.997340520100278804 * 1e18,
                poolDebt:             3_002.88461538461538600 * 1e18,
                actualUtilization:    0.100096153846153846 * 1e18,
                targetUtilization:    1 * 1e18,
                minDebtAmount:        3_002.88461538461538600 * 1e18 / 10,
                loans:                1,
                maxBorrower:          _borrower,
                interestRate:         0.05 * 1e18,
                interestRateUpdate:   _startTime
            })
        );
        // check bucket state after borrow
        _assertBucket({
            index:        2550,
            lpBalance:    10_000 * 1e18,
            collateral:   0,
            deposit:      10_000 * 1e18,
            exchangeRate: 1 * 1e18
        });
        // check borrower info after borrow
        _assertBorrower({
            borrower:                  _borrower,
            borrowerDebt:              3_002.884615384615386000 * 1e18,
            borrowerCollateral:        3 * 1e18,
            borrowert0Np:              1_051.009615384615385100 * 1e18,
            borrowerCollateralization: 3.007999714779824033 * 1e18
        });

        // pass time to allow interest to accumulate
        skip(10 days);

        // borrower partially repays half their loan
        _repayDebt({
            from:             _borrower,
            borrower:         _borrower,
            amountToRepay:    borrowAmount / 2,
            amountRepaid:     borrowAmount / 2,
            collateralToPull: 0,
            newLup:           _priceAt(2550)
        });

        // check token balances after partial repay
        assertEq(_collateral.balanceOf(_borrower),      49);
        assertEq(_collateral.balanceOf(address(_pool)), 3);

        assertEq(_quote.balanceOf(address(_pool)), 28_500 * 1e18);
        assertEq(_quote.balanceOf(_borrower),      borrowAmount / 2);

        // check pool state after partial repay
        _assertPool(
            PoolParams({
                htp:                  503.022258079721182348 * 1e18,
                lup:                  _priceAt(2550),
                poolSize:             30_003.520235392247040000 * 1e18,
                pledgedCollateral:    Maths.wad(3),
                encumberedCollateral: 0.500516446164039921 * 1e18,
                poolDebt:             1507.000974734143274062 * 1e18,
                actualUtilization:    0.050227472073642885 * 1e18,
                targetUtilization:    0.166838815388013307 * 1e18,
                minDebtAmount:        150.700097473414327406 * 1e18,
                loans:                1,
                maxBorrower:          _borrower,
                interestRate:         0.045 * 1e18,
                interestRateUpdate:   _startTime + 10 days
            })
        );
        // check bucket state after partial repay
        _assertBucket({
            index:        2550,
            lpBalance:    10_000 * 1e18,
            collateral:   0,
            deposit:      10_001.17341179741568 * 1e18,
            exchangeRate: 1.000117341179741568 * 1e18
        });
        // check borrower info after partial repay
        _assertBorrower({
            borrower:                  _borrower,
            borrowerDebt:              1_507.000974734143274062 * 1e18,
            borrowerCollateral:        3 * 1e18,
            borrowert0Np:              1_051.009615384615385100 * 1e18,
            borrowerCollateralization: 5.993809040625961846 * 1e18
        });

        // pass time to allow additional interest to accumulate
        skip(10 days);

        // find pending debt after interest accumulation
        _assertBorrower({
            borrower:                  _borrower,
            borrowerDebt:              1_508.860066921599065131 * 1e18,
            borrowerCollateral:        3 * 1e18,
            borrowert0Np:              1_051.009615384615385100 * 1e18,
            borrowerCollateralization: 5.986423966420065589 * 1e18
        });

        // mint additional quote to allow borrower to repay their loan plus interest
        deal(address(_quote), _borrower,  _quote.balanceOf(_borrower) + 1_000 * 1e18);

        // check collateral token balances before full repay
        assertEq(_pool.pledgedCollateral(), Maths.wad(3));

        assertEq(_collateral.balanceOf(_borrower),      49);
        assertEq(_collateral.balanceOf(address(_pool)), 3);

        // borrower repays their debt and pulls collateral from the pool
        _repayDebt({
            from:             _borrower,
            borrower:         _borrower,
            amountToRepay:    type(uint256).max,
            amountRepaid:     1_508.860066921599065131 * 1e18,
            collateralToPull: 3,
            newLup:           MAX_PRICE
        });

        // check token balances after fully repay
        assertEq(_pool.pledgedCollateral(), 0);

        assertEq(_collateral.balanceOf(_borrower),      52);
        assertEq(_collateral.balanceOf(address(_pool)), 0);

        assertEq(_quote.balanceOf(address(_pool)), 30_008.860066921599065131 * 1e18);
        assertEq(_quote.balanceOf(_borrower),      991.139933078400934869 * 1e18);

        // check pool state after fully repay
        _assertPool(
            PoolParams({
                htp:                  0,
                lup:                  MAX_PRICE,
                poolSize:             30_005.105213052294390000 * 1e18,
                pledgedCollateral:    0,
                encumberedCollateral: 0,
                poolDebt:             0,
                actualUtilization:    0,
                targetUtilization:    0.166838815388013307 * 1e18,
                minDebtAmount:        0,
                loans:                0,
                maxBorrower:          address(0),
                interestRate:         0.0405 * 1e18,
                interestRateUpdate:   _startTime + 20 days
            })
        );
        _assertEMAs({
            debtEma:   142.074529848655991542 * 1e18,
            lupColEma: 851.567601449557349751 * 1e18
        });
        // check bucket state after fully repay
        _assertBucket({
            index:        2550,
            lpBalance:    10_000 * 1e18,
            collateral:   0,
            deposit:      10_001.70173768409813 * 1e18,
            exchangeRate: 1.000170173768409813 * 1e18
        });
        // check borrower info after fully repay
        _assertBorrower({
            borrower:                  _borrower,
            borrowerDebt:              0,
            borrowerCollateral:        0,
            borrowert0Np:              0,
            borrowerCollateralization: 1 * 1e18
        });

        assertEq(_collateral.balanceOf(_borrower),      52);
        assertEq(_collateral.balanceOf(address(_pool)), 0);
    }

    function testPoolRepayRequireChecks() external tearDown {
        // add initial quote to the pool
        _addInitialLiquidity({
            from:   _lender,
            amount: 10_000 * 1e18,
            index:  2550
        });
        _addInitialLiquidity({
            from:   _lender,
            amount: 10_000 * 1e18,
            index:  2551
        });

        deal(address(_quote), _borrower, _quote.balanceOf(_borrower) + 10_000 * 1e18);

        // should revert if borrower has no debt
        _assertRepayNoDebtRevert({
            from:     _borrower,
            borrower: _borrower,
            amount:   10_000 * 1e18
        });

        // borrower 1 borrows 1000 quote from the pool
        uint256[] memory tokenIdsToAdd = new uint256[](3);
        tokenIdsToAdd[0] = 1;
        tokenIdsToAdd[1] = 3;
        tokenIdsToAdd[2] = 5;
        _pledgeCollateral({
            from:     _borrower,
            borrower: _borrower,
            tokenIds: tokenIdsToAdd
        });
        _borrow({
            from:       _borrower,
            amount:     1_000 * 1e18,
            indexLimit: 3_000,
            newLup:     3_010.892022197881557845 * 1e18
        });

        _assertLoans({
            noOfLoans: 1,
            maxBorrower: _borrower,
            maxThresholdPrice: 333.653846153846154 * 1e18
        });

        // borrower 2 borrows 3k quote from the pool and becomes new queue HEAD
        tokenIdsToAdd = new uint256[](1);
        tokenIdsToAdd[0] = 53;
        _pledgeCollateral({
            from:     _borrower2,
            borrower: _borrower2,
            tokenIds: tokenIdsToAdd
        });
        _borrow({
            from:       _borrower2,
            amount:     3_000 * 1e18,
            indexLimit: 3_000,
            newLup:     3_010.892022197881557845 * 1e18
        });

        _assertLoans({
            noOfLoans: 2,
            maxBorrower: _borrower2,
            maxThresholdPrice: 3_002.884615384615386 * 1e18
        });

        // should be able to repay loan if properly specified
        _repayDebt({
            from:             _borrower,
            borrower:         _borrower,
            amountToRepay:    1_100 * 1e18,
            amountRepaid:     1_000.961538461538462000 * 1e18,
            collateralToPull: 0,
            newLup:           _lup()
        });
    }


    function testRepayLoanFromDifferentActor() external tearDown {
        _addInitialLiquidity({
            from:   _lender,
            amount: 10_000 * 1e18,
            index:  2550
        });
        _addInitialLiquidity({
            from:   _lender,
            amount: 10_000 * 1e18,
            index:  2551
        });
        _addInitialLiquidity({
            from:   _lender,
            amount: 10_000 * 1e18,
            index:  2552
        });

        // borrower deposits three NFTs into the subset pool
        uint256[] memory tokenIdsToAdd = new uint256[](3);
        tokenIdsToAdd[0] = 1;
        tokenIdsToAdd[1] = 3;
        tokenIdsToAdd[2] = 5;
        _pledgeCollateral({
            from:     _borrower,
            borrower: _borrower,
            tokenIds: tokenIdsToAdd
        });
        // borrower borrows from the pool
        _borrow({
            from:       _borrower,
            amount:     3_000 * 1e18,
            indexLimit: 2_551,
            newLup:     3_010.892022197881557845 * 1e18
        });

        // check token balances after borrow
        assertEq(_pool.pledgedCollateral(), Maths.wad(3));

        assertEq(_collateral.balanceOf(_borrower),      49);
        assertEq(_collateral.balanceOf(address(_pool)), 3);

        assertEq(_quote.balanceOf(address(_pool)), 27_000 * 1e18);
        assertEq(_quote.balanceOf(_lender),        170_000 * 1e18);
        assertEq(_quote.balanceOf(_borrower),      3_000 * 1e18);

        // pass time to allow interest to accumulate
        skip(10 days);

        // lender partially repays borrower's loan
        _repayDebt({
            from:             _lender,
            borrower:         _borrower,
            amountToRepay:    1_500 * 1e18,
            amountRepaid:     1_500 * 1e18,
            collateralToPull: 0,
            newLup:           3_010.892022197881557845 * 1e18
        });

        // check token balances after partial repay
        assertEq(_pool.pledgedCollateral(), Maths.wad(3));

        assertEq(_collateral.balanceOf(_borrower),      49);
        assertEq(_collateral.balanceOf(address(_pool)), 3);

        assertEq(_quote.balanceOf(address(_pool)), 28_500 * 1e18);
        assertEq(_quote.balanceOf(_lender),        168_500 * 1e18);
        assertEq(_quote.balanceOf(_borrower),      3_000 * 1e18);
    }
}

contract ERC721CollectionPoolBorrowTest is ERC721NDecimalsHelperContract(18) {
    address internal _borrower;
    address internal _lender;

    function setUp() external {
        _borrower  = makeAddr("borrower");
        _lender    = makeAddr("lender");

<<<<<<< HEAD
    /**
     *  @dev Creates debt for an anonymous non-player borrower not otherwise involved in the test.
     **/
    function _anonBorrowerDrawsDebt(uint256 loanAmount) internal {
        _anonBorrowerCount += 1;
        address borrower = makeAddr(string(abi.encodePacked("anonBorrower", _anonBorrowerCount)));
        vm.stopPrank();
        _mintAndApproveCollateralTokens(borrower, 1);
        uint256[] memory tokenIdsToAdd = new uint256[](1);
        tokenIdsToAdd[0] = _collateral.totalSupply();

        _drawDebtNoLupCheck({
            from:           borrower,
            borrower:       borrower,
            amountToBorrow: loanAmount,
            limitIndex:     7_777,
            tokenIds:       tokenIdsToAdd
        });
=======
        _mintAndApproveQuoteTokens(_lender, 200_000 * 1e18);
        _mintAndApproveCollateralTokens(_borrower, 52);

        vm.prank(_borrower);
        _quote.approve(address(_pool), 200_000 * 1e18);
>>>>>>> a8f7e8f7
    }

    function testMinBorrowAmountCheck() external tearDown {
        // add initial quote to the pool
        changePrank(_lender);
        _pool.addQuoteToken(20_000 * 1e18, 2550);

        // 10 borrowers draw debt
        for (uint i=0; i<10; ++i) {
            _anonBorrowerDrawsDebt(1_200 * 1e18);
        }

        (, uint256 loansCount, , , ) = _poolUtils.poolLoansInfo(address(_pool));
        assertEq(loansCount, 10);

        uint256[] memory tokenIdsToAdd = new uint256[](1);
        tokenIdsToAdd[0] = 5;
        _pledgeCollateral({
            from:     _borrower,
            borrower: _borrower,
            tokenIds: tokenIdsToAdd
        });

        // should revert if borrower attempts to borrow more than minimum amount
        _assertBorrowMinDebtRevert({
            from:       _borrower,
            amount:     100 * 1e18,
            indexLimit: 7_777
        });
    }

    function testMinRepayAmountCheck() external tearDown {
        // add initial quote to the pool
        changePrank(_lender);
        _pool.addQuoteToken(20_000 * 1e18, 2550);

        // 9 other borrowers draw debt
        for (uint i=0; i<9; ++i) {
            _anonBorrowerDrawsDebt(1_200 * 1e18);
        }

        // borrower 1 borrows 1000 quote from the pool
        uint256[] memory tokenIdsToAdd = new uint256[](3);
        tokenIdsToAdd[0] = 1;
        tokenIdsToAdd[1] = 3;
        tokenIdsToAdd[2] = 5;

        _drawDebtNoLupCheck({
            from:           _borrower,
            borrower:       _borrower,
            amountToBorrow: 1_000 * 1e18,
            limitIndex:     3000,
            tokenIds:       tokenIdsToAdd
        });

        (, uint256 loansCount, , , ) = _poolUtils.poolLoansInfo(address(_pool));
        assertEq(loansCount, 10);

        // should revert if amount left after repay is less than the average debt
        _assertRepayMinDebtRevert({
            from:     _borrower,
            borrower: _borrower,
            amount:   900 * 1e18
        });
    }
}

contract ERC721ScaledQuoteTokenBorrowTest is ERC721NDecimalsHelperContract(4) {
    address internal _borrower;
    address internal _lender;

    function setUp() external {
        _borrower  = makeAddr("borrower");
        _lender    = makeAddr("lender");

        _mintAndApproveQuoteTokens(_lender, 20_000 * 1e4);
        _mintAndApproveCollateralTokens(_borrower, 5);
    }

    function testMinDebtBelowDustLimitCheck() external tearDown {
        // add initial quote to the pool
        changePrank(_lender);
        _pool.addQuoteToken(20_000 * 1e18, 2550);

        // borrower pledges a single NFT
        uint256[] memory tokenIdsToAdd = new uint256[](1);
        tokenIdsToAdd[0] = 5;
        _pledgeCollateral({
            from:       _borrower,
            borrower:   _borrower,
            tokenIds:   tokenIdsToAdd
        });

        // should revert if borrower tries to draw debt below dust limit
        _assertBorrowDustRevert({
            from:       _borrower,
            amount:     0.00005 * 1e18,
            indexLimit: 2550
        });

        // 10 borrowers draw debt at the dust limit
        for (uint i=0; i<10; ++i) {
            _anonBorrowerDrawsDebt(0.0001 * 1e18);
        }

        // should still revert if borrower tries to draw debt below dust limit
        _assertBorrowDustRevert({
            from:       _borrower,
            amount:     0.000075 * 1e18,
            indexLimit: 2550
        });
    }
}


contract ERC721PoolBorrowFuzzyTest is ERC721FuzzyHelperContract {

    address internal _borrower;
    address internal _borrower2;
    address internal _borrower3;
    address internal _lender;
    address internal _lender2;

    function setUp() external {
        _borrower  = makeAddr("borrower");
        _borrower2 = makeAddr("borrower2");
        _borrower3 = makeAddr("borrower3");
        _lender    = makeAddr("lender");
        _lender2   = makeAddr("lender2");

        // deploy collection pool
        _pool = _deployCollectionPool();

        _mintAndApproveQuoteTokens(_lender, 200_000 * 1e18);
        _mintAndApproveCollateralTokens(_borrower, 52);
        _mintAndApproveCollateralTokens(_borrower2, 10);
        _mintAndApproveCollateralTokens(_borrower3, 13);

        vm.prank(_borrower);
        _quote.approve(address(_pool), 200_000 * 1e18);
    }

    function testDrawRepayDebtFuzzy(uint256 numIndexes, uint256 mintAmount_) external tearDown {
        numIndexes = bound(numIndexes, 3, 7); // number of indexes to add liquidity to
        mintAmount_ = bound(mintAmount_, 1 * 1e18, 1_000 * 1e18);

        // lender adds liquidity to random indexes
        changePrank(_lender);
        uint256[] memory indexes = new uint256[](numIndexes);
        for (uint256 i = 0; i < numIndexes; ++i) {
            deal(address(_quote), _lender, mintAmount_);

            indexes[i] = _randomIndexWithMinimumPrice(5000); // setting a minimum price for collateral prevents exceeding memory and gas limits

            _addLiquidity({
                from:    _lender,
                amount:  mintAmount_,
                index:   indexes[i],
                lpAward: mintAmount_,
                newLup:  _calculateLup(address(_pool), 0)
            });

            _assertBucket({
                index:      indexes[i],
                lpBalance:  mintAmount_,
                collateral: 0,
                deposit:    mintAmount_,
                exchangeRate: 1e18
            });
        }

        // borrower draw a random amount of debt
        changePrank(_borrower);
        uint256 limitIndex = _findLowestIndexPrice(indexes);
        uint256 borrowAmount = Maths.wdiv(mintAmount_, Maths.wad(3));
        uint256[] memory tokenIdsToAdd = _NFTTokenIdsToAdd(_borrower, _requiredCollateralNFT(Maths.wdiv(mintAmount_, Maths.wad(3)), limitIndex));

        _drawDebt({
            from:           _borrower,
            borrower:       _borrower,
            amountToBorrow: borrowAmount,
            limitIndex:     limitIndex,
            tokenIds:       tokenIdsToAdd,
            newLup:         _calculateLup(address(_pool), borrowAmount)
        });

        // check buckets after borrow
        for (uint256 i = 0; i < numIndexes; ++i) {
            _assertBucket({
                index:        indexes[i],
                lpBalance:    mintAmount_,
                collateral:   0,
                deposit:      mintAmount_,
                exchangeRate: 1e18
            });
        }

        // check borrower info
        (uint256 debt, , ) = _poolUtils.borrowerInfo(address(_pool), address(_borrower));
        assertGt(debt, borrowAmount); // check that initial fees accrued

        // check pool state
        (uint256 minDebt, , uint256 poolActualUtilization, uint256 poolTargetUtilization) = _poolUtils.poolUtilizationInfo(address(_pool));
        _assertPool(
            PoolParams({
                htp:                  Maths.wdiv(debt, Maths.wad(tokenIdsToAdd.length)),
                lup:                  _poolUtils.lup(address(_pool)),
                poolSize:             (indexes.length * mintAmount_),
                pledgedCollateral:    Maths.wad(tokenIdsToAdd.length),
                encumberedCollateral: Maths.wdiv(debt, _poolUtils.lup(address(_pool))),
                poolDebt:             debt,
                actualUtilization:    poolActualUtilization,
                targetUtilization:    poolTargetUtilization,
                minDebtAmount:        minDebt,
                loans:                1,
                maxBorrower:          _borrower,
                interestRate:         0.05 * 1e18,
                interestRateUpdate:   _startTime
            })
        );
        assertLt(_htp(), _poolUtils.lup(address(_pool)));
        assertGt(minDebt, 0);
        assertEq(_poolUtils.lup(address(_pool)), _calculateLup(address(_pool), debt));

        // pass time to allow interest to accumulate
        skip(1 days);

        // repay all debt and withdraw collateral
        (debt, , ) = _poolUtils.borrowerInfo(address(_pool), address(_borrower));
        deal(address(_quote), _borrower, debt);

        _repayDebt({
            from:             _borrower,
            borrower:         _borrower,
            amountToRepay:    debt,
            amountRepaid:     debt,
            collateralToPull: tokenIdsToAdd.length,
            newLup:           _calculateLup(address(_pool), 0)
        });

        // check that deposit and exchange rate have increased as a result of accrued interest
        for (uint256 i = 0; i < numIndexes; ++i) {
            (, uint256 deposit, , uint256 lpAccumulator, , uint256 exchangeRate) = _poolUtils.bucketInfo(address(_pool), indexes[i]);

            // check that only deposits above the htp earned interest
            if (indexes[i] <= _poolUtils.priceToIndex(Maths.wdiv(debt, Maths.wad(tokenIdsToAdd.length)))) {
                assertGt(deposit, mintAmount_);
                assertGt(exchangeRate, 1e18);
            } else {
                assertEq(deposit, mintAmount_);
                assertEq(exchangeRate, 1e18);
            }

            assertEq(lpAccumulator, mintAmount_);

            _assertBucket({
                index:        indexes[i],
                lpBalance:    mintAmount_,
                collateral:   0,
                deposit:      deposit,
                exchangeRate: exchangeRate
            });
        }

        // check borrower state after repayment
        (debt, , ) = _poolUtils.borrowerInfo(address(_pool), address(_borrower));
        assertEq(debt, 0);

        // check pool state
        assertEq(_htp(), 0);
        assertEq(_poolUtils.lup(address(_pool)), MAX_PRICE);
    }

}<|MERGE_RESOLUTION|>--- conflicted
+++ resolved
@@ -544,32 +544,11 @@
         _borrower  = makeAddr("borrower");
         _lender    = makeAddr("lender");
 
-<<<<<<< HEAD
-    /**
-     *  @dev Creates debt for an anonymous non-player borrower not otherwise involved in the test.
-     **/
-    function _anonBorrowerDrawsDebt(uint256 loanAmount) internal {
-        _anonBorrowerCount += 1;
-        address borrower = makeAddr(string(abi.encodePacked("anonBorrower", _anonBorrowerCount)));
-        vm.stopPrank();
-        _mintAndApproveCollateralTokens(borrower, 1);
-        uint256[] memory tokenIdsToAdd = new uint256[](1);
-        tokenIdsToAdd[0] = _collateral.totalSupply();
-
-        _drawDebtNoLupCheck({
-            from:           borrower,
-            borrower:       borrower,
-            amountToBorrow: loanAmount,
-            limitIndex:     7_777,
-            tokenIds:       tokenIdsToAdd
-        });
-=======
         _mintAndApproveQuoteTokens(_lender, 200_000 * 1e18);
         _mintAndApproveCollateralTokens(_borrower, 52);
 
         vm.prank(_borrower);
         _quote.approve(address(_pool), 200_000 * 1e18);
->>>>>>> a8f7e8f7
     }
 
     function testMinBorrowAmountCheck() external tearDown {
