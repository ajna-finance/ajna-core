--- conflicted
+++ resolved
@@ -183,17 +183,10 @@
         // check initial bucket state
         _assertBucket({
             index:        2550,
-<<<<<<< HEAD
-            lpBalance:    10_000 * 1e27,
-            collateral:   0,
-            deposit:      10_000 * 1e18,
-            exchangeRate: 1 * 1e27
-=======
             lpBalance:    10_000 * 1e18,
             collateral:   0,
             deposit:      10_000 * 1e18,
             exchangeRate: 1 * 1e18
->>>>>>> ec791226
         });
 
         // borrower deposits three NFTs into the subset pool
@@ -243,17 +236,10 @@
         // check bucket state after borrow
         _assertBucket({
             index:        2550,
-<<<<<<< HEAD
-            lpBalance:    10_000 * 1e27,
-            collateral:   0,
-            deposit:      10_000 * 1e18,
-            exchangeRate: 1 * 1e27
-=======
             lpBalance:    10_000 * 1e18,
             collateral:   0,
             deposit:      10_000 * 1e18,
             exchangeRate: 1 * 1e18
->>>>>>> ec791226
         });
         // check borrower info after borrow
         _assertBorrower({
@@ -305,17 +291,10 @@
         // check bucket state after partial repay
         _assertBucket({
             index:        2550,
-<<<<<<< HEAD
-            lpBalance:    10_000 * 1e27,
-            collateral:   0,
-            deposit:      10_001.17341179741568 * 1e18,
-            exchangeRate: 1.000117341179741568 * 1e27
-=======
             lpBalance:    10_000 * 1e18,
             collateral:   0,
             deposit:      10_001.17341179741568 * 1e18,
             exchangeRate: 1.000117341179741568 * 1e18
->>>>>>> ec791226
         });
         // check borrower info after partial repay
         _assertBorrower({
@@ -391,17 +370,10 @@
         // check bucket state after fully repay
         _assertBucket({
             index:        2550,
-<<<<<<< HEAD
-            lpBalance:    10_000 * 1e27,
-            collateral:   0,
-            deposit:      10_001.70173768409813 * 1e18,
-            exchangeRate: 1.000170173768409813 * 1e27
-=======
             lpBalance:    10_000 * 1e18,
             collateral:   0,
             deposit:      10_001.70173768409813 * 1e18,
             exchangeRate: 1.000170173768409813 * 1e18
->>>>>>> ec791226
         });
         // check borrower info after fully repay
         _assertBorrower({
@@ -460,8 +432,6 @@
             maxBorrower: _borrower,
             maxThresholdPrice: 333.653846153846154 * 1e18
         });
-<<<<<<< HEAD
-=======
 
         // should revert if LUP is below the limit
         ( , , , , , uint256 lupIndex ) = _poolUtils.poolPricesInfo(address(_pool));        
@@ -470,7 +440,6 @@
             amount:     2,
             indexLimit: lupIndex - 1
         });
->>>>>>> ec791226
 
         // borrower 2 borrows 3k quote from the pool and becomes new queue HEAD
         tokenIdsToAdd = new uint256[](1);
@@ -615,11 +584,7 @@
         _assertBorrowMinDebtRevert({
             from:       _borrower,
             amount:     100 * 1e18,
-<<<<<<< HEAD
-            indexLimit: 7_777
-=======
             indexLimit: MAX_FENWICK_INDEX
->>>>>>> ec791226
         });
     }
 
@@ -656,8 +621,6 @@
             borrower: _borrower,
             amount:   900 * 1e18
         });
-<<<<<<< HEAD
-=======
     }
 }
 
@@ -671,33 +634,12 @@
 
         _mintAndApproveQuoteTokens(_lender, 20_000 * 1e4);
         _mintAndApproveCollateralTokens(_borrower, 5);
->>>>>>> ec791226
-    }
-}
-
-<<<<<<< HEAD
-contract ERC721ScaledQuoteTokenBorrowTest is ERC721NDecimalsHelperContract(4) {
-    address internal _borrower;
-    address internal _lender;
-
-    function setUp() external {
-        _borrower  = makeAddr("borrower");
-        _lender    = makeAddr("lender");
-
-        _mintAndApproveQuoteTokens(_lender, 20_000 * 1e4);
-        _mintAndApproveCollateralTokens(_borrower, 5);
-    }
-
-    function testMinDebtBelowDustLimitCheck() external tearDown {
-        // add initial quote to the pool
-        changePrank(_lender);
-        _pool.addQuoteToken(20_000 * 1e18, 2550);
-=======
+    }
+
     function testMinDebtBelowDustLimitCheck() external tearDown {
         // add initial quote to the pool
         changePrank(_lender);
         _pool.addQuoteToken(20_000 * 1e18, 2550, block.timestamp + 30);
->>>>>>> ec791226
 
         // borrower pledges a single NFT
         uint256[] memory tokenIdsToAdd = new uint256[](1);
@@ -868,11 +810,7 @@
                 assertEq(exchangeRate, 1e18);
             }
 
-<<<<<<< HEAD
-            assertEq(lpAccumulator, mintAmount_ * 1e9);
-=======
             assertEq(lpAccumulator, mintAmount_);
->>>>>>> ec791226
 
             _assertBucket({
                 index:        indexes[i],
