// SPDX-License-Identifier: GPL-3.0-or-later
pragma solidity 0.8.14;

import { ERC721HelperContract } from './ERC721DSTestPlus.sol';

import 'src/erc721/ERC721Pool.sol';

import 'src/libraries/Maths.sol';

abstract contract ERC721PoolBorrowTest is ERC721HelperContract {
    address internal _borrower;
    address internal _borrower2;
    address internal _borrower3;
    address internal _lender;
    address internal _lender2;

    // Called by setUp method to set the _pool which tests will use
    function createPool() external virtual returns (ERC721Pool);

    function setUp() external {
        _borrower  = makeAddr("borrower");
        _borrower2 = makeAddr("borrower2");
        _borrower3 = makeAddr("borrower3");
        _lender    = makeAddr("lender");
        _lender2   = makeAddr("lender2");

        // deploy collection pool
        _pool = this.createPool();

        _mintAndApproveQuoteTokens(_lender, 200_000 * 1e18);
        _mintAndApproveCollateralTokens(_borrower, 52);
        _mintAndApproveCollateralTokens(_borrower2, 10);
        _mintAndApproveCollateralTokens(_borrower3, 13);

        vm.prank(_borrower);
        _quote.approve(address(_pool), 200_000 * 1e18);
    }
}

contract ERC721SubsetPoolBorrowTest is ERC721PoolBorrowTest {
    function createPool() external override returns (ERC721Pool) {
        // deploy subset pool
        uint256[] memory subsetTokenIds = new uint256[](6);
        subsetTokenIds[0] = 1;
        subsetTokenIds[1] = 3;
        subsetTokenIds[2] = 5;
        subsetTokenIds[3] = 51;
        subsetTokenIds[4] = 53;
        subsetTokenIds[5] = 73;
        return _deploySubsetPool(subsetTokenIds);
    }

    /***************************/
    /*** ERC721 Subset Tests ***/
    /***************************/

    function testBorrowLimitReached() external tearDown {

        // lender deposits 10000 Quote into 3 buckets
        _addLiquidity(
            {
                from:   _lender,
                amount: 10_000 * 1e18,
                index:  2550,
                newLup: MAX_PRICE
            }
        );
        _addLiquidity(
            {
                from:   _lender,
                amount: 10_000 * 1e18,
                index:  2551,
                newLup: MAX_PRICE
            }
        );
        _addLiquidity(
            {
                from:   _lender,
                amount: 10_000 * 1e18,
                index:  2552,
                newLup: MAX_PRICE
            }
        );

        // borrower deposits three NFTs into the subset pool
        uint256[] memory tokenIdsToAdd = new uint256[](3);
        tokenIdsToAdd[0] = 1;
        tokenIdsToAdd[1] = 3;
        tokenIdsToAdd[2] = 5;
        _pledgeCollateral(
            {
                from:     _borrower,
                borrower: _borrower,
                tokenIds: tokenIdsToAdd
            }
        );

        // should revert if insufficient quote available before limit price
        _assertBorrowLimitIndexRevert(
            {
                from:       _borrower,
                amount:     21_000 * 1e18,
                indexLimit: 2551
            }
        );
    }

    function testBorrowBorrowerUnderCollateralized() external tearDown {
        // add initial quote to the pool
        _addLiquidity(
            {
                from:   _lender,
                amount: 1_000 * 1e18,
                index:  3575,
                newLup: MAX_PRICE
            }
        );

        // borrower pledges some collateral
        uint256[] memory tokenIdsToAdd = new uint256[](2);
        tokenIdsToAdd[0] = 5;
        tokenIdsToAdd[1] = 3;
        _pledgeCollateral(
            {
                from:     _borrower,
                borrower: _borrower,
                tokenIds: tokenIdsToAdd
            }
        );

        // should revert if borrower did not deposit enough collateral
        _assertBorrowBorrowerUnderCollateralizedRevert(
            {
                from:       _borrower,
                amount:     40 * 1e18,
                indexLimit: 4000
            }
        );
    }

    function testBorrowPoolUnderCollateralized() external tearDown {
        // add initial quote to the pool
        _addLiquidity(
            {
                from:   _lender,
                amount: 1_000 * 1e18,
                index:  3232,
                newLup: MAX_PRICE
            }
        );

        // should revert if borrow would result in pool under collateralization
        _assertBorrowBorrowerUnderCollateralizedRevert(
            {
                from:       _borrower,
                amount:     500,
                indexLimit: 4000
            }
        );
    }

    function testBorrowAndRepay() external {

        // lender deposits 10000 Quote into 3 buckets
        _addLiquidity(
            {
                from:   _lender,
                amount: 10_000 * 1e18,
                index:  2550,
                newLup: MAX_PRICE
            }
        );
        _addLiquidity(
            {
                from:   _lender,
                amount: 10_000 * 1e18,
                index:  2551,
                newLup: MAX_PRICE
            }
        );
        _addLiquidity(
            {
                from:   _lender,
                amount: 10_000 * 1e18,
                index:  2552,
                newLup: MAX_PRICE
            }
        );

        // check initial token balances
        assertEq(_collateral.balanceOf(_borrower),      52);
        assertEq(_collateral.balanceOf(address(_pool)), 0);

        assertEq(_quote.balanceOf(address(_pool)), 30_000 * 1e18);
        assertEq(_quote.balanceOf(_borrower),            0);

        // check pool state
        _assertPool(
            PoolState({
                htp:                  0,
                lup:                  MAX_PRICE,
                poolSize:             30_000 * 1e18,
                pledgedCollateral:    0,
                encumberedCollateral: 0,
                poolDebt:             0,
                actualUtilization:    0,
                targetUtilization:    1 * 1e18,
                minDebtAmount:        0,
                loans:                0,
                maxBorrower:          address(0),
                interestRate:         0.05 * 1e18,
                interestRateUpdate:   _startTime
            })
        );

        // check initial bucket state
        _assertBucket(
            {
                index:        2550,
                lpBalance:    10_000 * 1e27,
                collateral:   0,
                deposit:      10_000 * 1e18,
                exchangeRate: 1 * 1e27
            }
        );

        // borrower deposits three NFTs into the subset pool
        uint256[] memory tokenIdsToAdd = new uint256[](3);
        tokenIdsToAdd[0] = 1;
        tokenIdsToAdd[1] = 3;
        tokenIdsToAdd[2] = 5;
        _pledgeCollateral(
            {
                from:     _borrower,
                borrower: _borrower,
                tokenIds: tokenIdsToAdd
            }
        );
        // borrower borrows from the pool
        uint256 borrowAmount = 3_000 * 1e18;
        _borrow(
            {
                from:       _borrower,
                amount:     borrowAmount,
                indexLimit: 2551,
                newLup:     _priceAt(2550)
            }
        );

        // check token balances after borrow
        assertEq(_collateral.balanceOf(_borrower),      49);
        assertEq(_collateral.balanceOf(address(_pool)), 3);

        assertEq(_quote.balanceOf(address(_pool)), 27_000 * 1e18);
        assertEq(_quote.balanceOf(_borrower),      borrowAmount);

        // check pool state after borrow
        _assertPool(
            PoolState({
                htp:                  1_000.961538461538462000 * 1e18,
                lup:                  _priceAt(2550),
                poolSize:             30_000 * 1e18,
                pledgedCollateral:    Maths.wad(3),
                encumberedCollateral: 0.997340520100278804 * 1e18,
                poolDebt:             3_002.88461538461538600 * 1e18,
                actualUtilization:    0.100096153846153846 * 1e18,
                targetUtilization:    1 * 1e18,
                minDebtAmount:        3_002.88461538461538600 * 1e18 / 10,
                loans:                1,
                maxBorrower:          _borrower,
                interestRate:         0.05 * 1e18,
                interestRateUpdate:   _startTime
            })
        );

        // check bucket state after borrow
        _assertBucket(
            {
                index:        2550,
                lpBalance:    10_000 * 1e27,
                collateral:   0,
                deposit:      10_000 * 1e18,
                exchangeRate: 1 * 1e27
            }
        );

        // check borrower info after borrow
        _assertBorrower(
            {
                borrower:                  _borrower,
                borrowerDebt:              3_002.884615384615386000 * 1e18,
                borrowerCollateral:        3 * 1e18,
                borrowert0Np:              1_051.009615384615385100 * 1e18,
                borrowerCollateralization: 3.007999714779824033 * 1e18
            }
        );

        // pass time to allow interest to accumulate
        skip(10 days);

        // borrower partially repays half their loan
<<<<<<< HEAD
        _repayDebt({
            from:             _borrower,
            borrower:         _borrower,
            amountToRepay:    borrowAmount / 2,
            amountRepaid:     borrowAmount / 2,
            collateralToPull: 0,
            newLup:           PoolUtils.indexToPrice(2550)
        });
=======
        _repay(
            {
                from:     _borrower,
                borrower: _borrower,
                amount:   borrowAmount / 2,
                repaid:   borrowAmount / 2,
                newLup:   _priceAt(2550)
            }
        );
>>>>>>> 6eda570b

        // check token balances after partial repay
        assertEq(_collateral.balanceOf(_borrower),      49);
        assertEq(_collateral.balanceOf(address(_pool)), 3);

        assertEq(_quote.balanceOf(address(_pool)), 28_500 * 1e18);
        assertEq(_quote.balanceOf(_borrower),      borrowAmount / 2);

        // check pool state after partial repay
        _assertPool(
            PoolState({
                htp:                  503.022258079721182348 * 1e18,
                lup:                  _priceAt(2550),
                poolSize:             30_003.520235392247040000 * 1e18,
                pledgedCollateral:    Maths.wad(3),
                encumberedCollateral: 0.500516446164039921 * 1e18,
                poolDebt:             1507.000974734143274062 * 1e18,
                actualUtilization:    0.050227472073642885 * 1e18,
                targetUtilization:    0.166838815388013307 * 1e18,
                minDebtAmount:        150.700097473414327406 * 1e18,
                loans:                1,
                maxBorrower:          _borrower,
                interestRate:         0.045 * 1e18,
                interestRateUpdate:   _startTime + 10 days
            })
        );
        // check bucket state after partial repay
        _assertBucket(
            {
                index:        2550,
                lpBalance:    10_000 * 1e27,
                collateral:   0,
                deposit:      10_001.17341179741568 * 1e18,
                exchangeRate: 1.000117341179741568 * 1e27
            }
        );

        // check borrower info after partial repay
        _assertBorrower(
            {
                borrower:                  _borrower,
                borrowerDebt:              1_507.000974734143274062 * 1e18,
                borrowerCollateral:        3 * 1e18,
                borrowert0Np:              1_051.009615384615385100 * 1e18,
                borrowerCollateralization: 5.993809040625961846 * 1e18
            }
        );

        // pass time to allow additional interest to accumulate
        skip(10 days);

        // find pending debt after interest accumulation
        _assertBorrower(
            {
                borrower:                  _borrower,
                borrowerDebt:              1_508.860066921599065131 * 1e18,
                borrowerCollateral:        3 * 1e18,
                borrowert0Np:              1_051.009615384615385100 * 1e18,
                borrowerCollateralization: 5.986423966420065589 * 1e18
            }
        );

        // mint additional quote to allow borrower to repay their loan plus interest
        deal(address(_quote), _borrower,  _quote.balanceOf(_borrower) + 1_000 * 1e18);

<<<<<<< HEAD
        // check collateral token balances before full repay
=======
        // borrower repays their remaining loan balance
        _repay(
            {
                from:     _borrower,
                borrower: _borrower,
                amount:   1_508.860066921599065131 * 1e18,
                repaid:   1_508.860066921599065131 * 1e18,
                newLup:   MAX_PRICE
            }
        );

        // check token balances after fully repay
>>>>>>> 6eda570b
        assertEq(_pool.pledgedCollateral(), Maths.wad(3));

        assertEq(_collateral.balanceOf(_borrower),      49);
        assertEq(_collateral.balanceOf(address(_pool)), 3);

        // borrower repays their debt and pulls collateral from the pool
        _repayDebt({
            from:             _borrower,
            borrower:         _borrower,
            amountToRepay:    1_508.860066921599065131 * 1e18,
            amountRepaid:     1_508.860066921599065131 * 1e18,
            collateralToPull: 3,
            newLup:           BucketMath.MAX_PRICE
        });

        // check token balances after fully repay
        assertEq(_pool.pledgedCollateral(), 0);

        assertEq(_collateral.balanceOf(_borrower),      52);
        assertEq(_collateral.balanceOf(address(_pool)), 0);

        assertEq(_quote.balanceOf(address(_pool)), 30_008.860066921599065131 * 1e18);
        assertEq(_quote.balanceOf(_borrower),      991.139933078400934869 * 1e18);

        // check pool state after fully repay
        _assertPool(
            PoolState({
                htp:                  0,
                lup:                  MAX_PRICE,
                poolSize:             30_005.105213052294390000 * 1e18,
                pledgedCollateral:    0,
                encumberedCollateral: 0,
                poolDebt:             0,
                actualUtilization:    0,
                targetUtilization:    0.000000452724663788 * 1e18,
                minDebtAmount:        0,
                loans:                0,
                maxBorrower:          address(0),
                interestRate:         0.045 * 1e18,
                interestRateUpdate:   _startTime + 10 days
            })
        );
        _assertEMAs(
            {
                debtEma:   116.548760023014994270 * 1e18,
                lupColEma: 257_438_503.676217090117659874 * 1e18
            }
        );

        // check bucket state after fully repay
        _assertBucket(
            {
                index:        2550,
                lpBalance:    10_000 * 1e27,
                collateral:   0,
                deposit:      10_001.70173768409813 * 1e18,
                exchangeRate: 1.000170173768409813 * 1e27
            }
        );
        // check borrower info after fully repay
        _assertBorrower(
            {
                borrower:                  _borrower,
                borrowerDebt:              0,
                borrowerCollateral:        0,
                borrowert0Np:              0,
                borrowerCollateralization: 1 * 1e18
            }
        );

        assertEq(_collateral.balanceOf(_borrower),      52);
        assertEq(_collateral.balanceOf(address(_pool)), 0);
    }

    function testPoolRepayRequireChecks() external tearDown {
        // add initial quote to the pool
        _addLiquidity(
            {
                from:   _lender,
                amount: 10_000 * 1e18,
                index:  2550,
                newLup: MAX_PRICE
            }
        );
        _addLiquidity(
            {
                from:   _lender,
                amount: 10_000 * 1e18,
                index:  2551,
                newLup: MAX_PRICE
            }
        );

        deal(address(_quote), _borrower, _quote.balanceOf(_borrower) + 10_000 * 1e18);
        // should revert if borrower has no debt
        _assertRepayNoDebtRevert(
            {
                from:     _borrower,
                borrower: _borrower,
                amount:   10_000 * 1e18
            }
        );

        // borrower 1 borrows 1000 quote from the pool
        uint256[] memory tokenIdsToAdd = new uint256[](3);
        tokenIdsToAdd[0] = 1;
        tokenIdsToAdd[1] = 3;
        tokenIdsToAdd[2] = 5;
        _pledgeCollateral(
            {
                from:     _borrower,
                borrower: _borrower,
                tokenIds: tokenIdsToAdd
            }
        );
        _borrow(
            {
                from:       _borrower,
                amount:     1_000 * 1e18,
                indexLimit: 3_000,
                newLup:     3_010.892022197881557845 * 1e18
            }
        );

        _assertLoans(
            {
                noOfLoans: 1,
                maxBorrower: _borrower,
                maxThresholdPrice: 333.653846153846154 * 1e18
            }
        );

        // borrower 2 borrows 3k quote from the pool and becomes new queue HEAD
        tokenIdsToAdd = new uint256[](1);
        tokenIdsToAdd[0] = 53;
        _pledgeCollateral(
            {
                from:     _borrower2,
                borrower: _borrower2,
                tokenIds: tokenIdsToAdd
            }
        );
        _borrow(
            {
                from:       _borrower2,
                amount:     3_000 * 1e18,
                indexLimit: 3_000,
                newLup:     3_010.892022197881557845 * 1e18
            }
        );

        _assertLoans(
            {
                noOfLoans: 2,
                maxBorrower: _borrower2,
                maxThresholdPrice: 3_002.884615384615386 * 1e18
            }
        );

        // should be able to repay loan if properly specified
        _repayDebt({
            from:             _borrower,
            borrower:         _borrower,
            amountToRepay:    1_100 * 1e18,
            amountRepaid:     1_000.961538461538462000 * 1e18,
            collateralToPull: 0,
            newLup:           _lup()
        });
    }


    function testRepayLoanFromDifferentActor() external tearDown {
        _addLiquidity(
            {
                from:   _lender,
                amount: 10_000 * 1e18,
                index:  2550,
                newLup: MAX_PRICE
            }
        );
        _addLiquidity(
            {
                from:   _lender,
                amount: 10_000 * 1e18,
                index:  2551,
                newLup: MAX_PRICE
            }
        );
        _addLiquidity(
            {
                from:   _lender,
                amount: 10_000 * 1e18,
                index:  2552,
                newLup: MAX_PRICE
            }
        );

        // borrower deposits three NFTs into the subset pool
        uint256[] memory tokenIdsToAdd = new uint256[](3);
        tokenIdsToAdd[0] = 1;
        tokenIdsToAdd[1] = 3;
        tokenIdsToAdd[2] = 5;
        _pledgeCollateral(
            {
                from:     _borrower,
                borrower: _borrower,
                tokenIds: tokenIdsToAdd
            }
        );
        // borrower borrows from the pool
        _borrow(
            {
                from:       _borrower,
                amount:     3_000 * 1e18,
                indexLimit: 2_551,
                newLup:     3_010.892022197881557845 * 1e18
            }
        );

        // check token balances after borrow
        assertEq(_pool.pledgedCollateral(), Maths.wad(3));

        assertEq(_collateral.balanceOf(_borrower),      49);
        assertEq(_collateral.balanceOf(address(_pool)), 3);

        assertEq(_quote.balanceOf(address(_pool)), 27_000 * 1e18);
        assertEq(_quote.balanceOf(_lender),        170_000 * 1e18);
        assertEq(_quote.balanceOf(_borrower),      3_000 * 1e18);

        // pass time to allow interest to accumulate
        skip(10 days);

        // lender partially repays borrower's loan
        _repayDebt({
            from:             _lender,
            borrower:         _borrower,
            amountToRepay:    1_500 * 1e18,
            amountRepaid:     1_500 * 1e18,
            collateralToPull: 0,
            newLup:           3_010.892022197881557845 * 1e18
        });

        // check token balances after partial repay
        assertEq(_pool.pledgedCollateral(), Maths.wad(3));

        assertEq(_collateral.balanceOf(_borrower),      49);
        assertEq(_collateral.balanceOf(address(_pool)), 3);

        assertEq(_quote.balanceOf(address(_pool)), 28_500 * 1e18);
        assertEq(_quote.balanceOf(_lender),        168_500 * 1e18);
        assertEq(_quote.balanceOf(_borrower),      3_000 * 1e18);
    }
}

contract ERC721CollectionPoolBorrowTest is ERC721PoolBorrowTest {
    uint internal _anonBorrowerCount = 0;

    function createPool() external override returns (ERC721Pool) {
        return _deployCollectionPool();
    }

    /**
     *  @dev Creates debt for an anonymous non-player borrower not otherwise involved in the test.
     **/
    function _anonBorrowerDrawsDebt(uint256 loanAmount) internal {
        _anonBorrowerCount += 1;
        address borrower = makeAddr(string(abi.encodePacked("anonBorrower", _anonBorrowerCount)));
        vm.stopPrank();
        _mintAndApproveCollateralTokens(borrower, 1);
        uint256[] memory tokenIdsToAdd = new uint256[](1);
        tokenIdsToAdd[0] = _collateral.totalSupply();

        _drawDebtNoCheckLup({
            from: borrower,
            borrower: borrower,
            amountToBorrow: loanAmount,
            limitIndex: 7_777,
            tokenIds: tokenIdsToAdd
        });
    }

    function testMinBorrowAmountCheck() external tearDown {
        // add initial quote to the pool
        changePrank(_lender);
        _pool.addQuoteToken(20_000 * 1e18, 2550);

        // 10 borrowers draw debt
        for (uint i=0; i<10; ++i) {
            _anonBorrowerDrawsDebt(1_200 * 1e18);
        }
        (, uint256 loansCount, , , ) = _poolUtils.poolLoansInfo(address(_pool));
        assertEq(loansCount, 10);

        uint256[] memory tokenIdsToAdd = new uint256[](1);
        tokenIdsToAdd[0] = 5;
        _pledgeCollateral(
            {
                from:     _borrower,
                borrower: _borrower,
                tokenIds: tokenIdsToAdd
            }
        );

        // should revert if borrower attempts to borrow more than minimum amount
        _assertBorrowMinDebtRevert(
            {
                from:       _borrower,
                amount:     100 * 1e18,
                indexLimit: 7_777
            }
        );
    }

    function testMinRepayAmountCheck() external tearDown {
        // add initial quote to the pool
        changePrank(_lender);
        _pool.addQuoteToken(20_000 * 1e18, 2550);

        // 9 other borrowers draw debt
        for (uint i=0; i<9; ++i) {
            _anonBorrowerDrawsDebt(1_200 * 1e18);
        }

        // borrower 1 borrows 1000 quote from the pool
        uint256[] memory tokenIdsToAdd = new uint256[](3);
        tokenIdsToAdd[0] = 1;
        tokenIdsToAdd[1] = 3;
        tokenIdsToAdd[2] = 5;

        _drawDebtNoCheckLup({
            from: _borrower,
            borrower: _borrower,
            amountToBorrow: 1_000 * 1e18,
            limitIndex: 3000,
            tokenIds: tokenIdsToAdd
        });

        (, uint256 loansCount, , , ) = _poolUtils.poolLoansInfo(address(_pool));
        assertEq(loansCount, 10);

        // should revert if amount left after repay is less than the average debt
        _assertRepayMinDebtRevert(
            {
                from:     _borrower,
                borrower: _borrower,
                amount:   900 * 1e18
            }
        );
    }
}<|MERGE_RESOLUTION|>--- conflicted
+++ resolved
@@ -299,26 +299,14 @@
         skip(10 days);
 
         // borrower partially repays half their loan
-<<<<<<< HEAD
         _repayDebt({
             from:             _borrower,
             borrower:         _borrower,
             amountToRepay:    borrowAmount / 2,
             amountRepaid:     borrowAmount / 2,
             collateralToPull: 0,
-            newLup:           PoolUtils.indexToPrice(2550)
+            newLup:           _priceAt(2550)
         });
-=======
-        _repay(
-            {
-                from:     _borrower,
-                borrower: _borrower,
-                amount:   borrowAmount / 2,
-                repaid:   borrowAmount / 2,
-                newLup:   _priceAt(2550)
-            }
-        );
->>>>>>> 6eda570b
 
         // check token balances after partial repay
         assertEq(_collateral.balanceOf(_borrower),      49);
@@ -384,22 +372,7 @@
         // mint additional quote to allow borrower to repay their loan plus interest
         deal(address(_quote), _borrower,  _quote.balanceOf(_borrower) + 1_000 * 1e18);
 
-<<<<<<< HEAD
         // check collateral token balances before full repay
-=======
-        // borrower repays their remaining loan balance
-        _repay(
-            {
-                from:     _borrower,
-                borrower: _borrower,
-                amount:   1_508.860066921599065131 * 1e18,
-                repaid:   1_508.860066921599065131 * 1e18,
-                newLup:   MAX_PRICE
-            }
-        );
-
-        // check token balances after fully repay
->>>>>>> 6eda570b
         assertEq(_pool.pledgedCollateral(), Maths.wad(3));
 
         assertEq(_collateral.balanceOf(_borrower),      49);
@@ -412,7 +385,7 @@
             amountToRepay:    1_508.860066921599065131 * 1e18,
             amountRepaid:     1_508.860066921599065131 * 1e18,
             collateralToPull: 3,
-            newLup:           BucketMath.MAX_PRICE
+            newLup:           MAX_PRICE
         });
 
         // check token balances after fully repay
