--- conflicted
+++ resolved
@@ -1180,11 +1180,7 @@
                 from:     _lender,
                 amount:   0.999134597427757058 * 1e18,
                 index:    7388,
-<<<<<<< HEAD
-                newLup:   1004968987606512354182109771,
-=======
                 newLup:   MAX_PRICE,
->>>>>>> cc85b4fc
                 lpRedeem: 0.999999982027588626005318088 * 1e27
             }
         );
