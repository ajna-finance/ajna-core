--- conflicted
+++ resolved
@@ -206,8 +206,6 @@
             from:   _borrower,
             amount: 3
         });
-<<<<<<< HEAD
-=======
     }
 
     function testPullCollateralToDifferentRecipient() external tearDown {
@@ -293,7 +291,6 @@
         assertEq(_collateral.ownerOf(3),  tokensReceiver);
         assertEq(_collateral.ownerOf(5),  tokensReceiver);
         assertEq(_collateral.ownerOf(53), tokensReceiver);
->>>>>>> a8f7e8f7
     }
 
     function testPullCollateralNotInPool() external tearDown {
@@ -739,32 +736,18 @@
 
         _assertBucket({
             index:        3060,
-<<<<<<< HEAD
-            lpBalance:    20.2 * 1e18,
-            collateral:   0.085430491711717314 * 1e18,
-            deposit:      0,
-            exchangeRate: 1.000610882095524250 * 1e18
-=======
             lpBalance:    20.202020202020202022 * 1e18,
             collateral:   0.085430491711717314 * 1e18,
             deposit:      0,
             exchangeRate: 1.000510821007314698 * 1e18
->>>>>>> a8f7e8f7
         });
 
         _assertBucket({
             index:        3061,
-<<<<<<< HEAD
-            lpBalance:    20.2 * 1e18,
-            collateral:   0.085857644170275899 * 1e18,
-            deposit:      0,
-            exchangeRate: 1.000610882095524240 * 1e18
-=======
             lpBalance:    20.202020202020202019 * 1e18,
             collateral:   0.085857644170275899 * 1e18,
             deposit:      0,
             exchangeRate: 1.000510821007314688 * 1e18
->>>>>>> a8f7e8f7
         });
 
         _assertBucket({
@@ -830,17 +813,10 @@
         _take({
             from:            _lender,
             borrower:        _borrower,
-<<<<<<< HEAD
-            maxCollateral:   2.0 * 1e18,
-            bondChange:      0.000000052051493471 * 1e18,
-            givenAmount:     0.000005205149347131 * 1e18,
-            collateralTaken: 1.126214674710621229 * 1e18,
-=======
             maxCollateral:   2 * 1e18,
             bondChange:      0.000000046218092021 * 1e18,
             givenAmount:     0.000004621809202112 * 1e18,
             collateralTaken: 1 * 1e18,
->>>>>>> a8f7e8f7
             isReward:        true
         });
 
@@ -849,11 +825,7 @@
 
         _assertBorrower({
             borrower:                  _borrower,
-<<<<<<< HEAD
-            borrowerDebt:              440.072759913992426192 * 1e18,
-=======
             borrowerDebt:              440.072760491499169762 * 1e18,
->>>>>>> a8f7e8f7
             borrowerCollateral:        0.126214674710621229 * 1e18,
             borrowert0Np:              78.825721153846153882 * 1e18,
             borrowerCollateralization: 0.000000000028633456 * 1e18,
@@ -895,11 +867,7 @@
             from:        _lender,
             borrower:    _borrower,
             maxDepth:    10,
-<<<<<<< HEAD
-            settledDebt: 111.818402566884385900 * 1e18
-=======
             settledDebt: 111.818402713623487748 * 1e18
->>>>>>> a8f7e8f7
         });
 
         _assertBorrower({
@@ -934,19 +902,6 @@
 
         _assertBucket({
             index:        3060,
-<<<<<<< HEAD
-            lpBalance:    20.2 * 1e18,
-            collateral:   0.085430491711717314 * 1e18,
-            deposit:      0,
-            exchangeRate: 1.000610882095524250 * 1e18
-        });
-        _assertBucket({
-            index:        3069,
-            lpBalance:    20.2 * 1e18,
-            collateral:   0.089352655062849951 * 1e18,
-            deposit:      0,
-            exchangeRate: 1.000610882095524242 * 1e18
-=======
             lpBalance:    20.202020202020202022 * 1e18,
             collateral:   0.085430491711717314 * 1e18,
             deposit:      0,
@@ -958,16 +913,11 @@
             collateral:   0.089352655062849951 * 1e18,
             deposit:      0,
             exchangeRate: 1.000510821007314689 * 1e18
->>>>>>> a8f7e8f7
         });
         _assertLenderLpBalance({
             lender:      _lender,
             index:       3069,
-<<<<<<< HEAD
-            lpBalance:   20.2 * 1e18,
-=======
             lpBalance:   20.202020202020202020 * 1e18,
->>>>>>> a8f7e8f7
             depositTime: _startTime + 10000 days + 32 hours
         });
         _assertBucket({
@@ -1006,19 +956,11 @@
 
         _mergeOrRemoveCollateral({
             from:                    _lender,
-<<<<<<< HEAD
-            toIndex:                 3069,
-            noOfNFTsToRemove:        1.0,
-            collateralMerged:        0.873785325289378771 * 1e18,
-            removeCollateralAtIndex: removalIndexes,
-            toIndexLps:              197.657763058028917104 * 1e18
-=======
             toIndex:                 3070,
             noOfNFTsToRemove:        1.0,
             collateralMerged:        0.873785325289378771 * 1e18,
             removeCollateralAtIndex: removalIndexes,
             toIndexLps:              196.674391102516337019 * 1e18
->>>>>>> a8f7e8f7
         });
 
         _assertBucket({
@@ -1026,43 +968,26 @@
             lpBalance:    0,
             collateral:   0,
             deposit:      0,
-<<<<<<< HEAD
-            exchangeRate: 1.0 * 1e18
-=======
             exchangeRate: 1 * 1e18
->>>>>>> a8f7e8f7
         });
         _assertBucket({
             index:        3061,
             lpBalance:    0,
             collateral:   0,
             deposit:      0,
-<<<<<<< HEAD
-            exchangeRate: 1.0 * 1e18
-        });
-        _assertBucket({
-            index:        3069,
-            lpBalance:    197.657763058028917104 * 1e18, // new LPs amount accounting collateral merged in bucket
-=======
             exchangeRate: 1 * 1e18
         });
         _assertBucket({
             index:        3070,
             lpBalance:    196.674391102516337019 * 1e18, // new LPs amount accounting collateral merged in bucket
->>>>>>> a8f7e8f7
             collateral:   0.873785325289378771 * 1e18,   // reflects collateral merged in the bucket
             deposit:      0,
             exchangeRate: 1 * 1e18
         });
         _assertLenderLpBalance({
             lender:      _lender,
-<<<<<<< HEAD
-            index:       3069,
-            lpBalance:   197.657763058028917104 * 1e18,
-=======
             index:       3070,
             lpBalance:   196.674391102516337019 * 1e18,
->>>>>>> a8f7e8f7
             depositTime: _startTime + 10000 days +  32 hours + 4210 minutes
         });
         _assertBucket({
@@ -1122,11 +1047,7 @@
             exchangeRate: 1.0 * 1e18
         });
         _assertBucket({
-<<<<<<< HEAD
-            index:        3069,
-=======
             index:        3070,
->>>>>>> a8f7e8f7
             lpBalance:    0,
             collateral:   0,
             deposit:      0,
@@ -1134,24 +1055,15 @@
         });   
         _assertBucket({
             index:        7388,
-<<<<<<< HEAD
-            lpBalance:    10.000000000000000003 * 1e18, // LPs in bucket 7388 diminished when NFT merged and removed
-            collateral:   0,                            // no collateral remaining as it was merged and removed
-=======
             lpBalance:    10 * 1e18, // LPs in bucket 7388 diminished when NFT merged and removed
             collateral:   0,         // no collateral remaining as it was merged and removed
->>>>>>> a8f7e8f7
             deposit:      10 * 1e18,
             exchangeRate: 1 * 1e18
         });
         _assertLenderLpBalance({
             lender:      _lender,
             index:       7388,
-<<<<<<< HEAD
-            lpBalance:   9.999999987399196034 * 1e18, // lender LPs decreased with the amount used to merge NFT
-=======
             lpBalance:   9.999999987399196031 * 1e18, // lender LPs decreased with the amount used to merge NFT
->>>>>>> a8f7e8f7
             depositTime: _startTime + 10000 days + (32 hours + 4210 minutes)
         });
         _assertLenderLpBalance({
@@ -1163,37 +1075,25 @@
 
         _removeAllLiquidity({
             from:     _lender,
-<<<<<<< HEAD
-            amount:   9.987201910492245719 * 1e18,
-            index:    7388,
-            newLup:   MAX_PRICE,
-            lpRedeem: 9.999999987399196034 * 1e18
-=======
             amount:   9.987201910492245717 * 1e18,
             index:    7388,
             newLup:   MAX_PRICE,
             lpRedeem: 9.999999987399196031 * 1e18
->>>>>>> a8f7e8f7
         });
 
         _assertBucket({
             index:        7388,
             lpBalance:    0.000000012600803969 * 1e18, // LPs in bucket 7388 diminished when NFT merged and removed
             collateral:   0,                           // no collateral remaining as it was merged and removed
-<<<<<<< HEAD
-            deposit:      0.000000012600803967 * 1e18,
-            exchangeRate: 0.999999999841279969 * 1e18
-=======
             deposit:      0.000000012600803969 * 1e18,
             exchangeRate: 1 * 1e18
->>>>>>> a8f7e8f7
         });
 
         _assertPool(
             PoolParams({
                 htp:                  0,
                 lup:                  MAX_PRICE,
-                poolSize:             0.000000012600803967 * 1e18,
+                poolSize:             0.000000012600803969 * 1e18,
                 pledgedCollateral:    0,
                 encumberedCollateral: 0,
                 poolDebt:             0,
@@ -1253,46 +1153,4 @@
             tokenIds: tokenIdsToAdd
         });
     }
-}
-
-contract ERC721SubsetPoolCollateralTest is ERC721PoolCollateralTest {
-
-    function setUp() override external {
-        _borrower  = makeAddr("borrower");
-        _borrower2 = makeAddr("borrower2");
-        _lender    = makeAddr("lender");
-        _lender2   = makeAddr("lender2");
-
-        // deploy subset pool
-        uint256[] memory subsetTokenIds = new uint256[](5);
-        subsetTokenIds[0] = 1;
-        subsetTokenIds[1] = 3;
-        subsetTokenIds[2] = 5;
-        subsetTokenIds[3] = 51;
-        subsetTokenIds[4] = 53;
-        _pool = _deploySubsetPool(subsetTokenIds);
-
-        _mintAndApproveQuoteTokens(_lender, 200_000 * 1e18);
-        _mintAndApproveQuoteTokens(_borrower, 100 * 1e18);
-
-        _mintAndApproveCollateralTokens(_borrower,  52);
-        _mintAndApproveCollateralTokens(_borrower2, 53);
-    }
-
-    /********************************/
-    /*** ERC721 Subset Pool Tests ***/
-    /********************************/
-
-    function testPledgeCollateralNotInSubset() external tearDown {
-        uint256[] memory tokenIdsToAdd = new uint256[](3);
-        tokenIdsToAdd[0] = 2;
-        tokenIdsToAdd[1] = 4;
-        tokenIdsToAdd[2] = 6;
-
-        // should revert if borrower attempts to add tokens not in the pool subset
-        _assertPledgeCollateralNotInSubsetRevert({
-            from:     _borrower,
-            tokenIds: tokenIdsToAdd
-        });
-    }
 }