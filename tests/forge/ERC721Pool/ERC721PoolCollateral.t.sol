// SPDX-License-Identifier: UNLICENSED
pragma solidity 0.8.14;

import { ERC721HelperContract } from './ERC721DSTestPlus.sol';

import 'src/base/PoolInfoUtils.sol';
import 'src/base/PoolHelper.sol';

contract ERC721PoolCollateralTest is ERC721HelperContract {

    address internal _borrower;
    address internal _borrower2;
    address internal _lender;
    address internal _lender2;

    function setUp() external {
        _borrower  = makeAddr("borrower");
        _borrower2 = makeAddr("borrower2");
        _lender    = makeAddr("lender");
        _lender2   = makeAddr("lender2");

        // deploy subset pool
        uint256[] memory subsetTokenIds = new uint256[](5);
        subsetTokenIds[0] = 1;
        subsetTokenIds[1] = 3;
        subsetTokenIds[2] = 5;
        subsetTokenIds[3] = 51;
        subsetTokenIds[4] = 53;
        _pool = _deploySubsetPool(subsetTokenIds);

        _mintAndApproveQuoteTokens(_lender, 200_000 * 1e18);
        _mintAndApproveQuoteTokens(_borrower, 100 * 1e18);

        _mintAndApproveCollateralTokens(_borrower,  52);
        _mintAndApproveCollateralTokens(_borrower2, 53);
    }

    /*******************************/
    /*** ERC721 Collection Tests ***/
    /*******************************/

    /***************************/
    /*** ERC721 Subset Tests ***/
    /***************************/

    function testPledgeCollateralSubset() external tearDown {
        // check initial token balances
        assertEq(_pool.pledgedCollateral(), 0);

        assertEq(_collateral.balanceOf(_borrower),      52);
        assertEq(_collateral.balanceOf(address(_pool)), 0);

        uint256[] memory tokenIdsToAdd = new uint256[](3);
        tokenIdsToAdd[0] = 1;
        tokenIdsToAdd[1] = 3;
        tokenIdsToAdd[2] = 5;

        // borrower deposits three NFTs into the subset pool
        _pledgeCollateral(
            {
                from:     _borrower,
                borrower: _borrower,
                tokenIds: tokenIdsToAdd
            }
        );

        // check token balances after add
        assertEq(_pool.pledgedCollateral(),             Maths.wad(3));
        assertEq(_collateral.balanceOf(_borrower),            49);
        assertEq(_collateral.balanceOf(address(_pool)), 3);
    }

    function testPledgeCollateralNotInSubset() external tearDown {
        uint256[] memory tokenIdsToAdd = new uint256[](3);
        tokenIdsToAdd[0] = 2;
        tokenIdsToAdd[1] = 4;
        tokenIdsToAdd[2] = 6;

        // should revert if borrower attempts to add tokens not in the pool subset
        _assertPledgeCollateralNotInSubsetRevert(
            {
                from:     _borrower,
                tokenIds: tokenIdsToAdd
            }
        );
    }

    function testPledgeCollateralInSubsetFromDifferentActor() external tearDown {
        // check initial token balances
        assertEq(_pool.pledgedCollateral(),             0);

        assertEq(_collateral.balanceOf(_borrower),      52);
        assertEq(_collateral.balanceOf(_borrower2),     53);
        assertEq(_collateral.balanceOf(address(_pool)), 0);

        _assertBorrower(
            {
                borrower:                  _borrower,
                borrowerDebt:              0,
                borrowerCollateral:        0,
                borrowert0Np:              0,
                borrowerCollateralization: 1 * 1e18
            }
        );
        _assertBorrower(
            {
                borrower:                  _borrower2,
                borrowerDebt:              0,
                borrowerCollateral:        0,
                borrowert0Np:              0,
                borrowerCollateralization: 1 * 1e18
            }
        );

        uint256[] memory tokenIdsToAdd = new uint256[](1);
        tokenIdsToAdd[0] = 53;

        // borrower deposits three NFTs into the subset pool
        _pledgeCollateral(
            {
                from:     _borrower2,
                borrower: _borrower,
                tokenIds: tokenIdsToAdd
            }
        );

        // check token balances after add
        assertEq(_pool.pledgedCollateral(), Maths.wad(1));

        assertEq(_collateral.balanceOf(_borrower),      52);
        assertEq(_collateral.balanceOf(_borrower2),     52);
        assertEq(_collateral.balanceOf(address(_pool)), 1);

        _assertBorrower(
            {
                borrower:                  _borrower,
                borrowerDebt:              0,
                borrowerCollateral:        1 * 1e18,
                borrowert0Np:              0,
                borrowerCollateralization: 1 * 1e18
            }
        );
        _assertBorrower(
            {
                borrower:                  _borrower2,
                borrowerDebt:              0,
                borrowerCollateral:        0,
                borrowert0Np:              0,
                borrowerCollateralization: 1 * 1e18
            }
        );
    }

    function testPullCollateral() external tearDown {
        // check initial token balances
        assertEq(_pool.pledgedCollateral(), 0);

        assertEq(_collateral.balanceOf(_borrower),      52);
        assertEq(_collateral.balanceOf(_borrower2),     53);
        assertEq(_collateral.balanceOf(address(_pool)), 0);

        // borrower is owner of NFTs
        assertEq(_collateral.ownerOf(1), _borrower);
        assertEq(_collateral.ownerOf(3), _borrower);
        assertEq(_collateral.ownerOf(5), _borrower);

        uint256[] memory tokenIdsToAdd = new uint256[](3);
        tokenIdsToAdd[0] = 1;
        tokenIdsToAdd[1] = 3;
        tokenIdsToAdd[2] = 5;

        // borrower deposits three NFTs into the subset pool
        _pledgeCollateral(
            {
                from:     _borrower,
                borrower: _borrower,
                tokenIds: tokenIdsToAdd
            }
        );

        // check token balances after add
        assertEq(_pool.pledgedCollateral(), Maths.wad(3));

        assertEq(_collateral.balanceOf(_borrower),      49);
        assertEq(_collateral.balanceOf(_borrower2),     53);
        assertEq(_collateral.balanceOf(address(_pool)), 3);

        // pool is owner of pledged NFTs
        assertEq(_collateral.ownerOf(1), address(_pool));
        assertEq(_collateral.ownerOf(3), address(_pool));
        assertEq(_collateral.ownerOf(5), address(_pool));

        // should fail if trying to pull collateral by an address without pledged collateral
        _assertPullInsufficientCollateralRevert(
            {
                from:   _lender,
                amount: 3
            }
        );

        // borrower2 is owner of NFT
        assertEq(_collateral.ownerOf(53), _borrower2);

        tokenIdsToAdd = new uint256[](1);
        tokenIdsToAdd[0] = 53;
        _pledgeCollateral(
            {
                from:     _borrower2,
                borrower: _borrower2,
                tokenIds: tokenIdsToAdd
            }
        );

        // check token balances after add
        assertEq(_pool.pledgedCollateral(), Maths.wad(4));

        assertEq(_collateral.balanceOf(_borrower),      49);
        assertEq(_collateral.balanceOf(_borrower2),     52);
        assertEq(_collateral.balanceOf(address(_pool)), 4);

        // pool is owner of pledged NFT
        assertEq(_collateral.ownerOf(53), address(_pool));

        // borrower removes some of their deposted NFTS from the pool
        _repayDebtNoLupCheck({
            from:             _borrower,
            borrower:         _borrower,
            amountToRepay:    0,
            amountRepaid:     0,
            collateralToPull: 2
        });

        // check token balances after remove
        assertEq(_pool.pledgedCollateral(), Maths.wad(2));

        assertEq(_collateral.balanceOf(_borrower),      51);
        assertEq(_collateral.balanceOf(address(_pool)), 2);

        // pool is owner of remaining pledged NFT
        assertEq(_collateral.ownerOf(1), address(_pool));
        // borrower is owner of 2 pulled NFTs
        assertEq(_collateral.ownerOf(3), _borrower);
        assertEq(_collateral.ownerOf(5), _borrower);


        // should fail if borrower tries to pull more NFTs than remaining in pool
        _assertPullInsufficientCollateralRevert(
            {
                from:   _borrower,
                amount: 3
            }
        );
    }

    // TODO: finish implementing
    function testPullCollateralNotInPool() external tearDown {
        // borrower is owner of NFTs
        assertEq(_collateral.ownerOf(1), _borrower);
        assertEq(_collateral.ownerOf(3), _borrower);
        assertEq(_collateral.ownerOf(5), _borrower);

        uint256[] memory tokenIdsToAdd = new uint256[](3);
        tokenIdsToAdd[0] = 1;
        tokenIdsToAdd[1] = 3;
        tokenIdsToAdd[2] = 5;

        _pledgeCollateral(
            {
                from:     _borrower,
                borrower: _borrower,
                tokenIds: tokenIdsToAdd
            }
        );

        // pool is owner of pledged NFTs
        assertEq(_collateral.ownerOf(1), address(_pool));
        assertEq(_collateral.ownerOf(3), address(_pool));
        assertEq(_collateral.ownerOf(5), address(_pool));

        // should revert if borrower attempts to remove more collateral than pledged from pool
        _assertPullInsufficientCollateralRevert(
            {
                from:   _borrower,
                amount: 5
            }
        );

        // borrower should be able to remove collateral in the pool
        _repayDebtNoLupCheck({
            from:             _borrower,
            borrower:         _borrower,
            amountToRepay:    0,
            amountRepaid:     0,
            collateralToPull: 3
        });
        // borrower is owner of pulled NFTs
        assertEq(_collateral.ownerOf(1), _borrower);
        assertEq(_collateral.ownerOf(3), _borrower);
        assertEq(_collateral.ownerOf(5), _borrower);
    }

    function testPullCollateralPartiallyEncumbered() external tearDown {
        _addInitialLiquidity(
            {
                from:   _lender,
                amount: 10_000 * 1e18,
                index:  2552
            }
        );
        _addInitialLiquidity(
            {
                from:   _lender,
                amount: 10_000 * 1e18,
                index:  2551
            }
        );
        _addInitialLiquidity(
            {
                from:   _lender,
                amount: 10_000 * 1e18,
                index:  2550
            }
        );

        // check initial token balances
        assertEq(_collateral.balanceOf(_borrower),      52);
        assertEq(_collateral.balanceOf(address(_pool)), 0);

        assertEq(_quote.balanceOf(address(_pool)), 30_000 * 1e18);
        assertEq(_quote.balanceOf(_borrower),      100 * 1e18);

        // check pool state
        _assertPool(
            PoolParams({
                htp:                  0,
                lup:                  MAX_PRICE,
                poolSize:             30_000 * 1e18,
                pledgedCollateral:    0,
                encumberedCollateral: 0,
                poolDebt:             0,
                actualUtilization:    0,
                targetUtilization:    1 * 1e18,
                minDebtAmount:        0,
                loans:                0,
                maxBorrower:          address(0),
                interestRate:         0.05 * 1e18,
                interestRateUpdate:   _startTime
            })
        );

        uint256[] memory tokenIdsToAdd = new uint256[](3);
        tokenIdsToAdd[0] = 1;
        tokenIdsToAdd[1] = 3;
        tokenIdsToAdd[2] = 5;

        // borrower deposits three NFTs into the subset pool
        _pledgeCollateral(
            {
                from:     _borrower,
                borrower: _borrower,
                tokenIds: tokenIdsToAdd
            }
        );
        _borrow(
            {
                from:       _borrower,
                amount:     3_000 * 1e18,
                indexLimit: 2_551,
                newLup:     _priceAt(2550)
            }
        );

        // check token balances after borrow
        assertEq(_collateral.balanceOf(_borrower),      49);
        assertEq(_collateral.balanceOf(address(_pool)), 3);

        assertEq(_quote.balanceOf(address(_pool)), 27_000 * 1e18);
        assertEq(_quote.balanceOf(_borrower),      3_100 * 1e18);

        // check pool state
        _assertPool(
            PoolParams({
                htp:                  1_000.961538461538462 * 1e18,
                lup:                  _priceAt(2550),
                poolSize:             30_000 * 1e18,
                pledgedCollateral:    Maths.wad(3),
                encumberedCollateral: 0.997340520100278804 * 1e18,
                poolDebt:             3_002.884615384615386 * 1e18,
                actualUtilization:    0.100096153846153846 * 1e18,
                targetUtilization:    1 * 1e18,
                minDebtAmount:        300.288461538461538600 * 1e18,
                loans:                1,
                maxBorrower:          _borrower,
                interestRate:         0.05 * 1e18,
                interestRateUpdate:   _startTime
            })
        );

        // borrower removes some of their deposited NFTS from the pool
        _repayDebtNoLupCheck({
            from:             _borrower,
            borrower:         _borrower,
            amountToRepay:    0,
            amountRepaid:     0,
            collateralToPull: 2
        });

        // check token balances after remove
        assertEq(_collateral.balanceOf(_borrower),      51);
        assertEq(_collateral.balanceOf(address(_pool)), 1);

        assertEq(_quote.balanceOf(address(_pool)), 27_000 * 1e18);
        assertEq(_quote.balanceOf(_borrower),      3_100 * 1e18);

        // check pool state
        _assertPool(
            PoolParams({
                htp:                  3_002.884615384615386000 * 1e18,
                lup:                  _priceAt(2550),
                poolSize:             30_000 * 1e18,
                pledgedCollateral:    Maths.wad(1),
                encumberedCollateral: 0.997340520100278804 * 1e18,
                poolDebt:             3_002.884615384615386 * 1e18,
                actualUtilization:    0.300288461538461539 * 1e18,
                targetUtilization:    1 * 1e18,
                minDebtAmount:        300.288461538461538600 * 1e18,
                loans:                1,
                maxBorrower:          _borrower,
                interestRate:         0.05 * 1e18,
                interestRateUpdate:   _startTime
            })
        );

    }

    function testPullCollateralOverlyEncumbered() external tearDown {
        // lender deposits 10000 Quote into 3 buckets
        _addInitialLiquidity(
            {
                from:   _lender,
                amount: 10_000 * 1e18,
                index:  2552
            }
        );
        _addInitialLiquidity(
            {
                from:   _lender,
                amount: 10_000 * 1e18,
                index:  2551
            }
        );
        _addInitialLiquidity(
            {
                from:   _lender,
                amount: 10_000 * 1e18,
                index:  2550
            }
        );

        uint256[] memory tokenIdsToAdd = new uint256[](3);
        tokenIdsToAdd[0] = 1;
        tokenIdsToAdd[1] = 3;
        tokenIdsToAdd[2] = 5;

        // borrower deposits three NFTs into the subset pool
        _pledgeCollateral(
            {
                from:     _borrower,
                borrower: _borrower,
                tokenIds: tokenIdsToAdd
            }
        );

        // check collateralization after pledge
        (uint256 poolDebt,,) = _pool.debtInfo();
        assertEq(_encumberance(poolDebt, _lup()), 0);

        // borrower borrows some quote
        _borrow(
            {
                from:       _borrower,
                amount:     9_000 * 1e18,
                indexLimit: 2_551,
                newLup:     _priceAt(2550)
            }
        );

        // check collateralization after borrow
        (poolDebt,,) = _pool.debtInfo();
        assertEq(_encumberance(poolDebt, _lup()), 2.992021560300836411 * 1e18);

        // should revert if borrower attempts to pull more collateral than is unencumbered
        _assertPullInsufficientCollateralRevert(
            {
                from:   _borrower,
                amount: 2
            }
        );
    }

    function testAddRemoveCollateral() external tearDown {
        // lender adds some liquidity
        _addInitialLiquidity(
            {
                from:   _lender,
                amount: 10_000 * 1e18,
                index:  1692
            }
        );
        _addInitialLiquidity(
            {
                from:   _lender,
                amount: 10_000 * 1e18,
                index:  1530
            }
        );

        uint256[] memory tokenIds = new uint256[](2);
        tokenIds[0] = 1;
        tokenIds[1] = 5;

        // add three tokens to a single bucket
        _addCollateral(
            {
                from:     _borrower,
                tokenIds: tokenIds,
                index:    1530,
                lpAward:  975_232.505322350083963682 * 1e27
            }
        );

        // should revert if the actor does not have any LP to remove a token
        _assertRemoveCollateralInsufficientLPsRevert(
            {
                from:   _borrower2,
                amount: 1,
                index:  1530
            }
        );

        // should revert if we try to remove a token from a bucket with no collateral
        _assertRemoveInsufficientCollateralRevert(
            {
                from:   _borrower,
                amount: 1,
                index:  1692
            }
        );

        // remove one token
        _removeCollateral(
            {
                from:     _borrower,
                amount:   1,
                index:    1530,
                lpRedeem: 487_616.252661175041981841 * 1e27
            }
        );

        _assertBucket(
            {
                index:        1530,
                lpBalance:    497_616.252661175041981841 * 1e27,
                collateral:   Maths.wad(1),
                deposit:      10_000 * 1e18,
                exchangeRate: 1 * 1e27
            }
        );
        _assertLenderLpBalance(
            {
                lender:      _borrower,
                index:       1530,
                lpBalance:   487_616.252661175041981841 * 1e27,
                depositTime: _startTime
            }
        );
        // remove another token
        _removeCollateral(
            {
                from:     _borrower,
                amount:   1,
                index:    1530,
                lpRedeem: 487_616.252661175041981841 * 1e27
            }
        );

        _assertBucket(
            {
                index:        1530,
                lpBalance:    10_000 * 1e27,
                collateral:   0,
                deposit:      10_000 * 1e18,
                exchangeRate: 1 * 1e27
            }
        );
        _assertLenderLpBalance(
            {
                lender:      _borrower,
                index:       1530,
                lpBalance:   0,
                depositTime: _startTime
            }
        );

        // lender removes quote token
        skip(1 days); // skip to avoid penalty
        _removeAllLiquidity(
            {
                from:     _lender,
                amount:   10_000 * 1e18,
                index:    1530,
                newLup:   MAX_PRICE,
                lpRedeem: 10_000 * 1e27
            }
        );

        _assertBucket(
            {
                index:        1530,
                lpBalance:    0,
                collateral:   0,
                deposit:      0,
                exchangeRate: 1 * 1e27
            }
        );
    }

<<<<<<< HEAD
    function testTakeCollateralWithNeutralPriceLowerThanThresholdPrice() external {

        // insert liquidity at 3060 - 3159, going down in price
        for (uint256 i = 3060; i < (3060 + 100); i++) {
            _addLiquidity(
                {
                    from:   _lender,
                    amount: 1.5 * 1e18,
                    index:  i,
                    newLup: MAX_PRICE,
                    lpAward: 1.5 * 1e27
                }
            );
        }

        uint256[] memory tokenIdsToAdd = new uint256[](2);
        tokenIdsToAdd[0] = 1;
        tokenIdsToAdd[1] = 3;

        _pledgeCollateral(
            {
                from:     _borrower,
                borrower: _borrower,
                tokenIds: tokenIdsToAdd
            }
        );

        _borrow(
            {
                from:       _borrower,
                amount:     150 * 1e18,
                indexLimit: 8191,
                newLup:     144.398795715840771153 * 1e18
            }
        );

        // Borrower starts with possession of tokens 1 and 3
        uint256[] memory borrowerTokenIds = new uint256[](2);
        borrowerTokenIds[0] = 1;
        borrowerTokenIds[1] = 3;

        _assertBorrower(
            {
                borrower:                  _borrower,
                borrowerDebt:              150.144230769230769300 * 1e18,
                borrowerCollateral:        2.0 * 1e18,
                borrowert0Np:              0.000000054499533442 * 1e18,
                borrowerCollateralization: 0.000000001329871716 * 1e18,
                tokenIds:                  borrowerTokenIds
            }
        );

        _kick(
            {
                from:           _lender,
                borrower:       _borrower,
                debt:           152.021033653846153916 * 1e18,
                collateral:     2.0 * 1e18,
                bond:           1.501442307692307693 * 1e18,
                transferAmount: 1.501442307692307693 * 1e18
            }
        ); 

        uint256 snapshot = vm.snapshot();
        // skip enough time to render neutral price < threshold price and neutral price > auction price
        skip(450 minutes);

        _assertAuction(
            AuctionParams({
                borrower:          _borrower,
                active:            true,
                kicker:            address(_lender),
                bondSize:          1.501442307692307693 * 1e18,
                bondFactor:        0.010 * 1e18,
                kickTime:          block.timestamp - 450 minutes,
                kickMomp:          0.000000099836282890 * 1e18,
                totalBondEscrowed: 1.501442307692307693 * 1e18,
                debtInAuction:     152.021033653846153916 * 1e18,
                auctionPrice:      0.000000035297456320 * 1e18,
                neutralPrice:      0.000000054499533442 * 1e18,
                thresholdPrice:    76.013770771434531144 * 1e18
            })
        );

        _take(
            {
                from:            _lender,
                borrower:        _borrower,
                maxCollateral:   2 * 1e18,
                bondChange:      0.000000000705949126 * 1e18,
                givenAmount:     0.000000070594912640 * 1e18,
                collateralTaken: 2 * 1e18,
                isReward:        true
            }
        );

        vm.revertTo(snapshot);

        // skip enough time to render neutral price < threshold price and neutral price < auction price
        skip(110 minutes);

        _assertAuction(
            AuctionParams({
                borrower:          _borrower,
                active:            true,
                kicker:            address(_lender),
                bondSize:          1.501442307692307693 * 1e18,
                bondFactor:        0.010 * 1e18,
                kickTime:          block.timestamp - 110 minutes,
                kickMomp:          0.000000099836282890 * 1e18,
                totalBondEscrowed: 1.501442307692307693 * 1e18,
                debtInAuction:     152.021033653846153916 * 1e18,
                auctionPrice:      0.000001792999017408 * 1e18,
                neutralPrice:      0.000000054499533442 * 1e18,
                thresholdPrice:    76.011312222718135349 * 1e18
            })
        );

        _take(
            {
                from:            _lender,
                borrower:        _borrower,
                maxCollateral:   2 * 1e18,
                bondChange:      0.000000035859980348 * 1e18,
                givenAmount:     0.000003585998034816 * 1e18,
                collateralTaken: 2 * 1e18,
                isReward:        false
            }
        );
    }

    function testMergeOrRemoveCollateral() external tearDown {
=======
    // TODO: this needs to be rewritten
    function _testMergeOrRemoveCollateral() external tearDown {
>>>>>>> cc85b4fc

        // insert liquidity at 3060 - 3159, going down in price
        for (uint256 i = 3060; i < (3060 + 100); i++) {
            _addLiquidity(
                {
                    from:   _lender,
                    amount: 1.5 * 1e18,
                    index:  i,
                    newLup: MAX_PRICE,
                    lpAward: 1.5 * 1e27
                }
            );
        }

        uint256[] memory tokenIdsToAdd = new uint256[](2);
        tokenIdsToAdd[0] = 1;
        tokenIdsToAdd[1] = 3;

        _pledgeCollateral(
            {
                from:     _borrower,
                borrower: _borrower,
                tokenIds: tokenIdsToAdd
            }
        );

        _borrow(
            {
                from:       _borrower,
                amount:     150 * 1e18,
                indexLimit: 8191,
                newLup:     144.398795715840771153 * 1e18
            }
        );

        // Borrower starts with possession of tokens 1 and 3
        uint256[] memory borrowerTokenIds = new uint256[](2);
        borrowerTokenIds[0] = 1;
        borrowerTokenIds[1] = 3;

        _assertBorrower(
            {
                borrower:                  _borrower,
                borrowerDebt:              150.144230769230769300 * 1e18,
                borrowerCollateral:        2.0 * 1e18,
                borrowert0Np:              0.000000054499533442 * 1e18,
                borrowerCollateralization: 0.000000001329871716 * 1e18,
                tokenIds:                  borrowerTokenIds
            }
        );

        _kick(
            {
                from:           _lender,
                borrower:       _borrower,
                debt:           152.021033653846153916 * 1e18,
                collateral:     2.0 * 1e18,
                bond:           1.501442307692307693 * 1e18,
                transferAmount: 1.501442307692307693 * 1e18
            }
        ); 

        skip(110 minutes);

        _assertAuction(
            AuctionParams({
                borrower:          _borrower,
                active:            true,
                kicker:            address(_lender),
                bondSize:          1.501442307692307693 * 1e18,
                bondFactor:        0.010 * 1e18,
                kickTime:          block.timestamp - 110 minutes,
                kickMomp:          0.000000099836282890 * 1e18,
                totalBondEscrowed: 1.501442307692307693 * 1e18,
                auctionPrice:      0.000001792999017408 * 1e18,
                debtInAuction:     152.021033653846153916 * 1e18,
                thresholdPrice:    76.011312222718135349 * 1e18,
                neutralPrice:      0.000000054499533442 * 1e18
            })
        );

        _assertPool(
            PoolParams({
                htp:                  0,
                lup:                  99836282890,
                poolSize:             150000000000000000000,
                pledgedCollateral:    2 * 1e18,
                encumberedCollateral: 1522719196315986466490930069,
                poolDebt:             152022624445436270698,
                actualUtilization:    1013484162969575138,
                targetUtilization:    1 * 1e18,
                minDebtAmount:        0,
                loans:                0,
                maxBorrower:          address(0),
                interestRate:         0.05 * 1e18,
                interestRateUpdate:   block.timestamp - 110 minutes
            })
        );

        // Before depositTake: NFTs pledged by liquidated borrower are owned by the borrower in the pool
        assertEq(_collateral.ownerOf(1), address(_pool));
        assertEq(_collateral.ownerOf(3), address(_pool));

        // exchange collateral for lpb 3060 - 3159, going down in price
        for (uint256 i = 3060; i < (3060 + 100); i++) {
            _depositTake(
                {
                    from:             _lender,
                    borrower:         _borrower,
                    index:            i
                }
            );
        }

        _assertBucket(
            {
                index:        3060,
                lpBalance:    1.500000000000000000000000000 * 1e27,
                collateral:   0.006340042654163331 * 1e18,
                deposit:      0,
                exchangeRate: 1.000010605277267413608094245 * 1e27
            }
        );

        _assertBucket(
            {
                index:        3061,
                lpBalance:    1.500000000000000000000000000 * 1e27,
                collateral:   0.006371742867434148 * 1e18,
                deposit:      0,
                exchangeRate: 1.000010605277267475967018790 * 1e27
            }
        );

        _assertBucket(
            {
                index:        3159,
                lpBalance:    1.500000000000000000000000000 * 1e27,
                collateral:   0.010388008435110149 * 1e18,
                deposit:      0,
                exchangeRate: 1.000010605277267451202381880 * 1e27
            }
        );

        _assertBucket(
            {
                index:        3160,
                lpBalance:    0,
                collateral:   0,
                deposit:      0,
                exchangeRate: 1.0 * 1e27
            }
        );

        _assertAuction(
            AuctionParams({
                borrower:          _borrower,
                active:            true,
                kicker:            address(_lender),
                bondSize:          0.001426399776406493 * 1e18,
                bondFactor:        0.010 * 1e18,
                kickTime:          block.timestamp - 110 minutes,
                kickMomp:          0.000000099836282890 * 1e18,
                totalBondEscrowed: 0.001426399776406493 * 1e18,
                auctionPrice:      0.000001792999017408 * 1e18,
                debtInAuction:     2.021033653846153934 * 1e18,
                thresholdPrice:    1.712713045976920685 * 1e18,
                neutralPrice:      0.000000054499533442 * 1e18
            })
        );


        _assertPool(
            PoolParams({
                htp:                  0,
                lup:                  99836282890,
                poolSize:             0,
                pledgedCollateral:    1180018835375524990,
                encumberedCollateral: 20_243_478.576550537016893538 * 1e18, // FIX ME
                poolDebt:             2021033653846153934,
                actualUtilization:    0,
                targetUtilization:    1 * 1e18,
                minDebtAmount:        0,
                loans:                0,
                maxBorrower:          address(0),
                interestRate:         0.05 * 1e18,
                interestRateUpdate:   block.timestamp - 110 minutes
            })
        );

        // Borrower's collateral is < 2 therefore they have possession of token ID 1
        borrowerTokenIds = new uint256[](1);
        borrowerTokenIds[0] = 1;

        _assertBorrower(
            {
                borrower:                  _borrower,
                borrowerDebt:              2.021033653846153934 * 1e18,
                borrowerCollateral:        1.180018835375524990 * 1e18,
                borrowert0Np:              0.000000054499533442 * 1e18,
                borrowerCollateralization: 0.000000058291307540 * 1e18,
                tokenIds:                  borrowerTokenIds
            }
        );
        
        // after depositTake but before take: NFTs pledged by liquidated borrower are owned by the pool
        assertEq(_collateral.ownerOf(1), address(_pool));
        assertEq(_collateral.ownerOf(3), address(_pool));

        _take(
            {
                from:            _lender,
                borrower:        _borrower,
                maxCollateral:   2.0 * 1e18,
                bondChange:      0.000000021157726124 * 1e18,
                givenAmount:     0.000002115772612351 * 1e18,
                collateralTaken: 1.180018835375524990 * 1e18,
                isReward:        false
            }
        );

        // Borrower has < 1 collateral, no NFTs in possession
        borrowerTokenIds = new uint256[](0);

        _assertBorrower(
            {
                borrower:                  _borrower,
                borrowerDebt:              2.021031538073541583 * 1e18,
                borrowerCollateral:        0.180018835375524990 * 1e18,
                borrowert0Np:              0.000000054499533442 * 1e18,
                borrowerCollateralization: 0.000000008892692190 * 1e18,
                tokenIds:                  borrowerTokenIds
            }
        );

        // after take: NFT with ID 1, pledged by liquidated borrower is owned by the taker
        assertEq(_collateral.ownerOf(1), address(_pool));
        assertEq(_collateral.ownerOf(3), _lender);
        
        // 70.16 hours
        skip(4210 minutes);

        _assertAuction(
            AuctionParams({
                borrower:          _borrower,
                active:            true,
                kicker:            address(_lender),
                bondSize:          0.001426378618680369 * 1e18,
                bondFactor:        0.010 * 1e18,
                kickTime:          block.timestamp - 4320 minutes,
                kickMomp:          0.000000099836282890 * 1e18,
                totalBondEscrowed: 0.001426378618680369 * 1e18,
                auctionPrice:      0 * 1e18,
                debtInAuction:     2.021031538073541583 * 1e18,
                thresholdPrice:    11.231275373627960261 * 1e18,
                neutralPrice:      0.000000054499533442 * 1e18
            })
        );

        _assertBorrower(
            {
                borrower:                  _borrower,
                borrowerDebt:              2.021841112542319702 * 1e18,
                borrowerCollateral:        0.180018835375524990 * 1e18,
                borrowert0Np:              0.000000054499533442 * 1e18,
                borrowerCollateralization: 0.000000008889131427 * 1e18,
                tokenIds:                  borrowerTokenIds
            }
        );

        _assertAuction(
            AuctionParams({
                borrower:          _borrower,
                active:            true,
                kicker:            address(_lender),
                bondSize:          0.001426378618680369 * 1e18,
                bondFactor:        0.010 * 1e18,
                kickTime:          block.timestamp - 4320 minutes,
                kickMomp:          0.000000099836282890 * 1e18,
                totalBondEscrowed: 0.001426378618680369 * 1e18,
                auctionPrice:      0.0 * 1e18,
                debtInAuction:     2.021031538073541583 * 1e18,
                thresholdPrice:    11.231275373627960261 * 1e18,
                neutralPrice:      0.000000054499533442 * 1e18
            })
        );

        _settle(
            {
                from:        _lender,
                borrower:    _borrower,
                maxDepth:    10,
                settledDebt: 2.021010389642603383 * 1e18
            }
        );

        _assertBorrower(
            {
                borrower:                  _borrower,
                borrowerDebt:              0,
                borrowerCollateral:        0,
                borrowert0Np:              0.000000054499533442 * 1e18,
                borrowerCollateralization: 1.0 * 1e18,
                tokenIds:                  borrowerTokenIds
            }
        );

        // after take: NFT, 1 pledged by liquidated borrower is owned by the taker
        assertEq(_collateral.ownerOf(1), address(_pool));
        assertEq(_collateral.ownerOf(3), _lender);

        _assertAuction( 
             AuctionParams({
                borrower:          _borrower,
                active:            false,
                kicker:            address(0),
                bondSize:          0,
                bondFactor:        0,
                kickTime:          0,
                kickMomp:          0,
                totalBondEscrowed: 0,
                auctionPrice:      0,
                debtInAuction:     0,
                thresholdPrice:    0,
                neutralPrice:      0
            })
        );

        _assertBucket(
            {
                index:        3060,
                lpBalance:    1.5 * 1e27,
                collateral:   0.006340042654163331 * 1e18,
                deposit:      0,
                exchangeRate: 1.000010605277267413608094245 * 1e27
            }
        );

        _assertBucket(
            {
                index:        3159,
                lpBalance:    1.5 * 1e27,
                collateral:   0.010388008435110149 * 1e18,
                deposit:      0,
                exchangeRate: 1.000010605277267451202381880 * 1e27
            }
        );

        _assertLenderLpBalance(
            {
                lender:      _lender,
                index:       3159,
                lpBalance:   1.5 * 1e27,
                depositTime: _startTime
            }
        );

        _assertBucket(
            {
                index:        7388,
                lpBalance:    0.000000017972411374079252284 * 1e27, // LPs awarded to borrower for settled collateral
                collateral:   0.180018835375524990 * 1e18,          // settled collateral amount
                deposit:      0,
                exchangeRate: 0.999999999999999999994681910 * 1e27
            }
        );

        _assertLenderLpBalance(
            {
                lender:      _borrower,
                index:       7388,
                lpBalance:   0.000000017972411374079252284 * 1e27,
                depositTime: _startTime + (110 + 4210) * 60
            }
        );
        assertEq(_collateral.balanceOf(_lender),        1);
        assertEq(_collateral.balanceOf(_borrower),      50);
        assertEq(_collateral.balanceOf(address(_pool)), 1);

        // lender merge his entitled collateral (based on their LPs) in bucket 3159 
        uint256[] memory removalIndexes = new uint256[](100);
        uint256 removalI = 0;
        for (uint256 i = 3060; i < (3060 + 100); i++) {
            removalIndexes[removalI] = i;
            removalI++;
        }

        // Reverts because 3059 is a higher price than 3060, must merge down in price
        _assertCannotMergeToHigherPriceRevert({
            from:                    _lender,
            toIndex:                 3059,
            noOfNFTsToRemove:        1.0,
            removeCollateralAtIndex: removalIndexes
        });

        _mergeOrRemoveCollateral({
            from:                    _lender,
            toIndex:                 3159,
            noOfNFTsToRemove:        1.0,
            collateralMerged:        0.819981164624475010 * 1e18,
            removeCollateralAtIndex: removalIndexes,
            toIndexLps:              118.404292681446768167332184816 * 1e27
        });

        _assertBucket(
            {
                index:        3060,
                lpBalance:    0,
                collateral:   0,
                deposit:      0,
                exchangeRate: 1.0 * 1e27
            }
        );

        _assertBucket(
            {
                index:        3061,
                lpBalance:    0,
                collateral:   0,
                deposit:      0,
                exchangeRate: 1.0 * 1e27
            }
        );

        _assertBucket(
            {
                index:        3159,
                lpBalance:    118.404292681446768167332184816 * 1e27, // new LPs amount accounting collateral merged in bucket
                collateral:   0.819981164624475010 * 1e18,            // reflects collateral merged in the bucket
                deposit:      0,
                exchangeRate: 1 * 1e27
            }
        );

        _assertBucket(
            {
                index:        7388,
                lpBalance:    0.000000017972411374079252284 * 1e27, // LPs awarded to borrower for settled collateral
                collateral:   0.180018835375524990 * 1e18,          // settled collateral amount
                deposit:      0,
                exchangeRate: 0.999999999999999999994681910 * 1e27
            }
        );

        _assertLenderLpBalance(
            {
                lender:      _lender,
                index:       3159,
                lpBalance:   118.404292681446768167332184816 * 1e27,
                depositTime: _startTime + (110 + 4210) * 60
            }
        );

        assertEq(_collateral.balanceOf(_lender),        1);
        assertEq(_collateral.balanceOf(_borrower),      50);
        assertEq(_collateral.balanceOf(address(_pool)), 1);

        // lender deposit quote tokens in bucket 7388 in order to claim and merge settled collateral and to be able to remove entire NFT
        _addLiquidity(
            {
                from:    _lender,
                amount:  1 * 1e18,
                index:   7388,
                lpAward: 1.000000000000000000005318090 * 1e27, // LPs awarded to lender for depositing quote tokens in bucket 7388
                newLup:  MAX_PRICE
            }
        );

        _assertLenderLpBalance(
            {
                lender:      _lender,
                index:       7388,
                lpBalance:   1.000000000000000000005318090 * 1e27, // lender now owns 1 LP in bucket 7388 which can be used to merge bucket collateral
                depositTime: _startTime + (110 + 4210) * 60
            }
        );

        // collateral is now splitted accross buckets 3159 and 7388
        uint256[] memory allRemovalIndexes = new uint256[](2);
        allRemovalIndexes[0] = 3159;
        allRemovalIndexes[1] = 7388;

        _mergeOrRemoveCollateral({
            from:                    _lender,
            toIndex:                 7388,
            noOfNFTsToRemove:        1,
            collateralMerged:        1 * 1e18,
            removeCollateralAtIndex: allRemovalIndexes,
            toIndexLps:              0
        });

        _assertBucket(
            {
                index:        3060,
                lpBalance:    0,
                collateral:   0,
                deposit:      0,
                exchangeRate: 1.0 * 1e27
            }
        );

        _assertBucket(
            {
                index:        3061,
                lpBalance:    0,
                collateral:   0,
                deposit:      0,
                exchangeRate: 1.0 * 1e27
            }
        );

        _assertBucket(
            {
                index:        3159,
                lpBalance:    0,
                collateral:   0,
                deposit:      0,
                exchangeRate: 1.0 * 1e27
            }
        );   

        _assertBucket(
            {
                index:        7388,
                lpBalance:    1.000000000000000000084570372 * 1e27, // LPs in bucket 7388 diminished when NFT merged and removed
                collateral:   0,                                    // no collateral remaining as it was merged and removed
                deposit:      1.000000000000000000 * 1e18,
                exchangeRate: 0.999999999999999999915429628 * 1e27
            }
        );

        _assertLenderLpBalance(
            {
                lender:      _lender,
                index:       7388,
                lpBalance:   0.999999982027588626005318088 * 1e27, // lender LPs decreased with the amount used to merge NFT
                depositTime: _startTime + (110 + 4210) * 60
            }
        );

        _assertLenderLpBalance(
            {
                lender:      _borrower,
                index:       7388,
                lpBalance:   0.000000017972411374079252284 * 1e27, // Borrower LPs remain the same in the bucket
                depositTime: _startTime + (110 + 4210) * 60
            }
        );
        _removeAllLiquidity(
            {
                from:     _lender,
                amount:   0.999134597427757058 * 1e18,
                index:    7388,
                newLup:   MAX_PRICE,
                lpRedeem: 0.999999982027588626005318088 * 1e27
            }
        );

        _assertBucket(
            {
                index:        7388,
                lpBalance:    0.000000017972411374079252284 * 1e27, // LPs in bucket 7388 diminished when NFT merged and removed
                collateral:   0,                                    // no collateral remaining as it was merged and removed
                deposit:      0.000000017972411374 * 1e18,
                exchangeRate: 0.999999999995590336635945148 * 1e27
            }
        );

        _assertPool(
            PoolParams({
                htp:                  0,
                lup:                  MAX_PRICE,
                poolSize:             0.000000017972411374 * 1e18,
                pledgedCollateral:    0,
                encumberedCollateral: 0,
                poolDebt:             0,
                actualUtilization:    0,
                targetUtilization:    1 * 1e18,
                minDebtAmount:        0,
                loans:                0,
                maxBorrower:          address(0),
                interestRate:         0.045 * 1e18,
                interestRateUpdate:   block.timestamp
            })
        );

        assertEq(_collateral.balanceOf(_lender),        2);
        assertEq(_collateral.balanceOf(_borrower),      50);
        assertEq(_collateral.balanceOf(address(_pool)), 0);
    }
}<|MERGE_RESOLUTION|>--- conflicted
+++ resolved
@@ -625,8 +625,7 @@
         );
     }
 
-<<<<<<< HEAD
-    function testTakeCollateralWithNeutralPriceLowerThanThresholdPrice() external {
+    function _testTakeCollateralWithNeutralPriceLowerThanThresholdPrice() external {
 
         // insert liquidity at 3060 - 3159, going down in price
         for (uint256 i = 3060; i < (3060 + 100); i++) {
@@ -757,11 +756,7 @@
         );
     }
 
-    function testMergeOrRemoveCollateral() external tearDown {
-=======
-    // TODO: this needs to be rewritten
     function _testMergeOrRemoveCollateral() external tearDown {
->>>>>>> cc85b4fc
 
         // insert liquidity at 3060 - 3159, going down in price
         for (uint256 i = 3060; i < (3060 + 100); i++) {
