// SPDX-License-Identifier: GPL-3.0-or-later

pragma solidity 0.8.14;

import { ERC721HelperContract } from "./ERC721DSTestPlus.sol";

import 'src/libraries/PoolUtils.sol';

contract ERC721PoolLiquidationsTakeTest is ERC721HelperContract {

    address internal _borrower;
    address internal _borrower2;
    address internal _lender;

    function setUp() external {
        _borrower  = makeAddr("borrower");
        _borrower2 = makeAddr("borrower2");
        _lender    = makeAddr("lender");

        // deploy subset pool
        uint256[] memory subsetTokenIds = new uint256[](6);
        subsetTokenIds[0] = 1;
        subsetTokenIds[1] = 3;
        subsetTokenIds[2] = 5;
        subsetTokenIds[3] = 51;
        subsetTokenIds[4] = 53;
        subsetTokenIds[5] = 73;
        _pool = _deploySubsetPool(subsetTokenIds);

       _mintAndApproveQuoteTokens(_lender,    120_000 * 1e18);
       _mintAndApproveQuoteTokens(_borrower,  100 * 1e18);
       _mintAndApproveQuoteTokens(_borrower2, 8_000 * 1e18);

       _mintAndApproveCollateralTokens(_borrower,  6);
       _mintAndApproveCollateralTokens(_borrower2, 74);

        // Lender adds Quote token accross 5 prices
        _addLiquidity(
            {
                from:   _lender,
                amount: 2_000 * 1e18,
                index:  _i9_91,
                newLup: BucketMath.MAX_PRICE
            }
        );
        _addLiquidity(
            {
                from:   _lender,
                amount: 5_000 * 1e18,
                index:  _i9_81,
                newLup: BucketMath.MAX_PRICE
            }
        );
        _addLiquidity(
            {
                from:   _lender,
                amount: 11_000 * 1e18,
                index:  _i9_72,
                newLup: BucketMath.MAX_PRICE
            }
        );
        _addLiquidity(
            {
                from:   _lender,
                amount: 25_000 * 1e18,
                index:  _i9_62,
                newLup: BucketMath.MAX_PRICE
            }
        );
        _addLiquidity(
            {
                from:   _lender,
                amount: 30_000 * 1e18,
                index:  _i9_52,
                newLup: BucketMath.MAX_PRICE
            }
        );

       // first borrower adds collateral token and borrows
        uint256[] memory tokenIdsToAdd = new uint256[](2);
        tokenIdsToAdd[0] = 1;
        tokenIdsToAdd[1] = 3;

        // borrower deposits two NFTs into the subset pool and borrows
        _pledgeCollateral(
            {
                from:     _borrower,
                borrower: _borrower,
                tokenIds: tokenIdsToAdd
            }
        );
        _borrow(
            {
                from:       _borrower,
                amount:     19.8 * 1e18,
                indexLimit: _i9_91,
                newLup:     9.917184843435912074 * 1e18
            }
        );

        // second borrower deposits three NFTs into the subset pool and borrows
        tokenIdsToAdd = new uint256[](3);
        tokenIdsToAdd[0] = 51;
        tokenIdsToAdd[1] = 53;
        tokenIdsToAdd[2] = 73;
        _pledgeCollateral(
            {
                from:     _borrower2,
                borrower: _borrower2,
                tokenIds: tokenIdsToAdd
            }
        );
        _borrow(
            {
                from:       _borrower2,
                amount:     15 * 1e18,
                indexLimit: _i9_72,
                newLup:     9.917184843435912074 * 1e18
            }
        );

        /*****************************/
        /*** Assert pre-kick state ***/
        /*****************************/

        _assertPool(
            PoolState({
                htp:                  9.909519230769230774 * 1e18,
                lup:                  9.917184843435912074 * 1e18,
                poolSize:             73_000 * 1e18,
                pledgedCollateral:    5 * 1e18,
                encumberedCollateral: 3.512434434608473285 * 1e18,
                poolDebt:             34.833461538461538478 * 1e18,
                actualUtilization:    0.000477170706006322 * 1e18,
                targetUtilization:    1 * 1e18,
                minDebtAmount:        1.741673076923076924 * 1e18,
                loans:                2,
                maxBorrower:          address(_borrower),
                interestRate:         0.05 * 1e18,
                interestRateUpdate:   _startTime
            })
        );
        _assertBorrower(
            {
                borrower:                  _borrower,
                borrowerDebt:              19.819038461538461548 * 1e18,
                borrowerCollateral:        2 * 1e18,
                borrowerMompFactor:        9.917184843435912074 * 1e18,
                borrowerCollateralization: 1.000773560501591181 * 1e18
            }
        );
        _assertBorrower(
            {
                borrower:                  _borrower2,
                borrowerDebt:              15.014423076923076930 * 1e18,
                borrowerCollateral:        3 * 1e18,
                borrowerMompFactor:        9.917184843435912074 * 1e18,
                borrowerCollateralization: 1.981531649793150539 * 1e18
            }
        );
        assertEq(_quote.balanceOf(_lender), 47_000 * 1e18);
    }

    function testTakeCollateralSubsetPool() external tearDown {

        // Skip to make borrower undercollateralized
        skip(1000 days);

        _assertAuction(
            AuctionState({
                borrower:          _borrower,
                active:            false,
                kicker:            address(0),
                bondSize:          0,
                bondFactor:        0,
                kickTime:          0,
                kickMomp:          0,
                totalBondEscrowed: 0,
                auctionPrice:      0,
                debtInAuction:     0,
                thresholdPrice:    11.364359914920859402 * 1e18,
                neutralPrice:      11.373150934876908293 * 1e18
            })
        );

        _assertBorrower(
            {
                borrower:                  _borrower,
                borrowerDebt:              22.728719829841718804 * 1e18,
                borrowerCollateral:        2 * 1e18,
                borrowerMompFactor:        9.917184843435912074 * 1e18,
                borrowerCollateralization: 0.872656701977127996 * 1e18
            }
        );

        _kick(
            {
                from:           _lender,
                borrower:       _borrower,
                debt:           23.012828827714740289 * 1e18,
                collateral:     2 * 1e18,
                bond:           0.227287198298417188 * 1e18,
                transferAmount: 0.227287198298417188 * 1e18
            }
        );

        /******************************/
        /*** Assert Post-kick state ***/
        /******************************/

        _assertPool(
            PoolState({
                htp:                  6.582216822103492762 * 1e18,
                lup:                  9.917184843435912074 * 1e18,
                poolSize:             73_000 * 1e18,
                pledgedCollateral:    5 * 1e18,
                encumberedCollateral: 4.056751649452525709 * 1e18,
                poolDebt:             40.231555971534224231 * 1e18,
                actualUtilization:    0.000551117205089510 * 1e18,
                targetUtilization:    0.811350329890505142 * 1e18,
                minDebtAmount:        4.023155597153422423 * 1e18,
                loans:                1,
                maxBorrower:          address(_borrower2),
                interestRate:         0.045 * 1e18,
                interestRateUpdate:   block.timestamp
            })
        );
        _assertBorrower(
            {
                borrower:                  _borrower,
                borrowerDebt:              23.012828827714740289 * 1e18,
                borrowerCollateral:        2 * 1e18,
                borrowerMompFactor:        9.917184843435912074 * 1e18,
                borrowerCollateralization: 0.861883162446546169 * 1e18
            }
        );
        _assertBorrower(
            {
                borrower:                  _borrower2,
                borrowerDebt:              17.218727143819483942 * 1e18,
                borrowerCollateral:        3 * 1e18,
                borrowerMompFactor:        9.917184843435912074 * 1e18,
                borrowerCollateralization: 1.727860269914713433 * 1e18
            }
        );
        assertEq(_quote.balanceOf(_lender), 46_999.772712801701582812 * 1e18);
        _assertAuction(
            AuctionState({
                borrower:          _borrower,
                active:            true,
                kicker:            _lender,
                bondSize:          0.227287198298417188 * 1e18,
                bondFactor:        0.01 * 1e18,
                kickTime:          block.timestamp,
                kickMomp:          9.917184843435912074 * 1e18,
                totalBondEscrowed: 0.227287198298417188 * 1e18,
                auctionPrice:      317.349914989949186368 * 1e18,
                debtInAuction:     23.012828827714740289 * 1e18,
                thresholdPrice:    11.506414413857370144 * 1e18,
                neutralPrice:      11.373150934876908293 * 1e18
            })
        );
        _assertKicker(
            {
                kicker:    _lender,
                claimable: 0,
                locked:    0.227287198298417188 * 1e18
            }
        );
        
        skip(5 hours);

        // before take: NFTs pledged by auctioned borrower are owned by the pool
        assertEq(_collateral.ownerOf(3), address(_pool));
        assertEq(_collateral.ownerOf(1), address(_pool));
        // before take: check quote token balances of taker and borrower
        assertEq(_quote.balanceOf(_lender), 46_999.772712801701582812 * 1e18);
        assertEq(_quote.balanceOf(_borrower), 119.8 * 1e18);

        _assertAuction(
            AuctionState({
                borrower:          _borrower,
                active:            true,
                kicker:            _lender,
                bondSize:          0.227287198298417188 * 1e18,
                bondFactor:        0.01 * 1e18,
                kickTime:          block.timestamp - 5 hours,
                kickMomp:          9.917184843435912074 * 1e18,
                totalBondEscrowed: 0.227287198298417188 * 1e18,
                auctionPrice:      19.834369686871824160 * 1e18,
                debtInAuction:     23.012828827714740289 * 1e18,
                thresholdPrice:    11.506709959118993144 * 1e18,
                neutralPrice:      11.373443057231242934 * 1e18
            })
        );

        _assertBorrower(
            {
                borrower:                  _borrower,
                borrowerDebt:              23.013419918237986289 * 1e18,
                borrowerCollateral:        2 * 1e18,
                borrowerMompFactor:        9.917184843435912074 * 1e18,
                borrowerCollateralization: 0.861861025320848319 * 1e18
            }
        );

        /**************************************/
        /*** Take all collateral tokens (2) ***/
        /**************************************/
        uint256 snapshot = vm.snapshot();

        _take(
            {
                from:            _lender,
                borrower:        _borrower,
                maxCollateral:   2,
                bondChange:      0.227287198298417188 * 1e18,
                givenAmount:     23.013419918237986289 * 1e18,
                collateralTaken: 1.160279871836327850 * 1e18, // not a rounded collateral, difference of 2 - 1.16 collateral should go to borrower in quote tokens at auction price
                isReward:        false
            }
        );

        _assertPool(
            PoolState({
                htp:                  6.582554958364903034 * 1e18,
                lup:                  9.917184843435912074 * 1e18,
                poolSize:             73_000.000878382806067000 * 1e18,
                pledgedCollateral:    3 * 1e18,
                encumberedCollateral: 1.736296104506289339 * 1e18,
                poolDebt:             17.219169411326589068 * 1e18,
                actualUtilization:    0.000235879030193623 * 1e18,
                targetUtilization:    0.811350329890505142 * 1e18,
                minDebtAmount:        1.721916941132658907 * 1e18,
                loans:                1,
                maxBorrower:          address(_borrower2),
                interestRate:         0.045 * 1e18,
                interestRateUpdate:   block.timestamp - 5 hours
            })
        );

        _assertBorrower(
            {
                borrower:                  _borrower,
                borrowerDebt:              0 * 1e18,
                borrowerCollateral:        0,
                borrowerMompFactor:        0 * 1e18,
                borrowerCollateralization: 1 * 1e18
            }
        );

        _assertAuction(
            AuctionState({
                borrower:          _borrower,
                active:            false,
                kicker:            address(0),
                bondSize:          0,
                bondFactor:        0,
                kickTime:          0,
                kickMomp:          0,
                totalBondEscrowed: 0,
                auctionPrice:      0,
                debtInAuction:     0,
                thresholdPrice:    0,
                neutralPrice:      0
            })
        );

        _assertKicker(
            {
                kicker:    address(0),
                claimable: 0,
                locked:    0 * 1e18
            }
        );

        // after take: NFTs pledged by liquidated borrower are owned by the taker
        assertEq(_collateral.ownerOf(3), _lender);
        assertEq(_collateral.ownerOf(1), _lender);
        // after take: check quote token balances of taker and borrower
        assertEq(_quote.balanceOf(_lender), 46_960.103973427957934489 * 1e18);
        assertEq(_quote.balanceOf(_borrower), 136.455319455505662034 * 1e18); // borrower gets quote tokens from the difference of rounded collateral (2) and needed collateral (1.16) at auction price (19.8) = 16.6 additional tokens

        vm.revertTo(snapshot);


        /******************************************/
        /*** Take partial collateral tokens (1) ***/
        /******************************************/

        _take(
            {
                from:            _lender,
                borrower:        _borrower,
                maxCollateral:   1,
                bondChange:      0.198343696868718242 * 1e18,
                givenAmount:     19.834369686871824160 * 1e18,
                collateralTaken: 1 * 1e18,
                isReward:        false
            }
        );

        _assertPool(
            PoolState({
                htp:                  6.582554958364903034 * 1e18,
                lup:                  9.917184843435912074 * 1e18,
                poolSize:             73_000.000878382806067000 * 1e18,
                pledgedCollateral:    4 * 1e18,
                encumberedCollateral: 2.056855848178945039 * 1e18,
                poolDebt:             20.398219642692751196 * 1e18,
                actualUtilization:    0.000279427662976004 * 1e18,
                targetUtilization:    0.811350329890505142 * 1e18,
                minDebtAmount:        1.019910982134637560 * 1e18,
                loans:                2,
                maxBorrower:          address(_borrower2),
                interestRate:         0.045 * 1e18,
                interestRateUpdate:   block.timestamp - 5 hours
            })
        );

        _assertBorrower(
            {
                borrower:                  _borrower,
                borrowerDebt:              3.179050231366162129 * 1e18,
                borrowerCollateral:        1 * 1e18,
                borrowerMompFactor:        8.647386259725776276 * 1e18,
                borrowerCollateralization: 3.119543298054183364 * 1e18
            }
        );

        _assertAuction(
            AuctionState({
                borrower:          _borrower,
                active:            false,
                kicker:            address(0),
                bondSize:          0,
                bondFactor:        0,
                kickTime:          0,
                kickMomp:          0,
                totalBondEscrowed: 0,
                auctionPrice:      0,
<<<<<<< HEAD
                debtInAuction:     3.179050231366162129 * 1e18,
                thresholdPrice:    3.179050231366162129 * 1e18,
                neutralPrice:      9.917184843435912074 * 1e18
=======
                debtInAuction:     0,
                thresholdPrice:    3.179050231366162129 * 1e18
>>>>>>> 4d5142c8
            })
        );

        _assertKicker(
            {
                kicker:    address(0),
                claimable: 0,
                locked:    0 * 1e18
            }
        );

        // after take: one NFT pledged by liquidated borrower is owned by the taker
        assertEq(_collateral.ownerOf(3), _lender);
        assertEq(_collateral.ownerOf(1), address(_pool));
        // after take: check quote token balances of taker and borrower
        assertEq(_quote.balanceOf(_lender), 46_979.938343114829758652 * 1e18);
        assertEq(_quote.balanceOf(_borrower), 119.8 * 1e18); // no additional tokens as there is no rounding of collateral taken (1)
    }

    function testTakeCollateralandSettleSubsetPool() external tearDown {

        // Skip to make borrower undercollateralized
        skip(1000 days);

        _assertAuction(
            AuctionState({
                borrower:          _borrower,
                active:            false,
                kicker:            address(0),
                bondSize:          0,
                bondFactor:        0,
                kickTime:          0,
                kickMomp:          0,
                totalBondEscrowed: 0,
                auctionPrice:      0,
                debtInAuction:     0,
                thresholdPrice:    11.364359914920859402 * 1e18,
                neutralPrice:      11.373150934876908293 * 1e18
            })
        );

        _assertBorrower(
            {
                borrower:                  _borrower,
                borrowerDebt:              22.728719829841718804 * 1e18,
                borrowerCollateral:        2 * 1e18,
                borrowerMompFactor:        9.917184843435912074 * 1e18,
                borrowerCollateralization: 0.872656701977127996 * 1e18
            }
        );

        _kick(
            {
                from:           _lender,
                borrower:       _borrower,
                debt:           23.012828827714740289 * 1e18,
                collateral:     2 * 1e18,
                bond:           0.227287198298417188 * 1e18,
                transferAmount: 0.227287198298417188 * 1e18
            }
        );

        /******************************/
        /*** Assert Post-kick state ***/
        /******************************/

        _assertPool(
            PoolState({
                htp:                  6.582216822103492762 * 1e18,
                lup:                  9.917184843435912074 * 1e18,
                poolSize:             73_000 * 1e18,
                pledgedCollateral:    5 * 1e18,
                encumberedCollateral: 4.056751649452525709 * 1e18,
                poolDebt:             40.231555971534224231 * 1e18,
                actualUtilization:    0.000551117205089510 * 1e18,
                targetUtilization:    0.811350329890505142 * 1e18,
                minDebtAmount:        4.023155597153422423 * 1e18,
                loans:                1,
                maxBorrower:          address(_borrower2),
                interestRate:         0.045 * 1e18,
                interestRateUpdate:   block.timestamp
            })
        );
        _assertBorrower(
            {
                borrower:                  _borrower,
                borrowerDebt:              23.012828827714740289 * 1e18,
                borrowerCollateral:        2 * 1e18,
                borrowerMompFactor:        9.917184843435912074 * 1e18,
                borrowerCollateralization: 0.861883162446546169 * 1e18
            }
        );
        _assertBorrower(
            {
                borrower:                  _borrower2,
                borrowerDebt:              17.218727143819483942 * 1e18,
                borrowerCollateral:        3 * 1e18,
                borrowerMompFactor:        9.917184843435912074 * 1e18,
                borrowerCollateralization: 1.727860269914713433 * 1e18
            }
        );
        assertEq(_quote.balanceOf(_lender), 46_999.772712801701582812 * 1e18);
        _assertAuction(
            AuctionState({
                borrower:          _borrower,
                active:            true,
                kicker:            _lender,
                bondSize:          0.227287198298417188 * 1e18,
                bondFactor:        0.01 * 1e18,
                kickTime:          block.timestamp,
                kickMomp:          9.917184843435912074 * 1e18,
                totalBondEscrowed: 0.227287198298417188 * 1e18,
                auctionPrice:      317.349914989949186368 * 1e18,
                debtInAuction:     23.012828827714740289 * 1e18,
                thresholdPrice:    11.506414413857370144 * 1e18,
                neutralPrice:      11.373150934876908293 * 1e18
            })
        );
        _assertKicker(
            {
                kicker:    _lender,
                claimable: 0,
                locked:    0.227287198298417188 * 1e18
            }
        );
        
        skip(10 hours);

        // before take: NFTs pledged by auctioned borrower are owned by the pool
        assertEq(_collateral.ownerOf(3), address(_pool));
        assertEq(_collateral.ownerOf(1), address(_pool));
        // before take: check quote token balances of taker
        assertEq(_quote.balanceOf(_lender), 46_999.772712801701582812 * 1e18);

        _assertAuction(
            AuctionState({
                borrower:          _borrower,
                active:            true,
                kicker:            _lender,
                bondSize:          0.227287198298417188 * 1e18,
                bondFactor:        0.01 * 1e18,
                kickTime:          block.timestamp - 10 hours,
                kickMomp:          9.917184843435912074 * 1e18,
                totalBondEscrowed: 0.227287198298417188 * 1e18,
                auctionPrice:      0.619824052714744512 * 1e18,
                debtInAuction:     23.012828827714740289 * 1e18,
                thresholdPrice:    11.507005511971773436 * 1e18,
                neutralPrice:      11.373735187088816598 * 1e18
            })
        );

        _assertBorrower(
            {
                borrower:                  _borrower,
                borrowerDebt:              23.014011023943546872 * 1e18,
                borrowerCollateral:        2 * 1e18,
                borrowerMompFactor:        9.917184843435912074 * 1e18,
                borrowerCollateralization: 0.861838888763733724 * 1e18
            }
        );

        /**************************************/
        /*** Take all collateral tokens (2) ***/
        /**************************************/

        _take(
            {
                from:            _lender,
                borrower:        _borrower,
                maxCollateral:   2,
                bondChange:      0.01239648105429489 * 1e18,
                givenAmount:     1.239648105429489024 * 1e18,
                collateralTaken: 2 * 1e18,
                isReward:        true
            }
        );

        // after take: NFTs pledged by liquidated borrower are owned by the taker
        assertEq(_collateral.ownerOf(3), _lender);
        assertEq(_collateral.ownerOf(1), _lender);
        // after take : Taker quote token used for buying collateral
        assertEq(_quote.balanceOf(_lender), 46_998.533064696272093788 * 1e18);

        _assertPool(
            PoolState({
                htp:                  6.582893111996772890 * 1e18,
                lup:                  9.917184843435912074 * 1e18,
                poolSize:             73_000.001756788173660000 * 1e18,
                pledgedCollateral:    3 * 1e18,
                encumberedCollateral: 3.933210049581735894 * 1e18,
                poolDebt:             39.006371089761803446 * 1e18,
                actualUtilization:    0 * 1e18,
                targetUtilization:    0.811350329890505142 * 1e18,
                minDebtAmount:        3.900637108976180345 * 1e18,
                loans:                1,
                maxBorrower:          address(_borrower2),
                interestRate:         0.045 * 1e18,
                interestRateUpdate:   block.timestamp - 10 hours
            })
        );

        // Borrower collateral is 0 and some debt is still to be paid
        _assertBorrower(
            {
                borrower:                  _borrower,
                borrowerDebt:              21.786759399568352738 * 1e18,
                borrowerCollateral:        0,
                borrowerMompFactor:        8.647164155054365798 * 1e18,
                borrowerCollateralization: 0 * 1e18
            }
        );

        _assertAuction(
            AuctionState({
                borrower:          _borrower,
                active:            true,
                kicker:            _lender,
                bondSize:          0.239683679352712078 * 1e18,
                bondFactor:        0.010000000000000000 * 1e18,
                kickTime:          block.timestamp - 10 hours,
                kickMomp:          9.917184843435912074 * 1e18, 
                totalBondEscrowed: 0.239683679352712078 * 1e18,
                auctionPrice:      0.619824052714744512 * 1e18,
                debtInAuction:     21.786759399568352738 * 1e18,
                thresholdPrice:    0,
                neutralPrice:      0
            })
        );

        // kicker bond is locked as auction is not cleared
        _assertKicker(
            {
                kicker:    _lender,
                claimable: 0,
                locked:    0.239683679352712078 * 1e18
            }
        );

        _settle(
            {
                from:        _lender,
                borrower:    _borrower,
                maxDepth:    10,
                settledDebt: 18.996689878119714537 * 1e18
            }
        );

        _assertAuction(
            AuctionState({
                borrower:          _borrower,
                active:            false,
                kicker:            address(0),
                bondSize:          0,
                bondFactor:        0,
                kickTime:          0,
                kickMomp:          0,
                totalBondEscrowed: 0,
                auctionPrice:      0,
                debtInAuction:     0,
                thresholdPrice:    0,
                neutralPrice:      0
            })
        );

        _assertKicker(
            {
                kicker:    _lender,
                claimable: 0.239683679352712078 * 1e18,
                locked:    0
            }
        );

        // Kicker claims bond + reward
        changePrank(_lender);
        _pool.withdrawBonds();
        assertEq(_quote.balanceOf(_lender), 46_998.772748375624805866 * 1e18);
    }
}<|MERGE_RESOLUTION|>--- conflicted
+++ resolved
@@ -439,14 +439,9 @@
                 kickMomp:          0,
                 totalBondEscrowed: 0,
                 auctionPrice:      0,
-<<<<<<< HEAD
-                debtInAuction:     3.179050231366162129 * 1e18,
+                debtInAuction:     0,
                 thresholdPrice:    3.179050231366162129 * 1e18,
                 neutralPrice:      9.917184843435912074 * 1e18
-=======
-                debtInAuction:     0,
-                thresholdPrice:    3.179050231366162129 * 1e18
->>>>>>> 4d5142c8
             })
         );
 
