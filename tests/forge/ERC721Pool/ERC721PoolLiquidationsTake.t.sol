// SPDX-License-Identifier: UNLICENSED
pragma solidity 0.8.14;

import { ERC721HelperContract } from "./ERC721DSTestPlus.sol";

import { NFTNoopTakeExample } from "../interactions/NFTTakeExample.sol";

import 'src/libraries/helpers/PoolHelper.sol';

contract ERC721PoolLiquidationsTakeTest is ERC721HelperContract {

    address internal _borrower;
    address internal _borrower2;
    address internal _lender;
    address internal _withdrawRecipient;

    function setUp() external {
        _borrower          = makeAddr("borrower");
        _borrower2         = makeAddr("borrower2");
        _lender            = makeAddr("lender");
        _withdrawRecipient = makeAddr("withdrawRecipient");

        // deploy subset pool
        uint256[] memory subsetTokenIds = new uint256[](6);
        subsetTokenIds[0] = 1;
        subsetTokenIds[1] = 3;
        subsetTokenIds[2] = 5;
        subsetTokenIds[3] = 51;
        subsetTokenIds[4] = 53;
        subsetTokenIds[5] = 73;
        _pool = _deploySubsetPool(subsetTokenIds);

       _mintAndApproveQuoteTokens(_lender,    120_000 * 1e18);
       _mintAndApproveQuoteTokens(_borrower,  100 * 1e18);
       _mintAndApproveQuoteTokens(_borrower2, 8_000 * 1e18);

       _mintAndApproveCollateralTokens(_borrower,  6);
       _mintAndApproveCollateralTokens(_borrower2, 74);

        // Lender adds Quote token accross 5 prices
        _addInitialLiquidity({
            from:   _lender,
            amount: 2_000 * 1e18,
            index:  _i9_91
        });
        _addInitialLiquidity({
            from:   _lender,
            amount: 5_000 * 1e18,
            index:  _i9_81
        });
        _addInitialLiquidity({
            from:   _lender,
            amount: 11_000 * 1e18,
            index:  _i9_72
        });
        _addInitialLiquidity({
            from:   _lender,
            amount: 25_000 * 1e18,
            index:  _i9_62
        });
        _addInitialLiquidity({
            from:   _lender,
            amount: 30_000 * 1e18,
            index:  _i9_52
        });

        // first borrower adds collateral token and borrows
        uint256[] memory tokenIdsToAdd = new uint256[](2);
        tokenIdsToAdd[0] = 1;
        tokenIdsToAdd[1] = 3;

        // borrower deposits two NFTs into the subset pool and borrows
        _pledgeCollateral({
            from:     _borrower,
            borrower: _borrower,
            tokenIds: tokenIdsToAdd
        });
        _borrow({
            from:       _borrower,
            amount:     19.8 * 1e18,
            indexLimit: _i9_91,
            newLup:     9.917184843435912074 * 1e18
        });

        // second borrower deposits three NFTs into the subset pool and borrows
        tokenIdsToAdd = new uint256[](3);
        tokenIdsToAdd[0] = 51;
        tokenIdsToAdd[1] = 53;
        tokenIdsToAdd[2] = 73;
        _pledgeCollateral({
            from:     _borrower2,
            borrower: _borrower2,
            tokenIds: tokenIdsToAdd
        });
        _borrow({
            from:       _borrower2,
            amount:     15 * 1e18,
            indexLimit: _i9_72,
            newLup:     9.917184843435912074 * 1e18
        });

        /*****************************/
        /*** Assert pre-kick state ***/
        /*****************************/

        _assertPool(
            PoolParams({
                htp:                  9.909519230769230774 * 1e18,
                lup:                  9.917184843435912074 * 1e18,
                poolSize:             73_000 * 1e18,
                pledgedCollateral:    5 * 1e18,
                encumberedCollateral: 3.512434434608473285 * 1e18,
                poolDebt:             34.833461538461538478 * 1e18,
                actualUtilization:    0.000477170706006322 * 1e18,
                targetUtilization:    1 * 1e18,
                minDebtAmount:        1.741673076923076924 * 1e18,
                loans:                2,
                maxBorrower:          address(_borrower),
                interestRate:         0.05 * 1e18,
                interestRateUpdate:   _startTime
            })
        );
        _assertBorrower({
            borrower:                  _borrower,
            borrowerDebt:              19.819038461538461548 * 1e18,
            borrowerCollateral:        2 * 1e18,
            borrowert0Np:              10.404995192307692312 * 1e18,
            borrowerCollateralization: 1.000773560501591181 * 1e18
        });
        _assertBorrower({
            borrower:                  _borrower2,
            borrowerDebt:              15.014423076923076930 * 1e18,
            borrowerCollateral:        3 * 1e18,
            borrowert0Np:              5.255048076923076925 * 1e18,
            borrowerCollateralization: 1.981531649793150539 * 1e18
        });

        assertEq(_quote.balanceOf(_lender), 47_000 * 1e18);
    }

    function testTakeCollateralSubsetPool() external tearDown {

        // Skip to make borrower undercollateralized
        skip(1000 days);

        _assertAuction(
            AuctionParams({
                borrower:          _borrower,
                active:            false,
                kicker:            address(0),
                bondSize:          0,
                bondFactor:        0,
                kickTime:          0,
                kickMomp:          0,
                totalBondEscrowed: 0,
                auctionPrice:      0,
                debtInAuction:     0,
                thresholdPrice:    11.364359914920859402 * 1e18,
                neutralPrice:      0
            })
        );

        _assertBorrower({
            borrower:                  _borrower,
            borrowerDebt:              22.728719829841718804 * 1e18,
            borrowerCollateral:        2 * 1e18,
            borrowert0Np:              10.404995192307692312 * 1e18,
            borrowerCollateralization: 0.872656701977127996 * 1e18
        });

        _kick({
            from:           _lender,
            borrower:       _borrower,
            debt:           23.012828827714740289 * 1e18,
            collateral:     2 * 1e18,
            bond:           0.227287198298417188 * 1e18,
            transferAmount: 0.227287198298417188 * 1e18
        });

        /******************************/
        /*** Assert Post-kick state ***/
        /******************************/

        _assertPool(
            PoolParams({
                htp:                  6.582216822103492762 * 1e18,
                lup:                  9.917184843435912074 * 1e18,
                poolSize:             73_000 * 1e18,
                pledgedCollateral:    5 * 1e18,
                encumberedCollateral: 4.056751649452525709 * 1e18,
                poolDebt:             40.231555971534224231 * 1e18,
                actualUtilization:    0.000551117205089510 * 1e18,
                targetUtilization:    0.811350329890505142 * 1e18,
                minDebtAmount:        4.023155597153422423 * 1e18,
                loans:                1,
                maxBorrower:          address(_borrower2),
                interestRate:         0.045 * 1e18,
                interestRateUpdate:   block.timestamp
            })
        );
        _assertBorrower({
            borrower:                  _borrower,
            borrowerDebt:              23.012828827714740289 * 1e18,
            borrowerCollateral:        2 * 1e18,
            borrowert0Np:              10.404995192307692312 * 1e18,
            borrowerCollateralization: 0.861883162446546169 * 1e18
        });
        _assertBorrower({
            borrower:                  _borrower2,
            borrowerDebt:              17.218727143819483942 * 1e18,
            borrowerCollateral:        3 * 1e18,
            borrowert0Np:              5.255048076923076925 * 1e18,
            borrowerCollateralization: 1.727860269914713433 * 1e18
        });

        assertEq(_quote.balanceOf(_lender), 46_999.772712801701582812 * 1e18);

        _assertAuction(
            AuctionParams({
                borrower:          _borrower,
                active:            true,
                kicker:            _lender,
                bondSize:          0.227287198298417188 * 1e18,
                bondFactor:        0.01 * 1e18,
                kickTime:          block.timestamp,
                kickMomp:          9.917184843435912074 * 1e18,
                totalBondEscrowed: 0.227287198298417188 * 1e18,
                auctionPrice:      381.842493141340875904 * 1e18,
                debtInAuction:     23.012828827714740289 * 1e18,
                thresholdPrice:    11.506414413857370144 * 1e18,
                neutralPrice:      11.932577910666902372 * 1e18
            })
        );
        _assertKicker({
            kicker:    _lender,
            claimable: 0,
            locked:    0.227287198298417188 * 1e18
        });
        
        skip(5.5 hours);

        // before take: NFTs pledged by auctioned borrower are owned by the pool
        assertEq(_collateral.ownerOf(3), address(_pool));
        assertEq(_collateral.ownerOf(1), address(_pool));

        // before take: check quote token balances of taker and borrower
        assertEq(_quote.balanceOf(_lender), 46_999.772712801701582812 * 1e18);
        assertEq(_quote.balanceOf(_borrower), 119.8 * 1e18);

        _assertAuction(
            AuctionParams({
                borrower:          _borrower,
                active:            true,
                kicker:            _lender,
                bondSize:          0.227287198298417188 * 1e18,
                bondFactor:        0.01 * 1e18,
                kickTime:          block.timestamp - 5.5 hours,
                kickMomp:          9.917184843435912074 * 1e18,
                totalBondEscrowed: 0.227287198298417188 * 1e18,
                auctionPrice:      16.875213515338743424 * 1e18,
                debtInAuction:     23.012828827714740289 * 1e18,
                thresholdPrice:    11.506739514062665877 * 1e18,
                neutralPrice:      11.932577910666902372 * 1e18
            })
        );

        _assertBorrower({
            borrower:                  _borrower,
            borrowerDebt:              23.013479028125331754 * 1e18,
            borrowerCollateral:        2 * 1e18,
            borrowert0Np:              10.404995192307692312 * 1e18,
            borrowerCollateralization: 0.861858811639550854 * 1e18
        });

        uint256 snapshot = vm.snapshot();

        /****************************************/
        /* Take partial collateral tokens (1) ***/
        /****************************************/

        _take({
            from:            _lender,
            borrower:        _borrower,
            maxCollateral:   1,
            bondChange:      0.168752135153387434 * 1e18,
            givenAmount:     16.875213515338743424 * 1e18,
            collateralTaken: 1.0 * 1e18,
            isReward:        false
        });

        _assertPool(
            PoolParams({
                htp:                  8.887140410855539624 * 1e18,
                lup:                  9.917184843435912074 * 1e18,
                poolSize:             73_000.000966222327608000 * 1e18,
                pledgedCollateral:    4 * 1e18,
                encumberedCollateral: 2.517692578855560848 * 1e18,
                poolDebt:             24.968422683457442924 * 1e18,
                actualUtilization:    0.000342033182917498 * 1e18,
                targetUtilization:    0.811350329890505142 * 1e18,
                minDebtAmount:        1.248421134172872146 * 1e18,
                loans:                2,
                maxBorrower:          address(_borrower),
                interestRate:         0.045 * 1e18,
                interestRateUpdate:   block.timestamp - 5.5 hours
            })
        );

        _assertBorrower({
            borrower:                  _borrower,
            borrowerDebt:              7.749209044755361552 * 1e18,
            borrowerCollateral:        1 * 1e18,
            borrowert0Np:              7.061045370627448273 * 1e18,
            borrowerCollateralization: 1.279767365438131935 * 1e18
        });

        _assertAuction(
            AuctionParams({
                borrower:          _borrower,
                active:            false,
                kicker:            address(0),
                bondSize:          0,
                bondFactor:        0,
                kickTime:          0,
                kickMomp:          0,
                totalBondEscrowed: 0,
                auctionPrice:      0,
                debtInAuction:     0,
                thresholdPrice:    7.749209044755361552 * 1e18,
                neutralPrice:      0
            })
        );
        _assertKicker({
            kicker:    address(0),
            claimable: 0,
            locked:    0
        });

        // after take: one NFT pledged by liquidated borrower is owned by the taker
        assertEq(_collateral.ownerOf(3), _lender);
        assertEq(_collateral.ownerOf(1), address(_pool));

        // after take: check quote token balances of taker and borrower
        assertEq(_quote.balanceOf(_lender), 46_982.897499286362839388 * 1e18);
        assertEq(_quote.balanceOf(_borrower), 119.8 * 1e18); // no additional tokens as there is no rounding of collateral taken (1)

        vm.revertTo(snapshot);

        /**************************************/
        /*** Take all collateral tokens (2) ***/
        /**************************************/

        _take({
            from:            _lender,
            borrower:        _borrower,
            maxCollateral:   2,
            bondChange:      0.227287198298417188 * 1e18,
            givenAmount:     24.624422560094104976 * 1e18,
            collateralTaken: 1.459206577606363895 * 1e18, // not a rounded collateral, difference of 2 - 1.16 collateral should go to borrower in quote tokens at auction price
            isReward:        false
        });

        _assertPool(
            PoolParams({
                htp:                  6.582588772946404613 * 1e18,
                lup:                  9.917184843435912074 * 1e18,
                poolSize:             73_000.000966222327608000 * 1e18,
                pledgedCollateral:    3.0 * 1e18,
                encumberedCollateral: 1.736300564176668638 * 1e18,
                poolDebt:             17.219213638702081372 * 1e18,
                actualUtilization:    0.000235879635764245 * 1e18,
                targetUtilization:    0.811350329890505142 * 1e18,
                minDebtAmount:        1.721921363870208137 * 1e18,
                loans:                1,
                maxBorrower:          address(_borrower2),
                interestRate:         0.045 * 1e18,
                interestRateUpdate:   block.timestamp - 5.5 hours
            })
        );

        _assertBorrower({
            borrower:                  _borrower,
            borrowerDebt:              0,
            borrowerCollateral:        0,
            borrowert0Np:              0,
            borrowerCollateralization: 1 * 1e18
        });

        _assertAuction(
            AuctionParams({
                borrower:          _borrower,
                active:            false,
                kicker:            address(0),
                bondSize:          0,
                bondFactor:        0,
                kickTime:          0,
                kickMomp:          0,
                totalBondEscrowed: 0,
                auctionPrice:      0,
                debtInAuction:     0,
                thresholdPrice:    0,
                neutralPrice:      0
            })
        );
        _assertKicker({
            kicker:    address(0),
            claimable: 0,
            locked:    0 * 1e18
        });

        // after take: NFTs pledged by liquidated borrower are owned by the taker
        assertEq(_collateral.ownerOf(3), _lender);
        assertEq(_collateral.ownerOf(1), _lender);

        // after take: check quote token balances of taker and borrower
        assertEq(_quote.balanceOf(_lender), 46_966.022285771024095971 * 1e18);
        assertEq(_quote.balanceOf(_borrower), 128.926004470583381865 * 1e18); // borrower gets quote tokens from the difference of rounded collateral (2) and needed collateral (1.16) at auction price (19.8) = 16.6 additional tokens
    }

    function testTakeCollateralAndSettleSubsetPool() external tearDown {

        // Skip to make borrower undercollateralized
        skip(1000 days);

        _assertAuction(
            AuctionParams({
                borrower:          _borrower,
                active:            false,
                kicker:            address(0),
                bondSize:          0,
                bondFactor:        0,
                kickTime:          0,
                kickMomp:          0,
                totalBondEscrowed: 0,
                auctionPrice:      0,
                debtInAuction:     0,
                thresholdPrice:    11.364359914920859402 * 1e18,
                neutralPrice:      0
            })
        );
        _assertBorrower({
            borrower:                  _borrower,
            borrowerDebt:              22.728719829841718804 * 1e18,
            borrowerCollateral:        2 * 1e18,
            borrowert0Np:              10.404995192307692312 * 1e18,
            borrowerCollateralization: 0.872656701977127996 * 1e18
        });

        _kick({
            from:           _lender,
            borrower:       _borrower,
            debt:           23.012828827714740289 * 1e18,
            collateral:     2 * 1e18,
            bond:           0.227287198298417188 * 1e18,
            transferAmount: 0.227287198298417188 * 1e18
        });

        /******************************/
        /*** Assert Post-kick state ***/
        /******************************/

        _assertPool(
            PoolParams({
                htp:                  6.582216822103492762 * 1e18,
                lup:                  9.917184843435912074 * 1e18,
                poolSize:             73_000 * 1e18,
                pledgedCollateral:    5 * 1e18,
                encumberedCollateral: 4.056751649452525709 * 1e18,
                poolDebt:             40.231555971534224231 * 1e18,
                actualUtilization:    0.000551117205089510 * 1e18,
                targetUtilization:    0.811350329890505142 * 1e18,
                minDebtAmount:        4.023155597153422423 * 1e18,
                loans:                1,
                maxBorrower:          address(_borrower2),
                interestRate:         0.045 * 1e18,
                interestRateUpdate:   block.timestamp
            })
        );
        _assertBorrower({
            borrower:                  _borrower,
            borrowerDebt:              23.012828827714740289 * 1e18,
            borrowerCollateral:        2 * 1e18,
            borrowert0Np:              10.404995192307692312 * 1e18,
            borrowerCollateralization: 0.861883162446546169 * 1e18
        });
        _assertBorrower({
            borrower:                  _borrower2,
            borrowerDebt:              17.218727143819483942 * 1e18,
            borrowerCollateral:        3 * 1e18,
            borrowert0Np:              5.255048076923076925 * 1e18,
            borrowerCollateralization: 1.727860269914713433 * 1e18
        });

        assertEq(_quote.balanceOf(_lender), 46_999.772712801701582812 * 1e18);

        _assertAuction(
            AuctionParams({
                borrower:          _borrower,
                active:            true,
                kicker:            _lender,
                bondSize:          0.227287198298417188 * 1e18,
                bondFactor:        0.01 * 1e18,
                kickTime:          block.timestamp,
                kickMomp:          9.917184843435912074 * 1e18,
                totalBondEscrowed: 0.227287198298417188 * 1e18,
                auctionPrice:      381.842493141340875904 * 1e18,
                debtInAuction:     23.012828827714740289 * 1e18,
                thresholdPrice:    11.506414413857370144 * 1e18,
                neutralPrice:      11.932577910666902372 * 1e18
            })
        );
        _assertKicker({
            kicker:    _lender,
            claimable: 0,
            locked:    0.227287198298417188 * 1e18
        });
        
        skip(10 hours);

        // before take: NFTs pledged by auctioned borrower are owned by the pool
        assertEq(_collateral.ownerOf(3), address(_pool));
        assertEq(_collateral.ownerOf(1), address(_pool));

        // before take: check quote token balances of taker
        assertEq(_quote.balanceOf(_lender), 46_999.772712801701582812 * 1e18);

        _assertAuction(
            AuctionParams({
                borrower:          _borrower,
                active:            true,
                kicker:            _lender,
                bondSize:          0.227287198298417188 * 1e18,
                bondFactor:        0.01 * 1e18,
                kickTime:          block.timestamp - 10 hours,
                kickMomp:          9.917184843435912074 * 1e18,
                totalBondEscrowed: 0.227287198298417188 * 1e18,
                auctionPrice:      0.745786119416681408 * 1e18,
                debtInAuction:     23.012828827714740289 * 1e18,
                thresholdPrice:    11.507005511971773436 * 1e18,
                neutralPrice:      11.932577910666902372 * 1e18
            })
        );
        _assertBorrower({
            borrower:                  _borrower,
            borrowerDebt:              23.014011023943546872 * 1e18,
            borrowerCollateral:        2 * 1e18,
            borrowert0Np:              10.404995192307692312 * 1e18,
            borrowerCollateralization: 0.861838888763733724 * 1e18
        });

        /**************************************/
        /*** Take all collateral tokens (2) ***/
        /**************************************/

        _take({
            from:            _lender,
            borrower:        _borrower,
            maxCollateral:   2,
            bondChange:      0.014915722388333628 * 1e18,
            givenAmount:     1.491572238833362816 * 1e18,
            collateralTaken: 2 * 1e18,
            isReward:        true
        });

        // after take: NFTs pledged by liquidated borrower are owned by the taker
        assertEq(_collateral.ownerOf(3), _lender);
        assertEq(_collateral.ownerOf(1), _lender);

        // after take : Taker quote token used for buying collateral
        assertEq(_quote.balanceOf(_lender), 46_998.281140562868219996 * 1e18);

        _assertPool(
            PoolParams({
                htp:                  6.582893111996772890 * 1e18,
                lup:                  9.917184843435912074 * 1e18,
                poolSize:             73_000.001756788173660000 * 1e18,
                pledgedCollateral:    3 * 1e18,
                encumberedCollateral: 4.070504644882883983 * 1e18,
                poolDebt:             40.367946969368016673 * 1e18,
                actualUtilization:    0,
                targetUtilization:    0.811350329890505142 * 1e18,
                minDebtAmount:        4.036794696936801667 * 1e18,
                loans:                1,
                maxBorrower:          address(_borrower2),
                interestRate:         0.045 * 1e18,
                interestRateUpdate:   block.timestamp - 10 hours
            })
        );

        // Borrower collateral is 0 and some debt is still to be paid
        _assertBorrower({
            borrower:                  _borrower,
            borrowerDebt:              23.148335279174565965 * 1e18,
            borrowerCollateral:        0,
            borrowert0Np:              10.404995192307692312 * 1e18,
            borrowerCollateralization: 0
        });
        _assertAuction(
            AuctionParams({
                borrower:          _borrower,
                active:            true,
                kicker:            _lender,
                bondSize:          0.242202920686750816 * 1e18,
                bondFactor:        0.010000000000000000 * 1e18,
                kickTime:          block.timestamp - 10 hours,
                kickMomp:          9.917184843435912074 * 1e18, 
                totalBondEscrowed: 0.242202920686750816 * 1e18,
                auctionPrice:      0.745786119416681408 * 1e18,
                debtInAuction:     23.148335279174565965 * 1e18,
                thresholdPrice:    0,
                neutralPrice:      11.932577910666902372 * 1e18
            })
        );
        // kicker bond is locked as auction is not cleared
        _assertKicker({
            kicker:    _lender,
            claimable: 0,
            locked:    0.242202920686750816 * 1e18
        });

        // settle auction
        _settle({
            from:        _lender,
            borrower:    _borrower,
            maxDepth:    10,
            settledDebt: 20.183898781290497858 * 1e18
        });

        _assertAuction(
            AuctionParams({
                borrower:          _borrower,
                active:            false,
                kicker:            address(0),
                bondSize:          0,
                bondFactor:        0,
                kickTime:          0,
                kickMomp:          0,
                totalBondEscrowed: 0,
                auctionPrice:      0,
                debtInAuction:     0,
                thresholdPrice:    0,
                neutralPrice:      0
            })
        );
        _assertKicker({
            kicker:    _lender,
            claimable: 0.242202920686750816 * 1e18,
            locked:    0
        });
<<<<<<< HEAD
=======

        uint256 snapshot = vm.snapshot();
>>>>>>> a8f7e8f7

        changePrank(_lender);

        // Kicker claims bond + reward and transfer to a different address
        _pool.withdrawBonds(_withdrawRecipient);
        assertEq(_quote.balanceOf(_withdrawRecipient), 0.242202920686750816 * 1e18);

        vm.revertTo(snapshot);

        // Kicker claims bond + reward
        _pool.withdrawBonds(_lender);
        assertEq(_quote.balanceOf(_lender), 46_998.523343483554970812 * 1e18);
    }

    function testTakeCollateralSubsetPoolAndSettleByRepayAndPledge() external tearDown {
        // Skip to make borrower undercollateralized
        skip(1000 days);

        _assertAuction(
            AuctionParams({
                borrower:          _borrower,
                active:            false,
                kicker:            address(0),
                bondSize:          0,
                bondFactor:        0,
                kickTime:          0,
                kickMomp:          0,
                totalBondEscrowed: 0,
                auctionPrice:      0,
                debtInAuction:     0,
                thresholdPrice:    11.364359914920859402 * 1e18,
                neutralPrice:      0
            })
        );
        _assertBorrower({
            borrower:                  _borrower,
            borrowerDebt:              22.728719829841718804 * 1e18,
            borrowerCollateral:        2 * 1e18,
            borrowert0Np:              10.404995192307692312 * 1e18,
            borrowerCollateralization: 0.872656701977127996 * 1e18
        });

        _kick({
            from:           _lender,
            borrower:       _borrower,
            debt:           23.012828827714740289 * 1e18,
            collateral:     2 * 1e18,
            bond:           0.227287198298417188 * 1e18,
            transferAmount: 0.227287198298417188 * 1e18
        });

        _assertBorrower({
            borrower:                  _borrower,
            borrowerDebt:              23.012828827714740289 * 1e18,
            borrowerCollateral:        2 * 1e18,
            borrowert0Np:              10.404995192307692312 * 1e18,
            borrowerCollateralization: 0.861883162446546169 * 1e18
        });
        _assertAuction(
            AuctionParams({
                borrower:          _borrower,
                active:            true,
                kicker:            _lender,
                bondSize:          0.227287198298417188 * 1e18,
                bondFactor:        0.01 * 1e18,
                kickTime:          block.timestamp,
                kickMomp:          9.917184843435912074 * 1e18,
                totalBondEscrowed: 0.227287198298417188 * 1e18,
                auctionPrice:      381.842493141340875904 * 1e18,
                debtInAuction:     23.012828827714740289 * 1e18,
                thresholdPrice:    11.506414413857370144 * 1e18,
                neutralPrice:      11.932577910666902372 * 1e18
            })
        );

        // skip enough time to accumulate debt and take to not settle auction
        skip(50 hours);

        _take({
            from:            _lender,
            borrower:        _borrower,
            maxCollateral:   1,
            bondChange:      0.000000000000006781 * 1e18,
            givenAmount:     0.000000000000678144 * 1e18,
            collateralTaken: 1 * 1e18,
            isReward:        true
        });

        _assertAuction(
            AuctionParams({
                borrower:          _borrower,
                active:            true,
                kicker:            _lender,
                bondSize:          0.227287198298423969 * 1e18,
                bondFactor:        0.01 * 1e18,
                kickTime:          block.timestamp - 50 hours,
                kickMomp:          9.917184843435912074 * 1e18,
                totalBondEscrowed: 0.227287198298423969 * 1e18,
                auctionPrice:      0.000000000000678144 * 1e18,
                debtInAuction:     24.630052245331353428 * 1e18,
                thresholdPrice:    24.630052245331353428 * 1e18,
                neutralPrice:      11.932577910666902372 * 1e18
            })
        );

        uint256 snapshot = vm.snapshot();
        // borrower repays debt in order to exit from auction
        _repayDebt({
            from:             _borrower,
            borrower:         _borrower,
            amountToRepay:    25 * 1e18,
            amountRepaid:     24.630052245331353428 * 1e18,
            collateralToPull: 0,
            newLup:           _priceAt(3696)
        });

        _assertAuction(
            AuctionParams({
                borrower:          _borrower,
                active:            false,
                kicker:            address(0),
                bondSize:          0,
                bondFactor:        0,
                kickTime:          0,
                kickMomp:          0,
                totalBondEscrowed: 0,
                auctionPrice:      0,
                debtInAuction:     0,
                thresholdPrice:    0,
                neutralPrice:      0
            })
        );
        _assertBorrower({
            borrower:                  _borrower,
            borrowerDebt:              0,
            borrowerCollateral:        1 * 1e18,
            borrowert0Np:              0,
            borrowerCollateralization: 1 * 1e18
        });

        // borrower should be able to pull collateral from the pool
        _repayDebtNoLupCheck({
            from:             _borrower,
            borrower:         _borrower,
            amountToRepay:    0,
            amountRepaid:     0,
            collateralToPull: 1
        });

        vm.revertTo(snapshot);

        // borrower repays part of debt, but not enough to exit from auction
        _repayDebt({
            from:             _borrower,
            borrower:         _borrower,
            amountToRepay:    5 * 1e18,
            amountRepaid:     5 * 1e18,
            collateralToPull: 0,
            newLup:           _priceAt(3696)
        });

        // borrower pledge one more NFT to exit from auction
        uint256[] memory tokenIdsToAdd = new uint256[](1);
        tokenIdsToAdd[0] = 5;
        _pledgeCollateral({
            from:     _borrower,
            borrower: _borrower,
            tokenIds: tokenIdsToAdd
        });

        _assertAuction(
            AuctionParams({
                borrower:          _borrower,
                active:            false,
                kicker:            address(0),
                bondSize:          0,
                bondFactor:        0,
                kickTime:          0,
                kickMomp:          0,
                totalBondEscrowed: 0,
                auctionPrice:      0,
                debtInAuction:     0,
                thresholdPrice:    9.815026122665676714 * 1e18,
                neutralPrice:      0
            })
        );
        _assertBorrower({
            borrower:                  _borrower,
            borrowerDebt:              19.630052245331353428 * 1e18,
            borrowerCollateral:        2 * 1e18,
            borrowert0Np:              8.902861174861655548 * 1e18,
            borrowerCollateralization: 1.010408400292926569 * 1e18
        });

<<<<<<< HEAD
=======
    }

    function testTakeCollateralWithAtomicSwapSubsetPool() external tearDown {
        // Skip to make borrower undercollateralized
        skip(1000 days);

        _kick({
            from:           _lender,
            borrower:       _borrower,
            debt:           23.012828827714740289 * 1e18,
            collateral:     2 * 1e18,
            bond:           0.227287198298417188 * 1e18,
            transferAmount: 0.227287198298417188 * 1e18
        });

        skip(5.5 hours);

        uint256 initialBalance = 10_000 * 1e18;

        // instantiate a NOOP taker contract which implements IERC721Taker
        NFTNoopTakeExample taker = new NFTNoopTakeExample();
        deal(address(_quote), address(taker), initialBalance);
        changePrank(address(taker));
        _quote.approve(address(_pool), type(uint256).max);

        bytes memory data = abi.encode(address(_pool));
        _pool.take(_borrower, 2, address(taker), data);

        // check that token ids are the same as id pledged by borrower
        assertEq(taker.tokenIdsReceived(0), 3);
        assertEq(taker.tokenIdsReceived(1), 1);

        // check that the amount of quote tokens passed to taker contract is the same as the one deducted from taker balance
        uint256 currentBalance = _quote.balanceOf(address(taker));
        assertEq(initialBalance - taker.quoteAmountDueReceived(), currentBalance);

        // check address received is the address of current ajna pool
        assertEq(taker.poolAddressReceived(), address(_pool));
>>>>>>> a8f7e8f7
    }
}<|MERGE_RESOLUTION|>--- conflicted
+++ resolved
@@ -647,11 +647,8 @@
             claimable: 0.242202920686750816 * 1e18,
             locked:    0
         });
-<<<<<<< HEAD
-=======
 
         uint256 snapshot = vm.snapshot();
->>>>>>> a8f7e8f7
 
         changePrank(_lender);
 
@@ -846,8 +843,6 @@
             borrowerCollateralization: 1.010408400292926569 * 1e18
         });
 
-<<<<<<< HEAD
-=======
     }
 
     function testTakeCollateralWithAtomicSwapSubsetPool() external tearDown {
@@ -886,6 +881,5 @@
 
         // check address received is the address of current ajna pool
         assertEq(taker.poolAddressReceived(), address(_pool));
->>>>>>> a8f7e8f7
     }
 }