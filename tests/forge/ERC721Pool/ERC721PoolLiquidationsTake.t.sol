--- conflicted
+++ resolved
@@ -257,7 +257,7 @@
                 auctionPrice:      317.349914989949186368 * 1e18,
                 debtInAuction:     23.012828827714740289 * 1e18,
                 thresholdPrice:    11.506414413857370144 * 1e18,
-                neutralPrice:      11.364359914920859402 * 1e18
+                neutralPrice:      11.932577910666902372 * 1e18
             })
         );
         _assertKicker(
@@ -290,7 +290,7 @@
                 auctionPrice:      19.834369686871824160 * 1e18,
                 debtInAuction:     23.012828827714740289 * 1e18,
                 thresholdPrice:    11.506709959118993144 * 1e18,
-                neutralPrice:      11.364359914920859402 * 1e18
+                neutralPrice:      11.932577910666902372 * 1e18
             })
         );
 
@@ -461,11 +461,7 @@
         assertEq(_quote.balanceOf(_borrower), 119.8 * 1e18); // no additional tokens as there is no rounding of collateral taken (1)
     }
 
-<<<<<<< HEAD
-    function testTakeCollateralandSettleSubsetPool() external {
-=======
-    function testTakeCollateralAndSettleSubsetPool() external tearDown {
->>>>>>> 2b83da1b
+    function testTakeCollateralAndSettleSubsetPool() external {
 
         // Skip to make borrower undercollateralized
         skip(1000 days);
@@ -561,7 +557,7 @@
                 auctionPrice:      317.349914989949186368 * 1e18,
                 debtInAuction:     23.012828827714740289 * 1e18,
                 thresholdPrice:    11.506414413857370144 * 1e18,
-                neutralPrice:      11.364359914920859402 * 1e18
+                neutralPrice:      11.932577910666902372 * 1e18
             })
         );
         _assertKicker(
@@ -593,7 +589,7 @@
                 auctionPrice:      0.619824052714744512 * 1e18,
                 debtInAuction:     23.012828827714740289 * 1e18,
                 thresholdPrice:    11.507005511971773436 * 1e18,
-                neutralPrice:      11.364359914920859402 * 1e18
+                neutralPrice:      11.932577910666902372 * 1e18
             })
         );
 
@@ -671,7 +667,7 @@
                 auctionPrice:      0.619824052714744512 * 1e18,
                 debtInAuction:     21.786759399568352738 * 1e18,
                 thresholdPrice:    0,
-                neutralPrice:      11.364359914920859402 * 1e18
+                neutralPrice:      11.932577910666902372 * 1e18
             })
         );
 
