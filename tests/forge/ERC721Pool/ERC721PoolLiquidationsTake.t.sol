--- conflicted
+++ resolved
@@ -307,132 +307,10 @@
             {
                 from:            _lender,
                 borrower:        _borrower,
-<<<<<<< HEAD
-                maxCollateral:   1,
-                bondChange:      0.198343696868718242 * 1e18,
-                givenAmount:     19.834369686871824160 * 1e18,
-                collateralTaken: 1 * 1e18,
-=======
-                maxCollateral:   2,
-                bondChange:      0.227287198298417188 * 1e18,
-                givenAmount:     24.624422560094104976 * 1e18,
-                collateralTaken: 1.459206577606363895 * 1e18, // not a rounded collateral, difference of 2 - 1.16 collateral should go to borrower in quote tokens at auction price
->>>>>>> a4f51b5c
-                isReward:        false
-            }
-        );
-
-        _assertPool(
-            PoolParams({
-                htp:                  6.582588772946404613 * 1e18,
-                lup:                  9.917184843435912074 * 1e18,
-<<<<<<< HEAD
-                poolSize:             73_000.000878382806067000 * 1e18,
-                pledgedCollateral:    4 * 1e18,
-                encumberedCollateral: 2.219295030236030939 * 1e18,
-                poolDebt:             22.009159036969410237 * 1e18,
-                actualUtilization:    0.000301495325645768 * 1e18,
-                targetUtilization:    0.811350329890505142 * 1e18,
-                minDebtAmount:        1.100457951848470512 * 1e18,
-                loans:                2,
-=======
-                poolSize:             73_000.000966222327608000 * 1e18,
-                pledgedCollateral:    3.0 * 1e18,
-                encumberedCollateral: 1.898740163458216872 * 1e18,
-                poolDebt:             18.830157170670854594 * 1e18,
-                actualUtilization:    0.000257947355088169 * 1e18,
-                targetUtilization:    0.811350329890505142 * 1e18,
-                minDebtAmount:        1.883015717067085459 * 1e18,
-                loans:                1,
->>>>>>> a4f51b5c
-                maxBorrower:          address(_borrower2),
-                interestRate:         0.045 * 1e18,
-                interestRateUpdate:   block.timestamp - 5.5 hours
-            })
-        );
-
-        _assertBorrower(
-            {
-                borrower:                  _borrower,
-<<<<<<< HEAD
-                borrowerDebt:              4.789989625642821169 * 1e18,
-                borrowerCollateral:        1 * 1e18,
-                borrowert0Np:              4.364628796139473736 * 1e18,
-                borrowerCollateralization: 2.070397979641765177 * 1e18
-=======
-                borrowerDebt:              1.610943531968773223 * 1e18,
-                borrowerCollateral:        0,
-                borrowert0Np:              10.404995192307692312 * 1e18,
-                borrowerCollateralization: 0
->>>>>>> a4f51b5c
-            }
-        );
-
-        _assertAuction(
-            AuctionParams({
-                borrower:          _borrower,
-                active:            false,
-                kicker:            address(0),
-                bondSize:          0,
-                bondFactor:        0,
-                kickTime:          0,
-                kickMomp:          0,
-                totalBondEscrowed: 0,
-<<<<<<< HEAD
-                auctionPrice:      0,
-                debtInAuction:     0,
-                thresholdPrice:    4.789989625642821169 * 1e18,
-                neutralPrice:      0
-=======
-                auctionPrice:      16.875213515338743424 * 1e18,
-                debtInAuction:     1.610943531968773223 * 1e18,
-                thresholdPrice:    0,
-                neutralPrice:      11.932577910666902372 * 1e18
->>>>>>> a4f51b5c
-            })
-        );
-
-        _assertKicker(
-            {
-                kicker:    address(0),
-                claimable: 0,
-                locked:    0
-            }
-        );
-
-        // after take: one NFT pledged by liquidated borrower is owned by the taker
-        assertEq(_collateral.ownerOf(3), _lender);
-        assertEq(_collateral.ownerOf(1), address(_pool));
-        // after take: check quote token balances of taker and borrower
-<<<<<<< HEAD
-        assertEq(_quote.balanceOf(_lender), 46_979.938343114829758652 * 1e18);
-        assertEq(_quote.balanceOf(_borrower), 119.8 * 1e18); // no additional tokens as there is no rounding of collateral taken (1)
-=======
-        assertEq(_quote.balanceOf(_lender), 46_966.022285771024095971 * 1e18);
-        assertEq(_quote.balanceOf(_borrower), 128.926004470583381865 * 1e18); // borrower gets quote tokens from the difference of rounded collateral (2) and needed collateral (1.16) at auction price (19.8) = 16.6 additional tokens
->>>>>>> a4f51b5c
-
-        vm.revertTo(snapshot);
-
-        /**************************************/
-        /*** Take all collateral tokens (2) ***/
-        /**************************************/
-
-        _take(
-            {
-                from:            _lender,
-                borrower:        _borrower,
-<<<<<<< HEAD
-                maxCollateral:   2,
-                bondChange:      0.227287198298417188 * 1e18,
-                givenAmount:     24.624359312514645329 * 1e18,
-                collateralTaken: 1.241499462864870800 * 1e18, // not a rounded collateral, difference of 2 - 1.16 collateral should go to borrower in quote tokens at auction price
-=======
                 maxCollateral:   1,
                 bondChange:      0.168752135153387434 * 1e18,
                 givenAmount:     16.875213515338743424 * 1e18,
                 collateralTaken: 1.0 * 1e18,
->>>>>>> a4f51b5c
                 isReward:        false
             }
         );
@@ -441,17 +319,6 @@
             PoolParams({
                 htp:                  8.887140410855539624 * 1e18,
                 lup:                  9.917184843435912074 * 1e18,
-<<<<<<< HEAD
-                poolSize:             73_000.000878382806067000 * 1e18,
-                pledgedCollateral:    3.0 * 1e18,
-                encumberedCollateral: 1.898735286563375238 * 1e18,
-                poolDebt:             18.830108805603248108 * 1e18,
-                actualUtilization:    0.000257946692863388 * 1e18,
-                targetUtilization:    0.811350329890505142 * 1e18,
-                minDebtAmount:        1.883010880560324811 * 1e18,
-                loans:                1,
-                maxBorrower:          address(_borrower2),
-=======
                 poolSize:             73_000.000966222327608000 * 1e18,
                 pledgedCollateral:    4 * 1e18,
                 encumberedCollateral: 2.517692578855560848 * 1e18,
@@ -461,7 +328,6 @@
                 minDebtAmount:        1.248421134172872146 * 1e18,
                 loans:                2,
                 maxBorrower:          address(_borrower),
->>>>>>> a4f51b5c
                 interestRate:         0.045 * 1e18,
                 interestRateUpdate:   block.timestamp - 5.5 hours
             })
@@ -470,17 +336,88 @@
         _assertBorrower(
             {
                 borrower:                  _borrower,
-<<<<<<< HEAD
-                borrowerDebt:              1.610939394276659040 * 1e18,
-                borrowerCollateral:        0,
-                borrowert0Np:              10.404995192307692312 * 1e18,
-                borrowerCollateralization: 0
-=======
                 borrowerDebt:              7.749209044755361552 * 1e18,
                 borrowerCollateral:        1 * 1e18,
                 borrowert0Np:              7.061045370627448273 * 1e18,
                 borrowerCollateralization: 1.279767365438131935 * 1e18
->>>>>>> a4f51b5c
+            }
+        );
+
+        _assertAuction(
+            AuctionParams({
+                borrower:          _borrower,
+                active:            false,
+                kicker:            address(0),
+                bondSize:          0,
+                bondFactor:        0,
+                kickTime:          0,
+                kickMomp:          0,
+                totalBondEscrowed: 0,
+                auctionPrice:      0,
+                debtInAuction:     0,
+                thresholdPrice:    7.749209044755361552 * 1e18,
+                neutralPrice:      0
+            })
+        );
+
+        _assertKicker(
+            {
+                kicker:    address(0),
+                claimable: 0,
+                locked:    0
+            }
+        );
+
+        // after take: one NFT pledged by liquidated borrower is owned by the taker
+        assertEq(_collateral.ownerOf(3), _lender);
+        assertEq(_collateral.ownerOf(1), address(_pool));
+        // after take: check quote token balances of taker and borrower
+        assertEq(_quote.balanceOf(_lender), 46_982.897499286362839388 * 1e18);
+        assertEq(_quote.balanceOf(_borrower), 119.8 * 1e18); // no additional tokens as there is no rounding of collateral taken (1)
+
+        vm.revertTo(snapshot);
+
+        /**************************************/
+        /*** Take all collateral tokens (2) ***/
+        /**************************************/
+
+        _take(
+            {
+                from:            _lender,
+                borrower:        _borrower,
+                maxCollateral:   2,
+                bondChange:      0.227287198298417188 * 1e18,
+                givenAmount:     24.624422560094104976 * 1e18,
+                collateralTaken: 1.459206577606363895 * 1e18, // not a rounded collateral, difference of 2 - 1.16 collateral should go to borrower in quote tokens at auction price
+                isReward:        false
+            }
+        );
+
+        _assertPool(
+            PoolParams({
+                htp:                  6.582588772946404613 * 1e18,
+                lup:                  9.917184843435912074 * 1e18,
+                poolSize:             73_000.000966222327608000 * 1e18,
+                pledgedCollateral:    3.0 * 1e18,
+                encumberedCollateral: 1.898740163458216872 * 1e18,
+                poolDebt:             18.830157170670854594 * 1e18,
+                actualUtilization:    0.000257947355088169 * 1e18,
+                targetUtilization:    0.811350329890505142 * 1e18,
+                minDebtAmount:        1.883015717067085459 * 1e18,
+                loans:                1,
+                maxBorrower:          address(_borrower2),
+                interestRate:         0.045 * 1e18,
+                interestRateUpdate:   block.timestamp - 5.5 hours
+            })
+        );
+
+        _assertBorrower(
+            {
+                borrower:                  _borrower,
+                borrowerDebt:              1.610943531968773223 * 1e18,
+                borrowerCollateral:        0,
+                borrowert0Np:              10.404995192307692312 * 1e18,
+                borrowerCollateralization: 0
             }
         );
 
@@ -494,17 +431,10 @@
                 kickTime:          _startTime + 1000 days,
                 kickMomp:          9.917184843435912074 * 1e18,
                 totalBondEscrowed: 0,
-<<<<<<< HEAD
-                auctionPrice:      19.834369686871824160 * 1e18,
-                debtInAuction:     1.610939394276659040 * 1e18,
+                auctionPrice:      16.875213515338743424 * 1e18,
+                debtInAuction:     1.610943531968773223 * 1e18,
                 thresholdPrice:    0,
                 neutralPrice:      11.932577910666902372 * 1e18
-=======
-                auctionPrice:      0,
-                debtInAuction:     0,
-                thresholdPrice:    7.749209044755361552 * 1e18,
-                neutralPrice:      0
->>>>>>> a4f51b5c
             })
         );
 
@@ -520,13 +450,8 @@
         assertEq(_collateral.ownerOf(3), _lender);
         assertEq(_collateral.ownerOf(1), _lender);
         // after take: check quote token balances of taker and borrower
-<<<<<<< HEAD
-        assertEq(_quote.balanceOf(_lender), 46_960.103973427957934499 * 1e18);
-        assertEq(_quote.balanceOf(_borrower), 134.844380061229002984 * 1e18); // borrower gets quote tokens from the difference of rounded collateral (2) and needed collateral (1.16) at auction price (19.8) = 16.6 additional tokens
-=======
-        assertEq(_quote.balanceOf(_lender), 46_982.897499286362839388 * 1e18);
-        assertEq(_quote.balanceOf(_borrower), 119.8 * 1e18); // no additional tokens as there is no rounding of collateral taken (1)
->>>>>>> a4f51b5c
+        assertEq(_quote.balanceOf(_lender), 46_966.022285771024095971 * 1e18);
+        assertEq(_quote.balanceOf(_borrower), 128.926004470583381865 * 1e18); // borrower gets quote tokens from the difference of rounded collateral (2) and needed collateral (1.16) at auction price (19.8) = 16.6 additional tokens
     }
 
     function testTakeCollateralAndSettleSubsetPool() external tearDown {
