--- conflicted
+++ resolved
@@ -409,11 +409,7 @@
         assertEq(expectedPoolDebt, expectedBorrower1Debt + expectedBorrower2Debt + expectedBorrower3Debt);
     }
 
-<<<<<<< HEAD
-    function testBorrowerInterestCalculationAfterRepayingAllDebtOnce() external {
-=======
     function testBorrowerInterestCalculationAfterRepayingAllDebtOnce() external tearDown {
->>>>>>> 5b04336a
         _addInitialLiquidity({
             from:   _lender,
             amount: 10_000 * 1e18,
@@ -513,11 +509,6 @@
             borrowert0Np:              1_743.173878205128204457 * 1e18,
             borrowerCollateralization: 1 * 1e18
         });
-<<<<<<< HEAD
-=======
-
-        _assertLenderInterest(liquidityAdded, 21.157033792511550000 * 1e18);
->>>>>>> 5b04336a
 
         _assertLenderInterest(liquidityAdded, 21.157033792511550000 * 1e18);
 
@@ -540,11 +531,8 @@
             borrowert0Np:              1_726.979669209494250312 * 1e18,
             borrowerCollateralization: 1.805129295309881815 * 1e18
         });
-<<<<<<< HEAD
-=======
 
         _assertLenderInterest(liquidityAdded, 21.157033792511550000 * 1e18);
->>>>>>> 5b04336a
 
         _assertLenderInterest(liquidityAdded, 21.157033792511550000 * 1e18);
 
