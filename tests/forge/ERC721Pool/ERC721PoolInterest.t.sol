--- conflicted
+++ resolved
@@ -146,13 +146,8 @@
                 borrower:                  _borrower,
                 borrowerDebt:              expectedDebt,
                 borrowerCollateral:        4 * 1e18,
-<<<<<<< HEAD
-                borrowert0Np:              1_307.506009615384615987 * 1e18,
+                borrowert0Np:              1_751.682692307692308500 * 1e18,
                 borrowerCollateralization: 2.403434805679039390 * 1e18
-=======
-                borrowert0Np:              1_751.682692307692308500 * 1e18,
-                borrowerCollateralization: 2.402776420583669600 * 1e18
->>>>>>> 15ce3c57
             }
         );
         _assertLenderInterest(liquidityAdded, 5.279991354297800000 * 1e18);
@@ -624,13 +619,8 @@
                 borrower:                  _borrower,
                 borrowerDebt:              expectedDebt,
                 borrowerCollateral:        4 * 1e18,
-<<<<<<< HEAD
-                borrowert0Np:              1_295.346752298807585570 * 1e18,
+                borrowert0Np:              1_734.598566269106425655 * 1e18,
                 borrowerCollateralization: 2.403962065978217811 * 1e18
-=======
-                borrowert0Np:              1_749.615635192876748587 * 1e18,
-                borrowerCollateralization: 2.402183628347594810 * 1e18
->>>>>>> 15ce3c57
             }
         );
         _assertLenderInterest(liquidityAdded, 25.910306427042600000 * 1e18);
