// SPDX-License-Identifier: UNLICENSED
pragma solidity 0.8.14;

import { ERC721HelperContract }      from './ERC721DSTestPlus.sol';
import { NFTCollateralToken, TokenWithNDecimals } from '../utils/Tokens.sol';

import { ERC721Pool }        from 'src/ERC721Pool.sol';
import { ERC721PoolFactory } from 'src/ERC721PoolFactory.sol';
import { IPoolErrors }       from 'src/interfaces/pool/commons/IPoolErrors.sol';
import { IPoolFactory }      from 'src/interfaces/pool/IPoolFactory.sol';
import { IERC721PoolFactory } from 'src/interfaces/pool/erc721/IERC721PoolFactory.sol';

contract ERC721PoolFactoryTest is ERC721HelperContract {
    address            internal _NFTCollectionPoolAddress;
    address            internal _NFTSubsetOnePoolAddress;
    address            internal _NFTSubsetTwoPoolAddress;
    ERC721Pool         internal _NFTCollectionPool;
    ERC721Pool         internal _NFTSubsetOnePool;
    ERC721Pool         internal _NFTSubsetTwoPool;
    ERC721PoolFactory  internal _factory;
    uint256[]          internal _tokenIdsSubsetOne;
    uint256[]          internal _tokenIdsSubsetTwo;

    function setUp() external {
        _startTime   = block.timestamp;
        _collateral  = new NFTCollateralToken();
        _quote       = new TokenWithNDecimals("Quote", "Q", 18);

        // deploy factory
        _factory = new ERC721PoolFactory(_ajna);

        // deploy NFT collection pool
        uint256[] memory tokenIds;
        _NFTCollectionPoolAddress = _factory.deployPool(address(_collateral), address(_quote), tokenIds, 0.05 * 10**18);
        _NFTCollectionPool        = ERC721Pool(_NFTCollectionPoolAddress);

        // deploy NFT subset one pool
        _tokenIdsSubsetOne = new uint256[](4);
        _tokenIdsSubsetOne[0] = 1;
        _tokenIdsSubsetOne[1] = 5;
        _tokenIdsSubsetOne[2] = 50;
        _tokenIdsSubsetOne[3] = 61;

        _NFTSubsetOnePoolAddress = _factory.deployPool(address(_collateral), address(_quote), _tokenIdsSubsetOne, 0.05 * 10**18);
        _NFTSubsetOnePool        = ERC721Pool(_NFTSubsetOnePoolAddress);

        // deploy NFT subset two pool
        _tokenIdsSubsetTwo = new uint256[](7);
        _tokenIdsSubsetTwo[0] = 1;
        _tokenIdsSubsetTwo[1] = 5;
        _tokenIdsSubsetTwo[2] = 12;
        _tokenIdsSubsetTwo[3] = 25;
        _tokenIdsSubsetTwo[4] = 50;
        _tokenIdsSubsetTwo[5] = 61;
        _tokenIdsSubsetTwo[6] = 180;

        _NFTSubsetTwoPoolAddress = _factory.deployPool(address(_collateral), address(_quote), _tokenIdsSubsetTwo, 0.05 * 10**18);
        _NFTSubsetTwoPool        = ERC721Pool(_NFTSubsetTwoPoolAddress);

        assertEq(_factory.getDeployedPoolsList().length,  3);
        assertEq(_factory.getNumberOfDeployedPools(),     3);
    }

    function testInstantiateERC721FactoryWithZeroAddress() external {
        vm.expectRevert(IPoolFactory.DeployWithZeroAddress.selector);
        new ERC721PoolFactory(address(0));
    }

    /***************************/
    /*** ERC721 Common Tests ***/
    /***************************/

    function testGetNFTSubsetHash() external {
        assertTrue(_factory.getNFTSubsetHash(_tokenIdsSubsetOne) != _factory.getNFTSubsetHash(_tokenIdsSubsetTwo));
    }

    function testPoolAlreadyInitialized() external {
        // check can't call reiinitalize with a different token subset
        _tokenIdsSubsetOne = new uint256[](2);
        _tokenIdsSubsetOne[0] = 2;
        _tokenIdsSubsetOne[1] = 3;

        vm.expectRevert(IPoolErrors.AlreadyInitialized.selector);
        _NFTSubsetOnePool.initialize(_tokenIdsSubsetOne, 0.05 * 10**18);
    }

    /*******************************/
    /*** ERC721 Collection Tests ***/
    /*******************************/

    function testDeployERC721CollectionPoolWithZeroAddress() external {
        // should revert if trying to deploy with zero address as collateral
        _assertDeployWith0xAddressRevert({
            poolFactory:  address(_factory),
            collateral:   address(0),
            quote:        address(_quote),
            interestRate: 0.05 * 10**18
        });

        // should revert if trying to deploy with zero address as quote token
        _assertDeployWith0xAddressRevert({
            poolFactory:  address(_factory),
            collateral:   address(_collateral),
            quote:        address(0),
            interestRate: 0.05 * 10**18
        });
        
        // check tracking of deployed pools
        assertEq(_factory.getDeployedPoolsList().length,  3);
        assertEq(_factory.getNumberOfDeployedPools(), 3);
    }

    function testDeployERC721CollectionPoolWithInvalidRate() external {
        // should revert if trying to deploy with interest rate lower than accepted
        _assertDeployWithInvalidRateRevert({
            poolFactory:  address(_factory),
            collateral:   address(_quote),
            quote:        address(_quote),
            interestRate: 10**18
        });

        // should revert if trying to deploy with interest rate higher than accepted
        _assertDeployWithInvalidRateRevert({
            poolFactory:  address(_factory),
            collateral:   address(_quote),
            quote:        address(_quote),
            interestRate: 2 * 10**18
        });

        // check tracking of deployed pools
        assertEq(_factory.getDeployedPoolsList().length,  3);
        assertEq(_factory.getNumberOfDeployedPools(), 3);
    }

    // FIXME: This test is exceeding block gas limit
    function testDeployERC721CollectionPoolWithNonNFTAddress() external {
        // should revert if trying to deploy with non NFT
        _assertDeployWithNonNFTRevert({
            poolFactory:  address(_factory),
            collateral:   address(0xC02aaA39b223FE8D0A0e5C4F27eAD9083C756Cc2),
            quote:        address(_quote),
            interestRate: 0.05 * 10**18
        });
    }

    function testDeployERC721PoolMultipleTimes() external {
        // should revert if trying to deploy same pool one more time
        _assertDeployMultipleTimesRevert({
            poolFactory:  address(_factory),
            collateral:   address(_collateral),
            quote:        address(_quote),
            interestRate: 0.05 * 10**18
        });
    }

    function testDeployERC721PoolWithMinRate() external {
        uint256[] memory tokenIds = new uint256[](0);
        _factory.deployPool(
            address(new NFTCollateralToken()), 
            address(new TokenWithNDecimals("Quote", "Q1", 18)), 
            tokenIds, 
            0.01 * 10**18
<<<<<<< HEAD
=======
        );

        // check tracking of deployed pools
        assertEq(_factory.getDeployedPoolsList().length, 4);
        assertEq(_factory.getNumberOfDeployedPools(),    4);
    }

    function testDeployERC721PoolWithMaxRate() external {
        uint256[] memory tokenIds = new uint256[](0);
        _factory.deployPool(
            address(new NFTCollateralToken()), 
            address(new TokenWithNDecimals("Quote", "Q1", 18)), 
            tokenIds, 
            0.1 * 10**18
>>>>>>> ec791226
        );

        // check tracking of deployed pools
        assertEq(_factory.getDeployedPoolsList().length, 4);
        assertEq(_factory.getNumberOfDeployedPools(),    4);
<<<<<<< HEAD
    }

    function testDeployERC721PoolWithMaxRate() external {
        uint256[] memory tokenIds = new uint256[](0);
        _factory.deployPool(
            address(new NFTCollateralToken()), 
            address(new TokenWithNDecimals("Quote", "Q1", 18)), 
            tokenIds, 
            0.1 * 10**18
        );

        // check tracking of deployed pools
        assertEq(_factory.getDeployedPoolsList().length, 4);
        assertEq(_factory.getNumberOfDeployedPools(),    4);
=======
>>>>>>> ec791226
    }

    function testDeployERC721CollectionPool() external {
        assertEq(address(_collateral), _NFTCollectionPool.collateralAddress());
        assertEq(address(_quote),      _NFTCollectionPool.quoteTokenAddress());

        assert(_NFTCollectionPoolAddress != _NFTSubsetOnePoolAddress);

        assertEq(_NFTCollectionPool.poolType(),           1);
        assertEq(_NFTCollectionPool.collateralAddress(),  address(_collateral));
        assertEq(_NFTCollectionPool.quoteTokenAddress(),  address(_quote));
        assertEq(_NFTCollectionPool.quoteTokenScale(),    1);
        assertEq(_NFTCollectionPool.isSubset(),           false);

        (uint256 interestRate, uint256 interestRateUpdate) = _NFTCollectionPool.interestRateInfo();
        assertEq(interestRate,       0.05 * 10**18);
        assertEq(interestRateUpdate, _startTime);

        (uint256 poolInflatorSnapshot, uint256 lastInflatorUpdate) = _NFTCollectionPool.inflatorInfo();
        assertEq(poolInflatorSnapshot, 10**18);
        assertEq(lastInflatorUpdate,   _startTime);
    }

    /**************************************/
    /*** ERC721 Collection Subset Tests ***/
    /**************************************/

    function testGetNFTSubsetHashTokenOrdering() external {
        uint256[] memory tokenIdsOne = new uint256[](3);
        tokenIdsOne[0] = 1;
        tokenIdsOne[1] = 70;
        tokenIdsOne[2] = 3;
        uint256[] memory tokenIdsTwo = new uint256[](3);
        tokenIdsTwo[0] = 1;
        tokenIdsTwo[1] = 2;
        tokenIdsTwo[2] = 3;
        uint256[] memory tokenIdsThree = new uint256[](3);
        tokenIdsThree[0] = 1;
        tokenIdsThree[1] = 2;
        tokenIdsThree[2] = 2;

        // check sort order
        vm.expectRevert(IERC721PoolFactory.TokenIdSubsetInvalid.selector);
        _factory.getNFTSubsetHash(tokenIdsOne);

        // check valid subset hash
        assertEq(_factory.getNFTSubsetHash(tokenIdsTwo), keccak256(abi.encode(tokenIdsTwo)));

        // check for duplicate tokenIds
        vm.expectRevert(IERC721PoolFactory.TokenIdSubsetInvalid.selector);
        _factory.getNFTSubsetHash(tokenIdsThree);
    }

    function testDeployERC721SubsetPoolWithZeroAddress() external {
        uint256[] memory tokenIdsTestSubset = new uint256[](3);
        tokenIdsTestSubset[0] = 1;
        tokenIdsTestSubset[1] = 2;
        tokenIdsTestSubset[2] = 3;

        // should revert if trying to deploy with zero address as collateral
        vm.expectRevert(IPoolFactory.DeployWithZeroAddress.selector);
        _factory.deployPool(address(0), address(_quote), tokenIdsTestSubset, 0.05 * 10**18);

        // should revert if trying to deploy with zero address as quote token
        vm.expectRevert(IPoolFactory.DeployWithZeroAddress.selector);
        _factory.deployPool(address(_collateral), address(0), tokenIdsTestSubset, 0.05 * 10**18);

        // check tracking of deployed pools
        assertEq(_factory.getDeployedPoolsList().length, 3);
    }

    function testDeployERC721SubsetPoolWithInvalidRate() external {
        uint256[] memory tokenIdsTestSubset = new uint256[](3);
        tokenIdsTestSubset[0] = 1;
        tokenIdsTestSubset[1] = 2;
        tokenIdsTestSubset[2] = 3;

        vm.expectRevert(IPoolFactory.PoolInterestRateInvalid.selector);
        _factory.deployPool(address(_collateral), address(_quote), tokenIdsTestSubset, 0.11 * 10**18);

        vm.expectRevert(IPoolFactory.PoolInterestRateInvalid.selector);
        _factory.deployPool(address(_collateral), address(_quote), tokenIdsTestSubset, 0.009 * 10**18);

        // check tracking of deployed pools
        assertEq(_factory.getDeployedPoolsList().length,  3);
        assertEq(_factory.getNumberOfDeployedPools(), 3);
    }

    function testDeployERC721SubsetPoolMultipleTimes() external {
        uint256[] memory tokenIdsTestSubset = new uint256[](3);
        tokenIdsTestSubset[0] = 1;
        tokenIdsTestSubset[1] = 2;
        tokenIdsTestSubset[2] = 3;

        address poolAddress = _factory.deployPool(address(_collateral), address(_quote), tokenIdsTestSubset, 0.05 * 10**18);

        // check tracking of deployed pools
        assertEq(_factory.getDeployedPoolsList().length,  4);
        assertEq(_factory.getNumberOfDeployedPools(), 4);
        assertEq(_factory.getDeployedPoolsList()[3],     poolAddress);
        assertEq(_factory.deployedPoolsList(3),          poolAddress);

        vm.expectRevert(IPoolFactory.PoolAlreadyExists.selector);
        _factory.deployPool(address(_collateral), address(_quote), tokenIdsTestSubset, 0.05 * 10**18);

        assertEq(_factory.getDeployedPoolsList().length,  4);
        assertEq(_factory.getNumberOfDeployedPools(), 4);
    }

    function testDeployERC721SubsetPool() external {
        assertEq(address(_collateral), _NFTCollectionPool.collateralAddress());
        assertEq(address(_quote),      _NFTCollectionPool.quoteTokenAddress());

        assertEq(_NFTSubsetOnePool.collateralAddress(), _NFTSubsetTwoPool.collateralAddress());
        assertEq(_NFTSubsetOnePool.quoteTokenAddress(), _NFTSubsetTwoPool.quoteTokenAddress());

        assertTrue(_NFTSubsetOnePoolAddress != _NFTSubsetTwoPoolAddress);

        assertEq(_NFTCollectionPool.poolType(),          1);
        assertEq(_NFTSubsetOnePool.collateralAddress(),  address(_collateral));
        assertEq(_NFTSubsetOnePool.quoteTokenAddress(),  address(_quote));
        assertEq(_NFTSubsetOnePool.quoteTokenScale(),    1);
        assertEq(_NFTSubsetOnePool.isSubset(),           true);

        (uint256 interestRate, uint256 interestRateUpdate) = _NFTCollectionPool.interestRateInfo();
        assertEq(interestRate,       0.05 * 10**18);
        assertEq(interestRateUpdate, _startTime);

        (uint256 poolInflatorSnapshot, uint256 lastInflatorUpdate) = _NFTSubsetOnePool.inflatorInfo();
        assertEq(poolInflatorSnapshot, 10**18);
        assertEq(lastInflatorUpdate,   _startTime);

        assertTrue(_NFTSubsetOnePool.tokenIdsAllowed(1));
        assertTrue(_NFTSubsetOnePool.tokenIdsAllowed(5));
        assertTrue(_NFTSubsetOnePool.tokenIdsAllowed(50));
        assertTrue(_NFTSubsetOnePool.tokenIdsAllowed(61));

        assertFalse(_NFTSubsetOnePool.tokenIdsAllowed(10));
    }

}<|MERGE_RESOLUTION|>--- conflicted
+++ resolved
@@ -160,29 +160,11 @@
             address(new TokenWithNDecimals("Quote", "Q1", 18)), 
             tokenIds, 
             0.01 * 10**18
-<<<<<<< HEAD
-=======
         );
 
         // check tracking of deployed pools
         assertEq(_factory.getDeployedPoolsList().length, 4);
         assertEq(_factory.getNumberOfDeployedPools(),    4);
-    }
-
-    function testDeployERC721PoolWithMaxRate() external {
-        uint256[] memory tokenIds = new uint256[](0);
-        _factory.deployPool(
-            address(new NFTCollateralToken()), 
-            address(new TokenWithNDecimals("Quote", "Q1", 18)), 
-            tokenIds, 
-            0.1 * 10**18
->>>>>>> ec791226
-        );
-
-        // check tracking of deployed pools
-        assertEq(_factory.getDeployedPoolsList().length, 4);
-        assertEq(_factory.getNumberOfDeployedPools(),    4);
-<<<<<<< HEAD
     }
 
     function testDeployERC721PoolWithMaxRate() external {
@@ -197,8 +179,6 @@
         // check tracking of deployed pools
         assertEq(_factory.getDeployedPoolsList().length, 4);
         assertEq(_factory.getNumberOfDeployedPools(),    4);
-=======
->>>>>>> ec791226
     }
 
     function testDeployERC721CollectionPool() external {
