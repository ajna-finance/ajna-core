// SPDX-License-Identifier: UNLICENSED

pragma solidity 0.8.18;

interface IBaseHandler {

    function LENDER_MIN_BUCKET_INDEX() external view returns(uint256);
    function LENDER_MAX_BUCKET_INDEX() external view returns(uint256);

    function getActorsCount() external view returns(uint256);
    function actors(uint256) external view returns(address);

    function numberOfCalls(bytes memory) external view returns(uint256);
    function numberOfActions(bytes memory) external view returns(uint256);

    function fenwickSumAtIndex(uint256) external view returns(uint256);
    function fenwickTreeSum() external view returns(uint256); 
    function fenwickSumTillIndex(uint256) external view returns(uint256);

    function exchangeRateShouldNotChange(uint256) external view returns(bool);
    function previousExchangeRate(uint256) external view returns(uint256);
    function previousBankruptcy(uint256) external view returns(uint256);

    function isKickerRewarded() external view returns(bool);
    function kickerBondChange() external view returns(uint256);

    function previousReserves() external view returns(uint256);
    function increaseInReserves() external view returns(uint256);
    function decreaseInReserves() external view returns(uint256);
<<<<<<< HEAD

    // function totalRewardPerEpoch(uint256) external view returns(uint256);

    // function getBucketIndexesWithPosition() external view returns(uint256[] memory);
    // function getTokenIdsByBucketIndex(uint256) external view returns(uint256[] memory);
    // function getBucketIndexesByTokenId(uint256) external view returns(uint256[] memory);
    // function getTokenIdsByActor() external view returns(uint256[] memory);
=======
>>>>>>> c7c84e20
    
    function previousTotalBonds() external view returns(uint256);
    function increaseInBonds() external view returns(uint256);
    function decreaseInBonds() external view returns(uint256);

    function firstTake() external view returns(bool);
    function alreadyTaken(address) external view returns(bool);

    function lenderDepositTime(address lender, uint256 bucketIndex) external view returns(uint256);

    function getBuckets() external view returns(uint256[] memory);
}<|MERGE_RESOLUTION|>--- conflicted
+++ resolved
@@ -27,16 +27,6 @@
     function previousReserves() external view returns(uint256);
     function increaseInReserves() external view returns(uint256);
     function decreaseInReserves() external view returns(uint256);
-<<<<<<< HEAD
-
-    // function totalRewardPerEpoch(uint256) external view returns(uint256);
-
-    // function getBucketIndexesWithPosition() external view returns(uint256[] memory);
-    // function getTokenIdsByBucketIndex(uint256) external view returns(uint256[] memory);
-    // function getBucketIndexesByTokenId(uint256) external view returns(uint256[] memory);
-    // function getTokenIdsByActor() external view returns(uint256[] memory);
-=======
->>>>>>> c7c84e20
     
     function previousTotalBonds() external view returns(uint256);
     function increaseInBonds() external view returns(uint256);
