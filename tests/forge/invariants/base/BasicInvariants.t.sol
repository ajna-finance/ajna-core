// SPDX-License-Identifier: UNLICENSED

pragma solidity 0.8.14;

import "@std/console.sol";

import { Maths } from 'src/libraries/internal/Maths.sol';

import { IBaseHandler }  from '../interfaces/IBaseHandler.sol';
import { BaseInvariants } from '../base/BaseInvariants.sol';

// contains invariants for the test
abstract contract BasicInvariants is BaseInvariants {

    /******************************/
    /*** Common Pool Invariants ***/
    /******************************/

    function invariant_bucket() public useCurrentTimestamp {
        _invariant_B1();
        _invariant_B2_B3();
        _invariant_B4();
        _invariant_B5_B6_B7();
    }

    function invariant_quote() public useCurrentTimestamp {
        _invariant_QT1();
        _invariant_QT2();
    }

    function invariant_exchange_rate() public useCurrentTimestamp {
        _invariant_R1_R2_R3_R4_R5_R6_R7_R8();
    }

    function invariant_loan() public useCurrentTimestamp {
        _invariant_L1_L2_L3();
    }

    function invariant_interest_rate() public useCurrentTimestamp {
        _invariant_I1();
        _invariant_I2();
        _invariant_I3();
        _invariant_I4();
    }

    function invariant_fenwick() public useCurrentTimestamp {
        _invariant_F1();
        _invariant_F2();
        _invariant_F3();
        _invariant_F4();
        _invariant_F5();
    }

    /*************************/
    /*** Bucket Invariants ***/
    /*************************/

    /// @dev checks pool lps are equal to sum of all lender lps in a bucket 
    function _invariant_B1() internal {
        uint256 actorCount = IBaseHandler(_handler).getActorsCount();

        uint256[] memory buckets = IBaseHandler(_handler).getCollateralBuckets();
        for (uint256 i = 0; i < buckets.length; i++) {
            uint256 bucketIndex = buckets[i];
            uint256 totalLps;

            for (uint256 j = 0; j < actorCount; j++) {
                address lender = IBaseHandler(_handler).actors(j);
                (uint256 lps, ) = _pool.lenderInfo(bucketIndex, lender);
                totalLps += lps;
            }

            (uint256 bucketLps, , , , ) = _pool.bucketInfo(bucketIndex);

            assertEq(bucketLps, totalLps, "Buckets Invariant B1");
        }
    }

    /// @dev checks pool lps are equal to sum of all lender lps in a bucket 
    function _invariant_B4() internal {
        for (uint256 bucketIndex = LENDER_MIN_BUCKET_INDEX; bucketIndex <= LENDER_MAX_BUCKET_INDEX; bucketIndex++) {
            // if bucket bankruptcy occured, then previousBankruptcy should be equal to current timestamp
            if (IBaseHandler(_handler).previousBankruptcy(bucketIndex) == block.timestamp) {
                (uint256 bucketLps, , , , ) = _pool.bucketInfo(bucketIndex);

                assertEq(bucketLps, 0, "Buckets Invariant B4");
            }
        }
    }

    /// @dev checks bucket lps are equal to 0 if bucket quote and collateral are 0
    /// @dev checks exchange rate is 1e18 if bucket quote and collateral are 0 
    function _invariant_B2_B3() internal view {
        uint256[] memory buckets = IBaseHandler(_handler).getCollateralBuckets();
        for (uint256 i = 0; i < buckets.length; i++) {
            uint256 bucketIndex = buckets[i];
            (
                ,
                uint256 deposit,
                uint256 collateral,
                uint256 bucketLps,
                ,
                uint256 exchangeRate
            ) = _poolInfo.bucketInfo(address(_pool), bucketIndex);

            if (collateral == 0 && deposit == 0) {
                require(bucketLps == 0,       "Buckets Invariant B2");
                require(exchangeRate == 1e18, "Buckets Invariant B3");
            }
        }
    }

    /// @dev checks if lender deposit timestamp is updated when lps are added into lender lp balance
    function _invariant_B5_B6_B7() internal view {
        uint256 actorCount = IBaseHandler(_handler).getActorsCount();
        uint256[] memory buckets = IBaseHandler(_handler).getCollateralBuckets();
        for (uint256 i = 0; i < buckets.length; i++) {
            uint256 bucketIndex = buckets[i];
            for (uint256 j = 0; j < actorCount; j++) {
                address lender = IBaseHandler(_handler).actors(j);
                (, uint256 depositTime) = _pool.lenderInfo(bucketIndex, lender);

                require(
                    depositTime == IBaseHandler(_handler).lenderDepositTime(lender, bucketIndex),
                    "Buckets Invariant B5, B6 or B7"
                );
            }   
        }
    }

    /************************/
    /*** Quote Invariants ***/
    /************************/

    /// @dev checks pool quote token balance is greater than equals total deposits in pool
    function _invariant_QT1() internal view {
        // convert pool quote balance into WAD
        uint256 poolBalance    = _quote.balanceOf(address(_pool)) * 10**(18 - _quote.decimals());
        (uint256 poolDebt, , ,) = _pool.debtInfo();

        (
            uint256 totalBondEscrowed,
            uint256 unClaimed,
            ,
        ) = _pool.reservesInfo();

        uint256 assets      = poolBalance + poolDebt;
        uint256 liabilities = totalBondEscrowed + _pool.depositSize() + unClaimed;

        console.log("assets      -> ", assets);
        console.log("liabilities -> ", liabilities);

        greaterThanWithinDiff(
            assets,
            liabilities,
            1e13,
            "Quote Token Invariant QT1"
        );
    }

    /// @dev checks pool debt is equal to sum of all borrowers debt
    function _invariant_QT2() internal view {
        uint256 actorCount = IBaseHandler(_handler).getActorsCount();
        uint256 totalDebt;

        for (uint256 i = 0; i < actorCount; i++) {
            address borrower = IBaseHandler(_handler).actors(i);
            (uint256 debt, , ) = _pool.borrowerInfo(borrower);

            totalDebt += debt;
        }

        uint256 poolDebt = _pool.totalT0Debt();

        require(poolDebt == totalDebt, "Quote Token Invariant QT2");
    }

    /********************************/
    /*** Exchange Rate Invariants ***/
    /********************************/

    function _invariant_R1_R2_R3_R4_R5_R6_R7_R8() internal view {
        for (uint256 bucketIndex = LENDER_MIN_BUCKET_INDEX; bucketIndex <= LENDER_MAX_BUCKET_INDEX; bucketIndex++) {
            uint256 currentExchangeRate = _pool.bucketExchangeRate(bucketIndex);
            (uint256 bucketLps, , , , ) = _pool.bucketInfo(bucketIndex);

            if (IBaseHandler(_handler).exchangeRateShouldNotChange(bucketIndex)) {
                uint256 previousExchangeRate = IBaseHandler(_handler).previousExchangeRate(bucketIndex);

                console.log("======================================");
                console.log("Bucket Index           -->", bucketIndex);
                console.log("Previous exchange Rate -->", previousExchangeRate);
                console.log("Current exchange Rate  -->", currentExchangeRate);
                console.log("Current bucket lps     -->", bucketLps);
                console.log("======================================");

                // If the bucket is small (less than 10 LP), require total change in bucket value to be less than .01 quote token
                if (bucketLps < Maths.wad(10)) {
                    requireWithinDiff(
                        Maths.wmul(currentExchangeRate, bucketLps),
                        Maths.wmul(previousExchangeRate, bucketLps),
                        1e16,
                        "Exchange Rate Invariant R1, R2, R3, R4, R5, R6, R7 or R8"
                    );
                } else {
                    // Common case, 1 one millionth (0.000_001) of a quote token or greater is inserted into a single bucket
                    requireWithinDiff(
                        currentExchangeRate,
                        previousExchangeRate,
                        1e13,  // otherwise require exchange rates to be within 1e-5
                        "Exchange Rate Invariant R1, R2, R3, R4, R5, R6, R7 or R8"
                    );    
                }
            }
        }
    }

    /************************/
    /*** Loans Invariants ***/
    /************************/

    function _invariant_L1_L2_L3() internal view {
        (address borrower, uint256 tp) = _pool.loanInfo(0);

        // first loan in loan heap should be 0
        require(borrower == address(0), "Loan Invariant L2");
        require(tp == 0,                "Loan Invariant L2");

        ( , , uint256 totalLoans) = _pool.loansInfo();

        for (uint256 loanId = 1; loanId < totalLoans; loanId++) {
            (borrower, tp) = _pool.loanInfo(loanId);

            // borrower address and threshold price should not 0
            require(borrower != address(0), "Loan Invariant L1");
            require(tp != 0,                "Loan Invariant L1");

            // tp of a loan at index 'i' in loan array should be greater than equals to loans at index '2i' and '2i+1'
            (, uint256 tp1) = _pool.loanInfo(2 * loanId);
            (, uint256 tp2) = _pool.loanInfo(2 * loanId + 1);

            require(tp >= tp1, "Loan Invariant L3");
            require(tp >= tp2, "Loan Invariant L3");
        }
    }

    /********************************/
    /*** Interest Rate Invariants ***/
    /********************************/

    /// @dev interest should only update once in 12 hours
    function _invariant_I1() internal {

        (, uint256 currentInterestRateUpdate) = _pool.interestRateInfo();

        if (currentInterestRateUpdate != previousInterestRateUpdate) {
            require(
                currentInterestRateUpdate - previousInterestRateUpdate >=  12 hours,
                "Incorrect interest rate update"
            );
        }

        previousInterestRateUpdate = currentInterestRateUpdate;
    }

    /// @dev reserve.totalInterestEarned should only update once per block
    function _invariant_I2() internal {
        (, , , uint256 totalInterestEarned) = _pool.reservesInfo();

        if (previousTotalInterestEarnedUpdate == block.number) {
            require(
                totalInterestEarned == previousTotalInterestEarned,
                "Incorrect total interest earned"
            );
        }

        previousTotalInterestEarnedUpdate = block.number;
        previousTotalInterestEarned       = totalInterestEarned;
    }

    /// @dev inflator should only update once per block
    function _invariant_I3() internal {
        (uint256 currentInflator, uint256 currentInflatorUpdate) = _pool.inflatorInfo();

        if (currentInflatorUpdate == previousInflatorUpdate) {
            require(currentInflator == previousInflator, "Incorrect inflator update");
        }

        uint256 poolT0Debt = _pool.totalT0Debt();
        if (poolT0Debt == 0) require(currentInflator == 1e18, "Incorrect inflator update");

        previousInflator       = currentInflator;
        previousInflatorUpdate = currentInflatorUpdate;
    }

    function _invariant_I4() internal view {
        uint256 actorCount = IBaseHandler(_handler).getActorsCount();
        uint256 manualDebt2ToCollateral;

        for (uint256 i = 0; i < actorCount; i++) {
            address borrower = IBaseHandler(_handler).actors(i);

            (, , , uint256 kickTime, , , , , , ) = _pool.auctionInfo(borrower);

            if (kickTime == 0) {
                (uint256 borrowerT0Debt, uint256 borrowerCollateral, ) = _pool.borrowerInfo(borrower);
                uint256 weight = borrowerCollateral != 0 ? borrowerT0Debt ** 2 / borrowerCollateral : 0;

                manualDebt2ToCollateral += weight;
            }
        }

        (,,, uint256 t0Debt2ToCollateral) = _pool.debtInfo();

        require(t0Debt2ToCollateral == manualDebt2ToCollateral, "Incorrect debt2ToCollateral");

    }

    /*******************************/
    /*** Fenwick Tree Invariants ***/
    /*******************************/

    /// @dev deposits at index i (Deposits.valueAt(i)) is equal to the accumulation of scaled values incremented or decremented from index i
    function _invariant_F1() internal view {
        uint256[] memory buckets = IBaseHandler(_handler).getCollateralBuckets();
        for (uint256 i = 0; i < buckets.length; i++) {
            uint256 bucketIndex = buckets[i];
            (, , , uint256 depositAtIndex, ) = _pool.bucketInfo(bucketIndex);

            console.log("===================Bucket Index : ", bucketIndex, " ===================");
            console.log("Deposit From Pool               -->", depositAtIndex);
            console.log("Deposit From local fenwick tree -->", IBaseHandler(_handler).fenwickSumAtIndex(bucketIndex));
            console.log("=========================================");

            uint256 localDepositAtIndex = IBaseHandler(_handler).fenwickSumAtIndex(bucketIndex);

            // Require local and Fenwick deposits to be within 1 part in a billion relativelty, or 1 one one-millionth absolutely
            requireWithinDiff(
                depositAtIndex,
                localDepositAtIndex,
                (depositAtIndex+localDepositAtIndex)/1e9 + 1e12,
                "Incorrect deposits in bucket"
            );
        }
    }

    /// @dev For any index i, the prefix sum up to and including i is the sum of values stored in indices j<=i
    function _invariant_F2() internal view {
        uint256[] memory buckets = IBaseHandler(_handler).getCollateralBuckets();
        for (uint256 i = 0; i < buckets.length; i++) {
            uint256 bucketIndex = buckets[i];
            uint256 depositTillIndex = _pool.depositUpToIndex(bucketIndex);

            console.log("===================Bucket Index : ", bucketIndex, " ===================");
            console.log("Deposit From Pool               -->", depositTillIndex);
            console.log("Deposit From local fenwick tree -->", IBaseHandler(_handler).fenwickSumTillIndex(bucketIndex));
            console.log("=========================================");

            uint256 localDepositTillIndex = IBaseHandler(_handler).fenwickSumTillIndex(bucketIndex);

            // Require local and Fenwick deposits to be within 1 part in a billion relativelty, or 1 one one-millionth absolutely
            requireWithinDiff(
                depositTillIndex,
                localDepositTillIndex,
                (depositTillIndex+localDepositTillIndex)/1e9 + 1e12,
                "Incorrect deposits prefix sum"
            );
        }
    }

    /// @dev For any index i < MAX_FENWICK_INDEX, depositIndex(depositUpToIndex(i)) > i
    function _invariant_F3() internal view {
        uint256[] memory buckets = IBaseHandler(_handler).getCollateralBuckets();
        for (uint256 i = 0; i < buckets.length; i++) {
            uint256 bucketIndex = buckets[i];
            (, , , uint256 depositAtIndex, ) = _pool.bucketInfo(bucketIndex);
            uint256 prefixSum               = _pool.depositUpToIndex(bucketIndex);
            uint256 bucketIndexFromDeposit  = _pool.depositIndex(Maths.wmul(prefixSum, 1e18 + 1e1));

            if (depositAtIndex != 0) {
                console.log("===================Bucket Index : ", bucketIndex, " ===================");
                console.log("Bucket Index from deposit -->", bucketIndexFromDeposit);
                console.log("=========================================");

                require(bucketIndexFromDeposit >=  bucketIndex, "Incorrect bucket index");
            }
        }
    }

    /// @dev **F4**: For any index i < MAX_FENWICK_INDEX, Deposits.valueAt(findIndexOfSum(prefixSum(i) + 1)) > 0
    function _invariant_F4() internal {
        uint256[] memory buckets = IBaseHandler(_handler).getCollateralBuckets();
        uint256 maxBucket;
        for (uint256 i = 0; i < buckets.length; i++) {
            if (buckets[i] > maxBucket) maxBucket = buckets[i];
        }

        for (uint256 bucketIndex = LENDER_MIN_BUCKET_INDEX; bucketIndex <= LENDER_MAX_BUCKET_INDEX; bucketIndex++) {
            uint256 nextNonzeroBucket = _pool.depositIndex(_pool.depositUpToIndex(bucketIndex) + 1);

            if (nextNonzeroBucket < maxBucket) {
                (, , , uint256 depositAtNextNonzeroBucket, ) = _pool.bucketInfo(nextNonzeroBucket);

                assertGe(depositAtNextNonzeroBucket, 0, "F4: incorrect bucket with nonzero deposit");
            }
        }
    }

    /// @dev **F5**: Global scalar is never updated (`DepositsState.scaling[8192]` is always 0)
    function _invariant_F5() internal view {
        require(_pool.depositScale(8192) == 0, "F5: Global scalar was updated");
    }

    function invariant_call_summary() public virtual useCurrentTimestamp {
        console.log("\nCall Summary\n");
        console.log("--Lender----------");
        console.log("BBasicHandler.addQuoteToken         ",  IBaseHandler(_handler).numberOfCalls("BBasicHandler.addQuoteToken"));
        console.log("UBBasicHandler.addQuoteToken        ",  IBaseHandler(_handler).numberOfCalls("UBBasicHandler.addQuoteToken"));
        console.log("BBasicHandler.removeQuoteToken      ",  IBaseHandler(_handler).numberOfCalls("BBasicHandler.removeQuoteToken"));
        console.log("UBBasicHandler.moveQuoteToken       ",  IBaseHandler(_handler).numberOfCalls("UBBasicHandler.moveQuoteToken"));
        console.log("BBasicHandler.moveQuoteToken        ",  IBaseHandler(_handler).numberOfCalls("BBasicHandler.moveQuoteToken"));
        console.log("UBBasicHandler.removeQuoteToken     ",  IBaseHandler(_handler).numberOfCalls("UBBasicHandler.removeQuoteToken"));
        console.log("BBasicHandler.addCollateral         ",  IBaseHandler(_handler).numberOfCalls("BBasicHandler.addCollateral"));
        console.log("UBBasicHandler.addCollateral        ",  IBaseHandler(_handler).numberOfCalls("UBBasicHandler.addCollateral"));
        console.log("BBasicHandler.removeCollateral      ",  IBaseHandler(_handler).numberOfCalls("BBasicHandler.removeCollateral"));
        console.log("UBBasicHandler.removeCollateral     ",  IBaseHandler(_handler).numberOfCalls("UBBasicHandler.removeCollateral"));
<<<<<<< HEAD
        console.log("BBasicHandler.incLPAllowance        ",  IBaseHandler(_handler).numberOfCalls("BBasicHandler.incLPAllowance"));
        console.log("UBBasicHandler.incLPAllowance       ",  IBaseHandler(_handler).numberOfCalls("UBBasicHandler.incLPAllowance"));
=======
        console.log("BBasicHandler.moveQuoteToken        ",  IBaseHandler(_handler).numberOfCalls("BBasicHandler.moveQuoteToken"));
        console.log("UBBasicHandler.moveQuoteToken       ",  IBaseHandler(_handler).numberOfCalls("UBBasicHandler.moveQuoteToken"));
>>>>>>> 5a594fc1
        console.log("BBasicHandler.transferLps           ",  IBaseHandler(_handler).numberOfCalls("BBasicHandler.transferLps"));
        console.log("UBBasicHandler.transferLps          ",  IBaseHandler(_handler).numberOfCalls("UBBasicHandler.transferLps"));
        console.log("--Borrower--------");
        console.log("BBasicHandler.drawDebt              ",  IBaseHandler(_handler).numberOfCalls("BBasicHandler.drawDebt"));
        console.log("UBBasicHandler.drawDebt             ",  IBaseHandler(_handler).numberOfCalls("UBBasicHandler.drawDebt"));
        console.log("BBasicHandler.repayDebt             ",  IBaseHandler(_handler).numberOfCalls("BBasicHandler.repayDebt"));
        console.log("UBBasicHandler.repayDebt            ",  IBaseHandler(_handler).numberOfCalls("UBBasicHandler.repayDebt"));
<<<<<<< HEAD
        console.log("--Liquidation--------");
        console.log("BLiqHandler.kickAuction             ",  IBaseHandler(_handler).numberOfCalls("BLiqHandler.kickAuction"));
        console.log("UBLiqHandler.kickAuction            ",  IBaseHandler(_handler).numberOfCalls("UBLiqHandler.kickAuction"));
        console.log("BLiqHandler.kickWithDeposit         ",  IBaseHandler(_handler).numberOfCalls("BLiqHandler.kickWithDeposit"));
        console.log("UBLiqHandler.kickWithDeposit        ",  IBaseHandler(_handler).numberOfCalls("UBLiqHandler.kickWithDeposit"));
        console.log("BLiqHandler.takeAuction             ",  IBaseHandler(_handler).numberOfCalls("BLiqHandler.takeAuction"));
        console.log("UBLiqHandler.takeAuction            ",  IBaseHandler(_handler).numberOfCalls("UBLiqHandler.takeAuction"));
        console.log("BLiqHandler.bucketTake              ",  IBaseHandler(_handler).numberOfCalls("BLiqHandler.bucketTake"));
        console.log("UBLiqHandler.bucketTake             ",  IBaseHandler(_handler).numberOfCalls("UBLiqHandler.bucketTake"));
        console.log("BLiqHandler.withdrawBonds           ",  IBaseHandler(_handler).numberOfCalls("BLiqHandler.withdrawBonds"));
        console.log("UBLiqHandler.withdrawBonds          ",  IBaseHandler(_handler).numberOfCalls("UBLiqHandler.withdrawBonds"));
        console.log("BLiqHandler.settleAuction           ",  IBaseHandler(_handler).numberOfCalls("BLiqHandler.settleAuction"));
        console.log("UBLiqHandler.settleAuction          ",  IBaseHandler(_handler).numberOfCalls("UBLiqHandler.settleAuction"));
        console.log("--Reserves--------");
        console.log("BReserveHandler.takeReserves        ",  IBaseHandler(_handler).numberOfCalls("BReserveHandler.takeReserves"));
        console.log("UBReserveHandler.takeReserves       ",  IBaseHandler(_handler).numberOfCalls("UBReserveHandler.takeReserves"));
        console.log("BReserveHandler.kickReserves        ",  IBaseHandler(_handler).numberOfCalls("BReserveHandler.kickReserves"));
        console.log("UBReserveHandler.kickReserves       ",  IBaseHandler(_handler).numberOfCalls("UBReserveHandler.kickReserves"));
        console.log("--Rewards--------");
        console.log("BRewardsHandler.stake               ",  IBaseHandler(_handler).numberOfCalls("BRewardsHandler.stake"));
        console.log("UBRewardsHandler.stake              ",  IBaseHandler(_handler).numberOfCalls("UBRewardsHandler.stake"));
        console.log("BRewardsHandler.unstake             ",  IBaseHandler(_handler).numberOfCalls("BRewardsHandler.unstake"));
        console.log("UBRewardsHandler.unstake            ",  IBaseHandler(_handler).numberOfCalls("UBRewardsHandler.unstake"));
        console.log("--Positions--------");
        console.log("UBPositionHandler.mint              ",  IBaseHandler(_handler).numberOfCalls("UBPositionHandler.mint"));
        console.log("BPositionHandler.mint               ",  IBaseHandler(_handler).numberOfCalls("BPositionHandler.mint"));
        console.log("UBPositionHandler.burn              ",  IBaseHandler(_handler).numberOfCalls("UBPositionHandler.burn"));
        console.log("BPositionHandler.burn               ",  IBaseHandler(_handler).numberOfCalls("BPositionHandler.burn"));
        console.log("UBPositionHandler.memorialize       ",  IBaseHandler(_handler).numberOfCalls("UBPositionHandler.memorialize"));
        console.log("BPositionHandler.memorialize        ",  IBaseHandler(_handler).numberOfCalls("BPositionHandler.memorialize"));
        console.log("UBPositionHandler.redeem            ",  IBaseHandler(_handler).numberOfCalls("UBPositionHandler.redeem"));
        console.log("BPositionHandler.redeem             ",  IBaseHandler(_handler).numberOfCalls("BPositionHandler.redeem"));
        console.log("UBPositionHandler.moveLiquidity     ",  IBaseHandler(_handler).numberOfCalls("UBPositionHandler.moveLiquidity"));
        console.log("BPositionHandler.moveLiquidity      ",  IBaseHandler(_handler).numberOfCalls("BPositionHandler.moveLiquidity"));
=======
        console.log("BBasicHandler.pledgeCollateral      ",  IBaseHandler(_handler).numberOfCalls("BBasicHandler.pledgeCollateral"));
        console.log("UBBasicHandler.pledgeCollateral     ",  IBaseHandler(_handler).numberOfCalls("UBBasicHandler.pledgeCollateral"));
        console.log("BBasicHandler.pullCollateral        ",  IBaseHandler(_handler).numberOfCalls("BBasicHandler.pullCollateral"));
        console.log("UBBasicHandler.pullCollateral       ",  IBaseHandler(_handler).numberOfCalls("UBBasicHandler.pullCollateral"));
        console.log("------------------");
>>>>>>> 5a594fc1
        console.log(
            "Sum",
            IBaseHandler(_handler).numberOfCalls("BBasicHandler.addQuoteToken") +
            IBaseHandler(_handler).numberOfCalls("BBasicHandler.removeQuoteToken") +
            IBaseHandler(_handler).numberOfCalls("BBasicHandler.moveQuoteToken") + 
            IBaseHandler(_handler).numberOfCalls("BBasicHandler.addCollateral") +
            IBaseHandler(_handler).numberOfCalls("BBasicHandler.removeCollateral") +
<<<<<<< HEAD
            IBaseHandler(_handler).numberOfCalls("BBasicHandler.incLPAllowance") +
            IBaseHandler(_handler).numberOfCalls("BBasicHandler.transferLps") +
            IBaseHandler(_handler).numberOfCalls("BBasicHandler.drawDebt") + 
            IBaseHandler(_handler).numberOfCalls("BBasicHandler.repayDebt") +
            IBaseHandler(_handler).numberOfCalls("BLiqHandler.kickAuction") +
            IBaseHandler(_handler).numberOfCalls("BLiqHandler.kickWithDeposit") +
            IBaseHandler(_handler).numberOfCalls("BLiqHandler.takeAuction") +
            IBaseHandler(_handler).numberOfCalls("BLiqHandler.bucketTake") +
            IBaseHandler(_handler).numberOfCalls("BLiqHandler.withdrawBonds") +
            IBaseHandler(_handler).numberOfCalls("BLiqHandler.settleAuction") +
            IBaseHandler(_handler).numberOfCalls("BReserveHandler.takeReserves") +
            IBaseHandler(_handler).numberOfCalls("BReserveHandler.kickReserves") +
            IBaseHandler(_handler).numberOfCalls("BRewardsHandler.stake") + 
            IBaseHandler(_handler).numberOfCalls("BRewardsHandler.unstake") + 
            IBaseHandler(_handler).numberOfCalls("BPositionHandler.mint") + 
            IBaseHandler(_handler).numberOfCalls("BPositionHandler.burn") +
            IBaseHandler(_handler).numberOfCalls("BPositionHandler.memorialize") +
            IBaseHandler(_handler).numberOfCalls("BPositionHandler.redeem") +
            IBaseHandler(_handler).numberOfCalls("BPositionHandler.moveLiquidity") 
=======
            IBaseHandler(_handler).numberOfCalls("BBasicHandler.pledgeCollateral") + 
            IBaseHandler(_handler).numberOfCalls("BBasicHandler.pullCollateral") + 
            IBaseHandler(_handler).numberOfCalls("BBasicHandler.drawDebt") + 
            IBaseHandler(_handler).numberOfCalls("BBasicHandler.repayDebt") + 
            IBaseHandler(_handler).numberOfCalls("BBasicHandler.transferLps")

>>>>>>> 5a594fc1
        );
    }

}<|MERGE_RESOLUTION|>--- conflicted
+++ resolved
@@ -424,13 +424,8 @@
         console.log("UBBasicHandler.addCollateral        ",  IBaseHandler(_handler).numberOfCalls("UBBasicHandler.addCollateral"));
         console.log("BBasicHandler.removeCollateral      ",  IBaseHandler(_handler).numberOfCalls("BBasicHandler.removeCollateral"));
         console.log("UBBasicHandler.removeCollateral     ",  IBaseHandler(_handler).numberOfCalls("UBBasicHandler.removeCollateral"));
-<<<<<<< HEAD
         console.log("BBasicHandler.incLPAllowance        ",  IBaseHandler(_handler).numberOfCalls("BBasicHandler.incLPAllowance"));
         console.log("UBBasicHandler.incLPAllowance       ",  IBaseHandler(_handler).numberOfCalls("UBBasicHandler.incLPAllowance"));
-=======
-        console.log("BBasicHandler.moveQuoteToken        ",  IBaseHandler(_handler).numberOfCalls("BBasicHandler.moveQuoteToken"));
-        console.log("UBBasicHandler.moveQuoteToken       ",  IBaseHandler(_handler).numberOfCalls("UBBasicHandler.moveQuoteToken"));
->>>>>>> 5a594fc1
         console.log("BBasicHandler.transferLps           ",  IBaseHandler(_handler).numberOfCalls("BBasicHandler.transferLps"));
         console.log("UBBasicHandler.transferLps          ",  IBaseHandler(_handler).numberOfCalls("UBBasicHandler.transferLps"));
         console.log("--Borrower--------");
@@ -438,20 +433,23 @@
         console.log("UBBasicHandler.drawDebt             ",  IBaseHandler(_handler).numberOfCalls("UBBasicHandler.drawDebt"));
         console.log("BBasicHandler.repayDebt             ",  IBaseHandler(_handler).numberOfCalls("BBasicHandler.repayDebt"));
         console.log("UBBasicHandler.repayDebt            ",  IBaseHandler(_handler).numberOfCalls("UBBasicHandler.repayDebt"));
-<<<<<<< HEAD
+        console.log("BBasicHandler.pledgeCollateral      ",  IBaseHandler(_handler).numberOfCalls("BBasicHandler.pledgeCollateral"));
+        console.log("UBBasicHandler.pledgeCollateral     ",  IBaseHandler(_handler).numberOfCalls("UBBasicHandler.pledgeCollateral"));
+        console.log("BBasicHandler.pullCollateral        ",  IBaseHandler(_handler).numberOfCalls("BBasicHandler.pullCollateral"));
+        console.log("UBBasicHandler.pullCollateral       ",  IBaseHandler(_handler).numberOfCalls("UBBasicHandler.pullCollateral"));
         console.log("--Liquidation--------");
-        console.log("BLiqHandler.kickAuction             ",  IBaseHandler(_handler).numberOfCalls("BLiqHandler.kickAuction"));
-        console.log("UBLiqHandler.kickAuction            ",  IBaseHandler(_handler).numberOfCalls("UBLiqHandler.kickAuction"));
-        console.log("BLiqHandler.kickWithDeposit         ",  IBaseHandler(_handler).numberOfCalls("BLiqHandler.kickWithDeposit"));
-        console.log("UBLiqHandler.kickWithDeposit        ",  IBaseHandler(_handler).numberOfCalls("UBLiqHandler.kickWithDeposit"));
-        console.log("BLiqHandler.takeAuction             ",  IBaseHandler(_handler).numberOfCalls("BLiqHandler.takeAuction"));
-        console.log("UBLiqHandler.takeAuction            ",  IBaseHandler(_handler).numberOfCalls("UBLiqHandler.takeAuction"));
-        console.log("BLiqHandler.bucketTake              ",  IBaseHandler(_handler).numberOfCalls("BLiqHandler.bucketTake"));
-        console.log("UBLiqHandler.bucketTake             ",  IBaseHandler(_handler).numberOfCalls("UBLiqHandler.bucketTake"));
-        console.log("BLiqHandler.withdrawBonds           ",  IBaseHandler(_handler).numberOfCalls("BLiqHandler.withdrawBonds"));
-        console.log("UBLiqHandler.withdrawBonds          ",  IBaseHandler(_handler).numberOfCalls("UBLiqHandler.withdrawBonds"));
-        console.log("BLiqHandler.settleAuction           ",  IBaseHandler(_handler).numberOfCalls("BLiqHandler.settleAuction"));
-        console.log("UBLiqHandler.settleAuction          ",  IBaseHandler(_handler).numberOfCalls("UBLiqHandler.settleAuction"));
+        console.log("BLiquidationHandler.kickAuction             ",  IBaseHandler(_handler).numberOfCalls("BLiquidationHandler.kickAuction"));
+        console.log("UBLiquidationHandler.kickAuction            ",  IBaseHandler(_handler).numberOfCalls("UBLiquidationHandler.kickAuction"));
+        console.log("BLiquidationHandler.kickWithDeposit         ",  IBaseHandler(_handler).numberOfCalls("BLiquidationHandler.kickWithDeposit"));
+        console.log("UBLiquidationHandler.kickWithDeposit        ",  IBaseHandler(_handler).numberOfCalls("UBLiquidationHandler.kickWithDeposit"));
+        console.log("BLiquidationHandler.takeAuction             ",  IBaseHandler(_handler).numberOfCalls("BLiquidationHandler.takeAuction"));
+        console.log("UBLiquidationHandler.takeAuction            ",  IBaseHandler(_handler).numberOfCalls("UBLiquidationHandler.takeAuction"));
+        console.log("BLiquidationHandler.bucketTake              ",  IBaseHandler(_handler).numberOfCalls("BLiquidationHandler.bucketTake"));
+        console.log("UBLiquidationHandler.bucketTake             ",  IBaseHandler(_handler).numberOfCalls("UBLiquidationHandler.bucketTake"));
+        console.log("BLiquidationHandler.withdrawBonds           ",  IBaseHandler(_handler).numberOfCalls("BLiquidationHandler.withdrawBonds"));
+        console.log("UBLiquidationHandler.withdrawBonds          ",  IBaseHandler(_handler).numberOfCalls("UBLiquidationHandler.withdrawBonds"));
+        console.log("BLiquidationHandler.settleAuction           ",  IBaseHandler(_handler).numberOfCalls("BLiquidationHandler.settleAuction"));
+        console.log("UBLiquidationHandler.settleAuction          ",  IBaseHandler(_handler).numberOfCalls("UBLiquidationHandler.settleAuction"));
         console.log("--Reserves--------");
         console.log("BReserveHandler.takeReserves        ",  IBaseHandler(_handler).numberOfCalls("BReserveHandler.takeReserves"));
         console.log("UBReserveHandler.takeReserves       ",  IBaseHandler(_handler).numberOfCalls("UBReserveHandler.takeReserves"));
@@ -473,13 +471,7 @@
         console.log("BPositionHandler.redeem             ",  IBaseHandler(_handler).numberOfCalls("BPositionHandler.redeem"));
         console.log("UBPositionHandler.moveLiquidity     ",  IBaseHandler(_handler).numberOfCalls("UBPositionHandler.moveLiquidity"));
         console.log("BPositionHandler.moveLiquidity      ",  IBaseHandler(_handler).numberOfCalls("BPositionHandler.moveLiquidity"));
-=======
-        console.log("BBasicHandler.pledgeCollateral      ",  IBaseHandler(_handler).numberOfCalls("BBasicHandler.pledgeCollateral"));
-        console.log("UBBasicHandler.pledgeCollateral     ",  IBaseHandler(_handler).numberOfCalls("UBBasicHandler.pledgeCollateral"));
-        console.log("BBasicHandler.pullCollateral        ",  IBaseHandler(_handler).numberOfCalls("BBasicHandler.pullCollateral"));
-        console.log("UBBasicHandler.pullCollateral       ",  IBaseHandler(_handler).numberOfCalls("UBBasicHandler.pullCollateral"));
         console.log("------------------");
->>>>>>> 5a594fc1
         console.log(
             "Sum",
             IBaseHandler(_handler).numberOfCalls("BBasicHandler.addQuoteToken") +
@@ -487,17 +479,18 @@
             IBaseHandler(_handler).numberOfCalls("BBasicHandler.moveQuoteToken") + 
             IBaseHandler(_handler).numberOfCalls("BBasicHandler.addCollateral") +
             IBaseHandler(_handler).numberOfCalls("BBasicHandler.removeCollateral") +
-<<<<<<< HEAD
+            IBaseHandler(_handler).numberOfCalls("BBasicHandler.pledgeCollateral") + 
+            IBaseHandler(_handler).numberOfCalls("BBasicHandler.pullCollateral") + 
             IBaseHandler(_handler).numberOfCalls("BBasicHandler.incLPAllowance") +
             IBaseHandler(_handler).numberOfCalls("BBasicHandler.transferLps") +
             IBaseHandler(_handler).numberOfCalls("BBasicHandler.drawDebt") + 
             IBaseHandler(_handler).numberOfCalls("BBasicHandler.repayDebt") +
-            IBaseHandler(_handler).numberOfCalls("BLiqHandler.kickAuction") +
-            IBaseHandler(_handler).numberOfCalls("BLiqHandler.kickWithDeposit") +
-            IBaseHandler(_handler).numberOfCalls("BLiqHandler.takeAuction") +
-            IBaseHandler(_handler).numberOfCalls("BLiqHandler.bucketTake") +
-            IBaseHandler(_handler).numberOfCalls("BLiqHandler.withdrawBonds") +
-            IBaseHandler(_handler).numberOfCalls("BLiqHandler.settleAuction") +
+            IBaseHandler(_handler).numberOfCalls("BLiquidationHandler.kickAuction") +
+            IBaseHandler(_handler).numberOfCalls("BLiquidationHandler.kickWithDeposit") +
+            IBaseHandler(_handler).numberOfCalls("BLiquidationHandler.takeAuction") +
+            IBaseHandler(_handler).numberOfCalls("BLiquidationHandler.bucketTake") +
+            IBaseHandler(_handler).numberOfCalls("BLiquidationHandler.withdrawBonds") +
+            IBaseHandler(_handler).numberOfCalls("BLiquidationHandler.settleAuction") +
             IBaseHandler(_handler).numberOfCalls("BReserveHandler.takeReserves") +
             IBaseHandler(_handler).numberOfCalls("BReserveHandler.kickReserves") +
             IBaseHandler(_handler).numberOfCalls("BRewardsHandler.stake") + 
@@ -507,14 +500,6 @@
             IBaseHandler(_handler).numberOfCalls("BPositionHandler.memorialize") +
             IBaseHandler(_handler).numberOfCalls("BPositionHandler.redeem") +
             IBaseHandler(_handler).numberOfCalls("BPositionHandler.moveLiquidity") 
-=======
-            IBaseHandler(_handler).numberOfCalls("BBasicHandler.pledgeCollateral") + 
-            IBaseHandler(_handler).numberOfCalls("BBasicHandler.pullCollateral") + 
-            IBaseHandler(_handler).numberOfCalls("BBasicHandler.drawDebt") + 
-            IBaseHandler(_handler).numberOfCalls("BBasicHandler.repayDebt") + 
-            IBaseHandler(_handler).numberOfCalls("BBasicHandler.transferLps")
-
->>>>>>> 5a594fc1
         );
     }
 
