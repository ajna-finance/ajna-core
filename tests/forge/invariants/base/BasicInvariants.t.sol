--- conflicted
+++ resolved
@@ -12,43 +12,6 @@
 // contains invariants for the test
 abstract contract BasicInvariants is BaseInvariants {
 
-<<<<<<< HEAD
-=======
-    /**************************************************************************************************************************************/
-    /*** Invariant Tests                                                                                                                ***/
-    /***************************************************************************************************************************************
-     * Bucket
-        *  B1: totalBucketLP === totalLenderLps
-        *  B2: bucketLps == 0 (if bucket quote and collateral is 0)
-        *  B3: exchangeRate == 0 (if bucket quote and collateral is 0)
-        *  B4: bankrupt bucket LP accumulator = 0; lender LP for deposits before bankruptcy time = 0
-        *  B5: block.timestamp == lenderDepositTime (if lps are added to lender lp balance)
-        *  B6: block.timestamp == max(sender's depositTime, receiver's depositTime), when receiving transferred LP
-        *  B7: lenderDepositTime == block.timestamp (timestamp of block when taker is rewarded by bucketTake)
-     * Quote Token
-        * QT1: poolQtBal + poolDebt >= totalBondEscrowed + poolDepositSize
-        * QT2: pool t0 debt = sum of all borrower's t0 debt
-    
-     * Loan
-        * L1: for each Loan in loans array (LoansState.loans) starting from index 1, the corresponding address (Loan.borrower) is not 0x, the threshold price (Loan.thresholdPrice) is different than 0
-        * L2: Loan in loans array (LoansState.loans) at index 0 has the corresponding address (Loan.borrower) equal with 0x address and the threshold price (Loan.thresholdPrice) equal with 0
-        * L3: Loans array (LoansState.loans) is a max-heap with respect to t0-threshold price: the t0TP of loan at index i is >= the t0-threshold price of the loans at index 2i and 2i+1
-
-     * Interest Rate
-        * I1: Interest rate should only update once in 12 hours
-        * I2: ReserveAuctionState.totalInterestEarned accrues only once per block and equals to 1e18 if pool debt = 0
-        * I3: Inflator should only update once per block
-        * I4: t0Debt2ToCollateral should sum correctly accross borrowers
-
-    * Fenwick tree
-        * F1: Value represented at index i (Deposits.valueAt(i)) is equal to the accumulation of scaled values incremented or decremented from index i
-        * F2: For any index i, the prefix sum up to and including i is the sum of values stored in indices j<=i
-        * F3: For any index i < MAX_FENWICK_INDEX, findIndexOfSum(prefixSum(i)) > i
-        * F4: For any index i, there is zero deposit above i and below findIndexOfSum(prefixSum(i) + 1): findIndexOfSum(prefixSum(i)) == findIndexOfSum(prefixSum(j) - deposits.valueAt(j)), where j is the next index from i with deposits != 0
-        * F5: Global scalar is never updated (`DepositsState.values[8192]` is always 0)
-    ****************************************************************************************************************************************/
-
->>>>>>> 45d84484
     // checks pool lps are equal to sum of all lender lps in a bucket 
     function invariant_Lps_B1() public useCurrentTimestamp {
         uint256 actorCount = IBaseHandler(_handler).getActorsCount();
