// SPDX-License-Identifier: UNLICENSED

pragma solidity 0.8.14;

import "@std/console.sol";

import { Maths } from 'src/libraries/internal/Maths.sol';

import { IBaseHandler }  from '../interfaces/IBaseHandler.sol';
import { BaseInvariants } from '../base/BaseInvariants.sol';

// contains invariants for the test
abstract contract BasicInvariants is BaseInvariants {

    /******************************/
    /*** Common Pool Invariants ***/
    /******************************/

    function invariant_bucket() public useCurrentTimestamp {
        _invariant_B1();
        _invariant_B2_B3();
        _invariant_B4();
        _invariant_B5_B6_B7();
    }

    function invariant_quote() public useCurrentTimestamp {
        _invariant_QT1();
        _invariant_QT2();
    }

    function invariant_exchange_rate() public useCurrentTimestamp {
        _invariant_R1_R2_R3_R4_R5_R6_R7_R8();
    }

    function invariant_loan() public useCurrentTimestamp {
        _invariant_L1_L2_L3();
    }

    function invariant_interest_rate() public useCurrentTimestamp {
        _invariant_I1();
        _invariant_I2();
        _invariant_I3();
        _invariant_I4();
    }

    function invariant_fenwick() public useCurrentTimestamp {
        _invariant_F1();
        _invariant_F2();
        _invariant_F3();
        _invariant_F4();
        _invariant_F5();
    }

    /*************************/
    /*** Bucket Invariants ***/
    /*************************/

    /// @dev checks pool lps are equal to sum of all lender lps in a bucket 
    function _invariant_B1() internal {
        uint256 actorCount = IBaseHandler(_handler).getActorsCount();

        uint256[] memory buckets = IBaseHandler(_handler).getBuckets();
        for (uint256 i = 0; i < buckets.length; i++) {
            uint256 bucketIndex = buckets[i];
            uint256 totalLps;

            for (uint256 j = 0; j < actorCount; j++) {
                address lender = IBaseHandler(_handler).actors(j);
                (uint256 lps, ) = _pool.lenderInfo(bucketIndex, lender);
                totalLps += lps;
            }

            (uint256 bucketLps, , , , ) = _pool.bucketInfo(bucketIndex);

            assertEq(bucketLps, totalLps, "Buckets Invariant B1");
        }
    }

    /// @dev checks pool lps are equal to sum of all lender lps in a bucket 
    function _invariant_B4() internal {
        for (uint256 bucketIndex = LENDER_MIN_BUCKET_INDEX; bucketIndex <= LENDER_MAX_BUCKET_INDEX; bucketIndex++) {
            // if bucket bankruptcy occured, then previousBankruptcy should be equal to current timestamp
            if (IBaseHandler(_handler).previousBankruptcy(bucketIndex) == block.timestamp) {
                (uint256 bucketLps, , , , ) = _pool.bucketInfo(bucketIndex);

                assertEq(bucketLps, 0, "Buckets Invariant B4");
            }
        }
    }

<<<<<<< HEAD
    // checks bucket lps are equal to 0 if bucket quote and collateral are 0
    // checks exchange rate is 1e18 if bucket quote and collateral are 0 
    function invariant_bucket_B2_B3() public useCurrentTimestamp {
        uint256[] memory buckets = IBaseHandler(_handler).getBuckets();
=======
    /// @dev checks bucket lps are equal to 0 if bucket quote and collateral are 0
    /// @dev checks exchange rate is 1e18 if bucket quote and collateral are 0 
    function _invariant_B2_B3() internal view {
        uint256[] memory buckets = IBaseHandler(_handler).getCollateralBuckets();
>>>>>>> 4abbca0e
        for (uint256 i = 0; i < buckets.length; i++) {
            uint256 bucketIndex = buckets[i];
            (
                ,
                uint256 deposit,
                uint256 collateral,
                uint256 bucketLps,
                ,
                uint256 exchangeRate
            ) = _poolInfo.bucketInfo(address(_pool), bucketIndex);

            if (collateral == 0 && deposit == 0) {
                require(bucketLps == 0,       "Buckets Invariant B2");
                require(exchangeRate == 1e18, "Buckets Invariant B3");
            }
        }
    }

    /// @dev checks if lender deposit timestamp is updated when lps are added into lender lp balance
    function _invariant_B5_B6_B7() internal view {
        uint256 actorCount = IBaseHandler(_handler).getActorsCount();
<<<<<<< HEAD

        uint256[] memory buckets = IBaseHandler(_handler).getBuckets();
=======
        uint256[] memory buckets = IBaseHandler(_handler).getCollateralBuckets();
>>>>>>> 4abbca0e
        for (uint256 i = 0; i < buckets.length; i++) {
            uint256 bucketIndex = buckets[i];
            for (uint256 j = 0; j < actorCount; j++) {
                address lender = IBaseHandler(_handler).actors(j);
                (, uint256 depositTime) = _pool.lenderInfo(bucketIndex, lender);

                require(
                    depositTime == IBaseHandler(_handler).lenderDepositTime(lender, bucketIndex),
                    "Buckets Invariant B5, B6 or B7"
                );
            }   
        }
    }

    /************************/
    /*** Quote Invariants ***/
    /************************/

    /// @dev checks pool quote token balance is greater than equals total deposits in pool
    function _invariant_QT1() internal view {
        // convert pool quote balance into WAD
        uint256 poolBalance    = _quote.balanceOf(address(_pool)) * 10**(18 - _quote.decimals());
        (uint256 poolDebt, , ,) = _pool.debtInfo();

        (
            uint256 totalBondEscrowed,
            uint256 unClaimed,
            ,
        ) = _pool.reservesInfo();

        uint256 assets      = poolBalance + poolDebt;
        uint256 liabilities = totalBondEscrowed + _pool.depositSize() + unClaimed;

        console.log("assets      -> ", assets);
        console.log("liabilities -> ", liabilities);

        greaterThanWithinDiff(
            assets,
            liabilities,
            1e13,
            "Quote Token Invariant QT1"
        );
    }

    /// @dev checks pool debt is equal to sum of all borrowers debt
    function _invariant_QT2() internal view {
        uint256 actorCount = IBaseHandler(_handler).getActorsCount();
        uint256 totalDebt;

        for (uint256 i = 0; i < actorCount; i++) {
            address borrower = IBaseHandler(_handler).actors(i);
            (uint256 debt, , ) = _pool.borrowerInfo(borrower);

            totalDebt += debt;
        }

        uint256 poolDebt = _pool.totalT0Debt();

        require(poolDebt == totalDebt, "Quote Token Invariant QT2");
    }

    /********************************/
    /*** Exchange Rate Invariants ***/
    /********************************/

    function _invariant_R1_R2_R3_R4_R5_R6_R7_R8() internal view {
        for (uint256 bucketIndex = LENDER_MIN_BUCKET_INDEX; bucketIndex <= LENDER_MAX_BUCKET_INDEX; bucketIndex++) {
            uint256 currentExchangeRate = _pool.bucketExchangeRate(bucketIndex);
            (uint256 bucketLps, , , , ) = _pool.bucketInfo(bucketIndex);

            if (IBaseHandler(_handler).exchangeRateShouldNotChange(bucketIndex)) {
                uint256 previousExchangeRate = IBaseHandler(_handler).previousExchangeRate(bucketIndex);

                console.log("======================================");
                console.log("Bucket Index           -->", bucketIndex);
                console.log("Previous exchange Rate -->", previousExchangeRate);
                console.log("Current exchange Rate  -->", currentExchangeRate);
                console.log("Current bucket lps     -->", bucketLps);
                console.log("======================================");

                // If the bucket is small (less than 10 LP), require total change in bucket value to be less than .01 quote token
                if (bucketLps < Maths.wad(10)) {
                    requireWithinDiff(
                        Maths.wmul(currentExchangeRate, bucketLps),
                        Maths.wmul(previousExchangeRate, bucketLps),
                        1e16,
                        "Exchange Rate Invariant R1, R2, R3, R4, R5, R6, R7 or R8"
                    );
                } else {
                    // Common case, 1 one millionth (0.000_001) of a quote token or greater is inserted into a single bucket
                    requireWithinDiff(
                        currentExchangeRate,
                        previousExchangeRate,
                        1e13,  // otherwise require exchange rates to be within 1e-5
                        "Exchange Rate Invariant R1, R2, R3, R4, R5, R6, R7 or R8"
                    );    
                }
            }
        }
    }

    /************************/
    /*** Loans Invariants ***/
    /************************/

    function _invariant_L1_L2_L3() internal view {
        (address borrower, uint256 tp) = _pool.loanInfo(0);

        // first loan in loan heap should be 0
        require(borrower == address(0), "Loan Invariant L2");
        require(tp == 0,                "Loan Invariant L2");

        ( , , uint256 totalLoans) = _pool.loansInfo();

        for (uint256 loanId = 1; loanId < totalLoans; loanId++) {
            (borrower, tp) = _pool.loanInfo(loanId);

            // borrower address and threshold price should not 0
            require(borrower != address(0), "Loan Invariant L1");
            require(tp != 0,                "Loan Invariant L1");

            // tp of a loan at index 'i' in loan array should be greater than equals to loans at index '2i' and '2i+1'
            (, uint256 tp1) = _pool.loanInfo(2 * loanId);
            (, uint256 tp2) = _pool.loanInfo(2 * loanId + 1);

            require(tp >= tp1, "Loan Invariant L3");
            require(tp >= tp2, "Loan Invariant L3");
        }
    }

    /********************************/
    /*** Interest Rate Invariants ***/
    /********************************/

    /// @dev interest should only update once in 12 hours
    function _invariant_I1() internal {

        (, uint256 currentInterestRateUpdate) = _pool.interestRateInfo();

        if (currentInterestRateUpdate != previousInterestRateUpdate) {
            require(
                currentInterestRateUpdate - previousInterestRateUpdate >=  12 hours,
                "Incorrect interest rate update"
            );
        }

        previousInterestRateUpdate = currentInterestRateUpdate;
    }

    /// @dev reserve.totalInterestEarned should only update once per block
    function _invariant_I2() internal {
        (, , , uint256 totalInterestEarned) = _pool.reservesInfo();

        if (previousTotalInterestEarnedUpdate == block.number) {
            require(
                totalInterestEarned == previousTotalInterestEarned,
                "Incorrect total interest earned"
            );
        }

        previousTotalInterestEarnedUpdate = block.number;
        previousTotalInterestEarned       = totalInterestEarned;
    }

    /// @dev inflator should only update once per block
    function _invariant_I3() internal {
        (uint256 currentInflator, uint256 currentInflatorUpdate) = _pool.inflatorInfo();

        if (currentInflatorUpdate == previousInflatorUpdate) {
            require(currentInflator == previousInflator, "Incorrect inflator update");
        }

        uint256 poolT0Debt = _pool.totalT0Debt();
        if (poolT0Debt == 0) require(currentInflator == 1e18, "Incorrect inflator update");

        previousInflator       = currentInflator;
        previousInflatorUpdate = currentInflatorUpdate;
    }

    function _invariant_I4() internal view {
        uint256 actorCount = IBaseHandler(_handler).getActorsCount();
        uint256 manualDebt2ToCollateral;

        for (uint256 i = 0; i < actorCount; i++) {
            address borrower = IBaseHandler(_handler).actors(i);

            (, , , uint256 kickTime, , , , , , ) = _pool.auctionInfo(borrower);

            if (kickTime == 0) {
                (uint256 borrowerT0Debt, uint256 borrowerCollateral, ) = _pool.borrowerInfo(borrower);
                uint256 weight = borrowerCollateral != 0 ? borrowerT0Debt ** 2 / borrowerCollateral : 0;

                manualDebt2ToCollateral += weight;
            }
        }

        (,,, uint256 t0Debt2ToCollateral) = _pool.debtInfo();

        require(t0Debt2ToCollateral == manualDebt2ToCollateral, "Incorrect debt2ToCollateral");

    }

<<<<<<< HEAD
    // deposits at index i (Deposits.valueAt(i)) is equal to the accumulation of scaled values incremented or decremented from index i
    function invariant_fenwick_F1() public useCurrentTimestamp {
        uint256[] memory buckets = IBaseHandler(_handler).getBuckets();
=======
    /*******************************/
    /*** Fenwick Tree Invariants ***/
    /*******************************/

    /// @dev deposits at index i (Deposits.valueAt(i)) is equal to the accumulation of scaled values incremented or decremented from index i
    function _invariant_F1() internal view {
        uint256[] memory buckets = IBaseHandler(_handler).getCollateralBuckets();
>>>>>>> 4abbca0e
        for (uint256 i = 0; i < buckets.length; i++) {
            uint256 bucketIndex = buckets[i];
            (, , , uint256 depositAtIndex, ) = _pool.bucketInfo(bucketIndex);

            console.log("===================Bucket Index : ", bucketIndex, " ===================");
            console.log("Deposit From Pool               -->", depositAtIndex);
            console.log("Deposit From local fenwick tree -->", IBaseHandler(_handler).fenwickSumAtIndex(bucketIndex));
            console.log("=========================================");

            uint256 localDepositAtIndex = IBaseHandler(_handler).fenwickSumAtIndex(bucketIndex);

            // Require local and Fenwick deposits to be within 1 part in a billion relativelty, or 1 one one-millionth absolutely
            requireWithinDiff(
                depositAtIndex,
                localDepositAtIndex,
                (depositAtIndex+localDepositAtIndex)/1e9 + 1e12,
                "Incorrect deposits in bucket"
            );
        }
    }

<<<<<<< HEAD
    // For any index i, the prefix sum up to and including i is the sum of values stored in indices j<=i
    function invariant_fenwick_F2() public useCurrentTimestamp {
        uint256[] memory buckets = IBaseHandler(_handler).getBuckets();
=======
    /// @dev For any index i, the prefix sum up to and including i is the sum of values stored in indices j<=i
    function _invariant_F2() internal view {
        uint256[] memory buckets = IBaseHandler(_handler).getCollateralBuckets();
>>>>>>> 4abbca0e
        for (uint256 i = 0; i < buckets.length; i++) {
            uint256 bucketIndex = buckets[i];
            uint256 depositTillIndex = _pool.depositUpToIndex(bucketIndex);

            console.log("===================Bucket Index : ", bucketIndex, " ===================");
            console.log("Deposit From Pool               -->", depositTillIndex);
            console.log("Deposit From local fenwick tree -->", IBaseHandler(_handler).fenwickSumTillIndex(bucketIndex));
            console.log("=========================================");

            uint256 localDepositTillIndex = IBaseHandler(_handler).fenwickSumTillIndex(bucketIndex);

            // Require local and Fenwick deposits to be within 1 part in a billion relativelty, or 1 one one-millionth absolutely
            requireWithinDiff(
                depositTillIndex,
                localDepositTillIndex,
                (depositTillIndex+localDepositTillIndex)/1e9 + 1e12,
                "Incorrect deposits prefix sum"
            );
        }
    }

<<<<<<< HEAD
    // For any index i < MAX_FENWICK_INDEX, depositIndex(depositUpToIndex(i)) > i
    function invariant_fenwick_F3() public useCurrentTimestamp {
        uint256[] memory buckets = IBaseHandler(_handler).getBuckets();
=======
    /// @dev For any index i < MAX_FENWICK_INDEX, depositIndex(depositUpToIndex(i)) > i
    function _invariant_F3() internal view {
        uint256[] memory buckets = IBaseHandler(_handler).getCollateralBuckets();
>>>>>>> 4abbca0e
        for (uint256 i = 0; i < buckets.length; i++) {
            uint256 bucketIndex = buckets[i];
            (, , , uint256 depositAtIndex, ) = _pool.bucketInfo(bucketIndex);
            uint256 prefixSum               = _pool.depositUpToIndex(bucketIndex);
            uint256 bucketIndexFromDeposit  = _pool.depositIndex(Maths.wmul(prefixSum, 1e18 + 1e1));

            if (depositAtIndex != 0) {
                console.log("===================Bucket Index : ", bucketIndex, " ===================");
                console.log("Bucket Index from deposit -->", bucketIndexFromDeposit);
                console.log("=========================================");

                require(bucketIndexFromDeposit >=  bucketIndex, "Incorrect bucket index");
            }
        }
    }

<<<<<<< HEAD
    // **F4**: For any index i < MAX_FENWICK_INDEX, Deposits.valueAt(findIndexOfSum(prefixSum(i) + 1)) > 0
    function invariant_fenwick_F4() public useCurrentTimestamp {
        uint256[] memory buckets = IBaseHandler(_handler).getBuckets();
=======
    /// @dev **F4**: For any index i < MAX_FENWICK_INDEX, Deposits.valueAt(findIndexOfSum(prefixSum(i) + 1)) > 0
    function _invariant_F4() internal {
        uint256[] memory buckets = IBaseHandler(_handler).getCollateralBuckets();
>>>>>>> 4abbca0e
        uint256 maxBucket;
        for (uint256 i = 0; i < buckets.length; i++) {
            if (buckets[i] > maxBucket) maxBucket = buckets[i];
        }

        for (uint256 bucketIndex = LENDER_MIN_BUCKET_INDEX; bucketIndex <= LENDER_MAX_BUCKET_INDEX; bucketIndex++) {
            uint256 nextNonzeroBucket = _pool.depositIndex(_pool.depositUpToIndex(bucketIndex) + 1);

            if (nextNonzeroBucket < maxBucket) {
                (, , , uint256 depositAtNextNonzeroBucket, ) = _pool.bucketInfo(nextNonzeroBucket);

                assertGe(depositAtNextNonzeroBucket, 0, "F4: incorrect bucket with nonzero deposit");
            }
        }
    }

    /// @dev **F5**: Global scalar is never updated (`DepositsState.scaling[8192]` is always 0)
    function _invariant_F5() internal view {
        require(_pool.depositScale(8192) == 0, "F5: Global scalar was updated");
    }

    function invariant_call_summary() public virtual useCurrentTimestamp {
        console.log("\nCall Summary\n");
        console.log("--Lender----------");
        console.log("BBasicHandler.addQuoteToken         ",  IBaseHandler(_handler).numberOfCalls("BBasicHandler.addQuoteToken"));
        console.log("UBBasicHandler.addQuoteToken        ",  IBaseHandler(_handler).numberOfCalls("UBBasicHandler.addQuoteToken"));
        console.log("BBasicHandler.removeQuoteToken      ",  IBaseHandler(_handler).numberOfCalls("BBasicHandler.removeQuoteToken"));
        console.log("UBBasicHandler.removeQuoteToken     ",  IBaseHandler(_handler).numberOfCalls("UBBasicHandler.removeQuoteToken"));
        console.log("BBasicHandler.addCollateral         ",  IBaseHandler(_handler).numberOfCalls("BBasicHandler.addCollateral"));
        console.log("UBBasicHandler.addCollateral        ",  IBaseHandler(_handler).numberOfCalls("UBBasicHandler.addCollateral"));
        console.log("BBasicHandler.removeCollateral      ",  IBaseHandler(_handler).numberOfCalls("BBasicHandler.removeCollateral"));
        console.log("UBBasicHandler.removeCollateral     ",  IBaseHandler(_handler).numberOfCalls("UBBasicHandler.removeCollateral"));
        console.log("BBasicHandler.moveQuoteToken        ",  IBaseHandler(_handler).numberOfCalls("BBasicHandler.moveQuoteToken"));
        console.log("UBBasicHandler.moveQuoteToken       ",  IBaseHandler(_handler).numberOfCalls("UBBasicHandler.moveQuoteToken"));
        console.log("BBasicHandler.transferLps           ",  IBaseHandler(_handler).numberOfCalls("BBasicHandler.transferLps"));
        console.log("UBBasicHandler.transferLps          ",  IBaseHandler(_handler).numberOfCalls("UBBasicHandler.transferLps"));
        console.log("--Borrower--------");
        console.log("BBasicHandler.drawDebt              ",  IBaseHandler(_handler).numberOfCalls("BBasicHandler.drawDebt"));
        console.log("UBBasicHandler.drawDebt             ",  IBaseHandler(_handler).numberOfCalls("UBBasicHandler.drawDebt"));
        console.log("BBasicHandler.repayDebt             ",  IBaseHandler(_handler).numberOfCalls("BBasicHandler.repayDebt"));
        console.log("UBBasicHandler.repayDebt            ",  IBaseHandler(_handler).numberOfCalls("UBBasicHandler.repayDebt"));
        console.log("BBasicHandler.pledgeCollateral      ",  IBaseHandler(_handler).numberOfCalls("BBasicHandler.pledgeCollateral"));
        console.log("UBBasicHandler.pledgeCollateral     ",  IBaseHandler(_handler).numberOfCalls("UBBasicHandler.pledgeCollateral"));
        console.log("BBasicHandler.pullCollateral        ",  IBaseHandler(_handler).numberOfCalls("BBasicHandler.pullCollateral"));
        console.log("UBBasicHandler.pullCollateral       ",  IBaseHandler(_handler).numberOfCalls("UBBasicHandler.pullCollateral"));
        console.log("------------------");
        console.log(
            "Sum",
            IBaseHandler(_handler).numberOfCalls("BBasicHandler.addQuoteToken") +
            IBaseHandler(_handler).numberOfCalls("BBasicHandler.removeQuoteToken") +
            IBaseHandler(_handler).numberOfCalls("BBasicHandler.moveQuoteToken") + 
            IBaseHandler(_handler).numberOfCalls("BBasicHandler.addCollateral") +
            IBaseHandler(_handler).numberOfCalls("BBasicHandler.removeCollateral") +
            IBaseHandler(_handler).numberOfCalls("BBasicHandler.pledgeCollateral") + 
            IBaseHandler(_handler).numberOfCalls("BBasicHandler.pullCollateral") + 
            IBaseHandler(_handler).numberOfCalls("BBasicHandler.drawDebt") + 
            IBaseHandler(_handler).numberOfCalls("BBasicHandler.repayDebt") + 
            IBaseHandler(_handler).numberOfCalls("BBasicHandler.transferLps")

        );
    }

}<|MERGE_RESOLUTION|>--- conflicted
+++ resolved
@@ -88,17 +88,10 @@
         }
     }
 
-<<<<<<< HEAD
-    // checks bucket lps are equal to 0 if bucket quote and collateral are 0
-    // checks exchange rate is 1e18 if bucket quote and collateral are 0 
-    function invariant_bucket_B2_B3() public useCurrentTimestamp {
-        uint256[] memory buckets = IBaseHandler(_handler).getBuckets();
-=======
     /// @dev checks bucket lps are equal to 0 if bucket quote and collateral are 0
     /// @dev checks exchange rate is 1e18 if bucket quote and collateral are 0 
     function _invariant_B2_B3() internal view {
-        uint256[] memory buckets = IBaseHandler(_handler).getCollateralBuckets();
->>>>>>> 4abbca0e
+        uint256[] memory buckets = IBaseHandler(_handler).getBuckets();
         for (uint256 i = 0; i < buckets.length; i++) {
             uint256 bucketIndex = buckets[i];
             (
@@ -120,12 +113,7 @@
     /// @dev checks if lender deposit timestamp is updated when lps are added into lender lp balance
     function _invariant_B5_B6_B7() internal view {
         uint256 actorCount = IBaseHandler(_handler).getActorsCount();
-<<<<<<< HEAD
-
-        uint256[] memory buckets = IBaseHandler(_handler).getBuckets();
-=======
-        uint256[] memory buckets = IBaseHandler(_handler).getCollateralBuckets();
->>>>>>> 4abbca0e
+        uint256[] memory buckets = IBaseHandler(_handler).getBuckets();
         for (uint256 i = 0; i < buckets.length; i++) {
             uint256 bucketIndex = buckets[i];
             for (uint256 j = 0; j < actorCount; j++) {
@@ -328,19 +316,13 @@
 
     }
 
-<<<<<<< HEAD
-    // deposits at index i (Deposits.valueAt(i)) is equal to the accumulation of scaled values incremented or decremented from index i
-    function invariant_fenwick_F1() public useCurrentTimestamp {
-        uint256[] memory buckets = IBaseHandler(_handler).getBuckets();
-=======
     /*******************************/
     /*** Fenwick Tree Invariants ***/
     /*******************************/
 
     /// @dev deposits at index i (Deposits.valueAt(i)) is equal to the accumulation of scaled values incremented or decremented from index i
     function _invariant_F1() internal view {
-        uint256[] memory buckets = IBaseHandler(_handler).getCollateralBuckets();
->>>>>>> 4abbca0e
+        uint256[] memory buckets = IBaseHandler(_handler).getBuckets();
         for (uint256 i = 0; i < buckets.length; i++) {
             uint256 bucketIndex = buckets[i];
             (, , , uint256 depositAtIndex, ) = _pool.bucketInfo(bucketIndex);
@@ -362,15 +344,9 @@
         }
     }
 
-<<<<<<< HEAD
-    // For any index i, the prefix sum up to and including i is the sum of values stored in indices j<=i
-    function invariant_fenwick_F2() public useCurrentTimestamp {
-        uint256[] memory buckets = IBaseHandler(_handler).getBuckets();
-=======
     /// @dev For any index i, the prefix sum up to and including i is the sum of values stored in indices j<=i
     function _invariant_F2() internal view {
-        uint256[] memory buckets = IBaseHandler(_handler).getCollateralBuckets();
->>>>>>> 4abbca0e
+        uint256[] memory buckets = IBaseHandler(_handler).getBuckets();
         for (uint256 i = 0; i < buckets.length; i++) {
             uint256 bucketIndex = buckets[i];
             uint256 depositTillIndex = _pool.depositUpToIndex(bucketIndex);
@@ -392,15 +368,9 @@
         }
     }
 
-<<<<<<< HEAD
-    // For any index i < MAX_FENWICK_INDEX, depositIndex(depositUpToIndex(i)) > i
-    function invariant_fenwick_F3() public useCurrentTimestamp {
-        uint256[] memory buckets = IBaseHandler(_handler).getBuckets();
-=======
     /// @dev For any index i < MAX_FENWICK_INDEX, depositIndex(depositUpToIndex(i)) > i
     function _invariant_F3() internal view {
-        uint256[] memory buckets = IBaseHandler(_handler).getCollateralBuckets();
->>>>>>> 4abbca0e
+        uint256[] memory buckets = IBaseHandler(_handler).getBuckets();
         for (uint256 i = 0; i < buckets.length; i++) {
             uint256 bucketIndex = buckets[i];
             (, , , uint256 depositAtIndex, ) = _pool.bucketInfo(bucketIndex);
@@ -417,15 +387,9 @@
         }
     }
 
-<<<<<<< HEAD
-    // **F4**: For any index i < MAX_FENWICK_INDEX, Deposits.valueAt(findIndexOfSum(prefixSum(i) + 1)) > 0
-    function invariant_fenwick_F4() public useCurrentTimestamp {
-        uint256[] memory buckets = IBaseHandler(_handler).getBuckets();
-=======
     /// @dev **F4**: For any index i < MAX_FENWICK_INDEX, Deposits.valueAt(findIndexOfSum(prefixSum(i) + 1)) > 0
     function _invariant_F4() internal {
-        uint256[] memory buckets = IBaseHandler(_handler).getCollateralBuckets();
->>>>>>> 4abbca0e
+        uint256[] memory buckets = IBaseHandler(_handler).getBuckets();
         uint256 maxBucket;
         for (uint256 i = 0; i < buckets.length; i++) {
             if (buckets[i] > maxBucket) maxBucket = buckets[i];
