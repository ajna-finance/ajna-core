--- conflicted
+++ resolved
@@ -121,29 +121,6 @@
 
     function invariant_call_summary() public virtual override useCurrentTimestamp {
         console.log("\nCall Summary\n");
-<<<<<<< HEAD
-        console.log("--Liquidation--------");
-        console.log("BLiqHandler.kickAuction             ",  IBaseHandler(_handler).numberOfCalls("BLiqHandler.kickAuction"));
-        console.log("UBLiqHandler.kickAuction            ",  IBaseHandler(_handler).numberOfCalls("UBLiqHandler.kickAuction"));
-        console.log("BLiqHandler.kickWithDeposit         ",  IBaseHandler(_handler).numberOfCalls("BLiqHandler.kickWithDeposit"));
-        console.log("UBLiqHandler.kickWithDeposit        ",  IBaseHandler(_handler).numberOfCalls("UBLiqHandler.kickWithDeposit"));
-        console.log("BLiqHandler.takeAuction             ",  IBaseHandler(_handler).numberOfCalls("BLiqHandler.takeAuction"));
-        console.log("UBLiqHandler.takeAuction            ",  IBaseHandler(_handler).numberOfCalls("UBLiqHandler.takeAuction"));
-        console.log("BLiqHandler.bucketTake              ",  IBaseHandler(_handler).numberOfCalls("BLiqHandler.bucketTake"));
-        console.log("UBLiqHandler.bucketTake             ",  IBaseHandler(_handler).numberOfCalls("UBLiqHandler.bucketTake"));
-        console.log("BLiqHandler.withdrawBonds           ",  IBaseHandler(_handler).numberOfCalls("BLiqHandler.withdrawBonds"));
-        console.log("UBLiqHandler.withdrawBonds          ",  IBaseHandler(_handler).numberOfCalls("UBLiqHandler.withdrawBonds"));
-        console.log("BLiqHandler.settleAuction           ",  IBaseHandler(_handler).numberOfCalls("BLiqHandler.settleAuction"));
-        console.log("UBLiqHandler.settleAuction          ",  IBaseHandler(_handler).numberOfCalls("UBLiqHandler.settleAuction"));
-        console.log(
-            "Sum",
-            IBaseHandler(_handler).numberOfCalls("BLiqHandler.kickAuction") +
-            IBaseHandler(_handler).numberOfCalls("BLiqHandler.kickWithDeposit") +
-            IBaseHandler(_handler).numberOfCalls("BLiqHandler.takeAuction") +
-            IBaseHandler(_handler).numberOfCalls("BLiqHandler.bucketTake") +
-            IBaseHandler(_handler).numberOfCalls("BLiqHandler.withdrawBonds") +
-            IBaseHandler(_handler).numberOfCalls("BLiqHandler.settleAuction")
-=======
         console.log("--Lender----------");
         console.log("BLiquidationHandler.addQuoteToken         ",  IBaseHandler(_handler).numberOfCalls("BBasicHandler.addQuoteToken"));
         console.log("UBLiquidationHandler.addQuoteToken        ",  IBaseHandler(_handler).numberOfCalls("UBBasicHandler.addQuoteToken"));
@@ -198,7 +175,6 @@
             IBaseHandler(_handler).numberOfCalls("BLiquidationHandler.settleAuction") +
             IBaseHandler(_handler).numberOfCalls("BLiquidationHandler.withdrawBonds") +
             IBaseHandler(_handler).numberOfCalls("BLiquidationHandler.kickWithDeposit")
->>>>>>> 5a594fc1
         );
     }
 }