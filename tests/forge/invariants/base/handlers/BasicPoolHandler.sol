--- conflicted
+++ resolved
@@ -75,10 +75,7 @@
         uint256 skippedTime_
     ) external useRandomActor(fromActorIndex_) useRandomLenderBucket(bucketIndex_) useTimestamps skipTime(skippedTime_) {
         numberOfCalls['BBasicHandler.transferLps']++;
-<<<<<<< HEAD
-=======
         
->>>>>>> 5a594fc1
         // Prepare test phase
         (address receiver, uint256 boundedLps) = _preTransferLps(toActorIndex_, lpsToTransfer_);
 
