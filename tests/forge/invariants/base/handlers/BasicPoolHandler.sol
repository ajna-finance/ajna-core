// SPDX-License-Identifier: UNLICENSED

pragma solidity 0.8.14;

import { Maths } from 'src/libraries/internal/Maths.sol';

import { UnboundedBasicPoolHandler } from './unbounded/UnboundedBasicPoolHandler.sol';

/**
 *  @dev this contract manages multiple actors
 *  @dev methods in this contract are called in random order
 *  @dev randomly selects an actor contract to make a txn
 */ 
abstract contract BasicPoolHandler is UnboundedBasicPoolHandler {

    /*****************************/
    /*** Lender Test Functions ***/
    /*****************************/

    function addQuoteToken(
        uint256 actorIndex_,
        uint256 amountToAdd_,
        uint256 bucketIndex_,
        uint256 skippedTime_
    ) external useRandomActor(actorIndex_) useRandomLenderBucket(bucketIndex_) useTimestamps skipTime(skippedTime_) writeLogs {
        numberOfCalls['BBasicHandler.addQuoteToken']++;

        // Prepare test phase
        uint256 boundedAmount = _preAddQuoteToken(amountToAdd_);

        // Action phase
        _addQuoteToken(boundedAmount, _lenderBucketIndex);
    }

    function removeQuoteToken(
        uint256 actorIndex_,
        uint256 amountToRemove_,
        uint256 bucketIndex_,
        uint256 skippedTime_
    ) external useRandomActor(actorIndex_) useRandomLenderBucket(bucketIndex_) useTimestamps skipTime(skippedTime_) writeLogs {
        numberOfCalls['BBasicHandler.removeQuoteToken']++;

        // Prepare test phase
        uint256 boundedAmount = _preRemoveQuoteToken(amountToRemove_);

        // Action phase
        _removeQuoteToken(boundedAmount, _lenderBucketIndex);
    }

    function moveQuoteToken(
        uint256 actorIndex_,
        uint256 amountToMove_,
        uint256 fromIndex_,
        uint256 toIndex_,
        uint256 skippedTime_
    ) external useRandomActor(actorIndex_) useTimestamps skipTime(skippedTime_) writeLogs {
        numberOfCalls['BBasicHandler.moveQuoteToken']++;

        // Prepare test phase
        (
            uint256 boundedFromIndex,
            uint256 boundedToIndex,
            uint256 boundedAmount
        ) = _preMoveQuoteToken(amountToMove_, fromIndex_, toIndex_);

        // Action phase
        _moveQuoteToken(boundedAmount, boundedFromIndex, boundedToIndex);
    }

    function transferLps(
        uint256 fromActorIndex_,
        uint256 toActorIndex_,
        uint256 lpsToTransfer_,
        uint256 bucketIndex_,
        uint256 skippedTime_
<<<<<<< HEAD
    ) external useRandomActor(fromActorIndex_) useRandomLenderBucket(bucketIndex_) useTimestamps skipTime(skippedTime_) writeLogs {
=======
    ) external useRandomActor(fromActorIndex_) useRandomLenderBucket(bucketIndex_) useTimestamps skipTime(skippedTime_) {
        numberOfCalls['BBasicHandler.transferLps']++;
        
>>>>>>> 4abbca0e
        // Prepare test phase
        (address receiver, uint256 boundedLps) = _preTransferLps(toActorIndex_, lpsToTransfer_);

        // Action phase
        _increaseLPAllowance(receiver, _lenderBucketIndex, boundedLps);
        _transferLps(_actor, receiver, _lenderBucketIndex);
    }

    /*******************************/
    /*** Prepare Tests Functions ***/
    /*******************************/

    function _preAddQuoteToken(
        uint256 amountToAdd_
    ) internal view returns (uint256 boundedAmount_) {
        boundedAmount_ = constrictToRange(amountToAdd_, Maths.max(_pool.quoteTokenDust(), MIN_QUOTE_AMOUNT), MAX_QUOTE_AMOUNT);
    }

    function _preRemoveQuoteToken(
        uint256 amountToRemove_
    ) internal returns (uint256 boundedAmount_) {
        boundedAmount_ = constrictToRange(amountToRemove_, MIN_QUOTE_AMOUNT, MAX_QUOTE_AMOUNT);

        // ensure actor has quote tokens to remove
        (uint256 lpBalanceBefore, ) = _pool.lenderInfo(_lenderBucketIndex, _actor);
        if (lpBalanceBefore == 0) {
            _addQuoteToken(boundedAmount_, _lenderBucketIndex);
        }
    }

    function _preMoveQuoteToken(
        uint256 amountToMove_,
        uint256 fromIndex_,
        uint256 toIndex_
    ) internal returns (uint256 boundedFromIndex_, uint256 boundedToIndex_, uint256 boundedAmount_) {
        boundedFromIndex_ = constrictToRange(fromIndex_, LENDER_MIN_BUCKET_INDEX, LENDER_MAX_BUCKET_INDEX);
        boundedToIndex_   = constrictToRange(toIndex_,   LENDER_MIN_BUCKET_INDEX, LENDER_MAX_BUCKET_INDEX);
        boundedAmount_    = constrictToRange(amountToMove_, MIN_QUOTE_AMOUNT, MAX_QUOTE_AMOUNT);

        // ensure actor has LP to move
        (uint256 lpBalance, ) = _pool.lenderInfo(boundedFromIndex_, _actor);
        if (lpBalance == 0) _addQuoteToken(boundedAmount_, boundedToIndex_);

        (uint256 lps, ) = _pool.lenderInfo(boundedFromIndex_, _actor);
        // restrict amount to move by available deposit inside bucket
        uint256 availableDeposit = _poolInfo.lpToQuoteTokens(address(_pool), lps, boundedFromIndex_);
        boundedAmount_ = Maths.min(boundedAmount_, availableDeposit);
    }

    function _preTransferLps(
        uint256 toActorIndex_,
        uint256 lpsToTransfer_
    ) internal returns (address receiver_, uint256 boundedLps_) {
        // ensure actor has LP to transfer
        (uint256 senderLpBalance, ) = _pool.lenderInfo(_lenderBucketIndex, _actor);
        if (senderLpBalance == 0) _addQuoteToken(1e24, _lenderBucketIndex);

        (senderLpBalance, ) = _pool.lenderInfo(_lenderBucketIndex, _actor);

        boundedLps_ = constrictToRange(lpsToTransfer_, 0, senderLpBalance);

        receiver_ = actors[constrictToRange(toActorIndex_, 0, actors.length - 1)];
    }

    function _preDrawDebt(
        uint256 amountToBorrow_
    ) internal virtual returns (uint256 boundedAmount_);
}<|MERGE_RESOLUTION|>--- conflicted
+++ resolved
@@ -73,13 +73,9 @@
         uint256 lpsToTransfer_,
         uint256 bucketIndex_,
         uint256 skippedTime_
-<<<<<<< HEAD
     ) external useRandomActor(fromActorIndex_) useRandomLenderBucket(bucketIndex_) useTimestamps skipTime(skippedTime_) writeLogs {
-=======
-    ) external useRandomActor(fromActorIndex_) useRandomLenderBucket(bucketIndex_) useTimestamps skipTime(skippedTime_) {
         numberOfCalls['BBasicHandler.transferLps']++;
         
->>>>>>> 4abbca0e
         // Prepare test phase
         (address receiver, uint256 boundedLps) = _preTransferLps(toActorIndex_, lpsToTransfer_);
 
