--- conflicted
+++ resolved
@@ -16,12 +16,8 @@
         uint256 actorIndex_,
         uint256 skippedTime_
     ) external useRandomActor(actorIndex_) useTimestamps skipTime(skippedTime_) {
-<<<<<<< HEAD
-        numberOfCalls['BReserveHandler.kickReserves']++;
-=======
         numberOfCalls['BReserveHandler.kickReserveAuction']++;
 
->>>>>>> 5a594fc1
         // Action phase
         _kickReserveAuction();
     }
@@ -32,10 +28,7 @@
         uint256 skippedTime_
     ) external useRandomActor(actorIndex_) useTimestamps skipTime(skippedTime_) {
         numberOfCalls['BReserveHandler.takeReserves']++;
-<<<<<<< HEAD
-=======
-
->>>>>>> 5a594fc1
+        
         // Prepare test phase
         uint256 boundedAmount = _preTakeReserves(amountToTake_);
 
