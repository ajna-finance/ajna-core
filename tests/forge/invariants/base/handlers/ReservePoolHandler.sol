--- conflicted
+++ resolved
@@ -32,26 +32,15 @@
         uint256 skippedTime_
     ) external useRandomActor(actorIndex_) useTimestamps skipTime(skippedTime_) writeLogs {
         numberOfCalls['BReserveHandler.takeReserves']++;
-<<<<<<< HEAD
         
-        // Prepare test phase
-        uint256 boundedAmount = _preTakeReserves(amountToTake_);
-
-        // Action phase
-        _takeReserves(boundedAmount);
-    }
-
-    /*******************************/
-    /*** Prepare Tests Functions ***/
-    /*******************************/
-=======
+        // // Prepare test phase
+        // uint256 boundedAmount = _preTakeReserves(amountToTake_);
 
         // kick reserve auction if claimable reserves available
         (, uint256 claimableReserves, , , ) = _poolInfo.poolReservesInfo(address(_pool));
         if (claimableReserves != 0) {
             _kickReserveAuction();
         }
->>>>>>> 9a9e6c50
 
         // take reserve auction if remaining claimable reserves
         (, , uint256 claimableReservesRemaining, , ) = _poolInfo.poolReservesInfo(address(_pool));
@@ -59,6 +48,7 @@
             uint256 boundedAmount = constrictToRange(amountToTake_, claimableReservesRemaining / 2, claimableReservesRemaining);
             _takeReserves(boundedAmount);
         }
+
     }
 
 }