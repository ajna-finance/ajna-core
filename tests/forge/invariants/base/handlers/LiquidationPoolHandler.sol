// SPDX-License-Identifier: UNLICENSED

pragma solidity 0.8.14;

import { _isCollateralized } from 'src/libraries/helpers/PoolHelper.sol';

import { UnboundedLiquidationPoolHandler } from './unbounded/UnboundedLiquidationPoolHandler.sol';
import { BasicPoolHandler }                from './BasicPoolHandler.sol';

abstract contract LiquidationPoolHandler is UnboundedLiquidationPoolHandler, BasicPoolHandler {

    /*****************************/
    /*** Kicker Test Functions ***/
    /*****************************/

    function kickAuction(
        uint256 borrowerIndex_,
        uint256 amount_,
        uint256 kickerIndex_,
        uint256 skippedTime_
    ) external useTimestamps skipTime(skippedTime_) {
<<<<<<< HEAD
        numberOfCalls['BLiqHandler.kickAuction']++;
=======
        numberOfCalls['BLiquidationHandler.kickAuction']++;
>>>>>>> 5a594fc1
        _kickAuction(borrowerIndex_, amount_, kickerIndex_);
    }

    function kickWithDeposit(
        uint256 kickerIndex_,
        uint256 bucketIndex_,
        uint256 skippedTime_
    ) external useRandomActor(kickerIndex_) useRandomLenderBucket(bucketIndex_) useTimestamps skipTime(skippedTime_) {
<<<<<<< HEAD
        numberOfCalls['BLiqHandler.kickWithDeposit']++;
=======
        numberOfCalls['BLiquidationHandler.kickWithDeposit']++;
>>>>>>> 5a594fc1
        _kickWithDeposit(_lenderBucketIndex);
    }

    function withdrawBonds(
        uint256 kickerIndex_,
        uint256 maxAmount_,
        uint256 skippedTime_
    ) external useRandomActor(kickerIndex_) useTimestamps skipTime(skippedTime_) {
<<<<<<< HEAD
        numberOfCalls['BLiqHandler.withdrawBonds']++;
=======
        numberOfCalls['BLiquidationHandler.withdrawBonds']++;
>>>>>>> 5a594fc1
        _withdrawBonds(_actor, maxAmount_);
    }

    /****************************/
    /*** Taker Test Functions ***/
    /****************************/

    function takeAuction(
        uint256 borrowerIndex_,
        uint256 amount_,
        uint256 takerIndex_,
        uint256 skippedTime_
    ) external useRandomActor(takerIndex_) useTimestamps skipTime(skippedTime_) {
        numberOfCalls['BLiqHandler.takeAuction']++;

        // Prepare test phase
        address borrower;
        address taker       = _actor;
        (amount_, borrower) = _preTake(amount_, borrowerIndex_, takerIndex_, skippedTime_);

        // Action phase
        changePrank(taker);
        _takeAuction(borrower, amount_, taker);
    }

    function bucketTake(
        uint256 borrowerIndex_,
        uint256 bucketIndex_,
        bool depositTake_,
        uint256 takerIndex_,
        uint256 skippedTime_
    ) external useRandomActor(takerIndex_) useTimestamps skipTime(skippedTime_) {
        numberOfCalls['BLiqHandler.bucketTake']++;

        // Prepare test phase
        address taker                           = _actor;
        (address borrower, uint256 bucketIndex) = _preBucketTake(borrowerIndex_, takerIndex_, bucketIndex_, skippedTime_);

        changePrank(taker);
        _bucketTake(taker, borrower, depositTake_, bucketIndex);
    }

    /******************************/
    /*** Settler Test Functions ***/
    /******************************/

    function settleAuction(
        uint256 actorIndex_,
        uint256 borrowerIndex_,
        uint256 kickerIndex_,
        uint256 skippedTime_
    ) external useRandomActor(actorIndex_) useTimestamps skipTime(skippedTime_) {
<<<<<<< HEAD
        numberOfCalls['BLiqHandler.settleAuction']++;
=======
        numberOfCalls['BLiquidationHandler.settleAuction']++;
>>>>>>> 5a594fc1

        // prepare phase
        address actor                        = _actor;
        (address borrower, uint256 maxDepth) = _preSettleAuction(borrowerIndex_, kickerIndex_);

        // Action phase
        changePrank(actor);
        _settleAuction(borrower, maxDepth);

        // Cleanup phase
        _auctionSettleStateReset(borrower);
    }

    /*******************************/
    /*** Prepare Tests Functions ***/
    /*******************************/

    function _preKick(uint256 borrowerIndex_, uint256 amount_) internal returns(address borrower_, bool borrowerKicked_) {
        borrowerIndex_ = constrictToRange(borrowerIndex_, 0, actors.length - 1);
        borrower_      = actors[borrowerIndex_];
        amount_        = constrictToRange(amount_, MIN_QUOTE_AMOUNT, MAX_QUOTE_AMOUNT);

        ( , , , uint256 kickTime, , , , , , ) = _pool.auctionInfo(borrower_);

        borrowerKicked_ = kickTime != 0;

        if (!borrowerKicked_) {
            // if borrower not kicked then check if it is undercollateralized / kickable
            uint256 lup = _poolInfo.lup(address(_pool));
            (uint256 debt, uint256 collateral, ) = _poolInfo.borrowerInfo(address(_pool), borrower_);

            if (_isCollateralized(debt, collateral, lup, _pool.poolType())) {
                changePrank(borrower_);
                _actor = borrower_;
                uint256 drawDebtAmount = _preDrawDebt(amount_);
                _drawDebt(drawDebtAmount);

                // skip to make borrower undercollateralized
                (debt, , ) = _poolInfo.borrowerInfo(address(_pool), borrower_);
                if (debt != 0) vm.warp(block.timestamp + _getKickSkipTime());
            }
        }
    }

    function _preTake(uint256 amount_, uint256 borrowerIndex_, uint256 kickerIndex_, uint256 skipTime_) internal returns(uint256 boundedAmount_, address borrower_){
        boundedAmount_ = _constrictTakeAmount(amount_);
        borrower_      = _kickAuction(borrowerIndex_, boundedAmount_ * 100, kickerIndex_);

        // skip time to make auction takeable
        skipTime_ = constrictToRange(skipTime_, 2 hours, 71 hours);
        vm.warp(block.timestamp + skipTime_);
    }

    function _preBucketTake(uint256 borrowerIndex_, uint256 kickerIndex_, uint256 bucketIndex_, uint256 skipTime_) internal returns(address borrower_, uint256 bucket_) {
        bucket_   = constrictToRange(bucketIndex_, LENDER_MIN_BUCKET_INDEX, LENDER_MAX_BUCKET_INDEX);
        borrower_ = _kickAuction(borrowerIndex_, 1e24, kickerIndex_);

        // skip time to make auction takeable
        skipTime_ = constrictToRange(skipTime_, 2 hours, 71 hours);
        vm.warp(block.timestamp + skipTime_);
    }

    function _preSettleAuction(uint256 borrowerIndex_, uint256 kickerIndex_) internal returns(address borrower_, uint256 maxDepth_) {
        maxDepth_ = LENDER_MAX_BUCKET_INDEX - LENDER_MIN_BUCKET_INDEX;
        borrower_ = _kickAuction(borrowerIndex_, 1e24, kickerIndex_);

        // skip time to make auction clearable
        vm.warp(block.timestamp + 73 hours);
    }

    /************************/
    /*** Helper Functions ***/
    /************************/

    function _kickAuction(
        uint256 borrowerIndex_,
        uint256 amount_,
        uint256 kickerIndex_
    ) internal useRandomActor(kickerIndex_) returns(address borrower_) {

        // Prepare test phase
        address kicker   = _actor;
        bool borrowerKicked;
        (borrower_, borrowerKicked)= _preKick(borrowerIndex_, amount_);

        // Action phase
        _actor = kicker;
        changePrank(kicker);
        if (!borrowerKicked) _kickAuction(borrower_);
    }

    function _constrictTakeAmount(uint256 amountToTake_) internal view virtual returns(uint256 boundedAmount_);
}<|MERGE_RESOLUTION|>--- conflicted
+++ resolved
@@ -19,11 +19,7 @@
         uint256 kickerIndex_,
         uint256 skippedTime_
     ) external useTimestamps skipTime(skippedTime_) {
-<<<<<<< HEAD
-        numberOfCalls['BLiqHandler.kickAuction']++;
-=======
         numberOfCalls['BLiquidationHandler.kickAuction']++;
->>>>>>> 5a594fc1
         _kickAuction(borrowerIndex_, amount_, kickerIndex_);
     }
 
@@ -32,11 +28,7 @@
         uint256 bucketIndex_,
         uint256 skippedTime_
     ) external useRandomActor(kickerIndex_) useRandomLenderBucket(bucketIndex_) useTimestamps skipTime(skippedTime_) {
-<<<<<<< HEAD
-        numberOfCalls['BLiqHandler.kickWithDeposit']++;
-=======
         numberOfCalls['BLiquidationHandler.kickWithDeposit']++;
->>>>>>> 5a594fc1
         _kickWithDeposit(_lenderBucketIndex);
     }
 
@@ -45,11 +37,7 @@
         uint256 maxAmount_,
         uint256 skippedTime_
     ) external useRandomActor(kickerIndex_) useTimestamps skipTime(skippedTime_) {
-<<<<<<< HEAD
-        numberOfCalls['BLiqHandler.withdrawBonds']++;
-=======
         numberOfCalls['BLiquidationHandler.withdrawBonds']++;
->>>>>>> 5a594fc1
         _withdrawBonds(_actor, maxAmount_);
     }
 
@@ -63,7 +51,7 @@
         uint256 takerIndex_,
         uint256 skippedTime_
     ) external useRandomActor(takerIndex_) useTimestamps skipTime(skippedTime_) {
-        numberOfCalls['BLiqHandler.takeAuction']++;
+        numberOfCalls['BLiquidationHandler.takeAuction']++;
 
         // Prepare test phase
         address borrower;
@@ -82,7 +70,7 @@
         uint256 takerIndex_,
         uint256 skippedTime_
     ) external useRandomActor(takerIndex_) useTimestamps skipTime(skippedTime_) {
-        numberOfCalls['BLiqHandler.bucketTake']++;
+        numberOfCalls['BLiquidationHandler.bucketTake']++;
 
         // Prepare test phase
         address taker                           = _actor;
@@ -102,11 +90,7 @@
         uint256 kickerIndex_,
         uint256 skippedTime_
     ) external useRandomActor(actorIndex_) useTimestamps skipTime(skippedTime_) {
-<<<<<<< HEAD
-        numberOfCalls['BLiqHandler.settleAuction']++;
-=======
         numberOfCalls['BLiquidationHandler.settleAuction']++;
->>>>>>> 5a594fc1
 
         // prepare phase
         address actor                        = _actor;
