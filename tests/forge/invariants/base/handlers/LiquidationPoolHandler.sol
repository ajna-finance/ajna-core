// SPDX-License-Identifier: UNLICENSED

pragma solidity 0.8.14;

import { _isCollateralized } from 'src/libraries/helpers/PoolHelper.sol';

import { UnboundedLiquidationPoolHandler } from './unbounded/UnboundedLiquidationPoolHandler.sol';
import { BasicPoolHandler }                from './BasicPoolHandler.sol';

abstract contract LiquidationPoolHandler is UnboundedLiquidationPoolHandler, BasicPoolHandler {

    /*****************************/
    /*** Kicker Test Functions ***/
    /*****************************/

    function kickAuction(
        uint256 borrowerIndex_,
        uint256 amount_,
        uint256 kickerIndex_,
        uint256 skippedTime_
<<<<<<< HEAD
    ) external useTimestamps skipTime(skippedTime_) writeLogs {
=======
    ) external useTimestamps skipTime(skippedTime_) {
        numberOfCalls['BLiquidationHandler.kickAuction']++;
>>>>>>> 4abbca0e
        _kickAuction(borrowerIndex_, amount_, kickerIndex_);
    }

    function kickWithDeposit(
        uint256 kickerIndex_,
        uint256 bucketIndex_,
        uint256 skippedTime_
<<<<<<< HEAD
    ) external useRandomActor(kickerIndex_) useRandomLenderBucket(bucketIndex_) useTimestamps skipTime(skippedTime_) writeLogs {
=======
    ) external useRandomActor(kickerIndex_) useRandomLenderBucket(bucketIndex_) useTimestamps skipTime(skippedTime_) {
        numberOfCalls['BLiquidationHandler.kickWithDeposit']++;
>>>>>>> 4abbca0e
        _kickWithDeposit(_lenderBucketIndex);
    }

    function withdrawBonds(
        uint256 kickerIndex_,
        uint256 maxAmount_,
        uint256 skippedTime_
<<<<<<< HEAD
    ) external useRandomActor(kickerIndex_) useTimestamps skipTime(skippedTime_) writeLogs {
=======
    ) external useRandomActor(kickerIndex_) useTimestamps skipTime(skippedTime_) {
        numberOfCalls['BLiquidationHandler.withdrawBonds']++;
>>>>>>> 4abbca0e
        _withdrawBonds(_actor, maxAmount_);
    }

    /****************************/
    /*** Taker Test Functions ***/
    /****************************/

    function takeAuction(
        uint256 borrowerIndex_,
        uint256 amount_,
        uint256 takerIndex_,
        uint256 skippedTime_
    ) external useRandomActor(takerIndex_) useTimestamps skipTime(skippedTime_) writeLogs {
        numberOfCalls['BLiquidationHandler.takeAuction']++;

        // Prepare test phase
        address borrower;
        address taker       = _actor;
        (amount_, borrower) = _preTake(amount_, borrowerIndex_, takerIndex_, skippedTime_);

        // Action phase
        changePrank(taker);
        _takeAuction(borrower, amount_, taker);
    }

    function bucketTake(
        uint256 borrowerIndex_,
        uint256 bucketIndex_,
        bool depositTake_,
        uint256 takerIndex_,
        uint256 skippedTime_
    ) external useRandomActor(takerIndex_) useTimestamps skipTime(skippedTime_) writeLogs {
        numberOfCalls['BLiquidationHandler.bucketTake']++;

        // Prepare test phase
        address taker                           = _actor;
        (address borrower, uint256 bucketIndex) = _preBucketTake(borrowerIndex_, takerIndex_, bucketIndex_, skippedTime_);

        changePrank(taker);
        _bucketTake(taker, borrower, depositTake_, bucketIndex);
    }

    /******************************/
    /*** Settler Test Functions ***/
    /******************************/

    function settleAuction(
        uint256 actorIndex_,
        uint256 borrowerIndex_,
        uint256 kickerIndex_,
        uint256 skippedTime_
<<<<<<< HEAD
    ) external useRandomActor(actorIndex_) useTimestamps skipTime(skippedTime_) writeLogs {
=======
    ) external useRandomActor(actorIndex_) useTimestamps skipTime(skippedTime_) {
        numberOfCalls['BLiquidationHandler.settleAuction']++;
>>>>>>> 4abbca0e

        // prepare phase
        address actor                        = _actor;
        (address borrower, uint256 maxDepth) = _preSettleAuction(borrowerIndex_, kickerIndex_);

        // Action phase
        changePrank(actor);
        _settleAuction(borrower, maxDepth);

        // Cleanup phase
        _auctionSettleStateReset(borrower);
    }

    /*******************************/
    /*** Prepare Tests Functions ***/
    /*******************************/

    function _preKick(uint256 borrowerIndex_, uint256 amount_) internal returns(address borrower_, bool borrowerKicked_) {
        borrowerIndex_ = constrictToRange(borrowerIndex_, 0, actors.length - 1);
        borrower_      = actors[borrowerIndex_];
        amount_        = constrictToRange(amount_, MIN_QUOTE_AMOUNT, MAX_QUOTE_AMOUNT);

        ( , , , uint256 kickTime, , , , , , ) = _pool.auctionInfo(borrower_);

        borrowerKicked_ = kickTime != 0;

        if (!borrowerKicked_) {
            // if borrower not kicked then check if it is undercollateralized / kickable
            uint256 lup = _poolInfo.lup(address(_pool));
            (uint256 debt, uint256 collateral, ) = _poolInfo.borrowerInfo(address(_pool), borrower_);

            if (_isCollateralized(debt, collateral, lup, _pool.poolType())) {
                changePrank(borrower_);
                _actor = borrower_;
                uint256 drawDebtAmount = _preDrawDebt(amount_);
                _drawDebt(drawDebtAmount);

                // skip to make borrower undercollateralized
                (debt, , ) = _poolInfo.borrowerInfo(address(_pool), borrower_);
                if (debt != 0) vm.warp(block.timestamp + _getKickSkipTime());
            }
        }
    }

    function _preTake(uint256 amount_, uint256 borrowerIndex_, uint256 kickerIndex_, uint256 skipTime_) internal returns(uint256 boundedAmount_, address borrower_){
        boundedAmount_ = _constrictTakeAmount(amount_);
        borrower_      = _kickAuction(borrowerIndex_, boundedAmount_ * 100, kickerIndex_);

        // skip time to make auction takeable
        skipTime_ = constrictToRange(skipTime_, 2 hours, 71 hours);
        vm.warp(block.timestamp + skipTime_);
    }

    function _preBucketTake(uint256 borrowerIndex_, uint256 kickerIndex_, uint256 bucketIndex_, uint256 skipTime_) internal returns(address borrower_, uint256 bucket_) {
        bucket_   = constrictToRange(bucketIndex_, LENDER_MIN_BUCKET_INDEX, LENDER_MAX_BUCKET_INDEX);
        borrower_ = _kickAuction(borrowerIndex_, 1e24, kickerIndex_);

        // skip time to make auction takeable
        skipTime_ = constrictToRange(skipTime_, 2 hours, 71 hours);
        vm.warp(block.timestamp + skipTime_);
    }

    function _preSettleAuction(uint256 borrowerIndex_, uint256 kickerIndex_) internal returns(address borrower_, uint256 maxDepth_) {
        maxDepth_ = LENDER_MAX_BUCKET_INDEX - LENDER_MIN_BUCKET_INDEX;
        borrower_ = _kickAuction(borrowerIndex_, 1e24, kickerIndex_);

        // skip time to make auction clearable
        vm.warp(block.timestamp + 73 hours);
    }

    /************************/
    /*** Helper Functions ***/
    /************************/

    function _kickAuction(
        uint256 borrowerIndex_,
        uint256 amount_,
        uint256 kickerIndex_
    ) internal useRandomActor(kickerIndex_) returns(address borrower_) {

        // Prepare test phase
        address kicker   = _actor;
        bool borrowerKicked;
        (borrower_, borrowerKicked)= _preKick(borrowerIndex_, amount_);

        // Action phase
        _actor = kicker;
        changePrank(kicker);
        if (!borrowerKicked) _kickAuction(borrower_);
    }

    function _constrictTakeAmount(uint256 amountToTake_) internal view virtual returns(uint256 boundedAmount_);
}<|MERGE_RESOLUTION|>--- conflicted
+++ resolved
@@ -18,12 +18,8 @@
         uint256 amount_,
         uint256 kickerIndex_,
         uint256 skippedTime_
-<<<<<<< HEAD
     ) external useTimestamps skipTime(skippedTime_) writeLogs {
-=======
-    ) external useTimestamps skipTime(skippedTime_) {
         numberOfCalls['BLiquidationHandler.kickAuction']++;
->>>>>>> 4abbca0e
         _kickAuction(borrowerIndex_, amount_, kickerIndex_);
     }
 
@@ -31,12 +27,8 @@
         uint256 kickerIndex_,
         uint256 bucketIndex_,
         uint256 skippedTime_
-<<<<<<< HEAD
     ) external useRandomActor(kickerIndex_) useRandomLenderBucket(bucketIndex_) useTimestamps skipTime(skippedTime_) writeLogs {
-=======
-    ) external useRandomActor(kickerIndex_) useRandomLenderBucket(bucketIndex_) useTimestamps skipTime(skippedTime_) {
         numberOfCalls['BLiquidationHandler.kickWithDeposit']++;
->>>>>>> 4abbca0e
         _kickWithDeposit(_lenderBucketIndex);
     }
 
@@ -44,12 +36,8 @@
         uint256 kickerIndex_,
         uint256 maxAmount_,
         uint256 skippedTime_
-<<<<<<< HEAD
     ) external useRandomActor(kickerIndex_) useTimestamps skipTime(skippedTime_) writeLogs {
-=======
-    ) external useRandomActor(kickerIndex_) useTimestamps skipTime(skippedTime_) {
         numberOfCalls['BLiquidationHandler.withdrawBonds']++;
->>>>>>> 4abbca0e
         _withdrawBonds(_actor, maxAmount_);
     }
 
@@ -101,12 +89,8 @@
         uint256 borrowerIndex_,
         uint256 kickerIndex_,
         uint256 skippedTime_
-<<<<<<< HEAD
     ) external useRandomActor(actorIndex_) useTimestamps skipTime(skippedTime_) writeLogs {
-=======
-    ) external useRandomActor(actorIndex_) useTimestamps skipTime(skippedTime_) {
         numberOfCalls['BLiquidationHandler.settleAuction']++;
->>>>>>> 4abbca0e
 
         // prepare phase
         address actor                        = _actor;
