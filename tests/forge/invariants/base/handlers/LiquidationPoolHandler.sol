// SPDX-License-Identifier: UNLICENSED

pragma solidity 0.8.18;

import { _isCollateralized } from 'src/libraries/helpers/PoolHelper.sol';

import { UnboundedLiquidationPoolHandler } from './unbounded/UnboundedLiquidationPoolHandler.sol';
import { BasicPoolHandler }                from './BasicPoolHandler.sol';

abstract contract LiquidationPoolHandler is UnboundedLiquidationPoolHandler, BasicPoolHandler {

    /*****************************/
    /*** Kicker Test Functions ***/
    /*****************************/

    function kickAuction(
        uint256 borrowerIndex_,
        uint256 amount_,
        uint256 kickerIndex_,
        uint256 skippedTime_
    ) external useTimestamps skipTime(skippedTime_) writeLogs {
        numberOfCalls['BLiquidationHandler.kickAuction']++;

        _kickAuction(
            borrowerIndex_,
            amount_,
            kickerIndex_
        );
    }

    function lenderKickAuction(
        uint256 kickerIndex_,
        uint256 bucketIndex_,
        uint256 skippedTime_
    ) external useRandomActor(kickerIndex_) useRandomLenderBucket(bucketIndex_) useTimestamps skipTime(skippedTime_) writeLogs {
        numberOfCalls['BLiquidationHandler.lenderKickAuction']++;

        _lenderKickAuction(_lenderBucketIndex);
    }

    function withdrawBonds(
        uint256 kickerIndex_,
        uint256 maxAmount_,
        uint256 skippedTime_
    ) external useRandomActor(kickerIndex_) useTimestamps skipTime(skippedTime_) writeLogs {
        numberOfCalls['BLiquidationHandler.withdrawBonds']++;

        _withdrawBonds(
            _actor,
            maxAmount_
        );
    }

    /****************************/
    /*** Taker Test Functions ***/
    /****************************/

    function takeAuction(
        uint256 borrowerIndex_,
        uint256 amount_,
        uint256 takerIndex_,
        uint256 skippedTime_
    ) external useRandomActor(takerIndex_) useTimestamps skipTime(skippedTime_) writeLogs {
        numberOfCalls['BLiquidationHandler.takeAuction']++;

        // try to take from head auction if any
<<<<<<< HEAD
        (, , , , , , , address headAuction, , ) = _pool.auctionInfo(address(0));
        if (headAuction != address(0)) {
            (, uint256 auctionedCollateral, , ) = _poolInfo.borrowerInfo(address(_pool), headAuction);
            borrower = headAuction;
            amount_  = auctionedCollateral / 2;
=======
        AuctionInfo memory auctionInfo = _getAuctionInfo(address(0));
>>>>>>> b826e7f7

        address borrower;
        if (auctionInfo.head != address(0)) {
            borrower = auctionInfo.head;

            BorrowerInfo memory borrowerInfo = _getBorrowerInfo(borrower);
            amount_ = borrowerInfo.collateral / 2;

            auctionInfo = _getAuctionInfo(borrower);
            // TODO: eliminate this unnecessary skip, perhaps advance by single block instead
            if (block.timestamp - auctionInfo.kickTime < 1 hours) {
                vm.warp(block.timestamp + 61 minutes);
            }
        } else {
            address taker = _actor;
            // no head auction, prepare take action
            (
                amount_,
                borrower
            ) = _preTake(amount_, borrowerIndex_, takerIndex_);

            _actor = taker;
            changePrank(taker);
        }

        _takeAuction(
            borrower,
            amount_,
            _actor
        );
    }

    function bucketTake(
        uint256 borrowerIndex_,
        uint256 bucketIndex_,
        bool depositTake_,
        uint256 takerIndex_,
        uint256 skippedTime_
    ) external useRandomActor(takerIndex_) useTimestamps skipTime(skippedTime_) writeLogs {
        numberOfCalls['BLiquidationHandler.bucketTake']++;

        bucketIndex_ = constrictToRange(
            bucketIndex_, LENDER_MIN_BUCKET_INDEX, LENDER_MAX_BUCKET_INDEX
        );

        // try to take from head auction if any
        AuctionInfo memory auctionInfo = _getAuctionInfo(address(0));

        address borrower;
        if (auctionInfo.head != address(0)) {
            borrower = auctionInfo.head;

            auctionInfo = _getAuctionInfo(borrower);
            // skip to make auction takeable
            if (block.timestamp - auctionInfo.kickTime < 1 hours) {
                vm.warp(block.timestamp + 61 minutes);
            }
        } else {
            address taker = _actor;
            // no head auction, prepare take action
            borrower = _preBucketTake(borrowerIndex_, takerIndex_);
            _actor = taker;
            changePrank(taker);
        }

        _bucketTake(
            _actor,
            borrower,
            depositTake_,
            bucketIndex_
        );
    }

    /******************************/
    /*** Settler Test Functions ***/
    /******************************/

    function settleAuction(
        uint256 actorIndex_,
        uint256 borrowerIndex_,
        uint256 kickerIndex_,
        uint256 skippedTime_
    ) external useRandomActor(actorIndex_) useTimestamps skipTime(skippedTime_) writeLogs {
        numberOfCalls['BLiquidationHandler.settleAuction']++;

        // try to settle head auction if any
        AuctionInfo memory auctionInfo = _getAuctionInfo(address(0));

        address borrower;
        if (auctionInfo.head != address(0)) {
            borrower = auctionInfo.head;
        } else {
            address settler = _actor;
            // no head auction, prepare take action
            borrower = _preSettleAuction(borrowerIndex_, kickerIndex_);
            _actor = settler;
            changePrank(settler);
        }

        _settleAuction(
            borrower,
            LENDER_MAX_BUCKET_INDEX - LENDER_MIN_BUCKET_INDEX
        );

    }

    /*******************************/
    /*** Prepare Tests Functions ***/
    /*******************************/

    function _preKick(uint256 borrowerIndex_, uint256 amount_) internal returns(address borrower_, bool borrowerKicked_) {
        amount_ = constrictToRange(
            amount_, MIN_QUOTE_AMOUNT, MAX_QUOTE_AMOUNT
        );
        borrowerIndex_ = constrictToRange(
            borrowerIndex_, 0, actors.length - 1
        );

        borrower_ = actors[borrowerIndex_];

        AuctionInfo memory auctionInfo = _getAuctionInfo(borrower_);
        borrowerKicked_ = auctionInfo.kickTime != 0;

        if (!borrowerKicked_) {
            // if borrower not kicked then check if it is undercollateralized / kickable
<<<<<<< HEAD
            uint256 lup = _poolInfo.lup(address(_pool));
            (uint256 debt, uint256 collateral, , ) = _poolInfo.borrowerInfo(address(_pool), borrower_);
=======
            BorrowerInfo memory borrowerInfo = _getBorrowerInfo(borrower_);
>>>>>>> b826e7f7

            if (_isBorrowerCollateralized(borrowerInfo)) {
                changePrank(borrower_);
                _actor = borrower_;
                uint256 drawDebtAmount = _preDrawDebt(amount_);
                _drawDebt(drawDebtAmount);

                // skip to make borrower undercollateralized
<<<<<<< HEAD
                (debt, , ,) = _poolInfo.borrowerInfo(address(_pool), borrower_);
                if (debt != 0) vm.warp(block.timestamp + _getKickSkipTime());
=======
                borrowerInfo = _getBorrowerInfo(borrower_);
                if (borrowerInfo.debt != 0) vm.warp(block.timestamp + _getKickSkipTime());
>>>>>>> b826e7f7
            }
        }
    }

    function _preTake(uint256 amount_, uint256 borrowerIndex_, uint256 kickerIndex_) internal returns(uint256 boundedAmount_, address borrower_){
        boundedAmount_ = _constrictTakeAmount(amount_);

        borrower_ = _kickAuction(
            borrowerIndex_,
            boundedAmount_ * 100,
            kickerIndex_
        );

        // skip time to make auction takeable
        vm.warp(block.timestamp + 61 minutes);
    }

    function _preBucketTake(uint256 borrowerIndex_, uint256 kickerIndex_) internal returns(address borrower_) {
        borrower_ = _kickAuction(
            borrowerIndex_,
            1e24,
            kickerIndex_
        );

        // skip time to make auction takeable
        vm.warp(block.timestamp + 61 minutes);
    }

    function _preSettleAuction(uint256 borrowerIndex_, uint256 kickerIndex_) internal returns(address borrower_) {
        borrower_ = _kickAuction(
            borrowerIndex_,
            1e24,
            kickerIndex_
        );

        // skip time to make auction clearable
        vm.warp(block.timestamp + 73 hours);
    }

    /************************/
    /*** Helper Functions ***/
    /************************/

    function _kickAuction(
        uint256 borrowerIndex_,
        uint256 amount_,
        uint256 kickerIndex_
    ) internal useRandomActor(kickerIndex_) returns(address borrower_) {

        // Prepare test phase
        address kicker   = _actor;
        bool borrowerKicked;
        (
            borrower_,
            borrowerKicked
        )= _preKick(borrowerIndex_, amount_);

        // Action phase
        _actor = kicker;
        changePrank(kicker);
        if (!borrowerKicked) _kickAuction(borrower_);
    }

    function _constrictTakeAmount(uint256 amountToTake_) internal view virtual returns(uint256 boundedAmount_);
}<|MERGE_RESOLUTION|>--- conflicted
+++ resolved
@@ -64,15 +64,7 @@
         numberOfCalls['BLiquidationHandler.takeAuction']++;
 
         // try to take from head auction if any
-<<<<<<< HEAD
-        (, , , , , , , address headAuction, , ) = _pool.auctionInfo(address(0));
-        if (headAuction != address(0)) {
-            (, uint256 auctionedCollateral, , ) = _poolInfo.borrowerInfo(address(_pool), headAuction);
-            borrower = headAuction;
-            amount_  = auctionedCollateral / 2;
-=======
         AuctionInfo memory auctionInfo = _getAuctionInfo(address(0));
->>>>>>> b826e7f7
 
         address borrower;
         if (auctionInfo.head != address(0)) {
@@ -198,12 +190,7 @@
 
         if (!borrowerKicked_) {
             // if borrower not kicked then check if it is undercollateralized / kickable
-<<<<<<< HEAD
-            uint256 lup = _poolInfo.lup(address(_pool));
-            (uint256 debt, uint256 collateral, , ) = _poolInfo.borrowerInfo(address(_pool), borrower_);
-=======
             BorrowerInfo memory borrowerInfo = _getBorrowerInfo(borrower_);
->>>>>>> b826e7f7
 
             if (_isBorrowerCollateralized(borrowerInfo)) {
                 changePrank(borrower_);
@@ -212,13 +199,8 @@
                 _drawDebt(drawDebtAmount);
 
                 // skip to make borrower undercollateralized
-<<<<<<< HEAD
-                (debt, , ,) = _poolInfo.borrowerInfo(address(_pool), borrower_);
-                if (debt != 0) vm.warp(block.timestamp + _getKickSkipTime());
-=======
                 borrowerInfo = _getBorrowerInfo(borrower_);
                 if (borrowerInfo.debt != 0) vm.warp(block.timestamp + _getKickSkipTime());
->>>>>>> b826e7f7
             }
         }
     }
