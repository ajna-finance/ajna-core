--- conflicted
+++ resolved
@@ -37,12 +37,8 @@
     ) internal updateLocalStateAndPoolInterest {
         numberOfCalls['UBLiquidationHandler.kickAuction']++;
 
-<<<<<<< HEAD
-        (uint256 borrowerDebt, , , ) = _poolInfo.borrowerInfo(address(_pool), borrower_);
-=======
         BorrowerInfo memory borrowerInfo = _getBorrowerInfo(borrower_);
         KickerInfo   memory kickerInfoBeforeKick = _getKickerInfo(_actor);
->>>>>>> b826e7f7
 
         // ensure actor always has the amount to pay for bond
         _ensureQuoteAmount(_actor, borrowerInfo.debt);
@@ -67,17 +63,10 @@
     ) internal updateLocalStateAndPoolInterest {
         numberOfCalls['UBLiquidationHandler.lenderKickAuction']++;
         
-<<<<<<< HEAD
-        (address maxBorrower, , )              = _pool.loansInfo();
-        (uint256 borrowerDebt, , , )             = _poolInfo.borrowerInfo(address(_pool), maxBorrower);
-        ( , , , uint256 depositBeforeAction, ) = _pool.bucketInfo(bucketIndex_);
-        fenwickDeposits[bucketIndex_] = depositBeforeAction;
-=======
         address maxBorrower = _getLoansInfo().maxBorrower;
 
         BorrowerInfo memory borrowerInfo = _getBorrowerInfo(maxBorrower);
         if (borrowerInfo.debt == 0) return;
->>>>>>> b826e7f7
 
         BucketInfo memory bucketInfoBeforeKick = _getBucketInfo(bucketIndex_);
         KickerInfo memory kickerInfoBeforeKick = _getKickerInfo(_actor);
@@ -146,17 +135,6 @@
     ) internal updateLocalStateAndPoolInterest {
         numberOfCalls['UBLiquidationHandler.takeAuction']++;
 
-<<<<<<< HEAD
-        (address kicker, , , , , , , , , ) = _pool.auctionInfo(borrower_);
-
-        (
-            uint256 borrowerDebtBeforeTake,
-            uint256 borrowerCollateralBeforeTake,
-            ,
-        ) = _poolInfo.borrowerInfo(address(_pool), borrower_);
-        uint256 totalBondBeforeTake    = _getKickerBond(kicker);
-        uint256 totalBalanceBeforeTake = _quote.balanceOf(address(_pool)) * _pool.quoteTokenScale();
-=======
         AuctionInfo  memory auctionInfo     = _getAuctionInfo(borrower_);
         LocalTakeVars memory beforeTakeVars = _getTakeInfo(
             auctionInfo.auctionPriceIndex,
@@ -165,7 +143,6 @@
             auctionInfo.auctionPriceIndex,
             borrower_
         );
->>>>>>> b826e7f7
 
         uint256 totalBalanceBeforeTake = _getPoolQuoteBalance();
 
@@ -180,11 +157,6 @@
         ) {
             numberOfActions['take']++;
 
-<<<<<<< HEAD
-            (uint256 borrowerDebtAfterTake, uint256 borrowerCollateralAfterTake, , ) = _poolInfo.borrowerInfo(address(_pool), borrower_);
-            uint256 totalBondAfterTake          = _getKickerBond(kicker);
-            uint256 totalBalanceAfterTake       = _quote.balanceOf(address(_pool)) * _pool.quoteTokenScale();
-=======
             uint256 totalBalanceAfterTake = _getPoolQuoteBalance();
 
             LocalTakeVars memory afterTakeVars = _getTakeInfo(
@@ -194,7 +166,6 @@
                 auctionInfo.auctionPriceIndex,
                 borrower_
             );
->>>>>>> b826e7f7
 
             // **RE7**: Reserves decrease with debt covered by take.
             decreaseInReserves += beforeTakeVars.borrowerDebt - afterTakeVars.borrowerDebt;
@@ -478,16 +449,6 @@
         }
     }
 
-<<<<<<< HEAD
-    function getBucketTakeInfo(uint256 bucketIndex_, address kicker_, address taker_, uint256 auctionBucketIndex_, address borrower_) internal view returns(LocalBucketTakeVars memory bucketTakeVars) {
-        (bucketTakeVars.kickerLps, )      = _pool.lenderInfo(bucketIndex_, kicker_);
-        (bucketTakeVars.takerLps, )       = _pool.lenderInfo(bucketIndex_, taker_);
-        ( , , , bucketTakeVars.deposit, ) = _pool.bucketInfo(bucketIndex_);
-        bucketTakeVars.kickerBond         = _getKickerBond(kicker_);
-        (bucketTakeVars.borrowerLps, )    = _pool.lenderInfo(auctionBucketIndex_, borrower_);
-        (bucketTakeVars.borrowerDebt, bucketTakeVars.borrowerCollateral, , ) = _poolInfo.borrowerInfo(address(_pool), borrower_);
-        ( , bucketTakeVars.compensatedBucketCollateral, , , )              = _pool.bucketInfo(auctionBucketIndex_);
-=======
     function _getTakeInfo(
         uint256 bucketIndex_,
         address kicker_,
@@ -529,7 +490,6 @@
         }
 
         borrowerPenalty_ -= borrowerDebtRepaid_;
->>>>>>> b826e7f7
     }
 
     // Helper function to calculate quote tokens from lps in a bucket irrespective of deposit available.
