--- conflicted
+++ resolved
@@ -141,22 +141,14 @@
             (, , , uint256 kickTime, , , , , , ) = _pool.auctionInfo(borrower_);
             if (kickTime == 0 && borrowerCollateralBeforeTake % 1e18 != 0 && _pool.poolType() == 1) {
                 if (auctionPrice < MIN_PRICE) {
-<<<<<<< HEAD
                     buckets.add(7388);
+                    lenderDepositTime[borrower_][7388] = block.timestamp;
                 } else if (auctionPrice > MAX_PRICE) {
                     buckets.add(0);
+                    lenderDepositTime[borrower_][0] = block.timestamp;
                 } else {
                     buckets.add(_indexOf(auctionPrice));
-=======
-                    collateralBuckets.add(7388);
-                    lenderDepositTime[borrower_][7388] = block.timestamp;
-                } else if (auctionPrice > MAX_PRICE) {
-                    collateralBuckets.add(0);
-                    lenderDepositTime[borrower_][0] = block.timestamp;
-                } else {
-                    collateralBuckets.add(_indexOf(auctionPrice));
                     lenderDepositTime[borrower_][_indexOf(auctionPrice)] = block.timestamp;
->>>>>>> 4abbca0e
                 }
             }
 
@@ -259,7 +251,7 @@
                     collateral = 0;
                     // Deposits in the tree is zero, insert entire collateral into lowest bucket 7388
                     // **B5**: when settle with collateral: record min bucket where collateral added
-                    collateralBuckets.add(7388);
+                    buckets.add(7388);
                     lenderDepositTime[borrower_][7388] = block.timestamp;
                 } else {
                     if (bucketIndex != MAX_FENWICK_INDEX) {
@@ -285,7 +277,7 @@
                         collateral = 0;
                         // **B5**: when settle with collateral: record min bucket where collateral added.
                         // Lender doesn't get any LP when settle bad debt.
-                        collateralBuckets.add(7388);
+                        buckets.add(7388);
                     }
                 }
 
