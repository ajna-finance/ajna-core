// SPDX-License-Identifier: UNLICENSED

pragma solidity 0.8.14;

import '@openzeppelin/contracts/utils/structs/EnumerableSet.sol';

import { Maths }                                    from 'src/libraries/internal/Maths.sol';
import { _priceAt, _indexOf, MIN_PRICE, MAX_PRICE } from 'src/libraries/helpers/PoolHelper.sol';
import { MAX_FENWICK_INDEX }                        from 'src/libraries/helpers/PoolHelper.sol';

import { BaseHandler } from './BaseHandler.sol';

abstract contract UnboundedLiquidationPoolHandler is BaseHandler {

    using EnumerableSet for EnumerableSet.UintSet;

    struct LocalBucketTakeVars {
        uint256 kickerLps;
        uint256 takerLps;
        uint256 deposit;
        uint256 kickerBond;
        uint256 borrowerLps;
    }

    /*******************************/
    /*** Kicker Helper Functions ***/
    /*******************************/

    function _kickAuction(
        address borrower_
    ) internal updateLocalStateAndPoolInterest {
        numberOfCalls['UBLiqHandler.kickAuction']++;

        (uint256 borrowerDebt, , ) = _poolInfo.borrowerInfo(address(_pool), borrower_);
        (uint256 interestRate, )   = _pool.interestRateInfo();

        // ensure actor always has the amount to pay for bond
        _ensureQuoteAmount(_actor, borrowerDebt);

        try _pool.kick(borrower_, 7388) {

            // **RE9**:  Reserves increase by 3 months of interest when a loan is kicked
            increaseInReserves += Maths.wmul(borrowerDebt, Maths.wdiv(interestRate, 4 * 1e18));

        } catch (bytes memory err) {
            _ensurePoolError(err);
        }
    }

    function _kickWithDeposit(
        uint256 bucketIndex_
    ) internal updateLocalStateAndPoolInterest {
<<<<<<< HEAD
        numberOfCalls['UBLiqHandler.kickWithDeposit']++;
=======
        numberOfCalls['UBLiquidationHandler.kickWithDeposit']++;
>>>>>>> 5a594fc1
        (address maxBorrower, , )              = _pool.loansInfo();
        (uint256 borrowerDebt, , )             = _poolInfo.borrowerInfo(address(_pool), maxBorrower);
        (uint256 interestRate, )               = _pool.interestRateInfo();
        ( , , , uint256 depositBeforeAction, ) = _pool.bucketInfo(bucketIndex_);
        fenwickDeposits[bucketIndex_] = depositBeforeAction;

        // ensure actor always has the amount to add for kick
        _ensureQuoteAmount(_actor, borrowerDebt);

        try _pool.kickWithDeposit(bucketIndex_, 7388) {

            ( , , , uint256 depositAfterAction, ) = _pool.bucketInfo(bucketIndex_);

            // **RE9**:  Reserves increase by 3 months of interest when a loan is kicked
            increaseInReserves += Maths.wdiv(Maths.wmul(borrowerDebt, interestRate), 4 * 1e18);

            _fenwickRemove(depositBeforeAction - depositAfterAction, bucketIndex_);

        } catch (bytes memory err) {
            _ensurePoolError(err);
        }
    }

    function _withdrawBonds(
        address kicker_,
        uint256 maxAmount_
    ) internal updateLocalStateAndPoolInterest {
<<<<<<< HEAD
        numberOfCalls['UBLiqHandler.withdrawBonds']++;
=======
        numberOfCalls['UBLiquidationHandler.withdrawBonds']++;
>>>>>>> 5a594fc1

        try _pool.withdrawBonds(kicker_, maxAmount_) {

        } catch (bytes memory err) {
            _ensurePoolError(err);
        }
    }

    /******************************/
    /*** Taker Helper Functions ***/
    /******************************/

    function _takeAuction(
        address borrower_,
        uint256 amount_,
        address taker_
    ) internal updateLocalStateAndPoolInterest {
        numberOfCalls['UBLiqHandler.takeAuction']++;

        (address kicker, , , , , , , , , ) = _pool.auctionInfo(borrower_);

        (
            uint256 borrowerDebtBeforeTake,
            uint256 borrowerCollateralBeforeTake, 
        ) = _poolInfo.borrowerInfo(address(_pool), borrower_);
        uint256 totalBondBeforeTake          = _getKickerBond(kicker);
        uint256 totalBalanceBeforeTake       = _quote.balanceOf(address(_pool)) * 10**(18 - _quote.decimals());

        ( , , , , uint256 auctionPrice, )    = _poolInfo.auctionStatus(address(_pool), borrower_);

        // ensure actor always has the amount to take collateral
        _ensureQuoteAmount(taker_, 1e45);

        try _pool.take(borrower_, amount_, taker_, bytes("")) {

            (uint256 borrowerDebtAfterTake, , ) = _poolInfo.borrowerInfo(address(_pool), borrower_);
            uint256 totalBondAfterTake          = _getKickerBond(kicker);
            uint256 totalBalanceAfterTake       = _quote.balanceOf(address(_pool)) * 10**(18 - _quote.decimals());

            if (borrowerDebtBeforeTake > borrowerDebtAfterTake) {
                // **RE7**: Reserves decrease with debt covered by take.
                decreaseInReserves += borrowerDebtBeforeTake - borrowerDebtAfterTake;
            } else {
                // **RE7**: Reserves increase by take penalty on first take.
                increaseInReserves += borrowerDebtAfterTake - borrowerDebtBeforeTake;
            }

            if (totalBondBeforeTake > totalBondAfterTake) {
                // **RE7**: Reserves increase by bond penalty on take.
                increaseInReserves += totalBondBeforeTake - totalBondAfterTake;
            } else {
                // **RE7**: Reserves decrease by bond reward on take.
                decreaseInReserves += totalBondAfterTake - totalBondBeforeTake;
            }

            // **RE7**: Reserves increase with the quote token paid by taker.
            increaseInReserves += totalBalanceAfterTake - totalBalanceBeforeTake;

            // **CT2**: Keep track of bucketIndex when auction is settled and borrower compensated for fractional collateral
            (, , , uint256 kickTime, , , , , , ) = _pool.auctionInfo(borrower_);
            if (kickTime == 0 && borrowerCollateralBeforeTake % 1e18 != 0 && _pool.poolType() == 1) {
                if (auctionPrice < MIN_PRICE) {
                    collateralBuckets.add(7388);
                    lenderDepositTime[borrower_][7388] = block.timestamp;
                } else if (auctionPrice > MAX_PRICE) {
                    collateralBuckets.add(0);
                    lenderDepositTime[borrower_][0] = block.timestamp;
                } else {
                    collateralBuckets.add(_indexOf(auctionPrice));
                    lenderDepositTime[borrower_][_indexOf(auctionPrice)] = block.timestamp;
                }
            }

            if (!alreadyTaken[borrower_]) {
                alreadyTaken[borrower_] = true;

                firstTake = true;

            } else firstTake = false;

            // reset taken flag in case auction was settled by take action
            _auctionSettleStateReset(borrower_);

        } catch (bytes memory err) {
            _ensurePoolError(err);
        }
    }

    function _bucketTake(
        address taker_,
        address borrower_,
        bool depositTake_,
        uint256 bucketIndex_
    ) internal updateLocalStateAndPoolInterest {
        numberOfCalls['UBLiqHandler.bucketTake']++;

        (uint256 borrowerDebt, , ) = _poolInfo.borrowerInfo(address(_pool), borrower_);

        (address kicker, , , , , , , , , )     = _pool.auctionInfo(borrower_);
        ( , , , , uint256 auctionPrice, )      = _poolInfo.auctionStatus(address(_pool), borrower_);
        uint256 auctionBucketIndex             = auctionPrice < MIN_PRICE ? 7388 : (auctionPrice > MAX_PRICE ? 0 : _indexOf(auctionPrice));
        
        LocalBucketTakeVars memory beforeBucketTakeVars = getBucketTakeInfo(bucketIndex_, kicker, _actor, auctionBucketIndex, borrower_);

        try _pool.bucketTake(borrower_, depositTake_, bucketIndex_) {

            LocalBucketTakeVars memory afterBucketTakeVars = getBucketTakeInfo(bucketIndex_, kicker, _actor, auctionBucketIndex, borrower_);

            // **B7**: when awarded bucket take LP : taker deposit time = timestamp of block when award happened
            if (afterBucketTakeVars.takerLps > beforeBucketTakeVars.takerLps) lenderDepositTime[taker_][bucketIndex_] = block.timestamp;

            if (afterBucketTakeVars.kickerLps > beforeBucketTakeVars.kickerLps) {
                // **B7**: when awarded bucket take LP : kicker deposit time = timestamp of block when award happened
                lenderDepositTime[kicker][bucketIndex_] = block.timestamp;
            }
            
            if (beforeBucketTakeVars.kickerBond > afterBucketTakeVars.kickerBond) {
                // **RE7**: Reserves increase by bond penalty on take.
                increaseInReserves += beforeBucketTakeVars.kickerBond - afterBucketTakeVars.kickerBond;
            }
            // **R7**: Exchange rates are unchanged under depositTakes
            // **R8**: Exchange rates are unchanged under arbTakes
            exchangeRateShouldNotChange[bucketIndex_] = true;

            // **CT2**: Keep track of bucketIndex when borrower is removed from auction to check collateral added into that bucket
            (, , , uint256 kickTime, , , , , , ) = _pool.auctionInfo(borrower_);
            if (kickTime == 0 && _pool.poolType() == 1) {
                collateralBuckets.add(auctionBucketIndex);
                if (beforeBucketTakeVars.borrowerLps < afterBucketTakeVars.borrowerLps) {
                    lenderDepositTime[borrower_][auctionBucketIndex] = block.timestamp;
                }
            }

            // assign value to fenwick tree to mitigate rounding error that could be created in a _fenwickRemove call
            fenwickDeposits[bucketIndex_] = afterBucketTakeVars.deposit;

            _updateCurrentTakeState(borrower_, borrowerDebt);

        } catch (bytes memory err) {
            _ensurePoolError(err);
        }
    }

    /********************************/
    /*** Settler Helper Functions ***/
    /********************************/

    function _settleAuction(
        address borrower_,
        uint256 maxDepth_
    ) internal updateLocalStateAndPoolInterest {
<<<<<<< HEAD
        numberOfCalls['UBLiqHandler.settle']++;
=======
        numberOfCalls['UBLiquidationHandler.settleAuction']++;
>>>>>>> 5a594fc1
        (
            uint256 borrowerT0Debt,
            uint256 collateral,
        ) = _pool.borrowerInfo(borrower_);
        (uint256 reservesBeforeAction, , , , )= _poolInfo.poolReservesInfo(address(_pool));
        (uint256 inflator, ) = _pool.inflatorInfo();

        try _pool.settle(borrower_, maxDepth_) {

            // settle borrower debt with exchanging borrower collateral with quote tokens starting from hpb
            while (maxDepth_ != 0 && borrowerT0Debt != 0 && collateral != 0) {
                uint256 bucketIndex       = fenwickIndexForSum(1);
                uint256 maxSettleableDebt = Maths.wmul(collateral, _priceAt(bucketIndex));
                uint256 fenwickDeposit    = fenwickDeposits[bucketIndex];
                uint256 borrowerDebt      = Maths.wmul(borrowerT0Debt, inflator);

                if (fenwickDeposit == 0 && maxSettleableDebt != 0) {
                    collateral = 0;
                    // Deposits in the tree is zero, insert entire collateral into lowest bucket 7388
                    // **B5**: when settle with collateral: record min bucket where collateral added
                    collateralBuckets.add(7388);
                    lenderDepositTime[borrower_][7388] = block.timestamp;
                } else {
                    if (bucketIndex != MAX_FENWICK_INDEX) {
                        // enough deposit in bucket and collateral avail to settle entire debt
                        if (fenwickDeposit >= borrowerDebt && maxSettleableDebt >= borrowerDebt) {
                            fenwickDeposits[bucketIndex] -= borrowerDebt;
                            collateral                   -= Maths.wdiv(borrowerDebt, _priceAt(bucketIndex));
                            borrowerT0Debt               = 0;
                        }
                        // enough collateral, therefore not enough deposit to settle entire debt, we settle only deposit amount
                        else if (maxSettleableDebt >= fenwickDeposit) {
                            fenwickDeposits[bucketIndex] = 0;
                            collateral                   -= Maths.wdiv(fenwickDeposit, _priceAt(bucketIndex));
                            borrowerT0Debt               -= Maths.wdiv(fenwickDeposit, inflator);
                        }
                        // exchange all collateral with deposit
                        else {
                            fenwickDeposits[bucketIndex] -= maxSettleableDebt;
                            collateral                   = 0;
                            borrowerT0Debt               -= Maths.wdiv(maxSettleableDebt, inflator);
                        }
                    } else {
                        collateral = 0;
                        // **B5**: when settle with collateral: record min bucket where collateral added.
                        // Lender doesn't get any LP when settle bad debt.
                        collateralBuckets.add(7388);
                    }
                }

                maxDepth_ -= 1;
            }

            // if collateral becomes 0 and still debt is left, settle debt by reserves and hpb making buckets bankrupt
            if (borrowerT0Debt != 0 && collateral == 0) {

                (uint256 reservesAfterAction, , , , )= _poolInfo.poolReservesInfo(address(_pool));
                if (reservesBeforeAction > reservesAfterAction) {
                    // **RE12**: Reserves decrease by amount of reserve used to settle a auction
                    decreaseInReserves = reservesBeforeAction - reservesAfterAction;
                } else {
                    // Reserves might increase upto 2 WAD due to rounding issue
                    increaseInReserves = reservesAfterAction - reservesBeforeAction;
                }
                borrowerT0Debt -= Maths.min(Maths.wdiv(decreaseInReserves, inflator), borrowerT0Debt);

                while (maxDepth_ != 0 && borrowerT0Debt != 0) {
                    uint256 bucketIndex    = fenwickIndexForSum(1);
                    uint256 fenwickDeposit = fenwickDeposits[bucketIndex];
                    uint256 borrowerDebt   = Maths.wmul(borrowerT0Debt, inflator);

                    if (bucketIndex != MAX_FENWICK_INDEX) {
                        // debt is greater than bucket deposit
                        if (borrowerDebt > fenwickDeposit) {
                            fenwickDeposits[bucketIndex] = 0;
                            borrowerT0Debt               -= Maths.wdiv(fenwickDeposit, inflator);
                        }
                        // bucket deposit is greater than debt
                        else {
                            fenwickDeposits[bucketIndex] -= borrowerDebt;
                            borrowerT0Debt               = 0;
                        }
                    }

                    maxDepth_ -= 1;
                }
            }
            // **CT2**: Keep track of bucketIndex when borrower is removed from auction to check collateral added into that bucket
            (, , , uint256 kickTime, , , , , , ) = _pool.auctionInfo(borrower_);
            if (kickTime == 0 && collateral % 1e18 != 0 && _pool.poolType() == 1) {
                collateralBuckets.add(7388);
                lenderDepositTime[borrower_][7388] = block.timestamp;
            }
        } catch (bytes memory err) {
            _ensurePoolError(err);
        }
    }

    function getBucketTakeInfo(uint256 bucketIndex_, address kicker_, address taker_, uint256 auctionBucketIndex_, address borrower_) internal view returns(LocalBucketTakeVars memory bucketTakeVars) {
        (bucketTakeVars.kickerLps, )      = _pool.lenderInfo(bucketIndex_, kicker_);
        (bucketTakeVars.takerLps, )       = _pool.lenderInfo(bucketIndex_, taker_);
        ( , , , bucketTakeVars.deposit, ) = _pool.bucketInfo(bucketIndex_);
        bucketTakeVars.kickerBond         = _getKickerBond(kicker_);
        (bucketTakeVars.borrowerLps, )    = _pool.lenderInfo(auctionBucketIndex_, borrower_);
    }

}<|MERGE_RESOLUTION|>--- conflicted
+++ resolved
@@ -50,11 +50,8 @@
     function _kickWithDeposit(
         uint256 bucketIndex_
     ) internal updateLocalStateAndPoolInterest {
-<<<<<<< HEAD
-        numberOfCalls['UBLiqHandler.kickWithDeposit']++;
-=======
         numberOfCalls['UBLiquidationHandler.kickWithDeposit']++;
->>>>>>> 5a594fc1
+        
         (address maxBorrower, , )              = _pool.loansInfo();
         (uint256 borrowerDebt, , )             = _poolInfo.borrowerInfo(address(_pool), maxBorrower);
         (uint256 interestRate, )               = _pool.interestRateInfo();
@@ -82,11 +79,7 @@
         address kicker_,
         uint256 maxAmount_
     ) internal updateLocalStateAndPoolInterest {
-<<<<<<< HEAD
-        numberOfCalls['UBLiqHandler.withdrawBonds']++;
-=======
         numberOfCalls['UBLiquidationHandler.withdrawBonds']++;
->>>>>>> 5a594fc1
 
         try _pool.withdrawBonds(kicker_, maxAmount_) {
 
@@ -238,11 +231,7 @@
         address borrower_,
         uint256 maxDepth_
     ) internal updateLocalStateAndPoolInterest {
-<<<<<<< HEAD
-        numberOfCalls['UBLiqHandler.settle']++;
-=======
         numberOfCalls['UBLiquidationHandler.settleAuction']++;
->>>>>>> 5a594fc1
         (
             uint256 borrowerT0Debt,
             uint256 collateral,
