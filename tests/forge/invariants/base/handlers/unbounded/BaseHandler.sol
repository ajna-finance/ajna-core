--- conflicted
+++ resolved
@@ -546,13 +546,8 @@
         if (pendingFactor == 1e18) return;
 
         // get TP of worst loan
-<<<<<<< HEAD
-        uint256 htp = _getLoansInfo().maxThresholdPrice;
-
-=======
         uint256 htp = _poolInfo.htp(address(_pool));
         
->>>>>>> cb202ef0
         uint256 accrualIndex;
 
         if (htp > MAX_PRICE)      accrualIndex = 1;                          // if HTP is over the highest price bucket then no buckets earn interest
