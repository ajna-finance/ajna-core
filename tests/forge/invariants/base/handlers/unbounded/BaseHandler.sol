--- conflicted
+++ resolved
@@ -3,13 +3,8 @@
 pragma solidity 0.8.14;
 
 import '@std/Test.sol';
-<<<<<<< HEAD
-// import '@openzeppelin/contracts/utils/structs/EnumerableSet.sol';
 import { EnumerableSet }   from '@openzeppelin/contracts/utils/structs/EnumerableSet.sol';
-=======
-import '@openzeppelin/contracts/utils/structs/EnumerableSet.sol';
 import { Strings } from '@openzeppelin/contracts/utils/Strings.sol';
->>>>>>> 31e67c21
 
 import { Pool }             from 'src/base/Pool.sol';
 import { PoolInfoUtils }    from 'src/PoolInfoUtils.sol';
@@ -78,18 +73,16 @@
     uint256 public increaseInReserves;  // amount of reserve decrease
     uint256 public decreaseInReserves;  // amount of reserve increase
 
-<<<<<<< HEAD
     // rewards invariant test state
     mapping(uint256 => uint256) public totalRewardPerEpoch;    // total rewards per epoch
     uint256 public totalStakerRewPerEpoch;  // amount of reserve decrease
     uint256 public totalUpdaterRewPerEpoch;  // amount of reserve increase
 
     // Buckets where collateral is added when a borrower is in auction and has partial NFT
-    EnumerableSet.UintSet internal collateralBuckets;
-=======
+    //EnumerableSet.UintSet internal collateralBuckets;
+
     // All Buckets used in invariant testing that also includes Buckets where collateral is added when a borrower is in auction and has partial NFT
     EnumerableSet.UintSet internal buckets;
->>>>>>> 31e67c21
 
     // auctions invariant test state
     bool                     public firstTake;        // if take is called on auction first time
@@ -115,13 +108,9 @@
 
         // Test invariant contract
         testContract = ITestBase(testContract_);
-<<<<<<< HEAD
-
-=======
         
         // Verbosity of Log file
         logFileVerbosity = uint256(vm.envOr("LOGS_VERBOSITY", uint256(0)));
->>>>>>> 31e67c21
     }
 
     /*****************/
