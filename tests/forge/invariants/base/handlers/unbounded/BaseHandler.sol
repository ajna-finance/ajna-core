// SPDX-License-Identifier: UNLICENSED

pragma solidity 0.8.18;

import '@std/Test.sol';
import { EnumerableSet }   from '@openzeppelin/contracts/utils/structs/EnumerableSet.sol';
import { Strings } from '@openzeppelin/contracts/utils/Strings.sol';

import { Pool }             from 'src/base/Pool.sol';
import { PoolInfoUtils }    from 'src/PoolInfoUtils.sol';
import { PoolCommons }      from 'src/libraries/external/PoolCommons.sol';
import {
    MAX_FENWICK_INDEX,
    MAX_PRICE,
    MIN_PRICE,
    _indexOf,
    _isCollateralized
}                           from 'src/libraries/helpers/PoolHelper.sol';
import { Maths }            from 'src/libraries/internal/Maths.sol';

import { TokenWithNDecimals, BurnableToken } from '../../../../utils/Tokens.sol';

import '../../../interfaces/ITestBase.sol';

uint256 constant BORROWER_MIN_BUCKET_INDEX = 2600;
uint256 constant BORROWER_MAX_BUCKET_INDEX = 2620;

abstract contract BaseHandler is Test {

    using EnumerableSet for EnumerableSet.UintSet;

    struct BorrowerInfo {
        uint256 t0Debt;
        uint256 debt;
        uint256 collateral;
        uint256 npTpRatio;
        uint256 t0Np;
    }

    struct BucketInfo {
        uint256 lpBalance;
        uint256 collateral;
        uint256 deposit;
        uint256 scale;
        uint256 bankruptcyTime;
        uint256 exchangeRate;
    }

    struct AuctionInfo {
        address kicker;
        uint256 bondFactor;
        uint256 bondSize;
        uint256 kickTime;
        uint256 referencePrice;
        uint256 neutralPrice;
        uint256 debtToCollateral;
        uint256 auctionPrice;
        uint256 auctionPriceIndex;
        address head;
    }

    struct KickerInfo {
        uint256 claimableBond;
        uint256 lockedBond;
        uint256 totalBond;
    }

    struct LenderInfo {
        uint256 lpBalance;
        uint256 depositTime;
    }

    struct LoansInfo {
        address maxBorrower;
        uint256 maxT0DebtToCollateral;
        uint256 noOfLoans;
    }

    struct ReservesInfo {
        uint256 reserves;
        uint256 claimableReserves;
        uint256 claimableReservesRemaining;
        uint256 auctionPrice;
        uint256 timeRemaining;
    }

    // Tokens
    TokenWithNDecimals internal _quote;
    BurnableToken      internal _ajna;

    // Pool
    Pool          internal _pool;
    PoolInfoUtils internal _poolInfo;

    // Lender bucket index
    uint256 public LENDER_MIN_BUCKET_INDEX;
    uint256 public LENDER_MAX_BUCKET_INDEX;

    uint256 internal MIN_QUOTE_AMOUNT;
    uint256 internal MAX_QUOTE_AMOUNT;
    uint256 internal MIN_DEBT_AMOUNT;
    uint256 internal MAX_DEBT_AMOUNT;

    uint256 internal MIN_COLLATERAL_AMOUNT;
    uint256 internal MAX_COLLATERAL_AMOUNT;

    // Test invariant contract
    ITestBase internal testContract;

    // Modifiers
    address internal _actor;
    uint256 internal _lenderBucketIndex;
    uint256 internal _limitIndex;
    uint256 internal maxPoolDebt = uint256(vm.envOr("MAX_POOL_DEBT", uint256(1e55)));

    // deposits invariant test state
    uint256[7389]                                   internal fenwickDeposits;
    mapping(address => mapping(uint256 => uint256)) public lenderDepositTime; // mapping of lender address to bucket index to deposit time

    address[] public actors;
    mapping(bytes => uint256)   public numberOfCalls;    // Logging
    mapping(bytes => uint256)   public numberOfActions;  // Logging
    mapping(address => uint256[]) public touchedBuckets; // Bucket tracking

    // exchange rate invariant test state
    mapping(uint256 => bool)    public exchangeRateShouldNotChange; // bucket exchange rate invariant check
    mapping(uint256 => uint256) public previousExchangeRate;        // mapping from bucket index to exchange rate before action
    mapping(uint256 => uint256) public previousBankruptcy;          // mapping from bucket index to last bankruptcy before action

    // reserves invariant test state
    uint256 public previousReserves;    // reserves before action
    uint256 public increaseInReserves;  // amount of reserve increase
    uint256 public decreaseInReserves;  // amount of reserve decrease
    uint256 public reservesErrorMargin; // change in reserve error acceptance margin

    // Auction bond invariant test state
    uint256 public previousTotalBonds; // total bond before action
    uint256 public increaseInBonds;    // amount of bond increase
    uint256 public decreaseInBonds;    // amount of bond decrease

    // Take penalty test state
    uint256 public borrowerPenalty; // Borrower penalty on take
    uint256 public kickerReward;    // Kicker reward on take

    // All Buckets used in invariant testing that also includes Buckets where collateral is added when a borrower is in auction and has partial NFT
    EnumerableSet.UintSet internal buckets;

    // auctions invariant test state
    bool                     public firstTake;        // if take is called on auction first time

    string  internal path = "logFile.txt";
    bool    internal logToFile;
    uint256 internal logVerbosity;

    constructor(
        address pool_,
        address ajna_,
        address poolInfo_,
        address testContract_
    ) {
        // Pool
        _pool     = Pool(pool_);
        _poolInfo = PoolInfoUtils(poolInfo_);

        // Tokens
        _ajna       = BurnableToken(ajna_);
        _quote      = TokenWithNDecimals(_pool.quoteTokenAddress());

        // Test invariant contract
        testContract = ITestBase(testContract_);    
    }

    /*****************/
    /*** Modifiers ***/
    /*****************/

    /**
     * @dev Use and update test invariant contract timestamp to make timestamp consistent throughout invariant test run.
     */
    modifier useTimestamps() {
        vm.warp(testContract.currentTimestamp());

        _;

        testContract.setCurrentTimestamp(block.timestamp);
    }

    /**
     * @dev Skips some time before each action
     */
    modifier skipTime(uint256 time_) {
        address currentActor = _actor;

        // clear head auction if more than 72 hours passed
        address headAuction = _getAuctionInfo(address(0)).head;
        if (headAuction != address(0)) {
            uint256 kickTime = _getAuctionInfo(headAuction).kickTime;
            if (block.timestamp - kickTime > 72 hours) {
<<<<<<< HEAD
                (uint256 auctionedDebt, , , ) = _poolInfo.borrowerInfo(address(_pool), headAuction);
=======
                uint256 auctionedDebt = _getBorrowerInfo(headAuction).debt;
>>>>>>> b826e7f7

                try vm.startPrank(headAuction) {
                } catch {
                    changePrank(headAuction);
                }

                _ensureQuoteAmount(headAuction, auctionedDebt);
                _repayBorrowerDebt(headAuction, auctionedDebt);
            }
        }

        (uint256 poolDebt, , ,) = _pool.debtInfo();

        // skip time only if max debt not exceeded (to prevent additional interest accumulation)
        if (maxPoolDebt > poolDebt) {
            time_ = constrictToRange(time_, 0, vm.envOr("SKIP_TIME", uint256(24 hours)));
            vm.warp(block.timestamp + time_);
        } else {
            // repay from loans if pool debt exceeds configured max debt
            // max repayments that can be done to prevent running out of gas
            uint256 maxLoansRepayments = 5;

            while (maxPoolDebt < poolDebt && maxLoansRepayments > 0) {
                address borrower = _getLoansInfo().maxBorrower;

                if (borrower != address(0)) {
<<<<<<< HEAD
                    (uint256 debt, , , )     = _poolInfo.borrowerInfo(address(_pool), borrower);
=======
                    uint256 debt = _getBorrowerInfo(borrower).debt;
>>>>>>> b826e7f7

                    try vm.startPrank(borrower) {
                    } catch {
                        changePrank(borrower);
                    }

                    _ensureQuoteAmount(borrower, debt);
                    _repayBorrowerDebt(borrower, debt);
                } else {
                    // max borrower is 0x address, exit loop
                    break;
                }

                (poolDebt, , ,) = _pool.debtInfo();

                --maxLoansRepayments;
            }
        }

        _actor = currentActor;

        try vm.startPrank(currentActor) {
        } catch {
            changePrank(currentActor);
        }

        _;
    }

    /**
     * @dev Resets all local states before each action.
     */
    modifier updateLocalStateAndPoolInterest() {
        _updateLocalFenwick();
        _fenwickAccrueInterest();
        _updatePoolState();
        _resetAndRecordReservesAndExchangeRate();
        _;
    }

    modifier useRandomActor(uint256 actorIndex_) {
        _actor = actors[constrictToRange(actorIndex_, 0, actors.length - 1)];

        // if prank already started in test then use change prank to change actor
        try vm.startPrank(_actor) {
        } catch {
            changePrank(_actor);
        }
        _;
    }

    modifier useRandomLenderBucket(uint256 bucketIndex_) {
        uint256[] storage lenderBucketIndexes = touchedBuckets[_actor];

        if (lenderBucketIndexes.length < 3) {
            // if actor has touched less than three buckets, add a new bucket
            _lenderBucketIndex = constrictToRange(
                bucketIndex_, LENDER_MIN_BUCKET_INDEX, LENDER_MAX_BUCKET_INDEX
            );

            lenderBucketIndexes.push(_lenderBucketIndex);
        } else {
            // if actor has touched more than three buckets, reuse one of the touched buckets
            _lenderBucketIndex = lenderBucketIndexes[constrictToRange(bucketIndex_, 0, lenderBucketIndexes.length - 1)];
        }

        _;
    }

    modifier writeLogs() {
        _;
        // Verbosity of Log file for pools
        logVerbosity = uint256(vm.envOr("LOGS_VERBOSITY_POOL", uint256(0)));

        if (logVerbosity != 0) logToFile = true;

        if (logToFile == true) {
            if (numberOfCalls["Write logs"]++ == 0) vm.writeFile(path, "");
            printInNextLine(
                string(
                    abi.encodePacked(
                        "================= Handler Call : ",
                        Strings.toString(numberOfCalls["Write logs"]),
                        " =================="
                    )
                )
            );
        }

        if (logVerbosity > 0) {
            writePoolStateLogs();
            if (logVerbosity > 1) writeAuctionLogs();
            if (logVerbosity > 2) writeBucketsLogs();
            if (logVerbosity > 3) writeLenderLogs();
            if (logVerbosity > 4) writeBorrowerLogs();
        }
    }

    /*****************************/
    /*** Pool Helper Functions ***/
    /*****************************/

    function _getAuctionInfo(address borrower_) internal view returns (AuctionInfo memory auctionInfo_) {
        (
            auctionInfo_.kicker,
            auctionInfo_.bondFactor,
            auctionInfo_.bondSize,
            auctionInfo_.kickTime,
            auctionInfo_.referencePrice,
            auctionInfo_.neutralPrice,
            auctionInfo_.debtToCollateral,
            auctionInfo_.head,
            ,
        ) = _pool.auctionInfo(borrower_);

        (,,,, auctionInfo_.auctionPrice,,,, ) = _poolInfo.auctionStatus(address(_pool), borrower_);

        auctionInfo_.auctionPriceIndex = auctionInfo_.auctionPrice < MIN_PRICE ? 7388 : (auctionInfo_.auctionPrice > MAX_PRICE ? 0 : _indexOf(auctionInfo_.auctionPrice));
    }

    function _getBorrowerInfo(address borrower_) internal view returns (BorrowerInfo memory borrowerInfo_) {
        (
            borrowerInfo_.debt,
            borrowerInfo_.collateral,
            borrowerInfo_.t0Np
        ) = _poolInfo.borrowerInfo(address(_pool), borrower_);

        (
            borrowerInfo_.t0Debt,
            ,
            borrowerInfo_.npTpRatio
        ) = _pool.borrowerInfo(borrower_);     
    }

    function _getBucketInfo(uint256 index_) internal view returns (BucketInfo memory bucketInfo_) {
        (
            bucketInfo_.lpBalance,
            bucketInfo_.collateral,
            bucketInfo_.bankruptcyTime,
            bucketInfo_.deposit,
            bucketInfo_.scale
        ) = _pool.bucketInfo(index_);

        bucketInfo_.exchangeRate = _pool.bucketExchangeRate(index_);
    }

    function _getLenderInfo(
        uint256 index_,
        address lender_
    ) internal view returns (LenderInfo memory lenderInfo_) {
        (
            lenderInfo_.lpBalance,
            lenderInfo_.depositTime
        ) = _pool.lenderInfo(index_, lender_);
    }

    function _getLoansInfo() internal view returns (LoansInfo memory loansInfo_) {
        (
            loansInfo_.maxBorrower,
            loansInfo_.maxT0DebtToCollateral,
            loansInfo_.noOfLoans
        ) = _pool.loansInfo();
    }

    function _getKickerInfo(address kicker_) internal view returns (KickerInfo memory kickerInfo_) {
        (
            kickerInfo_.claimableBond,
            kickerInfo_.lockedBond
        ) = _pool.kickerInfo(kicker_);
        kickerInfo_.totalBond = kickerInfo_.claimableBond + kickerInfo_.lockedBond;
    }

    function _getReservesInfo() internal view returns (ReservesInfo memory reservesInfo_) {
        (
            reservesInfo_.reserves,
            reservesInfo_.claimableReserves,
            reservesInfo_.claimableReservesRemaining,
            reservesInfo_.auctionPrice,
            reservesInfo_.timeRemaining
        ) = _poolInfo.poolReservesInfo(address(_pool));
    }

    function _getLup() internal view returns (uint256) {
        return _poolInfo.lup(address(_pool));
    }

    function _getPoolQuoteBalance() internal view returns (uint256) {
        return _quote.balanceOf(address(_pool)) * _pool.quoteTokenScale();
    }

    function _isBorrowerCollateralized(BorrowerInfo memory borrowerInfo_) internal view returns (bool) {
        return _isCollateralized(borrowerInfo_.debt, borrowerInfo_.collateral, _getLup(), _pool.poolType());
    }

    function _lpToQuoteTokens(
        uint256 lp_,
        uint256 index_
    ) internal view returns (uint256) {
        return _poolInfo.lpToQuoteTokens(address(_pool), lp_, index_);
    }

    function _getKickSkipTime() internal returns (uint256) {
        return vm.envOr("SKIP_TIME_TO_KICK", uint256(200 days));
    }

    function _ensureQuoteAmount(address actor_, uint256 amount_) internal {
        uint256 normalizedActorBalance = _quote.balanceOf(actor_) * _pool.quoteTokenScale();
        if (amount_> normalizedActorBalance) {
            _quote.mint(actor_, amount_ - normalizedActorBalance);
        }
        _quote.approve(address(_pool), _quote.balanceOf(actor_));
    }

    function _ensureAjnaAmount(address actor_, uint256 amount_) internal {
        uint256 actorBalance = _ajna.balanceOf(actor_);
        if (amount_> actorBalance) {
            _ajna.mint(actor_, amount_ - actorBalance);
        }
        _ajna.approve(address(_pool), _ajna.balanceOf(actor_));
    }

    function _updatePoolState() internal {
        _pool.updateInterest();
    }

    /**
     * @dev Ensure that error is an Pool expected error.
     */
    function _ensurePoolError(bytes memory err_) internal pure {
        bytes32 err = keccak256(err_);

        require(
            err == keccak256(abi.encodeWithSignature("InvalidAmount()")) ||
            err == keccak256(abi.encodeWithSignature("BucketBankruptcyBlock()")) ||
            err == keccak256(abi.encodeWithSignature("LUPBelowHTP()")) ||
            err == keccak256(abi.encodeWithSignature("InsufficientLiquidity()")) ||
            err == keccak256(abi.encodeWithSignature("RemoveDepositLockedByAuctionDebt()")) ||
            err == keccak256(abi.encodeWithSignature("NoClaim()")) ||
            err == keccak256(abi.encodeWithSignature("MoveToSameIndex()")) ||
            err == keccak256(abi.encodeWithSignature("DustAmountNotExceeded()")) ||
            err == keccak256(abi.encodeWithSignature("InvalidIndex()")) ||
            err == keccak256(abi.encodeWithSignature("InsufficientLP()")) || 
            err == keccak256(abi.encodeWithSignature("AuctionNotCleared()")) ||
            err == keccak256(abi.encodeWithSignature("AuctionNotTakeable()")) ||
            err == keccak256(abi.encodeWithSignature("TransferorNotApproved()")) ||
            err == keccak256(abi.encodeWithSignature("TransferToSameOwner()")) ||
            err == keccak256(abi.encodeWithSignature("NoAllowance()")) ||
            err == keccak256(abi.encodeWithSignature("InsufficientCollateral()")) ||
            err == keccak256(abi.encodeWithSignature("AuctionActive()")) ||
            err == keccak256(abi.encodeWithSignature("BorrowerUnderCollateralized()")) ||
            err == keccak256(abi.encodeWithSignature("NoDebt()")) ||
            err == keccak256(abi.encodeWithSignature("AmountLTMinDebt()")) ||
            err == keccak256(abi.encodeWithSignature("BorrowerOk()")) ||
            err == keccak256(abi.encodeWithSignature("LimitIndexExceeded()")) ||
            err == keccak256(abi.encodeWithSignature("PriceBelowLUP()")) ||
            err == keccak256(abi.encodeWithSignature("NoAuction()")) ||
            err == keccak256(abi.encodeWithSignature("AuctionPriceGtBucketPrice()")) ||
            err == keccak256(abi.encodeWithSignature("AuctionNotClearable()")) ||
            err == keccak256(abi.encodeWithSignature("ReserveAuctionTooSoon()")) ||
            err == keccak256(abi.encodeWithSignature("NoReserves()")) ||
            err == keccak256(abi.encodeWithSignature("ZeroDebtToCollateral()")) ||
            err == keccak256(abi.encodeWithSignature("NoReservesAuction()")) ||
            err == keccak256(abi.encodeWithSignature("AddAboveAuctionPrice()")),
            "Unexpected revert error"
        );
    }

    /**************************************/
    /*** Exchange Rate Helper Functions ***/
    /**************************************/

    /**
     * @dev Record the reserves and exchange rates before each action.
     */
    function _resetAndRecordReservesAndExchangeRate() internal {
        for (uint256 bucketIndex = LENDER_MIN_BUCKET_INDEX; bucketIndex <= LENDER_MAX_BUCKET_INDEX; bucketIndex++) {
            // reset the change flag before each action
            exchangeRateShouldNotChange[bucketIndex] = false;
            // record exchange rate before each action
            previousExchangeRate[bucketIndex] = _pool.bucketExchangeRate(bucketIndex);
            // record bankrupcy block before each action
            (,,uint256 bankruptcyTimestamp,,) = _pool.bucketInfo(bucketIndex);
            previousBankruptcy[bucketIndex] = bankruptcyTimestamp;
        }

        // reset the reserves before each action 
        increaseInReserves = 0;
        decreaseInReserves = 0;
        // record reserves before each action
        previousReserves = _getReservesInfo().reserves;

        // reset penalties before each action
        borrowerPenalty = 0;
        kickerReward = 0;

        // reset the bonds before each action
        increaseInBonds = 0;
        decreaseInBonds = 0;
        // record totalBondEscrowed before each action
        (previousTotalBonds, , , , ) = _pool.reservesInfo();
    }

    /********************************/
    /*** Fenwick Helper Functions ***/
    /********************************/

    function _fenwickAdd(uint256 amount_, uint256 bucketIndex_) internal {
        fenwickDeposits[bucketIndex_] += amount_;
    }

    function _fenwickRemove(uint256 removedAmount_, uint256 bucketIndex_) internal {
        // removedAmount can be slightly greater than fenwickDeposits due to rounding in accrue interest
        fenwickDeposits[bucketIndex_] -= Maths.min(fenwickDeposits[bucketIndex_], removedAmount_);
    }

    function _fenwickAccrueInterest() internal {
        ( , , , , uint256 pendingFactor) = _poolInfo.poolLoansInfo(address(_pool));

        // poolLoansInfo returns 1e18 if no interest is pending or time elapsed... the contracts calculate 0 time elapsed which causes discrep
        if (pendingFactor == 1e18) return;

        // get TP of worst loan
        uint256 htp = _poolInfo.htp(address(_pool));
        
        uint256 accrualIndex;

        if (htp > MAX_PRICE)      accrualIndex = 1;                          // if HTP is over the highest price bucket then no buckets earn interest
        else if (htp < MIN_PRICE) accrualIndex = MAX_FENWICK_INDEX;          // if HTP is under the lowest price bucket then all buckets earn interest
        else                      accrualIndex = _poolInfo.priceToIndex(htp);

        (, uint256 poolDebt, , ) = _pool.debtInfo();
        uint256 lupIndex = _pool.depositIndex(poolDebt);

        // accrual price is less of lup and htp, and prices decrease as index increases
        if (lupIndex > accrualIndex) accrualIndex = lupIndex;
        
        uint256 interestEarningDeposit = fenwickSumTillIndex(accrualIndex);

        if (interestEarningDeposit != 0) {
            uint256 utilization          = _pool.depositUtilization();
            uint256 lenderInterestMargin = PoolCommons.lenderInterestMargin(utilization);

            uint256 newInterest = Maths.wmul(
                lenderInterestMargin,
                Maths.wmul(pendingFactor - Maths.WAD, poolDebt)
            );

            // Cap lender factor at 10x the interest factor for borrowers
            uint256 scale = Maths.min(
                (newInterest * 1e18) / interestEarningDeposit,
                10 * (pendingFactor - Maths.WAD)
            ) + Maths.WAD;

            // simulate scale being applied to all deposits above HTP
            _fenwickMult(accrualIndex, scale);
        } 
    }

    function _fenwickMult(uint256 index_, uint256 scale_) internal {
        while (index_ > 0) {
            fenwickDeposits[index_] = Maths.wmul(fenwickDeposits[index_], scale_);

            index_--;
        }
    }
    
    // update local fenwick to pool fenwick before each action
    function _updateLocalFenwick() internal {
        for (uint256 bucketIndex = LENDER_MIN_BUCKET_INDEX; bucketIndex <= LENDER_MAX_BUCKET_INDEX; bucketIndex++) {
            fenwickDeposits[bucketIndex] = _getBucketInfo(bucketIndex).deposit;
        }
    }

    /*********************************/
    /*** Auctions Helper Functions ***/
    /*********************************/

    function _recordSettleBucket(
        address borrower_,
        uint256 borrowerCollateralBefore_,
        uint256 kickTimeBefore_,
        uint256 auctionPrice_
    ) internal {
        uint256 kickTimeAfter = _getAuctionInfo(borrower_).kickTime;

        // **CT2**: Keep track of bucketIndex when borrower is removed from auction to check collateral added into that bucket
        if (
            kickTimeBefore_ != 0
            &&
            kickTimeAfter == 0
            &&
            borrowerCollateralBefore_ % 1e18 != 0
        ) {
            if (auctionPrice_ < MIN_PRICE) {
                buckets.add(7388);
                lenderDepositTime[borrower_][7388] = block.timestamp;
            } else if (auctionPrice_ > MAX_PRICE) {
                buckets.add(0);
                lenderDepositTime[borrower_][0] = block.timestamp;
            } else {
                uint256 bucketIndex = _indexOf(auctionPrice_);
                buckets.add(bucketIndex);
                lenderDepositTime[borrower_][bucketIndex] = block.timestamp;
            }
        }
    }

    /********************************/
    /*** Logging Helper Functions ***/
    /********************************/

    function writePoolStateLogs() internal {
        uint256 pledgedCollateral    = _pool.pledgedCollateral();
        uint256 totalT0debt          = _pool.totalT0Debt();
        uint256 totalAuctions        = _pool.totalAuctionsInPool();
        uint256 totalT0debtInAuction = _pool.totalT0DebtInAuction();
        uint256 depositSize          = _pool.depositSize();
        (uint256 interestRate, )     = _pool.interestRateInfo();
        uint256 currentEpoch         = _pool.currentBurnEpoch();

        (
            uint256 totalBond,
            uint256 reserveUnclaimed, , ,
            uint256 totalInterest
        ) = _pool.reservesInfo();

        (
            ,
            uint256 noOfLoans,
            address maxBorrower,
            uint256 pendingInflator,
        ) = _poolInfo.poolLoansInfo(address(_pool));

        (
            , , , , , , ,
            address headAuction, ,
        ) = _pool.auctionInfo(address(0));

        printLog("Time                     = ", block.timestamp);
        printLog("Quote pool Balance       = ", _quote.balanceOf(address(_pool)));
        printLog("Total deposits           = ", depositSize);
        printLog("Pledged Collateral       = ", pledgedCollateral);
        printLog("Interest Rate            = ", interestRate);
        printLine("");
        printLog("Total t0 debt            = ", totalT0debt);
        printLog("Total t0 debt in auction = ", totalT0debtInAuction);
        printLog("Total debt               = ", Maths.wmul(totalT0debt, pendingInflator));
        printLog("Total debt in auction    = ", Maths.wmul(totalT0debtInAuction, pendingInflator));
        printLog("Total bond escrowed      = ", totalBond);
        printLine("");
        printLog("Total Loans              = ", noOfLoans);
        printLog("Total Auctions           = ", totalAuctions);
        printLine(
            string(
                abi.encodePacked("Max Borrower             = ", Strings.toHexString(uint160(maxBorrower), 20), "")
            )
        );
        printLine(
            string(
                abi.encodePacked("Head Auction             = ", Strings.toHexString(uint160(headAuction), 20), "")
            )
        );
        printLine("");

        printLog("Current Epoch            = ", currentEpoch);
        printLog("Total reserves unclaimed = ", reserveUnclaimed);
        printLog("Total interest earned    = ", totalInterest);
        printLine("");
        printLog("Successful kicks        = ", numberOfActions["kick"]);
        printLog("Successful lender kicks = ", numberOfActions["lenderKick"]);
        printLog("Successful takes        = ", numberOfActions["take"]);
        printLog("Successful bucket takes = ", numberOfActions["bucketTake"]);
        printLog("Successful settles      = ", numberOfActions["settle"]);

        printInNextLine("=======================");
    }

    function writeLenderLogs() internal {
        printInNextLine("== Lenders Details ==");
        string memory data;
        for (uint256 i = 0; i < actors.length; i++) {
            printLine("");
            printLog("Actor ", i + 1);
            for (uint256 j = 0; j < buckets.length(); j++) {
                uint256 bucketIndex = buckets.at(j);
                (uint256 lenderLps, ) = _pool.lenderInfo(bucketIndex, actors[i]);
                if (lenderLps != 0) {
                    data = string(
                        abi.encodePacked(
                            "Lps at ", Strings.toString(bucketIndex), " = ", Strings.toString(lenderLps)
                        )
                    );
                    printLine(data);
                }
            }
        }
        printInNextLine("=======================");
    }

    function writeBorrowerLogs() internal {
        printInNextLine("== Borrowers Details ==");
        for (uint256 i = 0; i < actors.length; i++) {
            printLine("");
            printLog("Actor ", i + 1);
<<<<<<< HEAD
            (uint256 debt, uint256 pledgedCollateral, uint256 t0NeutralPrice, uint256 thresholdPrice) = _poolInfo.borrowerInfo(address(_pool), actors[i]);
            if (debt != 0 || pledgedCollateral != 0) {
                printLog("Debt               = ", debt);
                printLog("Pledged collateral = ", pledgedCollateral);
                printLog("t0 Neutral Price   = ", t0NeutralPrice);
                printLog("t0 Threshold Price = ", thresholdPrice);

=======

            BorrowerInfo memory borrowerInfo = _getBorrowerInfo(actors[i]);
            if (borrowerInfo.debt != 0 || borrowerInfo.collateral != 0) {
                printLog("Debt               = ", borrowerInfo.debt);
                printLog("Pledged collateral = ", borrowerInfo.collateral);
>>>>>>> b826e7f7
            }
        }
        printInNextLine("=======================");
    }

    function writeBucketsLogs() internal {
        printInNextLine("== Buckets Detail ==");
        for (uint256 i = 0; i < buckets.length(); i++) {
            printLine("");
            uint256 bucketIndex = buckets.at(i);
            printLog("Bucket:", bucketIndex);
            (
                ,
                uint256 quoteTokens,
                uint256 collateral,
                uint256 bucketLP,
                uint256 scale,
                uint256 exchangeRate
            ) = _poolInfo.bucketInfo(address(_pool), bucketIndex);

            printLog("Quote tokens  = ", quoteTokens);
            printLog("Collateral    = ", collateral);
            printLog("Bucket Lps    = ", bucketLP);
            printLog("Scale         = ", scale);
            printLog("Exchange Rate = ", exchangeRate);
        }
        printInNextLine("=======================");
    }

    function writeAuctionLogs() internal {
        printInNextLine("== Auctions Details ==");
        string memory data;
        address nextBorrower;
        uint256 kickTime;
        uint256 referencePrice;
        uint256 bondFactor;
        uint256 bondSize;
        uint256 neutralPrice;
        (,,,,,,, nextBorrower,,) = _pool.auctionInfo(address(0));
        while (nextBorrower != address(0)) {
            data = string(abi.encodePacked("Borrower ", Strings.toHexString(uint160(nextBorrower), 20), " Auction Details :"));
            printInNextLine(data);
            (, bondFactor, bondSize, kickTime, referencePrice, neutralPrice,,, nextBorrower,) = _pool.auctionInfo(nextBorrower);

            printLog("Bond Factor     = ", bondFactor);
            printLog("Bond Size       = ", bondSize);
            printLog("Kick Time       = ", kickTime);
            printLog("Reference Price = ", referencePrice);
            printLog("Neutral Price   = ", neutralPrice);
        }
        printInNextLine("=======================");
    }

    function printLog(string memory key, uint256 value) internal {
        string memory data = string(abi.encodePacked(key, Strings.toString(value)));
        printLine(data);
    }

    function printLine(string memory data) internal {
        vm.writeLine(path, data);
    }

    function printInNextLine(string memory data) internal {
        printLine("");
        printLine(data);
    }

    /**********************************/
    /*** Fenwick External Functions ***/
    /**********************************/

    function fenwickSumTillIndex(uint256 index_) public view returns (uint256 sum_) {
        uint256[] memory depositBuckets = getBuckets();

        for (uint256 i = 0; i < depositBuckets.length; i++) {
            uint256 bucket = depositBuckets[i];
            if (bucket <= index_) {
                sum_ += fenwickDeposits[bucket];
            }
        }
    }

    function fenwickIndexForSum(uint256 debt_) public view returns (uint256) {
        uint256 minIndex = LENDER_MIN_BUCKET_INDEX;
        uint256 maxIndex = LENDER_MAX_BUCKET_INDEX;

        uint256[] memory depositBuckets = getBuckets();
        for (uint256 i = 0; i < depositBuckets.length; i++) {
            minIndex = Maths.min(minIndex, depositBuckets[i]);
            maxIndex = Maths.max(maxIndex, depositBuckets[i]);
        }

        while (debt_ != 0 && minIndex <= maxIndex) {
            if (fenwickDeposits[minIndex] >= debt_) return minIndex;

            debt_ -= fenwickDeposits[minIndex];

            minIndex += 1;
        }

        return MAX_FENWICK_INDEX;
    }

    function fenwickSumAtIndex(uint256 index_) public view returns(uint256) {
        return fenwickDeposits[index_];
    }

    function fenwickTreeSum() external view returns (uint256) {
        return fenwickSumTillIndex(fenwickDeposits.length - 1);    
    }

    /*************************************/
    /*** Test Utils External Functions ***/
    /*************************************/

    function getActorsCount() external view returns(uint256) {
        return actors.length;
    }

    function constrictToRange(
        uint256 x_,
        uint256 min_,
        uint256 max_
    ) pure public returns (uint256 result_) {
        require(max_ >= min_, "MAX_LESS_THAN_MIN");

        uint256 size = max_ - min_;

        if (size == 0) return min_;            // Using max would be equivalent as well.
        if (max_ != type(uint256).max) size++; // Make the max inclusive.

        // Ensure max is inclusive in cases where x != 0 and max is at uint max.
        if (max_ == type(uint256).max && x_ != 0) x_--; // Accounted for later.

        if (x_ < min_) x_ += size * (((min_ - x_) / size) + 1);

        result_ = min_ + ((x_ - min_) % size);

        // Account for decrementing x to make max inclusive.
        if (max_ == type(uint256).max && x_ != 0) result_++;
    }

    function getBuckets() public view returns(uint256[] memory) {
        return buckets.values();
    }

    function _repayBorrowerDebt(address borrower_, uint256 amount_) internal virtual;

}<|MERGE_RESOLUTION|>--- conflicted
+++ resolved
@@ -35,6 +35,7 @@
         uint256 collateral;
         uint256 npTpRatio;
         uint256 t0Np;
+        uint256 thresholdPrice;
     }
 
     struct BucketInfo {
@@ -196,11 +197,7 @@
         if (headAuction != address(0)) {
             uint256 kickTime = _getAuctionInfo(headAuction).kickTime;
             if (block.timestamp - kickTime > 72 hours) {
-<<<<<<< HEAD
-                (uint256 auctionedDebt, , , ) = _poolInfo.borrowerInfo(address(_pool), headAuction);
-=======
                 uint256 auctionedDebt = _getBorrowerInfo(headAuction).debt;
->>>>>>> b826e7f7
 
                 try vm.startPrank(headAuction) {
                 } catch {
@@ -227,11 +224,7 @@
                 address borrower = _getLoansInfo().maxBorrower;
 
                 if (borrower != address(0)) {
-<<<<<<< HEAD
-                    (uint256 debt, , , )     = _poolInfo.borrowerInfo(address(_pool), borrower);
-=======
                     uint256 debt = _getBorrowerInfo(borrower).debt;
->>>>>>> b826e7f7
 
                     try vm.startPrank(borrower) {
                     } catch {
@@ -356,7 +349,8 @@
         (
             borrowerInfo_.debt,
             borrowerInfo_.collateral,
-            borrowerInfo_.t0Np
+            borrowerInfo_.t0Np,
+            borrowerInfo_.thresholdPrice
         ) = _poolInfo.borrowerInfo(address(_pool), borrower_);
 
         (
@@ -736,21 +730,14 @@
         for (uint256 i = 0; i < actors.length; i++) {
             printLine("");
             printLog("Actor ", i + 1);
-<<<<<<< HEAD
-            (uint256 debt, uint256 pledgedCollateral, uint256 t0NeutralPrice, uint256 thresholdPrice) = _poolInfo.borrowerInfo(address(_pool), actors[i]);
-            if (debt != 0 || pledgedCollateral != 0) {
-                printLog("Debt               = ", debt);
-                printLog("Pledged collateral = ", pledgedCollateral);
-                printLog("t0 Neutral Price   = ", t0NeutralPrice);
-                printLog("t0 Threshold Price = ", thresholdPrice);
-
-=======
 
             BorrowerInfo memory borrowerInfo = _getBorrowerInfo(actors[i]);
             if (borrowerInfo.debt != 0 || borrowerInfo.collateral != 0) {
                 printLog("Debt               = ", borrowerInfo.debt);
                 printLog("Pledged collateral = ", borrowerInfo.collateral);
->>>>>>> b826e7f7
+                printLog("t0 Neutral Price   = ", borrowerInfo.t0Np);
+                printLog("Threshold Price    = ", borrowerInfo.thresholdPrice);
+
             }
         }
         printInNextLine("=======================");
