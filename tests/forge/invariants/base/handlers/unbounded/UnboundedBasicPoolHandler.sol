--- conflicted
+++ resolved
@@ -93,10 +93,7 @@
         uint256 toIndex_
     ) internal updateLocalStateAndPoolInterest {
         numberOfCalls['UBBasicHandler.moveQuoteToken']++;
-<<<<<<< HEAD
-=======
 
->>>>>>> 5a594fc1
         ( , , , uint256 fromDeposit, ) = _pool.bucketInfo(fromIndex_);
         fenwickDeposits[fromIndex_] = fromDeposit;
 
@@ -129,12 +126,8 @@
         uint256 bucketIndex_,
         uint256 amount_
     ) internal updateLocalStateAndPoolInterest {
-<<<<<<< HEAD
-        numberOfCalls['UBasicHandler.incLPAllowance']++;
-=======
         numberOfCalls['UBBasicHandler.increaseLPAllowance']++;
 
->>>>>>> 5a594fc1
         // approve as transferor
         address[] memory transferors = new address[](1);
         transferors[0] = receiver_;
@@ -152,12 +145,8 @@
         address receiver_,
         uint256 bucketIndex_
     ) internal updateLocalStateAndPoolInterest {
-<<<<<<< HEAD
-        numberOfCalls['UBasicHandler.transferLps']++;
-=======
         numberOfCalls['UBBasicHandler.transferLps']++;
 
->>>>>>> 5a594fc1
         uint256[] memory buckets = new uint256[](1);
         buckets[0] = bucketIndex_;
 
