// SPDX-License-Identifier: UNLICENSED

pragma solidity 0.8.14;

import '@std/Test.sol';

import { PoolInfoUtils }    from 'src/PoolInfoUtils.sol';
import { Pool }             from 'src/base/Pool.sol';

import { TokenWithNDecimals, BurnableToken }  from '../../utils/Tokens.sol';

abstract contract BaseInvariants is Test {

    uint256 internal LENDER_MIN_BUCKET_INDEX;
    uint256 internal LENDER_MAX_BUCKET_INDEX;

    TokenWithNDecimals internal _quote;

    BurnableToken internal _ajna;

    uint256 internal _numOfActors;

    Pool          internal _pool;
    PoolInfoUtils internal _poolInfo;

    // bucket exchange rate tracking
    mapping(uint256 => uint256) internal previousBucketExchangeRate;

    // inflator tracking
    uint256 previousInflator;
    uint256 previousInflatorUpdate;

    // interest rate tracking
    uint256 previousInterestRateUpdate;
    uint256 previousTotalInterestEarned;
    uint256 previousTotalInterestEarnedUpdate;

    // address of pool handler
    address internal _handler;

    uint256 public currentTimestamp;

    // use current timestamp for invariants
    modifier useCurrentTimestamp {
        vm.warp(currentTimestamp);

        _;
    }

    function setUp() public virtual {
        // Tokens
        _ajna  = new BurnableToken("Ajna", "A");
        _quote = new TokenWithNDecimals("Quote", "Q", uint8(vm.envOr("QUOTE_PRECISION", uint256(18))));

        _numOfActors = uint256(vm.envOr("NO_OF_ACTORS", uint256(10)));

        // Pool
<<<<<<< HEAD
        _poolInfo   = new PoolInfoUtils();
=======
        _poolInfo = new PoolInfoUtils();
>>>>>>> 286b59ce

        currentTimestamp = block.timestamp;
    }

    function setCurrentTimestamp(uint256 currentTimestamp_) external {
        currentTimestamp = currentTimestamp_;
    }

    /************************/
    /*** Helper Functions ***/
    /************************/

    function getDiff(uint256 x, uint256 y) internal pure returns (uint256 diff) {
        diff = x > y ? x - y : y - x;
    }

    function requireWithinDiff(uint256 x, uint256 y, uint256 expectedDiff, string memory err) internal pure {
        require(getDiff(x, y) <= expectedDiff, err);
    }

    function greaterThanWithinDiff(uint256 x, uint256 y, uint256 expectedDiff, string memory err) internal pure {
        require(x > y || getDiff(x, y) <= expectedDiff, err);
    }
}<|MERGE_RESOLUTION|>--- conflicted
+++ resolved
@@ -55,11 +55,7 @@
         _numOfActors = uint256(vm.envOr("NO_OF_ACTORS", uint256(10)));
 
         // Pool
-<<<<<<< HEAD
-        _poolInfo   = new PoolInfoUtils();
-=======
         _poolInfo = new PoolInfoUtils();
->>>>>>> 286b59ce
 
         currentTimestamp = block.timestamp;
     }
