--- conflicted
+++ resolved
@@ -32,57 +32,46 @@
 
     function invariant_call_summary() public virtual override useCurrentTimestamp {
         console.log("\nCall Summary\n");
-<<<<<<< HEAD
+        console.log("--Lender----------");
+        console.log("BBasicHandler.addQuoteToken         ",  IBaseHandler(_handler).numberOfCalls("BBasicHandler.addQuoteToken"));
+        console.log("UBBasicHandler.addQuoteToken        ",  IBaseHandler(_handler).numberOfCalls("UBBasicHandler.addQuoteToken"));
+        console.log("BBasicHandler.removeQuoteToken      ",  IBaseHandler(_handler).numberOfCalls("BBasicHandler.removeQuoteToken"));
+        console.log("UBBasicHandler.removeQuoteToken     ",  IBaseHandler(_handler).numberOfCalls("UBBasicHandler.removeQuoteToken"));
+        console.log("BBasicHandler.addCollateral         ",  IBaseHandler(_handler).numberOfCalls("BBasicHandler.addCollateral"));
+        console.log("UBBasicHandler.addCollateral        ",  IBaseHandler(_handler).numberOfCalls("UBBasicHandler.addCollateral"));
+        console.log("BBasicHandler.removeCollateral      ",  IBaseHandler(_handler).numberOfCalls("BBasicHandler.removeCollateral"));
+        console.log("UBBasicHandler.removeCollateral     ",  IBaseHandler(_handler).numberOfCalls("UBBasicHandler.removeCollateral"));
+        console.log("BBasicHandler.moveQuoteToken        ",  IBaseHandler(_handler).numberOfCalls("BBasicHandler.moveQuoteToken"));
+        console.log("UBBasicHandler.moveQuoteToken       ",  IBaseHandler(_handler).numberOfCalls("UBBasicHandler.moveQuoteToken"));
+        console.log("BBasicHandler.transferLps           ",  IBaseHandler(_handler).numberOfCalls("BBasicHandler.transferLps"));
+        console.log("UBBasicHandler.transferLps          ",  IBaseHandler(_handler).numberOfCalls("UBBasicHandler.transferLps"));
+        console.log("--Borrower--------");
+        console.log("BBasicHandler.drawDebt              ",  IBaseHandler(_handler).numberOfCalls("BBasicHandler.drawDebt"));
+        console.log("UBBasicHandler.drawDebt             ",  IBaseHandler(_handler).numberOfCalls("UBBasicHandler.drawDebt"));
+        console.log("BBasicHandler.repayDebt             ",  IBaseHandler(_handler).numberOfCalls("BBasicHandler.repayDebt"));
+        console.log("UBBasicHandler.repayDebt            ",  IBaseHandler(_handler).numberOfCalls("UBBasicHandler.repayDebt"));
+        console.log("BBasicHandler.pledgeCollateral      ",  IBaseHandler(_handler).numberOfCalls("BBasicHandler.pledgeCollateral"));
+        console.log("UBBasicHandler.pledgeCollateral     ",  IBaseHandler(_handler).numberOfCalls("UBBasicHandler.pledgeCollateral"));
+        console.log("BBasicHandler.pullCollateral        ",  IBaseHandler(_handler).numberOfCalls("BBasicHandler.pullCollateral"));
+        console.log("UBBasicHandler.pullCollateral       ",  IBaseHandler(_handler).numberOfCalls("UBBasicHandler.pullCollateral"));
+        console.log("--Kicker/Taker----");
+        console.log("BLiquidationHandler.kickAuction           ",  IBaseHandler(_handler).numberOfCalls("BLiquidationHandler.kickAuction"));
+        console.log("UBLiquidationHandler.kickAuction          ",  IBaseHandler(_handler).numberOfCalls("UBLiquidationHandler.kickAuction"));
+        console.log("BLiquidationHandler.takeAuction           ",  IBaseHandler(_handler).numberOfCalls("BLiquidationHandler.takeAuction"));
+        console.log("UBLiquidationHandler.takeAuction          ",  IBaseHandler(_handler).numberOfCalls("UBLiquidationHandler.takeAuction"));
+        console.log("BLiquidationHandler.bucketTake            ",  IBaseHandler(_handler).numberOfCalls("BLiquidationHandler.bucketTake"));
+        console.log("UBLiquidationHandler.bucketTake           ",  IBaseHandler(_handler).numberOfCalls("UBLiquidationHandler.bucketTake"));
+        console.log("BLiquidationHandler.settleAuction         ",  IBaseHandler(_handler).numberOfCalls("BLiquidationHandler.settleAuction"));
+        console.log("UBLiquidationHandler.settleAuction        ",  IBaseHandler(_handler).numberOfCalls("UBLiquidationHandler.settleAuction"));
+        console.log("BLiquidationHandler.withdrawBonds         ",  IBaseHandler(_handler).numberOfCalls("BLiquidationHandler.withdrawBonds"));
+        console.log("UBLiquidationHandler.withdrawBonds        ",  IBaseHandler(_handler).numberOfCalls("UBLiquidationHandler.withdrawBonds"));
+        console.log("BLiquidationHandler.kickWithDeposit       ",  IBaseHandler(_handler).numberOfCalls("BLiquidationHandler.kickWithDeposit"));
+        console.log("UBLiquidationHandler.kickWithDeposit      ",  IBaseHandler(_handler).numberOfCalls("UBLiquidationHandler.kickWithDeposit"));
         console.log("--Reserves--------");
         console.log("BReserveHandler.takeReserves        ",  IBaseHandler(_handler).numberOfCalls("BReserveHandler.takeReserves"));
         console.log("UBReserveHandler.takeReserves       ",  IBaseHandler(_handler).numberOfCalls("UBReserveHandler.takeReserves"));
         console.log("BReserveHandler.kickReserves        ",  IBaseHandler(_handler).numberOfCalls("BReserveHandler.kickReserves"));
         console.log("UBReserveHandler.kickReserves       ",  IBaseHandler(_handler).numberOfCalls("UBReserveHandler.kickReserves"));
-        console.log(
-            "Sum",
-            IBaseHandler(_handler).numberOfCalls("BReserveHandler.takeReserves") +
-            IBaseHandler(_handler).numberOfCalls("BReserveHandler.kickReserves")
-=======
-        console.log("--Lender----------");
-        console.log("BReserveHandler.addQuoteToken         ",  IBaseHandler(_handler).numberOfCalls("BBasicHandler.addQuoteToken"));
-        console.log("UBReserveHandler.addQuoteToken        ",  IBaseHandler(_handler).numberOfCalls("UBBasicHandler.addQuoteToken"));
-        console.log("BReserveHandler.removeQuoteToken      ",  IBaseHandler(_handler).numberOfCalls("BBasicHandler.removeQuoteToken"));
-        console.log("UBReserveHandler.removeQuoteToken     ",  IBaseHandler(_handler).numberOfCalls("UBBasicHandler.removeQuoteToken"));
-        console.log("BReserveHandler.addCollateral         ",  IBaseHandler(_handler).numberOfCalls("BBasicHandler.addCollateral"));
-        console.log("UBReserveHandler.addCollateral        ",  IBaseHandler(_handler).numberOfCalls("UBBasicHandler.addCollateral"));
-        console.log("BReserveHandler.removeCollateral      ",  IBaseHandler(_handler).numberOfCalls("BBasicHandler.removeCollateral"));
-        console.log("UBReserveHandler.removeCollateral     ",  IBaseHandler(_handler).numberOfCalls("UBBasicHandler.removeCollateral"));
-        console.log("BReserveHandler.moveQuoteToken        ",  IBaseHandler(_handler).numberOfCalls("BBasicHandler.moveQuoteToken"));
-        console.log("UBReserveHandler.moveQuoteToken       ",  IBaseHandler(_handler).numberOfCalls("UBBasicHandler.moveQuoteToken"));
-        console.log("BReserveHandler.transferLps           ",  IBaseHandler(_handler).numberOfCalls("BBasicHandler.transferLps"));
-        console.log("UBReserveHandler.transferLps          ",  IBaseHandler(_handler).numberOfCalls("UBBasicHandler.transferLps"));
-        console.log("--Borrower--------");
-        console.log("BReserveHandler.drawDebt              ",  IBaseHandler(_handler).numberOfCalls("BBasicHandler.drawDebt"));
-        console.log("UBReserveHandler.drawDebt             ",  IBaseHandler(_handler).numberOfCalls("UBBasicHandler.drawDebt"));
-        console.log("BReserveHandler.repayDebt             ",  IBaseHandler(_handler).numberOfCalls("BBasicHandler.repayDebt"));
-        console.log("UBReserveHandler.repayDebt            ",  IBaseHandler(_handler).numberOfCalls("UBBasicHandler.repayDebt"));
-        console.log("BReserveHandler.pledgeCollateral      ",  IBaseHandler(_handler).numberOfCalls("BBasicHandler.pledgeCollateral"));
-        console.log("UBReserveHandler.pledgeCollateral     ",  IBaseHandler(_handler).numberOfCalls("UBBasicHandler.pledgeCollateral"));
-        console.log("BReserveHandler.pullCollateral        ",  IBaseHandler(_handler).numberOfCalls("BBasicHandler.pullCollateral"));
-        console.log("UBReserveHandler.pullCollateral       ",  IBaseHandler(_handler).numberOfCalls("UBBasicHandler.pullCollateral"));
-        console.log("--Kicker/Taker----");
-        console.log("BReserveHandler.kickAuction           ",  IBaseHandler(_handler).numberOfCalls("BLiquidationHandler.kickAuction"));
-        console.log("UBReserveHandler.kickAuction          ",  IBaseHandler(_handler).numberOfCalls("UBLiquidationHandler.kickAuction"));
-        console.log("BReserveHandler.takeAuction           ",  IBaseHandler(_handler).numberOfCalls("BLiquidationHandler.takeAuction"));
-        console.log("UBReserveHandler.takeAuction          ",  IBaseHandler(_handler).numberOfCalls("UBLiquidationHandler.takeAuction"));
-        console.log("BReserveHandler.bucketTake            ",  IBaseHandler(_handler).numberOfCalls("BLiquidationHandler.bucketTake"));
-        console.log("UBReserveHandler.bucketTake           ",  IBaseHandler(_handler).numberOfCalls("UBLiquidationHandler.bucketTake"));
-        console.log("BReserveHandler.settleAuction         ",  IBaseHandler(_handler).numberOfCalls("BLiquidationHandler.settleAuction"));
-        console.log("UBReserveHandler.settleAuction        ",  IBaseHandler(_handler).numberOfCalls("UBLiquidationHandler.settleAuction"));
-        console.log("BReserveHandler.withdrawBonds         ",  IBaseHandler(_handler).numberOfCalls("BLiquidationHandler.withdrawBonds"));
-        console.log("UBReserveHandler.withdrawBonds        ",  IBaseHandler(_handler).numberOfCalls("UBLiquidationHandler.withdrawBonds"));
-        console.log("BReserveHandler.kickWithDeposit       ",  IBaseHandler(_handler).numberOfCalls("BLiquidationHandler.kickWithDeposit"));
-        console.log("UBReserveHandler.kickWithDeposit      ",  IBaseHandler(_handler).numberOfCalls("UBLiquidationHandler.kickWithDeposit"));
-        console.log("BReserveHandler.kickReserveAuction    ",  IBaseHandler(_handler).numberOfCalls("BReserveHandler.kickReserveAuction"));
-        console.log("UBReserveHandler.kickReserveAuction   ",  IBaseHandler(_handler).numberOfCalls("UBReserveHandler.kickReserveAuction"));
-        console.log("BReserveHandler.takeReserves          ",  IBaseHandler(_handler).numberOfCalls("BReserveHandler.takeReserves"));
-        console.log("UBReserveHandler.takeReserves         ",  IBaseHandler(_handler).numberOfCalls("UBReserveHandler.takeReserves"));
-        console.log("------------------");
         console.log(
             "Sum",
             IBaseHandler(_handler).numberOfCalls("BBasicHandler.addQuoteToken") +
@@ -103,7 +92,6 @@
             IBaseHandler(_handler).numberOfCalls("BLiquidationHandler.kickWithDeposit") +
             IBaseHandler(_handler).numberOfCalls("BReserveHandler.kickReserveAuction") +
             IBaseHandler(_handler).numberOfCalls("BReserveHandler.takeReserves")
->>>>>>> 5a594fc1
         );
     }
 }