// SPDX-License-Identifier: UNLICENSED

pragma solidity 0.8.14;

import "@std/console.sol";

import { Pool }             from 'src/base/Pool.sol';
import { ERC721Pool }        from 'src/ERC721Pool.sol';
import { ERC721PoolFactory } from 'src/ERC721PoolFactory.sol';
import { Maths }            from 'src/libraries/internal/Maths.sol';

import { NFTCollateralToken } from '../../utils/Tokens.sol';

import { BasicERC721PoolHandler } from './handlers/BasicERC721PoolHandler.sol';
import { BasicInvariants }       from '../base/BasicInvariants.t.sol';
import { IBaseHandler }          from '../interfaces/IBaseHandler.sol';

// contains invariants for the test
contract BasicERC721PoolInvariants is BasicInvariants {

    /**************************************************************************************************************************************/
    /*** Invariant Tests                                                                                                                ***/
    /***************************************************************************************************************************************

     * Collateral Token
        * CT2: number of tokens owned by the pool (Collateral.balanceOf(pool)) * 1e18 = sum of collateral across all borrowers (Borrower.collateral) + sum of claimable collateral across all buckets (Bucket.collateral)
        * CT3: number of tokens owned by the pool (Collateral.balanceOf(pool) = length of borrower array token ids (ERC721Pool.borrowerTokenIds.length) + length of buckets array token ids (ERC721Pool.bucketTokenIds.length)
        * CT4: number of borrower token ids (ERC721Pool.borrowerTokenIds.length) * 1e18 >= borrower balance (Borrower.collateral) Note: can be lower in case when fractional collateral that is rebalanced / moved to buckets claimable token ids
        * CT5: token ids in buckets array (ERC721Pool.bucketTokenIds) and in borrowers array (ERC721Pool.borrowerTokenIds) are owned by pool contract (Collateral.ownerOf(tokenId))
        * CT6: in case of subset pools: token ids in buckets array (ERC721Pool.bucketTokenIds) and in borrowers array (ERC721Pool.borrowerTokenIds) should have a mapping of True in allowed token ids mapping (ERC721Pool.tokenIdsAllowed)
        * CT7: total pledged collateral in pool (PoolBalancesState.pledgedCollateral) = sum of collateral balances across all borrowers (Borrower.collateral)
    ****************************************************************************************************************************************/

    uint256               internal constant NUM_ACTORS = 10;

    NFTCollateralToken     internal _collateral;
    ERC721Pool             internal _erc721pool;
    ERC721Pool             internal _impl;
    ERC721PoolFactory      internal _erc721poolFactory;
    BasicERC721PoolHandler internal _basicERC721PoolHandler;

    function setUp() public override virtual{

        super.setUp();

        uint256[] memory tokenIds;
        _collateral        = new NFTCollateralToken();
        _erc721poolFactory = new ERC721PoolFactory(address(_ajna));
        _impl              = _erc721poolFactory.implementation();
        _erc721pool        = ERC721Pool(_erc721poolFactory.deployPool(address(_collateral), address(_quote), tokenIds, 0.05 * 10**18));
        _pool              = Pool(address(_erc721pool));

        _basicERC721PoolHandler = new BasicERC721PoolHandler(
            address(_erc721pool),
            address(_ajna),
            address(_quote),
            address(_collateral),
            address(_poolInfo),
            NUM_ACTORS,
            address(this)
        );

        _handler = address(_basicERC721PoolHandler);

        excludeContract(address(_ajna));
        excludeContract(address(_collateral));
        excludeContract(address(_quote));
        excludeContract(address(_erc721poolFactory));
        excludeContract(address(_erc721pool));
        excludeContract(address(_poolInfo));
        excludeContract(address(_impl));

        LENDER_MIN_BUCKET_INDEX = IBaseHandler(_handler).LENDER_MIN_BUCKET_INDEX();
        LENDER_MAX_BUCKET_INDEX = IBaseHandler(_handler).LENDER_MAX_BUCKET_INDEX();

        for (uint256 bucketIndex = LENDER_MIN_BUCKET_INDEX; bucketIndex <= LENDER_MAX_BUCKET_INDEX; bucketIndex++) {
            ( , , , , ,uint256 exchangeRate) = _poolInfo.bucketInfo(address(_erc721pool), bucketIndex);
            previousBucketExchangeRate[bucketIndex] = exchangeRate;
        }

        (, previousInterestRateUpdate) = _erc721pool.interestRateInfo();

        // TODO: Change once this issue is resolved -> https://github.com/foundry-rs/foundry/issues/2963
        targetSender(address(0x1234));
    }

    function invariant_CT2() public useCurrentTimestamp {
        uint256 collateralBalance = _collateral.balanceOf(address(_erc721pool)) * 1e18;
        uint256 bucketCollateral;
        uint256 collateral;

<<<<<<< HEAD
        for (uint256 bucketIndex = LENDER_MIN_BUCKET_INDEX; bucketIndex <= LENDER_MAX_BUCKET_INDEX; bucketIndex++) {
            (, collateral, , , ) = _erc721pool.bucketInfo(bucketIndex);
            bucketCollateral += collateral;
        }

=======
>>>>>>> c869ef98
        uint256[] memory collateralBuckets = IBaseHandler(_handler).getCollateralBuckets();
        for(uint256 i = 0; i < collateralBuckets.length; i++) {
            uint256 bucketIndex = collateralBuckets[i];
            (, collateral, , , ) = _erc721pool.bucketInfo(bucketIndex);
            bucketCollateral += collateral;
        }

        assertEq(collateralBalance, bucketCollateral + _erc721pool.pledgedCollateral());
    }

    function invariant_CT3() public useCurrentTimestamp {
        uint256 collateralBalance = _collateral.balanceOf(address(_erc721pool));

        uint256 actorCount = IBaseHandler(_handler).getActorsCount();
        uint256 borrowerTokens;

        for (uint256 i = 0; i < actorCount; i++) {
            address borrower = IBaseHandler(_handler).actors(i);
            borrowerTokens   += _erc721pool.totalBorrowerTokens(borrower);
        }

        uint256 bucketTokens = _erc721pool.totalBucketTokens();
        assertEq(collateralBalance, borrowerTokens + bucketTokens);
    }

    function invariant_CT4() public useCurrentTimestamp {
        uint256 actorCount = IBaseHandler(_handler).getActorsCount();

        for (uint256 i = 0; i < actorCount; i++) {
            address borrower       = IBaseHandler(_handler).actors(i);
            uint256 borrowerTokens = _erc721pool.totalBorrowerTokens(borrower);

            (, uint256 borrowerCollateral, ) = _erc721pool.borrowerInfo(borrower);

            assertGe(borrowerTokens * 1e18, borrowerCollateral);
        }
    }

    function invariant_CT5() public useCurrentTimestamp {
        uint256 actorCount = IBaseHandler(_handler).getActorsCount();

        for (uint256 i = 0; i < actorCount; i++) {
            address borrower       = IBaseHandler(_handler).actors(i);
            uint256 borrowerTokens = _erc721pool.totalBorrowerTokens(borrower);

            for (uint256 tokenIndex = 0; tokenIndex < borrowerTokens; tokenIndex++) {
                uint256 borrowerTokenId = _erc721pool.borrowerTokenIds(borrower, tokenIndex);

                assertEq(_collateral.ownerOf(borrowerTokenId), address(_erc721pool));
            }
        }

        uint256 bucketTokens = _erc721pool.totalBucketTokens();
        for (uint256 tokenIndex = 0; tokenIndex < bucketTokens; tokenIndex++) {
            uint256 bucketTokenId = _erc721pool.bucketTokenIds(tokenIndex);

            assertEq(_collateral.ownerOf(bucketTokenId), address(_erc721pool));
        }
    }

    function invariant_CT6() public useCurrentTimestamp {
        if (_erc721pool.isSubset()) {
            uint256 actorCount = IBaseHandler(_handler).getActorsCount();
            for (uint256 i = 0; i < actorCount; i++) {
                address borrower       = IBaseHandler(_handler).actors(i);
                uint256 borrowerTokens = _erc721pool.totalBorrowerTokens(borrower);

                for (uint256 tokenIndex = 0; tokenIndex < borrowerTokens; tokenIndex++) {
                    uint256 borrowerTokenId = _erc721pool.borrowerTokenIds(borrower, tokenIndex);

                    assertTrue(_erc721pool.tokenIdsAllowed(borrowerTokenId));
                }
            }

            uint256 bucketTokens = _erc721pool.totalBucketTokens();
            for (uint256 tokenIndex = 0; tokenIndex < bucketTokens; tokenIndex++) {
                uint256 bucketTokenId = _erc721pool.bucketTokenIds(tokenIndex);

                assertTrue(_erc721pool.tokenIdsAllowed(bucketTokenId));
            }
        }    
    }

    function invariant_CT7() public useCurrentTimestamp {
        uint256 actorCount = IBaseHandler(_handler).getActorsCount();

        uint256 totalCollateralPledged;
        for (uint256 i = 0; i < actorCount; i++) {
            address borrower = IBaseHandler(_handler).actors(i);

            (, uint256 borrowerCollateral, ) = _erc721pool.borrowerInfo(borrower);

            totalCollateralPledged += borrowerCollateral;
        }

        assertEq(_erc721pool.pledgedCollateral(), totalCollateralPledged, "Incorrect Collateral Pledged");
    }

}<|MERGE_RESOLUTION|>--- conflicted
+++ resolved
@@ -89,14 +89,6 @@
         uint256 bucketCollateral;
         uint256 collateral;
 
-<<<<<<< HEAD
-        for (uint256 bucketIndex = LENDER_MIN_BUCKET_INDEX; bucketIndex <= LENDER_MAX_BUCKET_INDEX; bucketIndex++) {
-            (, collateral, , , ) = _erc721pool.bucketInfo(bucketIndex);
-            bucketCollateral += collateral;
-        }
-
-=======
->>>>>>> c869ef98
         uint256[] memory collateralBuckets = IBaseHandler(_handler).getCollateralBuckets();
         for(uint256 i = 0; i < collateralBuckets.length; i++) {
             uint256 bucketIndex = collateralBuckets[i];
