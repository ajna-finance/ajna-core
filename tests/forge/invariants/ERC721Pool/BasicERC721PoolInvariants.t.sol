--- conflicted
+++ resolved
@@ -18,22 +18,6 @@
 // contains invariants for the test
 contract BasicERC721PoolInvariants is BasicInvariants {
 
-<<<<<<< HEAD
-=======
-    /**************************************************************************************************************************************/
-    /*** Invariant Tests                                                                                                                ***/
-    /***************************************************************************************************************************************
-
-     * Collateral Token
-        * CT2: number of tokens owned by the pool (Collateral.balanceOf(pool)) * 1e18 = sum of collateral across all borrowers (Borrower.collateral) + sum of claimable collateral across all buckets (Bucket.collateral)
-        * CT3: number of tokens owned by the pool (Collateral.balanceOf(pool) = length of borrower array token ids (ERC721Pool.borrowerTokenIds.length) + length of buckets array token ids (ERC721Pool.bucketTokenIds.length)
-        * CT4: number of borrower token ids (ERC721Pool.borrowerTokenIds.length) * 1e18 >= borrower balance (Borrower.collateral) Note: can be lower in case when fractional collateral that is rebalanced / moved to buckets claimable token ids
-        * CT5: token ids in buckets array (ERC721Pool.bucketTokenIds) and in borrowers array (ERC721Pool.borrowerTokenIds) are owned by pool contract (Collateral.ownerOf(tokenId))
-        * CT6: in case of subset pools: token ids in buckets array (ERC721Pool.bucketTokenIds) and in borrowers array (ERC721Pool.borrowerTokenIds) should have a mapping of True in allowed token ids mapping (ERC721Pool.tokenIdsAllowed)
-        * CT7: total pledged collateral in pool (PoolBalancesState.pledgedCollateral) = sum of collateral balances across all borrowers (Borrower.collateral)
-    ****************************************************************************************************************************************/
-
->>>>>>> 5b77b6bc
     uint256               internal constant NUM_ACTORS = 10;
 
     NFTCollateralToken     internal _collateral;
@@ -126,11 +110,7 @@
 
             (, uint256 borrowerCollateral, ) = _erc721pool.borrowerInfo(borrower);
 
-<<<<<<< HEAD
             assertLe(borrowerTokens * 1e18, borrowerCollateral, "Collateral Invariant CT4");
-=======
-            assertGe(borrowerTokens * 1e18, borrowerCollateral);
->>>>>>> 5b77b6bc
         }
     }
 
