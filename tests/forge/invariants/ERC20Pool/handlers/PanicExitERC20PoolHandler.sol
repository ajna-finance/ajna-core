--- conflicted
+++ resolved
@@ -70,12 +70,8 @@
             numberOfCalls['BPanicExitPoolHandler.repayLoan']++;
             _repayDebt(type(uint256).max);
         }
-<<<<<<< HEAD
-        (, uint256 collateral, , ) = _poolInfo.borrowerInfo(address(_pool), _actor);
-=======
 
         uint256 collateral = _getBorrowerInfo(_actor).collateral;
->>>>>>> b826e7f7
         _pullCollateral(collateral);
 
         _resetSettledAuction(_actor, borrowerIndex_);
