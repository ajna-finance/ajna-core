--- conflicted
+++ resolved
@@ -11,11 +11,7 @@
 import { LiquidationERC20PoolInvariants } from './LiquidationERC20PoolInvariants.t.sol';
 
 contract ReserveERC20PoolInvariants is ReserveInvariants, LiquidationERC20PoolInvariants {
-<<<<<<< HEAD
- 
-=======
     
->>>>>>> 5b77b6bc
     ReserveERC20PoolHandler internal _reserveERC20PoolHandler;
 
     function setUp() public override(BaseInvariants, LiquidationERC20PoolInvariants) virtual {
