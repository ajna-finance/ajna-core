--- conflicted
+++ resolved
@@ -21,11 +21,7 @@
         uint256 noOfBuckets_,
         uint256 amountToAdd_,
         uint256 skippedTime_
-<<<<<<< HEAD
-    ) external useRandomActor(actorIndex_) useTimestamps skipTime(skippedTime_) writeLogs writePositionLogs {
-=======
-    ) external useRandomActor(actorIndex_) useRandomLenderBucket(bucketIndex_) useTimestamps skipTime(skippedTime_) useRandomPool(skippedTime_) writeLogs writePositionLogs {
->>>>>>> a6aa723f
+    ) external useRandomActor(actorIndex_) useTimestamps skipTime(skippedTime_) useRandomPool(skippedTime_) writeLogs writePositionLogs {
         numberOfCalls['BPositionHandler.memorialize']++;
         // Pre action //
         (uint256 tokenId, uint256[] memory indexes) = _preMemorializePositionsMultipleBuckets(noOfBuckets_, amountToAdd_);
@@ -39,11 +35,7 @@
         uint256 noOfBuckets_,
         uint256 amountToAdd_,
         uint256 skippedTime_
-<<<<<<< HEAD
-    ) external useRandomActor(actorIndex_) useTimestamps skipTime(skippedTime_) writeLogs writePositionLogs {
-=======
-    ) external useRandomActor(actorIndex_) useRandomLenderBucket(bucketIndex_) useTimestamps skipTime(skippedTime_) useRandomPool(skippedTime_) writeLogs writePositionLogs {
->>>>>>> a6aa723f
+    ) external useRandomActor(actorIndex_) useTimestamps skipTime(skippedTime_) useRandomPool(skippedTime_) writeLogs writePositionLogs {
         numberOfCalls['BPositionHandler.redeem']++;
         // Pre action //
         (uint256 tokenId, uint256[] memory indexes) = _preRedeemPositions(noOfBuckets_, amountToAdd_);
