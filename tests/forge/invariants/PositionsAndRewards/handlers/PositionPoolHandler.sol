--- conflicted
+++ resolved
@@ -7,13 +7,7 @@
 
 import { BasePositionPoolHandler } from './BasePositionPoolHandler.sol';
 
-<<<<<<< HEAD
 abstract contract PositionPoolHandler is BasePositionPoolHandler { 
-=======
-abstract contract PositionPoolHandler is UnboundedPositionPoolHandler {
-
-    using EnumerableSet for EnumerableSet.UintSet;
->>>>>>> 2d1b74e1
 
     /********************************/
     /*** Positions Test Functions ***/
@@ -125,110 +119,10 @@
         // Action phase //
         _transferPosition(receiver, tokenId_);
     }
-<<<<<<< HEAD
     
     /********************************/
     /*** Logging Helper Functions ***/
     /********************************/
-=======
-
-    function _preMemorializePositions(
-        uint256 noOfBuckets_,
-        uint256 amountToAdd_
-    ) internal returns (uint256 tokenId_, uint256[] memory indexes_) {
-        noOfBuckets_ = constrictToRange(noOfBuckets_, 1, buckets.length());
-        indexes_     = getRandomElements(noOfBuckets_, buckets.values());
-        uint256[] memory lpBalances = new uint256[](noOfBuckets_);
-
-        for (uint256 i = 0; i < noOfBuckets_; i++) {
-
-            uint256 bucketIndex = indexes_[i];
-
-            // ensure actor has a position
-            (uint256 lpBalanceBefore,) = _pool.lenderInfo(bucketIndex, _actor);
-
-            // add quote token if they don't have a position
-            if (lpBalanceBefore == 0) {
-                // bound amount
-                uint256 boundedAmount = constrictToRange(amountToAdd_, Maths.max(_pool.quoteTokenScale(), MIN_QUOTE_AMOUNT), MAX_QUOTE_AMOUNT);
-                _ensureQuoteAmount(_actor, boundedAmount);
-                try _pool.addQuoteToken(boundedAmount, bucketIndex, block.timestamp + 1 minutes, false) {
-                } catch (bytes memory err) {
-                    _ensurePoolError(err);
-                }
-            }
-
-            (lpBalances[i], ) = _pool.lenderInfo(bucketIndex, _actor);
-        }
-
-        _pool.increaseLPAllowance(address(_positionManager), indexes_, lpBalances);
-
-        // mint position NFT
-        tokenId_ = _mint();
-    }
-
-    function _preRedeemPositions(
-        uint256 noOfBuckets_,
-        uint256 amountToAdd_
-    ) internal returns (uint256 tokenId_, uint256[] memory indexes_) {
- 
-        (tokenId_, indexes_) = _getNFTPosition(noOfBuckets_, amountToAdd_);
-
-        // approve positionManager to transfer LP tokens
-        address[] memory transferors = new address[](1);
-        transferors[0] = address(_positionManager);
-
-        _pool.approveLPTransferors(transferors);
-    }
-
-    function _preBurn(
-        uint256 bucketIndex_,
-        uint256 amountToAdd_
-    ) internal returns (uint256 tokenId_) { 
-        uint256[] memory indexes;
-
-        // check and create the position
-        (tokenId_, indexes) = _preRedeemPositions(bucketIndex_, amountToAdd_);
-
-        _redeemPositions(tokenId_, indexes);
-    }
-
-    function _preMoveLiquidity(
-        uint256 amountToMove_,
-        uint256 toIndex_
-    ) internal returns (uint256 tokenId_, uint256 boundedFromIndex_, uint256 boundedToIndex_) {
-        boundedToIndex_   = constrictToRange(toIndex_,   LENDER_MIN_BUCKET_INDEX, LENDER_MAX_BUCKET_INDEX);
-
-        uint256[] memory indexes;
-        (tokenId_, indexes) = _getNFTPosition(1, amountToMove_);
-        boundedFromIndex_   = indexes.length != 0 ? indexes[0]: 0;
-    }
-
-    function _getNFTPosition(
-        uint256 noOfBuckets_,
-        uint256 amountToAdd_
-    ) internal returns (uint256 tokenId_, uint256[] memory indexes_) {
-
-        // Check for exisiting nft positions in PositionManager
-        uint256[] memory tokenIds = getTokenIdsByActor(address(_actor));
-
-        if (tokenIds.length != 0 ) {
-            // use existing position NFT
-            tokenId_ = tokenIds[constrictToRange(randomSeed(), 0, tokenIds.length - 1)];
-            indexes_ = getBucketIndexesByTokenId(tokenId_);
-            if (indexes_.length != 0) {
-                noOfBuckets_ = constrictToRange(noOfBuckets_, 1, indexes_.length);
-
-                // pick random indexes from all positions
-                indexes_ = getRandomElements(noOfBuckets_, indexes_);
-            }
-        } else {
-            // create a position for the actor
-            (tokenId_, indexes_) = _preMemorializePositions(noOfBuckets_, amountToAdd_); 
-            _memorializePositions(tokenId_, indexes_);
-        }
-    }
->>>>>>> 2d1b74e1
 
     modifier writePositionLogs() {
         // Verbosity of Log file for positionManager
@@ -291,17 +185,4 @@
             }
         }
     }
-
-    function getRandomElements(uint256 noOfElements, uint256[] memory arr) internal returns (uint256[] memory randomBuckets_) {
-        randomBuckets_ = new uint256[](noOfElements);
-        
-        for (uint256 i = 0; i < noOfElements; i++) {
-            uint256 bucketIndex = constrictToRange(randomSeed(), 0, arr.length - 1 - i);
-            uint256 bucket = arr[bucketIndex];
-            randomBuckets_[i] = bucket;
-            
-            // put last element from array to choosen array and next time pick new random element from first to last second element.
-            arr[bucketIndex] = arr[arr.length - 1 - i];
-        }
-    }
 }