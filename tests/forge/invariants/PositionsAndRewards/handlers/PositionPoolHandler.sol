// SPDX-License-Identifier: UNLICENSED

pragma solidity 0.8.18;

import { Strings } from '@openzeppelin/contracts/utils/Strings.sol';

import { BasePositionPoolHandler } from './BasePositionPoolHandler.sol';

abstract contract PositionPoolHandler is BasePositionPoolHandler { 

    /********************************/
    /*** Positions Test Functions ***/
    /********************************/

    function memorializePositions(
        uint256 actorIndex_,
        uint256 bucketIndex_,
        uint256 amountToAdd_,
        uint256 skippedTime_
    ) external useRandomActor(actorIndex_) useRandomLenderBucket(bucketIndex_) useTimestamps skipTime(skippedTime_) useRandomPool(skippedTime_) writeLogs writePositionLogs {
        numberOfCalls['BPositionHandler.memorialize']++;
        // Pre action //
        (uint256 tokenId, uint256[] memory indexes) = _preMemorializePositions(_lenderBucketIndex, amountToAdd_);

        // Action phase // 
        _memorializePositions(tokenId, indexes);
    }

    function redeemPositions(
        uint256 actorIndex_,
        uint256 bucketIndex_,
        uint256 amountToAdd_,
        uint256 skippedTime_
    ) external useRandomActor(actorIndex_) useRandomLenderBucket(bucketIndex_) useTimestamps skipTime(skippedTime_) useRandomPool(skippedTime_) writeLogs writePositionLogs {
        numberOfCalls['BPositionHandler.redeem']++;
        // Pre action //
        (uint256 tokenId, uint256[] memory indexes) = _preRedeemPositions(_lenderBucketIndex, amountToAdd_);

        // NFT doesn't have a position associated with it, return
        if (indexes.length == 0) return; 
 
        // Action phase // 
        _redeemPositions(tokenId, indexes);
    }

    function mint(
        uint256 actorIndex_,
        uint256 skippedTime_
    ) external useRandomActor(actorIndex_) useTimestamps skipTime(skippedTime_) useRandomPool(skippedTime_) writeLogs writePositionLogs {
        numberOfCalls['BPositionHandler.mint']++;        

        // Action phase //
        _mint();
    }

    function burn(
        uint256 actorIndex_,
        uint256 bucketIndex_,
        uint256 skippedTime_,
        uint256 amountToAdd_
    ) external useRandomActor(actorIndex_) useRandomLenderBucket(bucketIndex_) useTimestamps skipTime(skippedTime_) useRandomPool(skippedTime_) writeLogs writePositionLogs {
        numberOfCalls['BPositionHandler.burn']++;        
        // Pre action //
        (uint256 tokenId_) = _preBurn(_lenderBucketIndex, amountToAdd_);
        
        // Action phase //
        _burn(tokenId_);
    }

    function moveLiquidity(
        uint256 actorIndex_,
        uint256 skippedTime_,
        uint256 amountToMove_,
        uint256 fromIndex_,
        uint256 toIndex_
    ) external useRandomActor(actorIndex_) useTimestamps skipTime(skippedTime_) useRandomPool(skippedTime_) writeLogs writePositionLogs {
        numberOfCalls['BPositionHandler.moveLiquidity']++;        
        // Pre action //
        (
            uint256 tokenId,
            uint256 fromIndex,
            uint256 toIndex
        ) = _preMoveLiquidity(amountToMove_, fromIndex_, toIndex_);

        // retrieve info of bucket from pool
        (
            ,
            uint256 bucketCollateral,
            ,
            ,
        ) = _pool.bucketInfo(fromIndex);

        // NFT doesn't have a position associated with it, return
        if (fromIndex == 0) return;

        // to avoid LP mismatch revert return if bucket has collateral or exchangeRate < 1e18
        if (bucketCollateral != 0) return;
        if (_pool.bucketExchangeRate(fromIndex) < 1e18) return;
        
        // Action phase //
        _moveLiquidity(tokenId, fromIndex, toIndex);
    }

<<<<<<< HEAD
    /********************************/
    /*** Logging Helper Functions ***/
    /********************************/
=======
    function transferPosition(
        uint256 actorIndex_,
        uint256 bucketIndex_,
        uint256 skippedTime_,
        uint256 amountToAdd_
    ) external useRandomActor(actorIndex_) useRandomLenderBucket(bucketIndex_) useTimestamps skipTime(skippedTime_) writeLogs writePositionLogs {
        numberOfCalls['BPositionHandler.transferPosition']++;        
        // Pre action //
        (uint256 tokenId_, uint256[] memory indexes) = _getNFTPosition(_lenderBucketIndex, amountToAdd_);

        address receiver = actors[constrictToRange(actorIndex_, 0, actors.length - 1)];

        // NFT doesn't have a position associated with it, return
        if (indexes.length == 0) return;
        
        // Action phase //
        _transferPosition(receiver, tokenId_);
    }

    function _preMemorializePositions(
        uint256 bucketIndex_,
        uint256 amountToAdd_
    ) internal returns (uint256 tokenId_, uint256[] memory indexes_) {

        // ensure actor has a position
        (uint256 lpBalanceBefore,) = _pool.lenderInfo(bucketIndex_, _actor);

        // add quote token if they don't have a position
        if (lpBalanceBefore == 0) {
            // bound amount
            uint256 boundedAmount = constrictToRange(amountToAdd_, Maths.max(_pool.quoteTokenScale(), MIN_QUOTE_AMOUNT), MAX_QUOTE_AMOUNT);
            _ensureQuoteAmount(_actor, boundedAmount);
            try _pool.addQuoteToken(boundedAmount, bucketIndex_, block.timestamp + 1 minutes, false) {
            } catch (bytes memory err) {
                _ensurePoolError(err);
            }
        }

        indexes_ = new uint256[](1);
        indexes_[0] = bucketIndex_;

        uint256[] memory lpBalances = new uint256[](1);

        // mint position NFT
        tokenId_ = _mint();

        (lpBalances[0], ) = _pool.lenderInfo(bucketIndex_, _actor);
        _pool.increaseLPAllowance(address(_positionManager), indexes_, lpBalances);
    }

    function _preRedeemPositions(
        uint256 bucketIndex_,
        uint256 amountToAdd_
    ) internal returns (uint256 tokenId_, uint256[] memory indexes_) {
 
        (tokenId_, indexes_) = _getNFTPosition(bucketIndex_, amountToAdd_);

        // approve positionManager to transfer LP tokens
        address[] memory transferors = new address[](1);
        transferors[0] = address(_positionManager);

        _pool.approveLPTransferors(transferors);
    }

    function _preBurn(
        uint256 bucketIndex_,
        uint256 amountToAdd_
    ) internal returns (uint256 tokenId_) { 
        uint256[] memory indexes;

        // check and create the position
        (tokenId_, indexes) = _preRedeemPositions(bucketIndex_, amountToAdd_);

        _redeemPositions(tokenId_, indexes);
    }

    function _preMoveLiquidity(
        uint256 amountToMove_,
        uint256 fromIndex_,
        uint256 toIndex_
    ) internal returns (uint256 tokenId_, uint256 boundedFromIndex_, uint256 boundedToIndex_) {
        boundedFromIndex_ = constrictToRange(fromIndex_, LENDER_MIN_BUCKET_INDEX, LENDER_MAX_BUCKET_INDEX);
        boundedToIndex_   = constrictToRange(toIndex_,   LENDER_MIN_BUCKET_INDEX, LENDER_MAX_BUCKET_INDEX);

        uint256[] memory indexes;
        (tokenId_, indexes) = _getNFTPosition(boundedFromIndex_, amountToMove_);
        boundedFromIndex_   = indexes.length != 0 ? indexes[0]: 0;
    }

    function _getNFTPosition(
        uint256 bucketIndex_,
        uint256 amountToAdd_
    ) internal returns (uint256 tokenId_, uint256[] memory indexes_) {

        // Check for exisiting nft positions in PositionManager
        uint256[] memory tokenIds = getTokenIdsByActor(address(_actor));

        if (tokenIds.length != 0 ) {
            // use existing position NFT
            tokenId_ = tokenIds[constrictToRange(randomSeed(), 0, tokenIds.length - 1)];
            indexes_ = getBucketIndexesByTokenId(tokenId_);
        } else {
            // create a position for the actor
            (tokenId_, indexes_) = _preMemorializePositions(bucketIndex_, amountToAdd_); 
            _memorializePositions(tokenId_, indexes_);
        }
    }
>>>>>>> 98e4f2c2

    modifier writePositionLogs() {
        // Verbosity of Log file for positionManager
        logVerbosity = uint256(vm.envOr("LOGS_VERBOSITY_POSITION", uint256(0)));

        if (logVerbosity != 0) logToFile = true;

        _;

        if (logVerbosity > 0) {
            printInNextLine("== PositionManager Details ==");
            writeActorLogs();
            writeBucketLogs();
            printInNextLine("=======================");
        }
    }

    function writeActorLogs() internal {

        for (uint256 i = 0; i < actors.length; i++) {

            uint256[] memory tokenIds = getTokenIdsByActor(actors[i]);

            if (tokenIds.length != 0) {
                string memory actorStr = string(abi.encodePacked("Actor ", Strings.toString(i), " tokenIds: "));
                string memory tokenIdStr;

                for (uint256 k = 0; k < tokenIds.length; k++) {
                    tokenIdStr = string(abi.encodePacked(tokenIdStr, " ", Strings.toString(tokenIds[k])));
                }

                printLine(string.concat(actorStr,tokenIdStr)); 
            }
        }
    }

    function writeBucketLogs() internal {
        // loop over pools
        for (uint256 i = 0; i < _pools.length; i++) {
            address pool = _pools[i];
            printLine(string.concat("Pool: ", Strings.toHexString(uint160(pool), 20)));
            uint256[] memory bucketIndexes = getBucketIndexesWithPosition(pool);

            // loop over bucket indexes with positions
            for (uint256 j = 0; j < bucketIndexes.length; j++) {
                uint256 bucketIndex = bucketIndexes[j];

                printLine("");
                printLog("Bucket: ", bucketIndex);

                // loop over tokenIds in bucket indexes
                uint256[] memory tokenIds = getTokenIdsByBucketIndex(pool, bucketIndex);
                for (uint256 k = 0; k < tokenIds.length; k++) {
                    uint256 tokenId = tokenIds[k];
                    
                    uint256 posLp = _positionManager.getLP(tokenId, bucketIndex);
                    string memory tokenIdStr = string.concat("tokenID ", Strings.toString(tokenId));
                    printLog(string.concat(tokenIdStr, " LP in positionMan = "), posLp);
                }
            }
        }
    }
}<|MERGE_RESOLUTION|>--- conflicted
+++ resolved
@@ -101,11 +101,6 @@
         _moveLiquidity(tokenId, fromIndex, toIndex);
     }
 
-<<<<<<< HEAD
-    /********************************/
-    /*** Logging Helper Functions ***/
-    /********************************/
-=======
     function transferPosition(
         uint256 actorIndex_,
         uint256 bucketIndex_,
@@ -124,96 +119,10 @@
         // Action phase //
         _transferPosition(receiver, tokenId_);
     }
-
-    function _preMemorializePositions(
-        uint256 bucketIndex_,
-        uint256 amountToAdd_
-    ) internal returns (uint256 tokenId_, uint256[] memory indexes_) {
-
-        // ensure actor has a position
-        (uint256 lpBalanceBefore,) = _pool.lenderInfo(bucketIndex_, _actor);
-
-        // add quote token if they don't have a position
-        if (lpBalanceBefore == 0) {
-            // bound amount
-            uint256 boundedAmount = constrictToRange(amountToAdd_, Maths.max(_pool.quoteTokenScale(), MIN_QUOTE_AMOUNT), MAX_QUOTE_AMOUNT);
-            _ensureQuoteAmount(_actor, boundedAmount);
-            try _pool.addQuoteToken(boundedAmount, bucketIndex_, block.timestamp + 1 minutes, false) {
-            } catch (bytes memory err) {
-                _ensurePoolError(err);
-            }
-        }
-
-        indexes_ = new uint256[](1);
-        indexes_[0] = bucketIndex_;
-
-        uint256[] memory lpBalances = new uint256[](1);
-
-        // mint position NFT
-        tokenId_ = _mint();
-
-        (lpBalances[0], ) = _pool.lenderInfo(bucketIndex_, _actor);
-        _pool.increaseLPAllowance(address(_positionManager), indexes_, lpBalances);
-    }
-
-    function _preRedeemPositions(
-        uint256 bucketIndex_,
-        uint256 amountToAdd_
-    ) internal returns (uint256 tokenId_, uint256[] memory indexes_) {
- 
-        (tokenId_, indexes_) = _getNFTPosition(bucketIndex_, amountToAdd_);
-
-        // approve positionManager to transfer LP tokens
-        address[] memory transferors = new address[](1);
-        transferors[0] = address(_positionManager);
-
-        _pool.approveLPTransferors(transferors);
-    }
-
-    function _preBurn(
-        uint256 bucketIndex_,
-        uint256 amountToAdd_
-    ) internal returns (uint256 tokenId_) { 
-        uint256[] memory indexes;
-
-        // check and create the position
-        (tokenId_, indexes) = _preRedeemPositions(bucketIndex_, amountToAdd_);
-
-        _redeemPositions(tokenId_, indexes);
-    }
-
-    function _preMoveLiquidity(
-        uint256 amountToMove_,
-        uint256 fromIndex_,
-        uint256 toIndex_
-    ) internal returns (uint256 tokenId_, uint256 boundedFromIndex_, uint256 boundedToIndex_) {
-        boundedFromIndex_ = constrictToRange(fromIndex_, LENDER_MIN_BUCKET_INDEX, LENDER_MAX_BUCKET_INDEX);
-        boundedToIndex_   = constrictToRange(toIndex_,   LENDER_MIN_BUCKET_INDEX, LENDER_MAX_BUCKET_INDEX);
-
-        uint256[] memory indexes;
-        (tokenId_, indexes) = _getNFTPosition(boundedFromIndex_, amountToMove_);
-        boundedFromIndex_   = indexes.length != 0 ? indexes[0]: 0;
-    }
-
-    function _getNFTPosition(
-        uint256 bucketIndex_,
-        uint256 amountToAdd_
-    ) internal returns (uint256 tokenId_, uint256[] memory indexes_) {
-
-        // Check for exisiting nft positions in PositionManager
-        uint256[] memory tokenIds = getTokenIdsByActor(address(_actor));
-
-        if (tokenIds.length != 0 ) {
-            // use existing position NFT
-            tokenId_ = tokenIds[constrictToRange(randomSeed(), 0, tokenIds.length - 1)];
-            indexes_ = getBucketIndexesByTokenId(tokenId_);
-        } else {
-            // create a position for the actor
-            (tokenId_, indexes_) = _preMemorializePositions(bucketIndex_, amountToAdd_); 
-            _memorializePositions(tokenId_, indexes_);
-        }
-    }
->>>>>>> 98e4f2c2
+    
+    /********************************/
+    /*** Logging Helper Functions ***/
+    /********************************/
 
     modifier writePositionLogs() {
         // Verbosity of Log file for positionManager
