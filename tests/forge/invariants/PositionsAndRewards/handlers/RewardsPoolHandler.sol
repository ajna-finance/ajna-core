// SPDX-License-Identifier: UNLICENSED

pragma solidity 0.8.18;

import { Strings } from '@openzeppelin/contracts/utils/Strings.sol';

<<<<<<< HEAD
import { PositionPoolHandler }    from './PositionPoolHandler.sol';
import { BaseRewardsPoolHandler } from './BaseRewardsPoolHandler.sol';
=======
import { Pool } from 'src/base/Pool.sol';

import { PositionPoolHandler }         from './PositionPoolHandler.sol';
import { UnboundedRewardsPoolHandler } from './unbounded/UnboundedRewardsPoolHandler.sol';
>>>>>>> 98e4f2c2

abstract contract RewardsPoolHandler is BaseRewardsPoolHandler, PositionPoolHandler {

    /*******************************/
    /*** Rewards Test Functions ***/
    /*******************************/

    function stake(
        uint256 actorIndex_,
        uint256 bucketIndex_,
        uint256 amountToAdd_,
        uint256 skippedTime_
    ) external useRandomActor(actorIndex_) useRandomLenderBucket(bucketIndex_) useTimestamps skipTime(skippedTime_) writeLogs writePositionLogs writeRewardsLogs {
        numberOfCalls['BRewardsHandler.stake']++;
        // Pre action
        (uint256 tokenId, uint256[] memory indexes) = _preStake(_lenderBucketIndex, amountToAdd_);

        // NFT doesn't have a position associated with it, return
        if (indexes.length == 0) return;

        // Action phase
        _stake(tokenId);
    }

    function unstake(
        uint256 actorIndex_,
        uint256 bucketIndex_,
        uint256 amountToAdd_,
        uint256 skippedTime_,
        uint256 numberOfEpochs_
    ) external useRandomActor(actorIndex_) useRandomLenderBucket(bucketIndex_) useTimestamps skipTime(skippedTime_) writeLogs writePositionLogs writeRewardsLogs {
        numberOfCalls['BRewardsHandler.unstake']++;
        // Pre action
        (uint256 tokenId, uint256[] memory indexes) = _preUnstake(
            _lenderBucketIndex,
            amountToAdd_,
            numberOfEpochs_
        );

        // NFT doesn't have a position associated with it, return
        if (indexes.length == 0) return;
        
        // if rewards exceed contract balance tx will revert, return
        uint256 reward = _rewardsManager.calculateRewards(tokenId, _pool.currentBurnEpoch());
        if (reward > _ajna.balanceOf(address(_rewardsManager))) return;

        // Action phase
        _unstake(tokenId);
    }

    function emergencyUnstake(
        uint256 actorIndex_,
        uint256 bucketIndex_,
        uint256 amountToAdd_,
        uint256 skippedTime_,
        uint256 numberOfEpochs_
    ) external useRandomActor(actorIndex_) useRandomLenderBucket(bucketIndex_) useTimestamps skipTime(skippedTime_) writeLogs writePositionLogs writeRewardsLogs {
        numberOfCalls['BRewardsHandler.emergencyUnstake']++;
        
        // Pre action
        (uint256 tokenId, uint256[] memory indexes) = _preUnstake(
            _lenderBucketIndex,
            amountToAdd_,
            numberOfEpochs_
        );

        // NFT doesn't have a position associated with it, return
        if (indexes.length == 0) return;
        
        // Action phase
        _emergencyUnstake(tokenId);
    }

    function updateExchangeRate(
        uint256 actorIndex_,
        uint256 bucketIndex_,
        uint256 amountToAdd_,
        uint256 skippedTime_
    ) external useRandomActor(actorIndex_) useRandomLenderBucket(bucketIndex_) useTimestamps skipTime(skippedTime_) writeLogs writePositionLogs writeRewardsLogs {
        numberOfCalls['BRewardsHandler.updateRate']++;

        // Pre action //
        uint256[] memory indexes = getBucketIndexesWithPosition(address(_pool));

        // if there are no existing positions, create a position at a a random index
        if (indexes.length == 0) {
           (, indexes) = _getStakedPosition(_lenderBucketIndex, amountToAdd_);

            // NFT doesn't have a position associated with it, return
            if (indexes.length == 0) return;
        }

        // Action phase
        _updateExchangeRate(indexes);
    }

    function claimRewards(
        uint256 actorIndex_,
        uint256 bucketIndex_,
        uint256 amountToAdd_,
        uint256 skippedTime_,
        uint256 numberOfEpochs_
    ) external useRandomActor(actorIndex_) useRandomLenderBucket(bucketIndex_) useTimestamps skipTime(skippedTime_) writeLogs writePositionLogs writeRewardsLogs {
        numberOfCalls['BRewardsHandler.claimRewards']++;

        // Pre action //
        (uint256 tokenId, uint256[] memory indexes) = _preUnstake(
            _lenderBucketIndex,
            amountToAdd_,
            numberOfEpochs_
        );

        // NFT doesn't have a position associated with it, return
        if (indexes.length == 0) return;

        // Action phase
        _claimRewards(tokenId, _pool.currentBurnEpoch());
    }

<<<<<<< HEAD
    /********************************/
    /*** Logging Helper Functions ***/
    /********************************/
=======
    /*******************************/
    /*** Prepare Tests Functions ***/
    /*******************************/

    function _preStake(
        uint256 bucketIndex_,
        uint256 amountToAdd_
    ) internal returns (uint256 tokenId_, uint256[] memory indexes_) {

        // retreive or create a NFT position
        (tokenId_, indexes_)= _getNFTPosition(bucketIndex_, amountToAdd_);

        // Approve rewards contract to transfer token
        _positionManager.approve(address(_rewardsManager), tokenId_); 
    }

    function _preUnstake(
        uint256 bucketIndex_,
        uint256 amountToAdd_,
        uint256 numberOfEpochs_
    ) internal returns (uint256 tokenId_, uint256[] memory indexes_) {
        (tokenId_, indexes_)= _getStakedPosition(bucketIndex_, amountToAdd_);

        if (indexes_.length != 0) {
            _advanceEpochRewardStakers(
                amountToAdd_,
                indexes_,
                numberOfEpochs_
            );
        }
    }

    function _getStakedPosition(
        uint256 bucketIndex_,
        uint256 amountToAdd_
    ) internal returns (uint256 tokenId_, uint256[] memory indexes_) {

        // Check for exisiting staked positions in RewardsManager
        uint256[] memory tokenIds = getStakedTokenIdsByActor(_actor);

        if (tokenIds.length != 0 ) {
            // use existing position NFT
            tokenId_ = tokenIds[constrictToRange(randomSeed(), 0, tokenIds.length - 1)];
            indexes_ = getBucketIndexesByTokenId(tokenId_);
            updateTokenAndPoolAddress(_positionManager.poolKey(tokenId_));
            
        } else {
            // retreive or create a NFT position
            (tokenId_, indexes_)= _getNFTPosition(bucketIndex_, amountToAdd_);
            updateTokenAndPoolAddress(_positionManager.poolKey(tokenId_));

            // approve rewards contract to transfer token
            _positionManager.approve(address(_rewardsManager), tokenId_);

            // stake the position
            _stake(tokenId_);
        }
    } 
>>>>>>> 98e4f2c2

    modifier writeRewardsLogs() {
        // Verbosity of Log file for rewardsManager
        logVerbosity = uint256(vm.envOr("LOGS_VERBOSITY_REWARDS", uint256(0)));

        if (logVerbosity != 0) logToFile = true;

        _;

        if (logVerbosity > 0) {
            printInNextLine("== RewardsManager Details ==");
            writeStakedActorLogs();
            writeEpochRewardLogs();
            printInNextLine("=======================");
        }
    }

    function writeStakedActorLogs() internal {

        for (uint256 i = 0; i < actors.length; i++) {

            uint256[] memory tokenIds = getStakedTokenIdsByActor(actors[i]);

            if (tokenIds.length != 0) {
                string memory actorStr = string(abi.encodePacked("Actor ", Strings.toString(i), " staked tokenIds: "));

                string memory tokenIdStr;
                for (uint256 k = 0; k < tokenIds.length; k++) {
                    tokenIdStr = string(abi.encodePacked(tokenIdStr, " ", Strings.toString(tokenIds[k])));
                }

                printLine(string.concat(actorStr,tokenIdStr)); 
            }
        }
    }

    function writeEpochRewardLogs() internal {
        // loop over pools
        for (uint256 i = 0; i < _pools.length; i++) {
            address pool = _pools[i];
            printLine(string.concat("Pool: ", Strings.toHexString(uint160(pool), 20)));
            uint256 epoch = 0;
            uint256 currentPoolEpoch = Pool(pool).currentBurnEpoch();
            if (currentPoolEpoch != 0) {
                while (epoch <= currentPoolEpoch) {
                    printLine("");
                    printLog("Epoch = ", epoch);
                    printLog("Claimed Staking Rewards  = ", rewardsClaimedPerEpoch[pool][epoch]);
                    printLog("Claimed Updating Rewards = ", updateRewardsClaimedPerEpoch[pool][epoch]);

                    epoch++;
                }
            }
        }
        
    }
}<|MERGE_RESOLUTION|>--- conflicted
+++ resolved
@@ -4,15 +4,10 @@
 
 import { Strings } from '@openzeppelin/contracts/utils/Strings.sol';
 
-<<<<<<< HEAD
-import { PositionPoolHandler }    from './PositionPoolHandler.sol';
-import { BaseRewardsPoolHandler } from './BaseRewardsPoolHandler.sol';
-=======
 import { Pool } from 'src/base/Pool.sol';
 
 import { PositionPoolHandler }         from './PositionPoolHandler.sol';
-import { UnboundedRewardsPoolHandler } from './unbounded/UnboundedRewardsPoolHandler.sol';
->>>>>>> 98e4f2c2
+import { BaseRewardsPoolHandler } from './BaseRewardsPoolHandler.sol';
 
 abstract contract RewardsPoolHandler is BaseRewardsPoolHandler, PositionPoolHandler {
 
@@ -132,70 +127,9 @@
         _claimRewards(tokenId, _pool.currentBurnEpoch());
     }
 
-<<<<<<< HEAD
     /********************************/
     /*** Logging Helper Functions ***/
     /********************************/
-=======
-    /*******************************/
-    /*** Prepare Tests Functions ***/
-    /*******************************/
-
-    function _preStake(
-        uint256 bucketIndex_,
-        uint256 amountToAdd_
-    ) internal returns (uint256 tokenId_, uint256[] memory indexes_) {
-
-        // retreive or create a NFT position
-        (tokenId_, indexes_)= _getNFTPosition(bucketIndex_, amountToAdd_);
-
-        // Approve rewards contract to transfer token
-        _positionManager.approve(address(_rewardsManager), tokenId_); 
-    }
-
-    function _preUnstake(
-        uint256 bucketIndex_,
-        uint256 amountToAdd_,
-        uint256 numberOfEpochs_
-    ) internal returns (uint256 tokenId_, uint256[] memory indexes_) {
-        (tokenId_, indexes_)= _getStakedPosition(bucketIndex_, amountToAdd_);
-
-        if (indexes_.length != 0) {
-            _advanceEpochRewardStakers(
-                amountToAdd_,
-                indexes_,
-                numberOfEpochs_
-            );
-        }
-    }
-
-    function _getStakedPosition(
-        uint256 bucketIndex_,
-        uint256 amountToAdd_
-    ) internal returns (uint256 tokenId_, uint256[] memory indexes_) {
-
-        // Check for exisiting staked positions in RewardsManager
-        uint256[] memory tokenIds = getStakedTokenIdsByActor(_actor);
-
-        if (tokenIds.length != 0 ) {
-            // use existing position NFT
-            tokenId_ = tokenIds[constrictToRange(randomSeed(), 0, tokenIds.length - 1)];
-            indexes_ = getBucketIndexesByTokenId(tokenId_);
-            updateTokenAndPoolAddress(_positionManager.poolKey(tokenId_));
-            
-        } else {
-            // retreive or create a NFT position
-            (tokenId_, indexes_)= _getNFTPosition(bucketIndex_, amountToAdd_);
-            updateTokenAndPoolAddress(_positionManager.poolKey(tokenId_));
-
-            // approve rewards contract to transfer token
-            _positionManager.approve(address(_rewardsManager), tokenId_);
-
-            // stake the position
-            _stake(tokenId_);
-        }
-    } 
->>>>>>> 98e4f2c2
 
     modifier writeRewardsLogs() {
         // Verbosity of Log file for rewardsManager
