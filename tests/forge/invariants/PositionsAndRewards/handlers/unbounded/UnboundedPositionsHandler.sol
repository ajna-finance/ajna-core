// SPDX-License-Identifier: UNLICENSED

pragma solidity 0.8.18;

import '../../../../utils/DSTestPlus.sol';
import '@openzeppelin/contracts/utils/structs/EnumerableSet.sol';

import { IPositionManagerOwnerActions } from 'src/interfaces/position/IPositionManagerOwnerActions.sol';
import { 
    _depositFeeRate,
    _lpToQuoteToken,
    _priceAt
    }                                   from 'src/libraries/helpers/PoolHelper.sol';
import { Maths }                        from "src/libraries/internal/Maths.sol";

import { BaseERC20PoolHandler }         from '../../../ERC20Pool/handlers/unbounded/BaseERC20PoolHandler.sol';
import { BasePositionsHandler }         from './BasePositionsHandler.sol';

/**
 *  @dev this contract manages multiple lenders
 *  @dev methods in this contract are called in random order
 *  @dev randomly selects a lender contract to make a txn
 */ 
abstract contract UnboundedPositionsHandler is BasePositionsHandler {

    using EnumerableSet for EnumerableSet.UintSet;

    function _memorializePositions(
        uint256 tokenId_,
        uint256[] memory indexes_
    ) internal {
        numberOfCalls['UBPositionHandler.memorialize']++;

        for(uint256 i=0; i < indexes_.length; i++) {

            // store vals pre action to check after memorializing:
            (uint256 actorLps, uint256 actorDepositTime)   = _pool.lenderInfo(indexes_[i], address(_actor));
            (uint256 posManLps, uint256 posManDepositTime) = _pool.lenderInfo(indexes_[i], address(_position));

            bucketIndexToActorPoolLps[indexes_[i]] = actorLps;
            bucketIndexToPositionManPoolLps[indexes_[i]]   = posManLps;

            // positionManager is assigned the most recent depositTime
            bucketIndexToDepositTime[indexes_[i]] = (actorDepositTime >= posManDepositTime) ? actorDepositTime : posManDepositTime;

            // assert that the underlying LP balance in PositionManager is 0 
            (uint256 posPreActionLps,) = _position.getPositionInfo(tokenId_, indexes_[i]);
            require(posPreActionLps == 0, "tokenID already has lps associated on memorialize");

        }

        try _position.memorializePositions(address(_pool), tokenId_, indexes_) {
            
            // track created positions
            for ( uint256 i = 0; i < indexes_.length; i++) {
                // PM1_PM2_PM3 tracking
                bucketIndexesWithPosition.add(indexes_[i]);
                tokenIdsByBucketIndex[indexes_[i]].add(tokenId_);

                // info used to tearDown buckets
                bucketIndexesByTokenId[tokenId_].add(indexes_[i]);
            }

            // info used track actors positions
            actorByTokenId[tokenId_] = address(_actor);
            tokenIdsByActor[address(_actor)].add(tokenId_);

            // Post action Checks //
            for(uint256 i=0; i < indexes_.length; i++) {
                uint256 bucketIndex = indexes_[i];

                // assert that the LP that now exists in the pool contract matches the amount added by the actor 
                (uint256 poolLps, uint256 poolDepositTime) = _pool.lenderInfo(bucketIndex, address(_position));
                require(poolLps == bucketIndexToActorPoolLps[bucketIndex] + bucketIndexToPositionManPoolLps[bucketIndex],
                "PM7: pool contract lps do not match amount added by actor");

                require(poolDepositTime == bucketIndexToDepositTime[bucketIndex],
                "PM7: positionManager depositTime does not match most recent depositTime");

                // assert that the positionManager LP balance of the actor has increased
                (uint256 posLps,) = _position.getPositionInfo(tokenId_, bucketIndex);
                require(posLps == bucketIndexToActorPoolLps[bucketIndex],
                "PM7: positionManager lps do not match amount added by actor");

                delete bucketIndexToActorPoolLps[bucketIndex];
                delete bucketIndexToPositionManPoolLps[bucketIndex];
                delete bucketIndexToDepositTime[bucketIndex];
            }

        } catch (bytes memory err) {
            _ensurePoolError(err);
        }
    }

    function _mint() internal returns (uint256 tokenIdResult) {
        numberOfCalls['UBPositionHandler.mint']++;
        try _position.mint(address(_pool), _actor, keccak256("ERC20_NON_SUBSET_HASH")) returns (uint256 tokenId) {

            tokenIdResult = tokenId;

            // Post Action Checks //
            // assert that the minter is the owner
            require(_position.ownerOf(tokenId) == _actor, "PM4: minter is not owner");

            // assert that poolKey is returns correct pool address
            address poolAddress = _position.poolKey(tokenId);
            require(poolAddress == address(_pool), "PM4: poolKey does not match pool address");

            // assert that no positions are associated with this tokenId
            uint256[] memory posIndexes = _position.getPositionIndexes(tokenId);
            require(posIndexes.length == 0, "PM4: positions are associated with tokenId");

        } catch (bytes memory err) {
            _ensurePoolError(err);
        }
    }

    function _redeemPositions(
        uint256 tokenId_,
        uint256[] memory indexes_
    ) internal {
        numberOfCalls['UBPositionHandler.redeem']++;

        address preActionOwner = _position.ownerOf(tokenId_);

        for (uint256 i=0; i < indexes_.length; i++) {

            // store vals in mappings to check lps
            (uint256 poolPreActionActorLps,)  = _pool.lenderInfo(indexes_[i], preActionOwner);
            (uint256 poolPreActionPosManLps,) = _pool.lenderInfo(indexes_[i], address(_position));

            bucketIndexToActorPoolLps[indexes_[i]]       = poolPreActionActorLps;
            bucketIndexToPositionManPoolLps[indexes_[i]] = poolPreActionPosManLps;

            // assert that the underlying LP balance in PositionManager is greater than 0 
            (uint256 posPreActionLps,) = _position.getPositionInfo(tokenId_, indexes_[i]);
            require(posPreActionLps > 0, "tokenID does not have lps associated on redemption");
        } 

        try _position.redeemPositions(address(_pool), tokenId_, indexes_) {
            // remove tracked positions
            for ( uint256 i = 0; i < indexes_.length; i++) {
                bucketIndexesWithPosition.remove(indexes_[i]); 
                tokenIdsByBucketIndex[indexes_[i]].remove(tokenId_);
            }

            // info for tear down
            delete actorByTokenId[tokenId_];
            delete bucketIndexesByTokenId[tokenId_];
            tokenIdsByActor[address(_actor)].remove(tokenId_);

            // Post action Checks //
            // assert that the minter is still the owner
            require(_position.ownerOf(tokenId_) == preActionOwner,
            'PM8: previous owner is no longer owner on redemption');

            // assert that poolKey is still same
            address poolAddress = _position.poolKey(tokenId_);
            require(poolAddress == address(_pool), 'PM8: poolKey has changed on redemption');

            // assert that no positions are associated with this tokenId
            uint256[] memory posIndexes = _position.getPositionIndexes(tokenId_);
            require(posIndexes.length == 0, 'PM8: positions still exist after redemption');

            for(uint256 i=0; i < indexes_.length; i++) {
                uint256 bucketIndex = indexes_[i];

                uint256 actorPoolLps        = bucketIndexToActorPoolLps[bucketIndex];
                uint256 positionManPoolLps  = bucketIndexToPositionManPoolLps[bucketIndex];

                (uint256 poolActorLps,) = _pool.lenderInfo(bucketIndex, preActionOwner);
                (uint256 poolPosLps,)   = _pool.lenderInfo(bucketIndex, address(_position));

                // assert PositionsMan LP in pool matches the amount redeemed by actor 
                // positionMan has now == positionMan pre - actor's LP change
                require(poolPosLps == positionManPoolLps - (poolActorLps - actorPoolLps),
                "PM8: positionManager's pool contract lps do not match amount redeemed by actor");

                // assert actor LP in pool matches amount removed from the posMan's position 
                // assert actor LP in pool = what actor LP had pre + what LP positionManager redeemed to actor
                require(poolActorLps == actorPoolLps + (positionManPoolLps - poolPosLps), 
                "PM8: actor's pool contract lps do not match amount redeemed by actor");

                // assert that the underlying LP balance in PositionManager is zero
                (uint256 posLps, uint256 posDepositTime) = _position.getPositionInfo(tokenId_, bucketIndex);
                require(posLps == 0,         "PM8: tokenId has lps after redemption");
                require(posDepositTime == 0, "PM8: tokenId has depositTime after redemption");

                // delete mappings for reuse
                delete bucketIndexToActorPoolLps[bucketIndex];
                delete bucketIndexToPositionManPoolLps[bucketIndex];
            }

        } catch (bytes memory err) {
            _ensurePoolError(err);
        }

    }

    function _getQuoteAtIndex(
        uint256 lp,
        uint256 index
    ) internal view returns (uint256 quoteAtIndex_) {
        // retrieve info of bucket from pool
        (
            uint256 bucketLP,
            uint256 bucketCollateral,
            ,
            uint256 bucketDeposit,
        ) = _pool.bucketInfo(index);

        // calculate the max amount of quote tokens that can be moved, given the tracked LP
        quoteAtIndex_ = _lpToQuoteToken(
            bucketLP,
            bucketCollateral,
            bucketDeposit,
            lp,
            bucketDeposit,
            _priceAt(index)
        );
    }

    function _moveLiquidity(
        uint256 tokenId_,
        uint256 fromIndex_,
        uint256 toIndex_
    ) internal {
        numberOfCalls['UBPositionHandler.moveLiquidity']++;

        // update interest so pre and post token amounts are equal
        _pool.updateInterest();

        // fromIndex values
        (uint256 preActionFromLps,) = _position.getPositionInfo(tokenId_, fromIndex_);
        uint256 preActionFromIndexQuote = _getQuoteAtIndex(preActionFromLps, fromIndex_);

        // toIndex values
        (uint256 preActionToLps,) = _position.getPositionInfo(tokenId_, toIndex_);
        uint256 preActionToIndexQuote = _getQuoteAtIndex(preActionToLps, toIndex_);

        /**
        *  @notice Struct holding parameters for moving the liquidity of a position.
        */

        try _position.moveLiquidity(address(_pool), tokenId_, fromIndex_, toIndex_, block.timestamp + 30) {

            bucketIndexesByTokenId[tokenId_].add(toIndex_);
            bucketIndexesByTokenId[tokenId_].remove(fromIndex_);

            // Post Action Checks //
            // remove tracked positios
            bucketIndexesWithPosition.remove(fromIndex_); 
            tokenIdsByBucketIndex[fromIndex_].remove(tokenId_);

            // track created positions
            bucketIndexesWithPosition.add(toIndex_);
            tokenIdsByBucketIndex[toIndex_].add(tokenId_);

            // assert that fromIndex LP and deposit time are both zero
            (uint256 fromLps, uint256 fromDepositTime) = _position.getPositionInfo(tokenId_, fromIndex_);
            require(fromLps == 0,         "PM6: from bucket still has LPs after move");
            require(fromDepositTime == 0, "PM6: from bucket still has deposit time after move");

            // assert that toIndex LP is increased and deposit time matches positionManagers depositTime pre action
            (uint256 toLps, uint256 toDepositTime) = _position.getPositionInfo(tokenId_, toIndex_);
            (,uint256 postActionDepositTime)= _pool.lenderInfo(toIndex_, address(_position));
            require(toLps >= preActionToLps,                "PM6: to bucket lps have not increased"); // difficult to estimate LPS, assert that it is greater than
            require(toDepositTime == postActionDepositTime, "PM6: to bucket deposit time does not match positionManager"); 

            // get post action QT represented in positionManager for tokenID
            uint256 postActionFromIndexQuote = _getQuoteAtIndex(fromLps, fromIndex_);
            uint256 postActionToIndexQuote   = _getQuoteAtIndex(toLps, toIndex_);

            // positionManager's total QT postAction is less than or equal to preAction
            // can be less than or equal due to fee on movements above -> below LUP
<<<<<<< HEAD

            require(preActionFromIndexQuote + preActionToIndexQuote >= postActionFromIndexQuote + postActionToIndexQuote,
            "PM6: total quote tokens in positionManager have increased after move");
=======
            greaterThanWithinDiff(
                preActionFromIndexQuote + preActionToIndexQuote,
                postActionFromIndexQuote + postActionToIndexQuote,
                1,
                "PM6: positiionManager QT balance has increased by `1` margin"
            );

>>>>>>> c7c84e20

        } catch (bytes memory err) {
            _ensurePoolError(err);
        }
    }


    function _burn(
        uint256 tokenId_
    ) internal {
        numberOfCalls['UBPositionHandler.burn']++;
        try _position.burn(address(_pool), tokenId_) {
            // Post Action Checks //
            // should revert if token id is burned
            vm.expectRevert("ERC721: invalid token ID");
            require(_position.ownerOf(tokenId_) == address(0), "PM5: ownership is not zero address");

            // assert that poolKey is returns zero address
            address poolAddress = _position.poolKey(tokenId_);
            require(poolAddress == address(0), "PM5: poolKey has not been reset on burn");

            // assert that no positions are associated with this tokenId
            uint256[] memory posIndexes = _position.getPositionIndexes(tokenId_);
            require(posIndexes.length == 0, "PM5: positions still exist after burn");
        } catch (bytes memory err) {
            _ensurePoolError(err);
        }
    }
}<|MERGE_RESOLUTION|>--- conflicted
+++ resolved
@@ -273,11 +273,6 @@
 
             // positionManager's total QT postAction is less than or equal to preAction
             // can be less than or equal due to fee on movements above -> below LUP
-<<<<<<< HEAD
-
-            require(preActionFromIndexQuote + preActionToIndexQuote >= postActionFromIndexQuote + postActionToIndexQuote,
-            "PM6: total quote tokens in positionManager have increased after move");
-=======
             greaterThanWithinDiff(
                 preActionFromIndexQuote + preActionToIndexQuote,
                 postActionFromIndexQuote + postActionToIndexQuote,
@@ -285,7 +280,6 @@
                 "PM6: positiionManager QT balance has increased by `1` margin"
             );
 
->>>>>>> c7c84e20
 
         } catch (bytes memory err) {
             _ensurePoolError(err);
