// SPDX-License-Identifier: UNLICENSED
pragma solidity 0.8.14;

import './utils/DSTestPlus.sol';
import './utils/FenwickTreeInstance.sol';

import 'src/libraries/internal/Maths.sol';

contract FenwickTreeTest is DSTestPlus {

    uint internal constant MAX_INDEX = 7388;

    FenwickTreeInstance private _tree;

    function setUp() public {
       _tree = new FenwickTreeInstance();
    }
    
    /**
     *  @notice Tests additions to tree.
     */
    function testFenwickUnscaled() external {
        _tree.add(11, 300 * 1e18);
        _tree.add(9,  200 * 1e18);

        assertEq(_tree.get(8),  0);
        assertEq(_tree.get(9),  200 * 1e18);
        assertEq(_tree.get(11), 300 * 1e18);
        assertEq(_tree.get(12), 0);
        assertEq(_tree.get(13), 0);

        assertEq(_tree.prefixSum(0),    0);
        assertEq(_tree.prefixSum(5),    0);
        assertEq(_tree.prefixSum(10),   200 * 1e18);
        assertEq(_tree.prefixSum(11),   500 * 1e18);
        assertEq(_tree.prefixSum(12),   500 * 1e18);
        assertEq(_tree.prefixSum(14),   500 * 1e18);
        assertEq(_tree.prefixSum(8191), 500 * 1e18);

        assertEq(_tree.treeSum(), 500 * 1e18);

        assertEq(_tree.findIndexOfSum(10 * 1e18),  9);
        assertEq(_tree.findIndexOfSum(200 * 1e18), 9);
        assertEq(_tree.findIndexOfSum(250 * 1e18), 11);
        assertEq(_tree.findIndexOfSum(500 * 1e18), 11);
        assertEq(_tree.findIndexOfSum(700 * 1e18), MAX_INDEX);
    }
    /**
     *  @notice Tests additions and scaling values in the tree.
     */
    function testFenwickScaled() external {
        _tree.add(5, 100 * 1e18);
        _tree.add(9, 200 * 1e18);
        _tree.mult(5, 1.1 * 1e18);
        _tree.add(11, 300 * 1e18);
        _tree.add(9, 200 * 1e18);
        _tree.mult(10, 1.2 * 1e18);

        assertEq(_tree.get(5),  132 * 1e18);
        assertEq(_tree.get(9),  480 * 1e18);
        assertEq(_tree.get(10), 0);
        assertEq(_tree.get(11), 300 * 1e18);

        assertEq(_tree.prefixSum(0),    0);
        assertEq(_tree.prefixSum(4),    0);
        assertEq(_tree.prefixSum(5),    132 * 1e18);
        assertEq(_tree.prefixSum(10),   612 * 1e18);
        assertEq(_tree.prefixSum(11),   912 * 1e18);
        assertEq(_tree.prefixSum(12),   912 * 1e18);
        assertEq(_tree.prefixSum(14),   912 * 1e18);
        assertEq(_tree.prefixSum(8191), 912 * 1e18);

        assertEq(_tree.treeSum(), 912 * 1e18);

        assertEq(_tree.findIndexOfSum(10 * 1e18),    5);
        assertEq(_tree.findIndexOfSum(100 * 1e18),   5);
        assertEq(_tree.findIndexOfSum(200 * 1e18),   9);
        assertEq(_tree.findIndexOfSum(350 * 1e18),   9);
        assertEq(_tree.findIndexOfSum(400 * 1e18),   9);
        assertEq(_tree.findIndexOfSum(500 * 1e18),   9);
        assertEq(_tree.findIndexOfSum(900 * 1e18),   11);
        assertEq(_tree.findIndexOfSum(1_000 * 1e18), MAX_INDEX);

        _tree.remove(11, 300 * 1e18);

        assertEq(_tree.treeSum(), 612 * 1e18);

        assertEq(_tree.findIndexOfSum(10 * 1e18),    5);
        assertEq(_tree.findIndexOfSum(100 * 1e18),   5);
        assertEq(_tree.findIndexOfSum(200 * 1e18),   9);
        assertEq(_tree.findIndexOfSum(350 * 1e18),   9);
        assertEq(_tree.findIndexOfSum(400 * 1e18),   9);
        assertEq(_tree.findIndexOfSum(500 * 1e18),   9);
        assertEq(_tree.findIndexOfSum(900 * 1e18),   MAX_INDEX);
        assertEq(_tree.findIndexOfSum(1_000 * 1e18), MAX_INDEX);

        assertEq(_tree.get(5),  132 * 1e18);
        assertEq(_tree.get(9),  480 * 1e18);
        assertEq(_tree.get(10), 0);
        assertEq(_tree.get(11), 0);

        _tree.obliterate(9);
        assertEq(_tree.get(9), 0);
    }

    /**
     *  @notice Fuzz tests additions and scaling values, testing prefixSum.
     */
    function testFenwickFuzzyScalingPrefix(
        uint256 insertions_,
        uint256 totalAmount_,
        uint256 seed_,
        uint256 scaleIndex_,
        uint256 factor_
    ) external {
        _tree.fuzzyFill(insertions_, totalAmount_, seed_, false);

        uint256 scaleIndex = bound(scaleIndex_, 2, MAX_INDEX);
        uint256 subIndex   = randomInRange(1, scaleIndex - 1);
        uint256 factor     = bound(factor_, 1 * 1e18, 5 * 1e18);

        uint256 scaleIndexSum = _tree.prefixSum(scaleIndex);
        uint256 subIndexSum   = _tree.prefixSum(subIndex);

        _tree.mult(scaleIndex, factor);

        uint256 max = Maths.max(Maths.wmul(scaleIndexSum, factor), _tree.prefixSum(scaleIndex));
        uint256 min = Maths.min(Maths.wmul(scaleIndexSum, factor), _tree.prefixSum(scaleIndex));

        uint256 subMax = Maths.max(Maths.wmul(subIndexSum, factor), _tree.prefixSum(subIndex));
        uint256 subMin = Maths.min(Maths.wmul(subIndexSum, factor), _tree.prefixSum(subIndex));

        // 3 >= scaling discrepency
        assertLe(max - min, 3);
        assertLe(subMax - subMin, 3);
    }

    function testFenwickRemovePrecision() external {
        _tree.add(   3_696, 2_000 * 1e18);
        _tree.add(   3_698, 5_000 * 1e18);
        _tree.add(   3_700, 11_000 * 1e18);
        _tree.add(   3_702, 25_000 * 1e18);
        _tree.add(   3_704, 30_000 * 1e18);
        _tree.mult(  3_701, 1.000054318968922188 * 1e18);
        _tree.obliterate(3_696);
        _tree.remove(3_700, 2_992.8 * 1e18);
        _tree.mult(  3_701, 1.000070411233491284 * 1e18);
        _tree.mult(  3_739, 1.000001510259590795 * 1e18);

        assertEq(_tree.valueAt(3_700), 8_008.373442262808824908 * 1e18);
        _tree.obliterate(3_700);
        assertEq(_tree.valueAt(3_700), 0);
    }

    /**
     *  @notice Fuzz tests additions and scaling values, testing findSum.
     */
    function testLoadFenwickFuzzyScalingFind(
        uint256 insertions_,
        uint256 totalAmount_,
        uint256 seed_,
        uint256 scaleIndex_,
        uint256 factor_
    ) external {
        _tree.fuzzyFill(insertions_, totalAmount_, seed_, false);

        uint256 scaleIndex = bound(scaleIndex_, 2, 7388);
        uint256 subIndex = randomInRange(0, scaleIndex - 1);
        uint256 factor = bound(factor_, 1 * 1e18, 5 * 1e18);

        _tree.mult(scaleIndex, factor);

        // This offset is done because of a rounding issue that occurs when we calculate the prefixSum
        uint256 treeDirectedIndex = _tree.findIndexOfSum(_tree.prefixSum(scaleIndex) + 1) - 1;
        uint256 treeDirectedSubIndex = _tree.findIndexOfSum(_tree.prefixSum(subIndex) + 1) - 1;

        uint256 max = Maths.max(_tree.prefixSum(treeDirectedIndex), _tree.prefixSum(scaleIndex));
        uint256 min = Maths.min(_tree.prefixSum(treeDirectedIndex), _tree.prefixSum(scaleIndex));

        uint256 subMax = Maths.max(_tree.prefixSum(treeDirectedSubIndex), _tree.prefixSum(subIndex));
        uint256 subMin = Maths.min(_tree.prefixSum(treeDirectedSubIndex), _tree.prefixSum(subIndex));

        // 2 >= scaling discrepency
        assertLe(max - min, 2);
        assertLe(subMax - subMin, 2);
    }

    /**
     *  @notice Fuzz tests additions and value removals.
     */
    function testLoadFenwickFuzzyRemoval(
        uint256 insertions_,
        uint256 totalAmount_,
        uint256 seed_
    ) external {
        _tree.fuzzyFill(insertions_, totalAmount_, seed_, true);

        // get Index randombly 
        uint256 removalIndex  = _tree.getIByInsertIndex(randomInRange(0, _tree.numInserts() - 1));
        uint256 removalAmount = _tree.get(removalIndex);
        uint256 parentIndex   = randomInRange(Maths.min(MAX_INDEX, removalIndex + 1), MAX_INDEX);

        uint256 preRemovalParentIndexSum = _tree.prefixSum(parentIndex);
        uint256 preRemovalIndexSum       = _tree.prefixSum(removalIndex); 
        uint256 preRemovalTreeSum        = _tree.treeSum(); 

        _tree.remove(removalIndex, removalAmount);

        uint256 postRemovalIndexSum       = _tree.prefixSum(removalIndex); 
        uint256 postRemovalParentIndexSum = _tree.prefixSum(parentIndex); 

        assertEq(preRemovalIndexSum - removalAmount,       postRemovalIndexSum);
        assertEq(preRemovalTreeSum - removalAmount,        _tree.treeSum());
        assertEq(preRemovalParentIndexSum - removalAmount, postRemovalParentIndexSum);
    }
<<<<<<< HEAD

    function testFenwickScaling() external {
        uint256 totalDeposit;
        uint256 firstDeposit = 994665640564039457584007913129639932;
        _tree.add(2570, firstDeposit);
        totalDeposit += firstDeposit;
        assertEq(totalDeposit, _tree.get(2570));

        uint256 firstScale = 1000150675548441862;
        _tree.mult(2570, firstScale);
        totalDeposit = Maths.wmul(totalDeposit, firstScale);
        assertEq(totalDeposit, _tree.get(2570));

        uint256 secondDeposit = 48462143332689486187207611220503504;
        _tree.add(2570, secondDeposit);
        totalDeposit += secondDeposit;
        assertEq(totalDeposit, _tree.get(2570));

        uint256 secondScale = 1000000140885917739;
        _tree.mult(2570, secondScale);
        totalDeposit = Maths.wmul(totalDeposit, secondScale);
        assertEq(totalDeposit, _tree.get(2570));

        uint256 firstRemove = 48462143332689486187207611220503504;
        _tree.remove(2570, firstRemove);
        totalDeposit -= firstRemove;
        assertEq(totalDeposit, _tree.get(2570));
    }
=======
>>>>>>> 79d89278
}

contract FenwickTreeGasLoadTest is DSTestPlus {
    FenwickTreeInstance private _tree;

    function setUp() public {
        _tree = new FenwickTreeInstance();
        for (uint256 i; i < MAX_FENWICK_INDEX; i++) {
            _tree.add(i, 100 * 1e18);
        }
    }

    function testLoadFenwickTreeGasExerciseDeleteOnAllDeposits() public {

        for (uint256 i; i < MAX_FENWICK_INDEX; i++) {
            uint256 snapshot = vm.snapshot();
            assertEq(_tree.treeSum(), MAX_FENWICK_INDEX * 100 * 1e18);

            _tree.remove(i, 100 * 1e18);

            assertEq(_tree.treeSum(), MAX_FENWICK_INDEX * 100 * 1e18 - 100 * 1e18);
            vm.revertTo(snapshot);
        }
    }

    function testLoadFenwickTreeGasExerciseAddOnAllDeposits() public {

        for (uint256 i; i < MAX_FENWICK_INDEX; i++) {
            uint256 snapshot = vm.snapshot();
            assertEq(_tree.treeSum(), MAX_FENWICK_INDEX * 100 * 1e18);

            _tree.add(i, 100 * 1e18);

            assertEq(_tree.treeSum(), MAX_FENWICK_INDEX * 100 * 1e18 + 100 * 1e18);
            vm.revertTo(snapshot);
        }
    }

    function testLoadFenwickTreeGasExercisefindIndexOfSumOnAllDeposits() public {
        for (uint256 i; i < MAX_FENWICK_INDEX; i++) {
            // 100 quote tokens are deposited into each bucket, and there are 7388 buckets.
            assertEq(_tree.findIndexOfSum(738_800 * 1e18 - i * 100 * 1e18), MAX_FENWICK_INDEX - i - 1);
        }
    }

    function testLoadFenwickTreeGasExerciseFindPrefixSumOnAllDeposits() public {
        for (uint256 i; i < MAX_FENWICK_INDEX; i++) {
            assertEq(_tree.prefixSum(i), 100 * 1e18 + i * 100 * 1e18);
        }
    }

    function testLoadFenwickTreeGasExerciseGetOnAllIndexes() public {
        for (uint256 i; i < MAX_FENWICK_INDEX; i++) {
            assertEq(_tree.get(i), 100 * 1e18);
        }
    }

    function testLoadFenwickTreeGasExerciseScaleOnAllDeposits() public {
        for (uint256 i; i < MAX_FENWICK_INDEX; i++) {
            uint256 snapshot = vm.snapshot();
            assertEq(_tree.treeSum(), MAX_FENWICK_INDEX * 100 * 1e18);

            _tree.mult(i, 100 * 1e18);
            _tree.scale(2);
            vm.revertTo(snapshot);
        }
    }
}<|MERGE_RESOLUTION|>--- conflicted
+++ resolved
@@ -213,37 +213,6 @@
         assertEq(preRemovalTreeSum - removalAmount,        _tree.treeSum());
         assertEq(preRemovalParentIndexSum - removalAmount, postRemovalParentIndexSum);
     }
-<<<<<<< HEAD
-
-    function testFenwickScaling() external {
-        uint256 totalDeposit;
-        uint256 firstDeposit = 994665640564039457584007913129639932;
-        _tree.add(2570, firstDeposit);
-        totalDeposit += firstDeposit;
-        assertEq(totalDeposit, _tree.get(2570));
-
-        uint256 firstScale = 1000150675548441862;
-        _tree.mult(2570, firstScale);
-        totalDeposit = Maths.wmul(totalDeposit, firstScale);
-        assertEq(totalDeposit, _tree.get(2570));
-
-        uint256 secondDeposit = 48462143332689486187207611220503504;
-        _tree.add(2570, secondDeposit);
-        totalDeposit += secondDeposit;
-        assertEq(totalDeposit, _tree.get(2570));
-
-        uint256 secondScale = 1000000140885917739;
-        _tree.mult(2570, secondScale);
-        totalDeposit = Maths.wmul(totalDeposit, secondScale);
-        assertEq(totalDeposit, _tree.get(2570));
-
-        uint256 firstRemove = 48462143332689486187207611220503504;
-        _tree.remove(2570, firstRemove);
-        totalDeposit -= firstRemove;
-        assertEq(totalDeposit, _tree.get(2570));
-    }
-=======
->>>>>>> 79d89278
 }
 
 contract FenwickTreeGasLoadTest is DSTestPlus {
