// SPDX-License-Identifier: UNLICENSED
pragma solidity 0.8.14;

import '@std/Test.sol';
import '@std/Vm.sol';

import '@openzeppelin/contracts/token/ERC20/ERC20.sol';
import '@openzeppelin/contracts/utils/structs/EnumerableSet.sol';

import 'src/interfaces/pool/IPool.sol';
import 'src/interfaces/pool/commons/IPoolEvents.sol';
import 'src/interfaces/pool/IERC3156FlashBorrower.sol';

import 'src/PoolInfoUtils.sol';

import 'src/libraries/external/Auctions.sol';
import 'src/libraries/internal/Maths.sol';

abstract contract DSTestPlus is Test, IPoolEvents {

    using EnumerableSet for EnumerableSet.AddressSet;
    using EnumerableSet for EnumerableSet.UintSet;

    // nonce for generating random addresses
    uint256 internal _nonce = 0;

    // mainnet address of AJNA token, because tests are forked
    address internal _ajna = 0x9a96ec9B57Fb64FbC60B423d1f4da7691Bd35079;

    /*************/
    /*** Pools ***/
    /*************/

    IPool         internal _pool;
    PoolInfoUtils internal _poolUtils;
    uint256       internal _startTime;

    uint256 internal _p1505_26  = 1_505.263728469068226832 * 1e18;
    uint256 internal _p1004_98  = 1_004.989662429170775094 * 1e18;
    uint256 internal _p236_59   = 236.593977318257012077 * 1e18;
    uint256 internal _p100_33   = 100.332368143282009890 * 1e18;
    uint256 internal _p9_91     = 9.917184843435912074 * 1e18;
    uint256 internal _p9_81     = 9.818751856078723036 * 1e18;
    uint256 internal _p9_72     = 9.721295865031779605 * 1e18;
    uint256 internal _p9_62     = 9.624807173121239337 * 1e18;
    uint256 internal _p9_52     = 9.529276179422528643 * 1e18;

    uint256 internal _i49910    = 1987;
    uint256 internal _i10016    = 2309;
    uint256 internal _i1505_26  = 2689;
    uint256 internal _i1004_98  = 2770;
    uint256 internal _i236_59   = 3060;
    uint256 internal _i100_33   = 3232;
    uint256 internal _i9_91     = 3696;
    uint256 internal _i9_81     = 3698;
    uint256 internal _i9_72     = 3700;
    uint256 internal _i9_62     = 3702;
    uint256 internal _i9_52     = 3704;

    struct PoolParams {
        uint256 htp;
        uint256 lup;
        uint256 poolSize;
        uint256 pledgedCollateral;
        uint256 encumberedCollateral;
        uint256 poolDebt;
        uint256 actualUtilization;
        uint256 targetUtilization;
        uint256 minDebtAmount;
        uint256 loans;
        address maxBorrower;
        uint256 interestRate;
        uint256 interestRateUpdate;
    }

    struct AuctionParams {
        address borrower;
        bool    active;
        address kicker;
        uint256 bondSize;
        uint256 bondFactor;
        uint256 kickTime;
        uint256 kickMomp;
        uint256 totalBondEscrowed;
        uint256 auctionPrice;
        uint256 debtInAuction;
        uint256 thresholdPrice;
        uint256 neutralPrice;
    }

    mapping(address => EnumerableSet.UintSet) lendersDepositedIndex;
    EnumerableSet.AddressSet lenders;
    EnumerableSet.AddressSet borrowers;
    EnumerableSet.UintSet bucketsUsed;

    function _registerLender(
        address lender,
        uint256[] memory indexes
    ) internal {
        lenders.add(lender);
        for (uint256 i = 0; i < indexes.length; i++) {
            lendersDepositedIndex[lender].add(indexes[i]);
        }
    }

    /*****************************/
    /*** Actor actions asserts ***/
    /*****************************/

    // Adds liquidity to a pool which has no debt drawn and a bucket with exchange rate of 1
    function _addInitialLiquidity(
        address from,
        uint256 amount,
        uint256 index
    ) internal {
        uint256 quoteTokenScale = IPool(address(_pool)).quoteTokenScale();
        uint256 lpAmount        = (amount / quoteTokenScale) * quoteTokenScale;
        _addLiquidity(from, amount, index, lpAmount, MAX_PRICE);
    }

    // Adds liquidity with interest rate update
    function _addLiquidityNoEventCheck(
        address from,
        uint256 amount,
        uint256 index
    ) internal {
        changePrank(from);
        _pool.addQuoteToken(amount, index, type(uint256).max);

        // Add for tearDown
        lenders.add(from);
        lendersDepositedIndex[from].add(index);
        bucketsUsed.add(index);
    }

    function _addLiquidity(
        address from,
        uint256 amount,
        uint256 index,
        uint256 lpAward,
        uint256 newLup
    ) internal {
        _addLiquidityWithPenalty(from, amount, amount, index, lpAward, newLup);
    }

    function _addLiquidityWithPenalty(
        address from,
        uint256 amount,
        uint256 amountAdded,    // amount less penalty, where applicable
        uint256 index,
        uint256 lpAward,
        uint256 newLup
    ) internal {
        uint256 quoteTokenScale = IPool(address(_pool)).quoteTokenScale();
        changePrank(from);

        vm.expectEmit(true, true, false, true);
        emit AddQuoteToken(from, index, (amountAdded / quoteTokenScale) * quoteTokenScale, lpAward, newLup);
        _assertQuoteTokenTransferEvent(from, address(_pool), amount);
        _pool.addQuoteToken(amount, index, type(uint256).max);

        // Add for tearDown
        lenders.add(from);
        lendersDepositedIndex[from].add(index);
        bucketsUsed.add(index);
    }

    function _arbTake(
        address from,
        address borrower,
        address kicker,
        uint256 index,
        uint256 collateralArbed,
        uint256 quoteTokenAmount,
        uint256 bondChange,
        bool    isReward,
        uint256 lpAwardTaker,
        uint256 lpAwardKicker
    ) internal virtual {
        changePrank(from);
        vm.expectEmit(true, true, false, true);
        emit BucketTakeLPAwarded(from, kicker, lpAwardTaker, lpAwardKicker);
        vm.expectEmit(true, true, false, true);
        emit BucketTake(borrower, index, quoteTokenAmount, collateralArbed, bondChange, isReward);
        _pool.bucketTake(borrower, false, index);

        // Add for tearDown
        lenders.add(from);
        lendersDepositedIndex[from].add(index);
        bucketsUsed.add(index);
    }

    function _depositTake(
        address from,
        address borrower,
        address kicker,
        uint256 index,
        uint256 collateralArbed,
        uint256 quoteTokenAmount,
        uint256 bondChange,
        bool    isReward,
        uint256 lpAwardTaker,
        uint256 lpAwardKicker
    ) internal virtual {
        changePrank(from);
        vm.expectEmit(true, true, false, true);
        emit BucketTakeLPAwarded(from, kicker, lpAwardTaker, lpAwardKicker);
        vm.expectEmit(true, true, false, true);
        emit BucketTake(borrower, index, quoteTokenAmount, collateralArbed, bondChange, isReward);
        _depositTake(from, borrower, index);
    }

    function _depositTake(
        address from,
        address borrower,
        uint256 index
    ) internal virtual {
        changePrank(from);
        _pool.bucketTake(borrower, true, index);
    }

    function _settle(
        address from,
        address borrower,
        uint256 maxDepth,
        uint256 settledDebt
    ) internal {
        changePrank(from);
        vm.expectEmit(true, true, false, true);
        emit Settle(borrower, settledDebt);
        _pool.settle(borrower, maxDepth);

        // Added for tearDown
        // Borrowers may receive LP in 7388 during settle if 0 deposit in book
        lenders.add(borrower);
        lendersDepositedIndex[borrower].add(7388);
        bucketsUsed.add(7388);
    }

    function _kick(
        address from,
        address borrower,
        uint256 debt,
        uint256 collateral,
        uint256 bond,
        uint256 transferAmount
    ) internal {
        changePrank(from);
        vm.expectEmit(true, true, false, true);
        emit Kick(borrower, debt, collateral, bond);
        if(transferAmount != 0) _assertQuoteTokenTransferEvent(from, address(_pool), transferAmount);
        _pool.kick(borrower, MAX_FENWICK_INDEX);
    }

    function _kickWithDeposit(
        address from,
        uint256 index,
        address borrower,
        uint256 debt,
        uint256 collateral,
        uint256 bond,
        uint256 removedFromDeposit,
        uint256 transferAmount,
        uint256 lup
    ) internal {
        changePrank(from);
        vm.expectEmit(true, true, false, true);
        emit Kick(borrower, debt, collateral, bond);
        vm.expectEmit(true, true, false, true);
        emit RemoveQuoteToken(from, index, removedFromDeposit, removedFromDeposit, lup);
        if(transferAmount != 0) _assertQuoteTokenTransferEvent(from, address(_pool), transferAmount);
        _pool.kickWithDeposit(index, MAX_FENWICK_INDEX);
    }

    function _moveLiquidity(
        address from,
        uint256 amount,
        uint256 fromIndex,
        uint256 toIndex,
        uint256 lpRedeemFrom,
        uint256 lpAwardTo,
        uint256 newLup
    ) internal {
        _moveLiquidityWithPenalty(from, amount, amount, fromIndex, toIndex, lpRedeemFrom, lpAwardTo, newLup);
    }

    function _moveLiquidityWithPenalty(
        address from,
        uint256 amount,
        uint256 amountMoved,    // amount less penalty, where applicable
        uint256 fromIndex,
        uint256 toIndex,
        uint256 lpRedeemFrom,
        uint256 lpAwardTo,
        uint256 newLup
    ) internal {
        changePrank(from);
        vm.expectEmit(true, true, true, true);
        emit MoveQuoteToken(from, fromIndex, toIndex, amountMoved, lpRedeemFrom, lpAwardTo, newLup);
        (uint256 lpbFrom, uint256 lpbTo, ) = _pool.moveQuoteToken(amount, fromIndex, toIndex, type(uint256).max);
        assertEq(lpbFrom, lpRedeemFrom);
        assertEq(lpbTo,   lpAwardTo);

        // Add for tearDown
        lenders.add(from);
        lendersDepositedIndex[from].add(toIndex);
        bucketsUsed.add(toIndex);
    }

    function _removeAllLiquidity(
        address from,
        uint256 amount,
        uint256 index,
        uint256 newLup,
        uint256 lpRedeem
    ) internal {
        changePrank(from);
        vm.expectEmit(true, true, false, true);
        emit RemoveQuoteToken(from, index, amount, lpRedeem, newLup);
        _assertQuoteTokenTransferEvent(address(_pool), from, amount);
        (uint256 removedAmount, uint256 lpRedeemed) = _pool.removeQuoteToken(type(uint256).max, index);
        assertEq(removedAmount, amount);
        assertEq(lpRedeemed,    lpRedeem);
    }

    function _removeCollateral(
        address from,
        uint256 amount,
        uint256 index,
        uint256 lpRedeem
    ) internal virtual returns (uint256 lpRedeemed_) {
        changePrank(from);
        vm.expectEmit(true, true, true, true);
        emit RemoveCollateral(from, index, amount, lpRedeem);
        _assertCollateralTokenTransferEvent(address(_pool), from, amount);
        (, lpRedeemed_) = _pool.removeCollateral(amount, index);
        assertEq(lpRedeemed_, lpRedeem);
    }

    function _removeCollateralWithoutLPCheck(
        address from,
        uint256 amount,
        uint256 index
    ) internal virtual returns (uint256 lpRedeemed_) {
        changePrank(from);
        _assertCollateralTokenTransferEvent(address(_pool), from, amount);
        (, lpRedeemed_) = _pool.removeCollateral(amount, index);
    }

    function _removeLiquidity(
        address from,
        uint256 amount,
        uint256 index,
        uint256 newLup,
        uint256 lpRedeem
    ) internal {
        changePrank(from);
        vm.expectEmit(true, true, false, true);
        emit RemoveQuoteToken(from, index, amount, lpRedeem, newLup);
        _assertQuoteTokenTransferEvent(address(_pool), from, amount);
        (uint256 removedAmount, uint256 lpRedeemed) = _pool.removeQuoteToken(amount, index);
        assertEq(removedAmount, amount);
        assertEq(lpRedeemed,    lpRedeem);
    }

    function _startClaimableReserveAuction(
        address from,
        uint256 remainingReserves,
        uint256 price,
        uint256 epoch
    ) internal {
        changePrank(from);
        vm.expectEmit(true, true, true, true);
        emit ReserveAuction(remainingReserves, price, epoch);
        _pool.startClaimableReserveAuction();
    }

    function _take(
        address from,
        address borrower,
        uint256 maxCollateral,
        uint256 bondChange,
        uint256 givenAmount,
        uint256 collateralTaken,
        bool isReward
    ) internal virtual {
        changePrank(from);
        vm.expectEmit(true, true, false, true);
        emit Take(borrower, givenAmount, collateralTaken, bondChange, isReward);
        _assertQuoteTokenTransferEvent(from, address(_pool), givenAmount);
        _pool.take(borrower, maxCollateral, from, new bytes(0));
    }

    function _takeReserves(
        address from,
        uint256 amount,
        uint256 remainingReserves,
        uint256 price,
        uint256 epoch
    ) internal {
        changePrank(from);
        vm.expectEmit(true, true, true, true);
        emit ReserveAuction(remainingReserves, price, epoch);
        _pool.takeReserves(amount);
    }

    function _updateInterest() internal {
        _pool.updateInterest();
    }

    function _assertQuoteTokenTransferEvent(
        address from,
        address to,
        uint256 amount
    ) internal virtual {
        // to be overidden by ERC20 helper 
    }

    function _assertCollateralTokenTransferEvent(
        address from,
        address to,
        uint256 amount
    ) internal virtual {
        // to be overidden by ERC20 helper 
    }

    /*********************/
    /*** State asserts ***/
    /*********************/

    struct AuctionLocalVars {
        address auctionKicker;
        uint256 auctionBondFactor;
        uint256 auctionBondSize;
        uint256 auctionKickTime;
        uint256 auctionKickMomp;
        uint256 auctionNeutralPrice;
        uint256 auctionTotalBondEscrowed;
        uint256 auctionDebtInAuction;
        uint256 borrowerThresholdPrice;
    }

    function _assertAuction(AuctionParams memory state_) internal {
        AuctionLocalVars memory vars;
        (
            vars.auctionKicker,
            vars.auctionBondFactor,
            vars.auctionBondSize,
            vars.auctionKickTime,
            vars.auctionKickMomp,
            vars.auctionNeutralPrice,
            ,
            ,
            ,
        ) = _pool.auctionInfo(state_.borrower);

        (uint256 borrowerDebt, uint256 borrowerCollateral , ) = _poolUtils.borrowerInfo(address(_pool), state_.borrower);
        (, uint256 lockedBonds) = _pool.kickerInfo(state_.kicker);
<<<<<<< HEAD
        (vars.auctionTotalBondEscrowed,,,) = _pool.reservesInfo();
        (,, vars.auctionDebtInAuction)  = _pool.debtInfo(); 
        vars.borrowerThresholdPrice = borrowerCollateral > 0 ? borrowerDebt * Maths.WAD / borrowerCollateral : 0;

        assertEq(vars.auctionKickTime != 0,     state_.active);
        assertEq(vars.auctionKicker,            state_.kicker);
        assertGe(lockedBonds,                   vars.auctionBondSize);
        assertEq(vars.auctionBondSize,          state_.bondSize);
        assertEq(vars.auctionBondFactor,        state_.bondFactor);
        assertEq(vars.auctionKickTime,          state_.kickTime);
        assertEq(vars.auctionKickMomp,          state_.kickMomp);
        assertEq(vars.auctionTotalBondEscrowed, state_.totalBondEscrowed);
=======
        (uint256 auctionTotalBondEscrowed,,,) = _pool.reservesInfo();
        (,,uint256 auctionDebtInAuction,)  = _pool.debtInfo(); 
        uint256 borrowerThresholdPrice = borrowerCollateral > 0 ? borrowerDebt * Maths.WAD / borrowerCollateral : 0;

        assertEq(auctionKickTime != 0,     state_.active);
        assertEq(auctionKicker,            state_.kicker);
        assertGe(lockedBonds,              auctionBondSize);
        assertEq(auctionBondSize,          state_.bondSize);
        assertEq(auctionBondFactor,        state_.bondFactor);
        assertEq(auctionKickTime,          state_.kickTime);
        assertEq(auctionKickMomp,          state_.kickMomp);
        assertEq(auctionTotalBondEscrowed, state_.totalBondEscrowed);
>>>>>>> cb2d9342
        assertEq(Auctions._auctionPrice(
            vars.auctionKickMomp,
            vars.auctionNeutralPrice,
            vars.auctionKickTime),              state_.auctionPrice);
        assertEq(vars.auctionDebtInAuction,     state_.debtInAuction);
        assertEq(vars.auctionNeutralPrice,      state_.neutralPrice);
        assertEq(vars.borrowerThresholdPrice,   state_.thresholdPrice);

        (
            uint256 kickTime, 
            uint256 collateral, 
            uint256 debtToCover, 
            bool    isCollateralized,      
            uint256 price,          
            uint256 neutralPrice    
        ) = _poolUtils.auctionStatus(address(_pool), state_.borrower);
        assertEq(kickTime,     state_.kickTime);
        assertEq(neutralPrice, state_.neutralPrice);
        if (kickTime == 0) {
            assertEq(collateral,  0);
            assertEq(debtToCover, 0);
            assertEq(price,       0);
        } else {
            assertEq(collateral,       borrowerCollateral);
            assertEq(debtToCover,      borrowerDebt);
            assertEq(isCollateralized, _isCollateralized(
                borrowerDebt, 
                borrowerCollateral, 
                _lup(), 
                _pool.poolType())
            );
            assertEq(price,            state_.auctionPrice);
        }
    }

    function _assertPool(PoolParams memory state_) internal {
        ( 
            , 
            , 
            uint256 htp, 
            , 
            uint256 lup, 
        ) = _poolUtils.poolPricesInfo(address(_pool));
        (
            uint256 poolSize,
            uint256 loansCount,
            address maxBorrower,
            uint256 pendingInflator,
        ) = _poolUtils.poolLoansInfo(address(_pool));
        (
            uint256 poolMinDebtAmount, 
            , 
            uint256 poolActualUtilization, 
            uint256 poolTargetUtilization
        ) = _poolUtils.poolUtilizationInfo(address(_pool));

        (uint256 poolDebt,,,) = _pool.debtInfo();

        assertEq(htp, state_.htp);
        assertEq(lup, state_.lup);

        assertEq(poolSize,                   state_.poolSize);
        assertEq(_pool.pledgedCollateral(),  state_.pledgedCollateral);
        assertEq(
            _encumberance(
                state_.poolDebt,
                state_.lup
            ),                               state_.encumberedCollateral
        );
        assertEq(poolDebt,                   state_.poolDebt);
        assertEq(poolActualUtilization,      state_.actualUtilization);
        assertEq(poolTargetUtilization,      state_.targetUtilization);
        assertEq(poolMinDebtAmount,          state_.minDebtAmount);

        assertEq(loansCount,  state_.loans);
        assertEq(maxBorrower, state_.maxBorrower);

        (uint256 poolInflator, ) = _pool.inflatorInfo();
        assertGe(poolInflator,    1e18);
        assertGe(pendingInflator, poolInflator);

        (uint256 interestRate, uint256 interestRateUpdate) = _pool.interestRateInfo();
        assertEq(interestRate,       state_.interestRate);
        assertEq(interestRateUpdate, state_.interestRateUpdate);
    }

    function _assertLenderLpBalance(
        address lender,
        uint256 index,
        uint256 lpBalance,
        uint256 depositTime
    ) internal {
        (uint256 curLpBalance, uint256 time) = _pool.lenderInfo(index, lender);
        assertEq(curLpBalance, lpBalance);
        assertEq(time,       depositTime);
    }

    function _assertBucket(
        uint256 index,
        uint256 lpBalance,
        uint256 collateral,
        uint256 deposit,
        uint256 exchangeRate
    ) internal {
        (
            ,
            uint256 curDeposit,
            uint256 availableCollateral,
            uint256 lpAccumulator,
            ,
            uint256 rate
        ) = _poolUtils.bucketInfo(address(_pool), index);
        assertEq(lpAccumulator,       lpBalance);
        assertEq(availableCollateral, collateral);
        assertEq(curDeposit,          deposit);
        assertEq(rate,                exchangeRate);

        _validateBucketLp(index, lpBalance);
        _validateBucketQuantities(index);
    }

    function _validateBucketLp(
        uint256 index,
        uint256 lpBalance
    ) internal {
        uint256 lenderLps = 0;

        uint256 curLpBalance;
        // sum up LP across lenders
        for(uint i = 0; i < lenders.length(); i++ ){
            (curLpBalance, ) = _pool.lenderInfo(index, lenders.at(i));
            lenderLps += curLpBalance;
        }
        // handle borrowers awarded LP from liquidation
        for(uint i = 0; i < borrowers.length(); i++ ){
            address borrower = borrowers.at(i);
            if (!lenders.contains(borrower)) {
                (curLpBalance, ) = _pool.lenderInfo(index, borrowers.at(i));
                lenderLps += curLpBalance;
            }
        }

        assertEq(lenderLps, lpBalance);
    }

    function _validateBucketQuantities(
        uint256 index
    ) internal {
        (
            ,
            uint256 curDeposit,
            uint256 availableCollateral,
            uint256 lpAccumulator,
            ,
        ) = _poolUtils.bucketInfo(address(_pool), index);
        if (lpAccumulator == 0) {
            assertEq(curDeposit, 0);
            assertEq(availableCollateral, 0);
        } else {
            assertTrue(curDeposit != 0 || availableCollateral != 0);
        }
    }

    function _assertBorrower(
        address borrower,
        uint256 borrowerDebt,
        uint256 borrowerCollateral,
        uint256 borrowert0Np,
        uint256 borrowerCollateralization
    ) internal {
        (
            uint256 debt,
            uint256 col,
            uint256 t0Np
        ) = _poolUtils.borrowerInfo(address(_pool), borrower);

        uint256 lup = _poolUtils.lup(address(_pool));

        assertEq(debt,        borrowerDebt);
        assertEq(col,         borrowerCollateral);
        assertEq(t0Np,        borrowert0Np);
        assertEq(
            _collateralization(
                borrowerDebt,
                borrowerCollateral,
                lup
            ),
            borrowerCollateralization
        );
    }

    function _assertEMAs(
        uint256 debtColEma,
        uint256 lupt0DebtEma,
        uint256 debtEma,
        uint256 depositEma
    ) internal {
        (uint256 curDebtColEma, uint256 curLupt0DebtEma, uint256 curDebtEma, uint256 curDepositEma) = _pool.emasInfo();

        assertEq(curDebtColEma,    debtColEma);
        assertEq(curLupt0DebtEma,  lupt0DebtEma);
        assertEq(curDebtEma,       debtEma);
        assertEq(curDepositEma,    depositEma);
    }

    function _assertKicker(
        address kicker,
        uint256 claimable,
        uint256 locked
    ) internal {
        (uint256 curClaimable, uint256 curLocked) = _pool.kickerInfo(kicker);

        assertEq(curClaimable, claimable);
        assertEq(curLocked,    locked);
    }

    function _assertLenderInterest(
        uint256 liquidityAdded,
        uint256 lenderInterest
    ) internal {
        (uint256 poolSize, , , , ) = _poolUtils.poolLoansInfo(address(_pool));
        assertEq(poolSize - liquidityAdded, lenderInterest);
    }

    function _assertLpAllowance(
        address owner,
        address spender,
        uint256 index,
        uint256 lpAllowance
    ) internal {
        assertEq(_pool.lpAllowance(index, spender, owner), lpAllowance);
    }

    function _assertLoans(
        uint256 noOfLoans,
        address maxBorrower,
        uint256 maxThresholdPrice
    ) internal {
        (address curMaxBorrower, uint256 curTpPrice, uint256 curNoOfLoans) = _pool.loansInfo();
        assertEq(curNoOfLoans,   noOfLoans);
        assertEq(curMaxBorrower, maxBorrower);
        assertEq(curTpPrice,     maxThresholdPrice);
    }

    function _assertPoolPrices(
        uint256 hpb,
        uint256 hpbIndex,
        uint256 htp,
        uint256 htpIndex,
        uint256 lup,
        uint256 lupIndex
    ) internal {
        (
            uint256 curHpb,
            uint256 curHpbIndex,
            uint256 curHtp,
            uint256 curHtpIndex,
            uint256 curLup,
            uint256 curLupIndex
        ) = _poolUtils.poolPricesInfo(address(_pool));
        assertEq(curHpb,      hpb);
        assertEq(curHpbIndex, hpbIndex);
        assertEq(curHtp,      htp);
        assertEq(curHtpIndex, htpIndex);
        assertEq(curLup,      lup);
        assertEq(curLupIndex, lupIndex);
    }

    function _assertReserveAuction(
            uint256 reserves,
            uint256 claimableReserves,
            uint256 claimableReservesRemaining,
            uint256 auctionPrice,
            uint256 timeRemaining
    ) internal {
        (
            uint256 curReserves,
            uint256 curClaimableReserves,
            uint256 curClaimableReservesRemaining,
            uint256 curAuctionPrice,
            uint256 curTimeRemaining
        ) = _poolUtils.poolReservesInfo(address(_pool));
        assertEq(curReserves, reserves);
        assertEq(curClaimableReserves, claimableReserves);
        assertEq(curClaimableReservesRemaining, claimableReservesRemaining);
        assertEq(curAuctionPrice, auctionPrice);
        assertEq(curTimeRemaining, timeRemaining);
    }

    function _assertReserveAuctionPrice(
        uint256 expectedPrice_
    ) internal {
        ( , , , uint256 auctionPrice, ) = _poolUtils.poolReservesInfo(address(_pool));
        assertEq(auctionPrice, expectedPrice_);
    }

    function _assertReserveAuctionTooSoon() internal {
        vm.expectRevert(IPoolErrors.ReserveAuctionTooSoon.selector);
        _pool.startClaimableReserveAuction();
    }

    /**********************/
    /*** Revert asserts ***/
    /**********************/

    function _assertAddLiquidityBankruptcyBlockRevert(
        address from,
        uint256 amount,
        uint256 index
    ) internal {
        changePrank(from);
        vm.expectRevert(abi.encodeWithSignature('BucketBankruptcyBlock()'));
        _pool.addQuoteToken(amount, index, type(uint256).max);
    }

    function _assertAddLiquidityAtIndex0Revert(
        address from,
        uint256 amount
    ) internal {
        changePrank(from);
        vm.expectRevert(IPoolErrors.InvalidIndex.selector);
        _pool.addQuoteToken(amount, 0, type(uint256).max);
    }

    function _assertAddLiquidityDustRevert(
        address from,
        uint256 amount,
        uint256 index
    ) internal {
        changePrank(from);
        vm.expectRevert(IPoolErrors.DustAmountNotExceeded.selector);
        _pool.addQuoteToken(amount, index, type(uint256).max);
    }

    function _assertAddLiquidityExpiredRevert(
        address from,
        uint256 amount,
        uint256 index,
        uint256 expiry
    ) internal {
        changePrank(from);
        vm.expectRevert(IPoolErrors.TransactionExpired.selector);
        _pool.addQuoteToken(amount, index, expiry);
    }

    function _assertArbTakeNoAuction(
        address from,
        address borrower,
        uint256 index
    ) internal {
        changePrank(from);
        vm.expectRevert(abi.encodeWithSignature('NoAuction()'));
        _pool.bucketTake(borrower, false, index);
    }

    function _assertArbTakeAuctionInCooldownRevert(
        address from,
        address borrower,
        uint256 index
    ) internal {
        changePrank(from);
        vm.expectRevert(abi.encodeWithSignature('TakeNotPastCooldown()'));
        _pool.bucketTake(borrower, false, index);
    }

    function _assertArbTakeAuctionInsufficientLiquidityRevert(
        address from,
        address borrower,
        uint256 index
    ) internal {
        changePrank(from);
        vm.expectRevert(IPoolErrors.InsufficientLiquidity.selector);
        _pool.bucketTake(borrower,false, index);
    }

    function _assertArbTakeAuctionPriceGreaterThanBucketPriceRevert(
        address from,
        address borrower,
        uint256 index
    ) internal {
        changePrank(from);
        vm.expectRevert(abi.encodeWithSignature('AuctionPriceGtBucketPrice()'));
        _pool.bucketTake(borrower, false, index);
    }

    function _assertArbTakeDebtUnderMinPoolDebtRevert(
        address from,
        address borrower,
        uint256 index
    ) internal {
        changePrank(from);
        vm.expectRevert(IPoolErrors.AmountLTMinDebt.selector);
        _pool.bucketTake(borrower, false, index);
    }

    function _assertArbTakeInsufficentCollateralRevert(
        address from,
        address borrower,
        uint256 index
    ) internal {
        changePrank(from);
        vm.expectRevert(IPoolErrors.InsufficientCollateral.selector);
        _pool.bucketTake(borrower, false, index);
    }

    function _assertArbTakeNoAuctionRevert(
        address from,
        address borrower,
        uint256 index
    ) internal {
        changePrank(from);
        vm.expectRevert(abi.encodeWithSignature('NoAuction()'));
        _pool.bucketTake(borrower, false, index);
    }

    function _assertDepositTakeAuctionInCooldownRevert(
        address from,
        address borrower,
        uint256 index
    ) internal {
        changePrank(from);
        vm.expectRevert(abi.encodeWithSignature('TakeNotPastCooldown()'));
        _pool.bucketTake(borrower, true, index);
    }

    function _assertDepositTakeAuctionInsufficientLiquidityRevert(
        address from,
        address borrower,
        uint256 index
    ) internal {
        changePrank(from);
        vm.expectRevert(IPoolErrors.InsufficientLiquidity.selector);
        _pool.bucketTake(borrower, true, index);
    }

    function _assertDepositTakeAuctionPriceGreaterThanBucketPriceRevert(
        address from,
        address borrower,
        uint256 index
    ) internal {
        changePrank(from);
        vm.expectRevert(abi.encodeWithSignature('AuctionPriceGtBucketPrice()'));
        _pool.bucketTake(borrower, true, index);
    }

    function _assertDepositTakeDebtUnderMinPoolDebtRevert(
        address from,
        address borrower,
        uint256 index
    ) internal {
        changePrank(from);
        vm.expectRevert(IPoolErrors.AmountLTMinDebt.selector);
        _pool.bucketTake(borrower, true, index);
    }

    function _assertDepositTakeInsufficentCollateralRevert(
        address from,
        address borrower,
        uint256 index
    ) internal {
        changePrank(from);
        vm.expectRevert(IPoolErrors.InsufficientCollateral.selector);
        _pool.bucketTake(borrower, true, index);
    }

    function _assertDepositTakeNoAuctionRevert(
        address from,
        address borrower,
        uint256 index
    ) internal {
        changePrank(from);
        vm.expectRevert(abi.encodeWithSignature('NoAuction()'));
        _pool.bucketTake(borrower, true, index);
    }

    function _assertStampLoanAuctionActiveRevert(
        address borrower
    ) internal {
        changePrank(borrower);
        vm.expectRevert(IPoolErrors.AuctionActive.selector);
        _pool.stampLoan();
    }

    function _assertStampLoanBorrowerUnderCollateralizedRevert(
        address borrower
    ) internal {
        changePrank(borrower);
        vm.expectRevert(IPoolErrors.BorrowerUnderCollateralized.selector);
        _pool.stampLoan();
    }

    function _assertBorrowAuctionActiveRevert(
        address from,
        uint256,
        uint256
    ) internal virtual {
        // to be overidden by ERC20/ERC721DSTestPlus 
    }

    function _assertBorrowBorrowerNotSenderRevert(
        address from,
        address borrower,
        uint256,
        uint256
    ) internal virtual {
        // to be overidden by ERC20/ERC721DSTestPlus 
    }

    function _assertBorrowLimitIndexRevert(
        address from,
        uint256,
        uint256
    ) internal virtual {
        // to be overidden by ERC20/ERC721DSTestPlus 
    }

    function _assertBorrowBorrowerUnderCollateralizedRevert(
        address from,
        uint256,
        uint256
    ) internal virtual {
        // to be overidden by ERC20/ERC721DSTestPlus 
    }

    function _assertBorrowMinDebtRevert(
        address from,
        uint256,
        uint256
    ) internal virtual {
        // to be overidden by ERC20/ERC721DSTestPlus 
    }

    function _assertFlashloanFeeRevertsForToken(
        address token,
        uint256 amount
    ) internal {
        vm.expectRevert(abi.encodeWithSignature('FlashloanUnavailableForToken()'));
        _pool.flashFee(token, amount);
    }

    function _assertFlashloanTooLargeRevert(
        IERC3156FlashBorrower flashBorrower,
        address token,
        uint256 amount
    ) internal {
        changePrank(address(flashBorrower));
        vm.expectRevert('ERC20: transfer amount exceeds balance');
        _pool.flashLoan(flashBorrower, token, amount, new bytes(0));
    }

    function _assertFlashloanUnavailableForToken(
        IERC3156FlashBorrower flashBorrower,
        address token,
        uint256 amount
    ) internal {
        changePrank(address(flashBorrower));
        vm.expectRevert(abi.encodeWithSignature('FlashloanUnavailableForToken()'));
        _pool.flashLoan(flashBorrower, token, amount, new bytes(0));
    }

    function _assertSettleOnNotClearableAuctionRevert(
        address from,
        address borrower
    ) internal {
        changePrank(from);
        vm.expectRevert(abi.encodeWithSignature('AuctionNotClearable()'));
        _pool.settle(borrower, 1);
    }

    function _assertSettleOnNotKickedAuctionRevert(
        address from,
        address borrower
    ) internal {
        changePrank(from);
        vm.expectRevert(abi.encodeWithSignature('NoAuction()'));
        _pool.settle(borrower, 1);
    }

    function _assertKickAuctionActiveRevert(
        address from,
        address borrower
    ) internal {
        changePrank(from);
        vm.expectRevert(abi.encodeWithSignature('AuctionActive()'));
        _pool.kick(borrower, MAX_FENWICK_INDEX);
    }

    function _assertKickCollateralizedBorrowerRevert(
        address from,
        address borrower
    ) internal {
        changePrank(from);
        vm.expectRevert(IPoolErrors.BorrowerOk.selector);
        _pool.kick(borrower, MAX_FENWICK_INDEX);
    }

    function _assertKickNpUnderLimitRevert(
        address from,
        address borrower
    ) internal {
        changePrank(from);
        vm.expectRevert(IPoolErrors.LimitIndexExceeded.selector);
        _pool.kick(borrower, 0);
    }

    function _assertKickWithDepositNpUnderLimitRevert(
        address from,
        uint256 index
    ) internal {
        changePrank(from);
        vm.expectRevert(IPoolErrors.LimitIndexExceeded.selector);
        _pool.kickWithDeposit(index, 0);
    }

    function _assertKickWithInsufficientLiquidityRevert(
        address from,
        uint256 index
    ) internal {
        changePrank(from);
        vm.expectRevert(abi.encodeWithSignature('InsufficientLiquidity()'));
        _pool.kickWithDeposit(index, MAX_FENWICK_INDEX);
    }

    function _assertKickWithBadProposedLupRevert(
        address from,
        uint256 index
    ) internal {
        changePrank(from);
        vm.expectRevert(abi.encodeWithSignature('BorrowerOk()'));
        _pool.kickWithDeposit(index, MAX_FENWICK_INDEX);
    }

    function _assertKickPriceBelowProposedLupRevert(
        address from,
        uint256 index
    ) internal {
        changePrank(from);
        vm.expectRevert(abi.encodeWithSignature('PriceBelowLUP()'));
        _pool.kickWithDeposit(index, MAX_FENWICK_INDEX);
    }

    function _assertRemoveCollateralAuctionNotClearedRevert(
        address from,
        uint256 amount,
        uint256 index
    ) internal {
        changePrank(from);
        vm.expectRevert(abi.encodeWithSignature('AuctionNotCleared()'));
        _pool.removeCollateral(amount, index);
    }

    function _assertRemoveInsufficientCollateralRevert(
        address from,
        uint256 amount,
        uint256 index
    ) internal {
        changePrank(from);
        vm.expectRevert(IPoolErrors.InsufficientCollateral.selector);
        _pool.removeCollateral(amount, index);
    }

    function _assertRemoveLiquidityAuctionNotClearedRevert(
        address from,
        uint256 amount,
        uint256 index
    ) internal {
        changePrank(from);
        vm.expectRevert(abi.encodeWithSignature('AuctionNotCleared()'));
        _pool.removeQuoteToken(amount, index);
    }

    function _assertRemoveLiquidityInsufficientLPsRevert(
        address from,
        uint256 amount,
        uint256 index
    ) internal {
        changePrank(from);
        vm.expectRevert(IPoolErrors.InsufficientLPs.selector);
        _pool.removeQuoteToken(amount, index);
    }

    function _assertRemoveLiquidityLupBelowHtpRevert(
        address from,
        uint256 amount,
        uint256 index
    ) internal {
        changePrank(from);
        vm.expectRevert(IPoolErrors.LUPBelowHTP.selector);
        _pool.removeQuoteToken(amount, index);
    }

    function _assertRemoveInsufficientLiquidityRevert(
        address from,
        uint256 amount,
        uint256 index
    ) internal {
        changePrank(from);
        vm.expectRevert(IPoolErrors.InsufficientLiquidity.selector);
        _pool.removeQuoteToken(amount, index);
    }

    function _assertRemoveAllLiquidityAuctionNotClearedRevert(
        address from,
        uint256 index
    ) internal {
        changePrank(from);
        vm.expectRevert(abi.encodeWithSignature('AuctionNotCleared()'));
        _pool.removeQuoteToken(type(uint256).max, index);
    }

    function _assertRemoveAllLiquidityLupBelowHtpRevert(
        address from,
        uint256 index
    ) internal {
        changePrank(from);
        vm.expectRevert(IPoolErrors.LUPBelowHTP.selector);
        _pool.removeQuoteToken(type(uint256).max, index);
    }

    function _assertRemoveDepositLockedByAuctionDebtRevert(
        address from,
        uint256 amount,
        uint256 index
    ) internal {
        changePrank(from);
        vm.expectRevert(IPoolErrors.RemoveDepositLockedByAuctionDebt.selector);
        _pool.removeQuoteToken(amount, index);
    }

    function _assertRemoveAllLiquidityNoClaimRevert(
        address from,
        uint256 index
    ) internal {
        changePrank(from);
        vm.expectRevert(IPoolErrors.NoClaim.selector);
        _pool.removeQuoteToken(type(uint256).max, index);
    }

    function _assertMoveLiquidityBankruptcyBlockRevert(
        address from,
        uint256 amount,
        uint256 fromIndex,
        uint256 toIndex
    ) internal {
        changePrank(from);
        vm.expectRevert(abi.encodeWithSignature('BucketBankruptcyBlock()'));
        _pool.moveQuoteToken(amount, fromIndex, toIndex, type(uint256).max);
    }

    function _assertMoveLiquidityLupBelowHtpRevert(
        address from,
        uint256 amount,
        uint256 fromIndex,
        uint256 toIndex
    ) internal {
        changePrank(from);
        vm.expectRevert(IPoolErrors.LUPBelowHTP.selector);
        _pool.moveQuoteToken(amount, fromIndex, toIndex, type(uint256).max);
    }

    function _assertMoveLiquidityExpiredRevert(
        address from,
        uint256 amount,
        uint256 fromIndex,
        uint256 toIndex,
        uint256 expiry
    ) internal {
        changePrank(from);
        vm.expectRevert(IPoolErrors.TransactionExpired.selector);
        _pool.moveQuoteToken(amount, fromIndex, toIndex, expiry);
    }

    function _assertMoveLiquidityDustRevert(
        address from,
        uint256 amount,
        uint256 fromIndex,
        uint256 toIndex
    ) internal {
        changePrank(from);
        vm.expectRevert(IPoolErrors.DustAmountNotExceeded.selector);
        _pool.moveQuoteToken(amount, fromIndex, toIndex, type(uint256).max);
    }

    function _assertMoveLiquidityToSameIndexRevert(
        address from,
        uint256 amount,
        uint256 fromIndex,
        uint256 toIndex
    ) internal {
        changePrank(from);
        vm.expectRevert(IPoolErrors.MoveToSameIndex.selector);
        _pool.moveQuoteToken(amount, fromIndex, toIndex, type(uint256).max);
    }

    function _assertMoveLiquidityToIndex0Revert(
        address from,
        uint256 amount,
        uint256 fromIndex
    ) internal {
        changePrank(from);
        vm.expectRevert(IPoolErrors.InvalidIndex.selector);
        _pool.moveQuoteToken(amount, fromIndex, 0, type(uint256).max);
    }

    function _assertMoveDepositLockedByAuctionDebtRevert(
        address from,
        uint256 amount,
        uint256 fromIndex,
        uint256 toIndex
    ) internal {
        changePrank(from);
        vm.expectRevert(IPoolErrors.RemoveDepositLockedByAuctionDebt.selector);
        _pool.moveQuoteToken(amount, fromIndex, toIndex, type(uint256).max);
    }

    function _assertTakeAuctionInCooldownRevert(
        address from,
        address borrower,
        uint256 maxCollateral
    ) internal {
        changePrank(from);
        vm.expectRevert(abi.encodeWithSignature('TakeNotPastCooldown()'));
        _pool.take(borrower, maxCollateral, from, new bytes(0));
    }

    function _assertTakeDebtUnderMinPoolDebtRevert(
        address from,
        address borrower,
        uint256 maxCollateral
    ) internal {
        changePrank(from);
        vm.expectRevert(IPoolErrors.AmountLTMinDebt.selector);
        _pool.take(borrower, maxCollateral, from, new bytes(0));
    }

    function _assertTakeInsufficentCollateralRevert(
        address from,
        address borrower,
        uint256 maxCollateral
    ) internal {
        changePrank(from);
        vm.expectRevert(IPoolErrors.InsufficientCollateral.selector);
        _pool.take(borrower, maxCollateral, from, new bytes(0));
    }

    function _assertTakeNoAuctionRevert(
        address from,
        address borrower,
        uint256 maxCollateral
    ) internal {
        changePrank(from);
        vm.expectRevert(abi.encodeWithSignature('NoAuction()'));
        _pool.take(borrower, maxCollateral, from, new bytes(0));
    }

    function _assertTakeReservesNoAuctionRevert(
        uint256 amount
    ) internal {
        vm.expectRevert(IPoolErrors.NoReservesAuction.selector);
        _pool.takeReserves(amount);
    }

    function _assertTakeReservesNoReservesRevert() internal {
        vm.expectRevert(IPoolErrors.NoReserves.selector);
        _pool.startClaimableReserveAuction();
    }

    function _lup() internal view returns (uint256 lup_) {
        ( , , , , lup_, ) = _poolUtils.poolPricesInfo(address(_pool));
    }

    function _lupIndex() internal view returns (uint256 lupIndex_) {
        ( , , , , , lupIndex_ ) = _poolUtils.poolPricesInfo(address(_pool));
    }

    function _htp() internal view returns (uint256 htp_) {
        ( , , htp_, , , ) = _poolUtils.poolPricesInfo(address(_pool));
    }

    function _hpb() internal view returns (uint256 hpb_) {
        (hpb_, , , , , ) = _poolUtils.poolPricesInfo(address(_pool));
    }


    /********************/
    /*** Pool Depoyer ***/
    /********************/

    // Pool deployer events
    event PoolCreated(address pool_);


    /************************/
    /*** Position Manager ***/
    /************************/

    // PositionManager events
    event Burn(address indexed lender_, uint256 indexed price_);
    event MemorializePosition(address indexed lender_, uint256 tokenId_, uint256[] indexes_);
    event Mint(address indexed lender_, address indexed pool_, uint256 tokenId_);
    event MoveLiquidity(address indexed owner_, uint256 tokenId_, uint256 fromIndex_, uint256 toIndex_);
    event RedeemPosition(address indexed lender_, uint256 tokenId_, uint256[] indexes_);


    /******************************/
    /*** Test utility functions ***/
    /******************************/

    function _calculateLup(address pool_, uint256 debtAmount_) internal view returns (uint256 lup_) {
        IPool pool = IPool(pool_);

        uint256 lupIndex = pool.depositIndex(debtAmount_);
        lup_ = _priceAt(lupIndex); 
    }

    function setRandomSeed(uint256 seed) public {
        _nonce = seed;
    }

    function getNextNonce() public returns (uint256) {
        return _nonce == type(uint256).max ? 0 : ++_nonce;
    }

    function randomInRange(uint256 min, uint256 max) public returns (uint256) {
        return randomInRange(min, max, false);
    }

    function randomInRange(uint256 min, uint256 max, bool nonZero) public returns (uint256) {
        require(min <= max, "randomInRange bad inputs");
        if      (max == 0 && nonZero) return 1;
        else if (max == min)          return max;
        return uint256(keccak256(abi.encodePacked(msg.sender, getNextNonce()))) % (max - min + 1) + min;
    }

    // returns a random index between 1 and 7388
    function _randomIndex() internal returns (uint256 index_) {
        // calculate a random index between 1 and 7388
        index_ = 1 + uint256(keccak256(abi.encodePacked(msg.sender, getNextNonce()))) % 7387;
    }

    // returns a random index between 1 and a given maximum
    // used for testing in NFT pools where higher indexes (and lower prices) would require so many NFTs that gas and memory limits would be exceeded
    function _randomIndexWithMinimumPrice(uint256 minimumPrice_) internal returns (uint256 index_) {
        index_ = 1 + uint256(keccak256(abi.encodePacked(msg.sender, getNextNonce()))) % minimumPrice_;
    }

    // find the bucket index in array corresponding to the highest bucket price
    function _findHighestIndexPrice(uint256[] memory indexes) internal pure returns (uint256 highestIndex_) {
        highestIndex_ = 7388;
        // highest index corresponds to lowest price
        for (uint256 i = 0; i < indexes.length; ++i) {
            if (indexes[i] < highestIndex_) {
                highestIndex_ = indexes[i];
            }
        }
    }

    // find the bucket index in array corresponding to the lowest bucket price
    function _findLowestIndexPrice(uint256[] memory indexes) internal pure returns (uint256 lowestIndex_) {
        lowestIndex_ = 1;
        // lowest index corresponds to highest price
        for (uint256 i = 0; i < indexes.length; ++i) {
            if (indexes[i] > lowestIndex_) {
                lowestIndex_ = indexes[i];
            }
        }
    }

    // calculates a limit index leaving one index above the htp to accrue interest
    function _findSecondLowestIndexPrice(uint256[] memory indexes) internal pure returns (uint256 secondLowestIndex_) {
        secondLowestIndex_ = 1;
        uint256 lowestIndex = secondLowestIndex_;

        // lowest index corresponds to highest price
        for (uint256 i = 0; i < indexes.length; ++i) {
            if (indexes[i] > lowestIndex) {
                secondLowestIndex_ = lowestIndex;
                lowestIndex = indexes[i];
            }
            else if (indexes[i] > secondLowestIndex_) {
                secondLowestIndex_ = indexes[i];
            }
        }
    }

    // calculate required collateral to borrow a given amount at a given limitIndex
    function _requiredCollateral(uint256 borrowAmount, uint256 indexPrice) internal view returns (uint256 requiredCollateral_) {
        // calculate the required collateral based upon the borrow amount and index price
        (uint256 interestRate, ) = _pool.interestRateInfo();
        uint256 newInterestRate = Maths.wmul(interestRate, 1.1 * 10**18); // interest rate multipled by increase coefficient
        uint256 expectedDebt = Maths.wmul(borrowAmount, _borrowFeeRate(newInterestRate) + Maths.WAD);
        requiredCollateral_ = Maths.wdiv(expectedDebt, _poolUtils.indexToPrice(indexPrice));
    }

    // calculate the fee that will be charged a borrower
    function _borrowFee() internal view returns (uint256 feeRate_) {
        (uint256 interestRate, ) = _pool.interestRateInfo();
        uint256 newInterestRate = Maths.wmul(interestRate, 1.1 * 10**18); // interest rate multipled by increase coefficient
        // calculate the fee rate based upon the interest rate
        feeRate_ = _borrowFeeRate(newInterestRate) + Maths.WAD;
    }

}<|MERGE_RESOLUTION|>--- conflicted
+++ resolved
@@ -456,9 +456,8 @@
 
         (uint256 borrowerDebt, uint256 borrowerCollateral , ) = _poolUtils.borrowerInfo(address(_pool), state_.borrower);
         (, uint256 lockedBonds) = _pool.kickerInfo(state_.kicker);
-<<<<<<< HEAD
         (vars.auctionTotalBondEscrowed,,,) = _pool.reservesInfo();
-        (,, vars.auctionDebtInAuction)  = _pool.debtInfo(); 
+        (,, vars.auctionDebtInAuction,)  = _pool.debtInfo(); 
         vars.borrowerThresholdPrice = borrowerCollateral > 0 ? borrowerDebt * Maths.WAD / borrowerCollateral : 0;
 
         assertEq(vars.auctionKickTime != 0,     state_.active);
@@ -469,20 +468,6 @@
         assertEq(vars.auctionKickTime,          state_.kickTime);
         assertEq(vars.auctionKickMomp,          state_.kickMomp);
         assertEq(vars.auctionTotalBondEscrowed, state_.totalBondEscrowed);
-=======
-        (uint256 auctionTotalBondEscrowed,,,) = _pool.reservesInfo();
-        (,,uint256 auctionDebtInAuction,)  = _pool.debtInfo(); 
-        uint256 borrowerThresholdPrice = borrowerCollateral > 0 ? borrowerDebt * Maths.WAD / borrowerCollateral : 0;
-
-        assertEq(auctionKickTime != 0,     state_.active);
-        assertEq(auctionKicker,            state_.kicker);
-        assertGe(lockedBonds,              auctionBondSize);
-        assertEq(auctionBondSize,          state_.bondSize);
-        assertEq(auctionBondFactor,        state_.bondFactor);
-        assertEq(auctionKickTime,          state_.kickTime);
-        assertEq(auctionKickMomp,          state_.kickMomp);
-        assertEq(auctionTotalBondEscrowed, state_.totalBondEscrowed);
->>>>>>> cb2d9342
         assertEq(Auctions._auctionPrice(
             vars.auctionKickMomp,
             vars.auctionNeutralPrice,
