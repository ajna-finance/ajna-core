from brownie import *
from sdk import *


def main():

    protocol_definition = (
        InitialProtocolStateBuilder()
        .add_token(DAI_ADDRESS, DAI_RESERVE_ADDRESS)
        .add_token(MKR_ADDRESS, MKR_RESERVE_ADDRESS)
        .deploy_pool(MKR_ADDRESS, DAI_ADDRESS)
        .with_lender()
        .with_token(DAI_ADDRESS, 500_000 * 10**18)
        .add()
        .with_borrowers(10)
        .with_token(MKR_ADDRESS, 20_000 * 10**18)
        .with_token(DAI_ADDRESS, 0, approve_max=True)
        .add()
    )

    ajna_protocol = AjnaProtocol()
    ajna_protocol.get_runner().prepare_protocol_to_state_by_definition(
        protocol_definition.build()
    )

<<<<<<< HEAD
    pool = ajna_protocol.get_pool(MKR_ADDRESS, DAI_ADDRESS)
    lenders = pool.get_lenders()
    borrowers = pool.get_borrowers()
=======
    pool = sdk.get_pool(MKR_ADDRESS, DAI_ADDRESS)
    lender = sdk.get_lender(0)
    borrower1 = sdk.get_borrower(0)
    borrower2 = sdk.get_borrower(1)
>>>>>>> e6ce56de

    pool.deposit_quote_token(10_000 * 1e18, 10000 * 1e18, 0)
    pool.deposit_quote_token(1_000 * 1e18, 9000 * 1e18, 0)
    pool.deposit_quote_token(10_000 * 1e18, 100 * 1e18, 0)

    pool.deposit_collateral(2 * 1e18, 0)
    pool.deposit_collateral(200 * 1e18, 1)
    pool.deposit_collateral(100 * 1e18, 2)
    pool.deposit_collateral(100 * 1e18, 3)
    pool.deposit_collateral(100 * 1e18, 4)

    pool.borrow(10_000 * 1e18, 1 * 1e18, 0)
    pool.borrow(1_000 * 1e18, 1 * 1e18, 0)
    pool.borrow(1_000 * 1e18, 1 * 1e18, 1)

    return (
<<<<<<< HEAD
        ajna_protocol,
        lenders[0],
        borrowers[0],
        borrowers[1],
        pool.get_quote_token().get_contract(),
        pool.get_collateral_token().get_contract(),
=======
        sdk,
        lender,
        borrower1,
        borrower2,
        sdk.get_pool_quote_token(pool).get_contract(),
        sdk.get_pool_collateral_token(pool).get_contract(),
>>>>>>> e6ce56de
        pool.get_contract(),
    )<|MERGE_RESOLUTION|>--- conflicted
+++ resolved
@@ -23,16 +23,9 @@
         protocol_definition.build()
     )
 
-<<<<<<< HEAD
     pool = ajna_protocol.get_pool(MKR_ADDRESS, DAI_ADDRESS)
     lenders = pool.get_lenders()
     borrowers = pool.get_borrowers()
-=======
-    pool = sdk.get_pool(MKR_ADDRESS, DAI_ADDRESS)
-    lender = sdk.get_lender(0)
-    borrower1 = sdk.get_borrower(0)
-    borrower2 = sdk.get_borrower(1)
->>>>>>> e6ce56de
 
     pool.deposit_quote_token(10_000 * 1e18, 10000 * 1e18, 0)
     pool.deposit_quote_token(1_000 * 1e18, 9000 * 1e18, 0)
@@ -49,20 +42,11 @@
     pool.borrow(1_000 * 1e18, 1 * 1e18, 1)
 
     return (
-<<<<<<< HEAD
         ajna_protocol,
         lenders[0],
         borrowers[0],
         borrowers[1],
         pool.get_quote_token().get_contract(),
         pool.get_collateral_token().get_contract(),
-=======
-        sdk,
-        lender,
-        borrower1,
-        borrower2,
-        sdk.get_pool_quote_token(pool).get_contract(),
-        sdk.get_pool_collateral_token(pool).get_contract(),
->>>>>>> e6ce56de
         pool.get_contract(),
     )